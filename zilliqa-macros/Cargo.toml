--- conflicted
+++ resolved
@@ -11,8 +11,4 @@
 [dependencies]
 proc-macro2 = "1.0.69"
 quote = "1.0.33"
-<<<<<<< HEAD
-syn = "2.0.38"
-=======
-syn = "2.0.39"
->>>>>>> 8fd1fb08
+syn = "2.0.39"