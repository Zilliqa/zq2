--- conflicted
+++ resolved
@@ -22,8 +22,6 @@
             // The original test function
             #input
 
-            let run_sequentially = std::env::var_os("ZQ_RUN_SEQUENTIALLY").is_some();
-
             // Work out what RNG seeds to run the test with.
             let seeds: Vec<u64> = if let Some(seed) = std::env::var_os("ZQ_TEST_RNG_SEED") {
                 vec![seed.to_str().unwrap().parse().unwrap()]
@@ -31,7 +29,8 @@
                 let samples: usize = std::env::var_os("ZQ_TEST_SAMPLES")
                     .map(|s| s.to_str().unwrap().parse().expect(&format!("Failed to parse ZQ_TEST_SAMPLES env var: {:?}", s)))
                     .unwrap_or(1);
-                (0..samples).map(|x| x as u64).collect()
+                // Generate random seeds using the thread-local RNG.
+                rand::Rng::sample_iter(rand::thread_rng(), rand::distributions::Standard).take(samples).collect()
             };
 
             let mut set = tokio::task::JoinSet::new();
@@ -46,36 +45,13 @@
             std::panic::set_hook(Box::new(|_| {}));
 
             for seed in seeds {
-<<<<<<< HEAD
-                println!("Reproduce this test run by setting ZQ_TEST_RNG_SEED={seed}");
-                let mut rng = <rand_chacha::ChaCha8Rng as rand_core::SeedableRng>::seed_from_u64(seed);
-                let network = crate::Network::new(std::sync::Arc::new(std::sync::Mutex::new(rng)), 4, seed);
-
-                if run_sequentially {
-=======
                 let handle = set.spawn(async move {
->>>>>>> db321614
                     // Set up a tracing subscriber, so we can see logs from failed test cases.
                     let subscriber = tracing_subscriber::fmt()
                         .with_ansi(false)
                         .with_env_filter(tracing_subscriber::EnvFilter::from_default_env());
                     let _guard = tracing_subscriber::util::SubscriberInitExt::set_default(subscriber);
 
-<<<<<<< HEAD
-                    #inner_name(network).await;
-                } else {
-                    set.spawn(async move {
-                        // Set up a tracing subscriber, so we can see logs from failed test cases.
-                        let subscriber = tracing_subscriber::fmt()
-                            .with_ansi(false)
-                            .with_env_filter(tracing_subscriber::EnvFilter::from_default_env());
-                        let _guard = tracing_subscriber::util::SubscriberInitExt::set_default(subscriber);
-
-                        // Call the original test function
-                        #inner_name(network).await;
-                    });
-                }
-=======
                     let mut rng = <rand_chacha::ChaCha8Rng as rand_core::SeedableRng>::seed_from_u64(seed);
                     let network = crate::Network::new(std::sync::Arc::new(std::sync::Mutex::new(rng)), 4, seed);
 
@@ -90,7 +66,6 @@
                     }
                 });
                 id_to_seed.insert(handle.id(), seed);
->>>>>>> db321614
             }
             // Restore the default panic hook, so the panic we actually care about gets printed.
             let _ = std::panic::take_hook();
