use proc_macro2::{Ident, Span, TokenStream};
use quote::quote;
use syn::ItemFn;

// Much of this code is adapted from https://github.com/tokio-rs/tokio/blob/910a1e2fcf8ebafd41c2841144c3a1037af7dc40/tokio-macros/src/lib.rs.

pub(crate) fn test_macro(_args: TokenStream, item: TokenStream) -> TokenStream {
    let mut input: ItemFn = match syn::parse2(item.clone()) {
        Ok(it) => it,
        Err(e) => return token_stream_with_error(item, e),
    };

    // Take the name of the test function as written.
    let test_name = input.sig.ident;
    // Rename the test function to "inner". We will add it as an inner function of our actual test and call it.
    let inner_name = Ident::new("inner", Span::call_site());
    input.sig.ident = inner_name.clone();

    quote! {
        use tracing::*;
        use ntest::*;

        #[tokio::test(flavor = "multi_thread")]
        #[timeout(300000_00)]
        async fn #test_name() {
            // The original test function
            #input

            // Work out what RNG seeds to run the test with.
            let seeds: Vec<u64> = if let Some(seed) = std::env::var_os("ZQ_TEST_RNG_SEED") {
                println!("Starting seed is {}", seed.to_str().unwrap());
                vec![seed.to_str().unwrap().parse().unwrap()]
            } else {
                let samples: usize = std::env::var_os("ZQ_TEST_SAMPLES")
                    .map(|s| s.to_str().unwrap().parse().expect(&format!("Failed to parse ZQ_TEST_SAMPLES env var: {:?}", s)))
                    .unwrap_or(1);
                // Generate random seeds using the thread-local RNG.
                rand::Rng::sample_iter(rand::thread_rng(), rand::distributions::Standard).take(samples).collect()
            };

            let mut set = tokio::task::JoinSet::new();

            // Keep a map of task IDs to test seeds, so we can print the seed of tasks that fail. We can't print the
            // seed as soon as the test has failed, because other cases will be running in parallel and we don't want
            // to interlace different cases' seeds and error messages. Instead, we wait until we resolve tasks from the
            // `JoinSet` (via `.join_next_with_id()`), where we can guarantee to only process one case at a time.
            let mut id_to_seed = std::collections::HashMap::new();

            // Silence the default panic hook.
            std::panic::set_hook(Box::new(|_| {}));

            for seed in seeds {
                let handle = set.spawn(async move {
                    // Set up a tracing subscriber, so we can see logs from failed test cases.
                    let subscriber = tracing_subscriber::fmt()
                        .with_ansi(false)
                        .with_env_filter(tracing_subscriber::EnvFilter::from_default_env());
                    let _guard = tracing_subscriber::util::SubscriberInitExt::set_default(subscriber);

                    let mut rng = <rand_chacha::ChaCha8Rng as rand_core::SeedableRng>::seed_from_u64(seed);
                    let network = crate::Network::new(std::sync::Arc::new(std::sync::Mutex::new(rng)), 4, seed);

                    // Call the original test function, wrapped in `catch_unwind` so we can detect the panic.
<<<<<<< HEAD
                    let span = tracing::span!(tracing::Level::INFO, "tst");

                    async move {
                        let result = futures::FutureExt::catch_unwind(std::panic::AssertUnwindSafe(#inner_name(network))).await;
=======
                    let result = futures::FutureExt::catch_unwind(std::panic::AssertUnwindSafe(
                        zilliqa::time::with_fake_time(#inner_name(network))
                    )).await;
>>>>>>> 8e50a446

                        match result {
                            Ok(()) => {},
                            Err(e) => {
                                std::panic::resume_unwind(e);
                            }
                        }
                    }.instrument(span).await
                });
                id_to_seed.insert(handle.id(), seed);
            }
            // Restore the default panic hook, so the panic we actually care about gets printed.
            let _ = std::panic::take_hook();

            while let Some(result) = set.join_next_with_id().await {
                match result {
                    Ok((_, ())) => {},
                    Err(e) => {
                        let id = e.id();
                        if let Ok(p) = e.try_into_panic() {
                            // Silence the panic hook again. When we break from this loop and the `JoinSet` is dropped,
                            // the remaining tasks will be aborted. If any of them have also failed, we don't want
                            // their logs to be printed.
                            std::panic::set_hook(Box::new(|_| {}));

                            let seed = id_to_seed.get(&id).unwrap();
                            println!("Reproduce this test run by setting ZQ_TEST_RNG_SEED={seed}");
                            std::panic::resume_unwind(p);
                        } else {
                            panic!("task cancelled")
                        }
                    },
                }
            }
        }
    }
}

// If any of the steps for this macro fail, we still want to expand to an item that is as close to the expected output
// as possible. This helps out IDEs such that completions and other related features keep working.
fn token_stream_with_error(mut tokens: TokenStream, error: syn::Error) -> TokenStream {
    tokens.extend(error.into_compile_error());
    tokens
}<|MERGE_RESOLUTION|>--- conflicted
+++ resolved
@@ -17,18 +17,13 @@
     input.sig.ident = inner_name.clone();
 
     quote! {
-        use tracing::*;
-        use ntest::*;
-
         #[tokio::test(flavor = "multi_thread")]
-        #[timeout(300000_00)]
         async fn #test_name() {
             // The original test function
             #input
 
             // Work out what RNG seeds to run the test with.
             let seeds: Vec<u64> = if let Some(seed) = std::env::var_os("ZQ_TEST_RNG_SEED") {
-                println!("Starting seed is {}", seed.to_str().unwrap());
                 vec![seed.to_str().unwrap().parse().unwrap()]
             } else {
                 let samples: usize = std::env::var_os("ZQ_TEST_SAMPLES")
@@ -61,24 +56,16 @@
                     let network = crate::Network::new(std::sync::Arc::new(std::sync::Mutex::new(rng)), 4, seed);
 
                     // Call the original test function, wrapped in `catch_unwind` so we can detect the panic.
-<<<<<<< HEAD
-                    let span = tracing::span!(tracing::Level::INFO, "tst");
-
-                    async move {
-                        let result = futures::FutureExt::catch_unwind(std::panic::AssertUnwindSafe(#inner_name(network))).await;
-=======
                     let result = futures::FutureExt::catch_unwind(std::panic::AssertUnwindSafe(
                         zilliqa::time::with_fake_time(#inner_name(network))
                     )).await;
->>>>>>> 8e50a446
 
-                        match result {
-                            Ok(()) => {},
-                            Err(e) => {
-                                std::panic::resume_unwind(e);
-                            }
+                    match result {
+                        Ok(()) => {},
+                        Err(e) => {
+                            std::panic::resume_unwind(e);
                         }
-                    }.instrument(span).await
+                    }
                 });
                 id_to_seed.insert(handle.id(), seed);
             }
