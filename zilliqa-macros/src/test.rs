use proc_macro2::{Ident, Span, TokenStream};
use quote::quote;
use syn::ItemFn;

// Much of this code is adapted from https://github.com/tokio-rs/tokio/blob/910a1e2fcf8ebafd41c2841144c3a1037af7dc40/tokio-macros/src/lib.rs.

pub(crate) fn test_macro(_args: TokenStream, item: TokenStream) -> TokenStream {
    let mut input: ItemFn = match syn::parse2(item.clone()) {
        Ok(it) => it,
        Err(e) => return token_stream_with_error(item, e),
    };

    // Take the name of the test function as written.
    let test_name = input.sig.ident;
    // Rename the test function to "inner". We will add it as an inner function of our actual test and call it.
    let inner_name = Ident::new("inner", Span::call_site());
    input.sig.ident = inner_name.clone();

    quote! {
        use tracing::*;
        use ntest::*;

        #[tokio::test(flavor = "multi_thread")]
        #[timeout(300000_00)]
        async fn #test_name() {
            // The original test function
            #input

            // Work out what RNG seeds to run the test with.
            let seeds: Vec<u64> = if let Some(seed) = std::env::var_os("ZQ_TEST_RNG_SEED") {
                println!("Starting seed is {}", seed.to_str().unwrap());
                vec![seed.to_str().unwrap().parse().unwrap()]
            } else {
                let samples: usize = std::env::var_os("ZQ_TEST_SAMPLES")
                    .map(|s| s.to_str().unwrap().parse().expect(&format!("Failed to parse ZQ_TEST_SAMPLES env var: {:?}", s)))
                    .unwrap_or(1);
                // Generate random seeds using the thread-local RNG.
                rand::Rng::sample_iter(rand::thread_rng(), rand::distributions::Standard).take(samples).collect()
            };

            let mut set = tokio::task::JoinSet::new();

            // Keep a map of task IDs to test seeds, so we can print the seed of tasks that fail. We can't print the
            // seed as soon as the test has failed, because other cases will be running in parallel and we don't want
            // to interlace different cases' seeds and error messages. Instead, we wait until we resolve tasks from the
            // `JoinSet` (via `.join_next_with_id()`), where we can guarantee to only process one case at a time.
            let mut id_to_seed = std::collections::HashMap::new();

            // Silence the default panic hook.
            std::panic::set_hook(Box::new(|_| {}));

            for seed in seeds {
                let handle = set.spawn(async move {
                    // Set up a tracing subscriber, so we can see logs from failed test cases.
                    let subscriber = tracing_subscriber::fmt()
                        .with_ansi(false)
                        .with_env_filter(tracing_subscriber::EnvFilter::from_default_env());
                    let _guard = tracing_subscriber::util::SubscriberInitExt::set_default(subscriber);

                    let mut rng = <rand_chacha::ChaCha8Rng as rand_core::SeedableRng>::seed_from_u64(seed);
                    let network = crate::Network::new(std::sync::Arc::new(std::sync::Mutex::new(rng)), 4, seed);

                    // Call the original test function, wrapped in `catch_unwind` so we can detect the panic.
<<<<<<< HEAD
                    let span = tracing::span!(tracing::Level::INFO, "tst");

                    async move {
                        let result = futures::FutureExt::catch_unwind(std::panic::AssertUnwindSafe(#inner_name(network))).await;
=======
                    let result = futures::FutureExt::catch_unwind(std::panic::AssertUnwindSafe(
                        zilliqa::time::with_fake_time(#inner_name(network))
                    )).await;
>>>>>>> 4114dc54

                        match result {
                            Ok(()) => {},
                            Err(e) => {
                                std::panic::resume_unwind(e);
                            }
                        }
                    }.instrument(span).await
                });
                id_to_seed.insert(handle.id(), seed);
            }
            // Restore the default panic hook, so the panic we actually care about gets printed.
            let _ = std::panic::take_hook();

            while let Some(result) = set.join_next_with_id().await {
                match result {
                    Ok((_, ())) => {},
                    Err(e) => {
                        let id = e.id();
                        if let Ok(p) = e.try_into_panic() {
                            // Silence the panic hook again. When we break from this loop and the `JoinSet` is dropped,
                            // the remaining tasks will be aborted. If any of them have also failed, we don't want
                            // their logs to be printed.
                            std::panic::set_hook(Box::new(|_| {}));

                            let seed = id_to_seed.get(&id).unwrap();
                            println!("Reproduce this test run by setting ZQ_TEST_RNG_SEED={seed}");
                            std::panic::resume_unwind(p);
                        } else {
                            panic!("task cancelled")
                        }
                    },
                }
            }
        }
    }
}

// If any of the steps for this macro fail, we still want to expand to an item that is as close to the expected output
// as possible. This helps out IDEs such that completions and other related features keep working.
fn token_stream_with_error(mut tokens: TokenStream, error: syn::Error) -> TokenStream {
    tokens.extend(error.into_compile_error());
    tokens
}<|MERGE_RESOLUTION|>--- conflicted
+++ resolved
@@ -61,16 +61,9 @@
                     let network = crate::Network::new(std::sync::Arc::new(std::sync::Mutex::new(rng)), 4, seed);
 
                     // Call the original test function, wrapped in `catch_unwind` so we can detect the panic.
-<<<<<<< HEAD
-                    let span = tracing::span!(tracing::Level::INFO, "tst");
-
-                    async move {
-                        let result = futures::FutureExt::catch_unwind(std::panic::AssertUnwindSafe(#inner_name(network))).await;
-=======
                     let result = futures::FutureExt::catch_unwind(std::panic::AssertUnwindSafe(
                         zilliqa::time::with_fake_time(#inner_name(network))
                     )).await;
->>>>>>> 4114dc54
 
                         match result {
                             Ok(()) => {},
