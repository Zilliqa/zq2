[workspace]

members = [
 "zilliqa",
 "z2",
<<<<<<< HEAD
 "evm-ds"
=======
 "eth-trie.rs"
>>>>>>> 210fed9f
]

[profile.release]
# Add debug information to the release build (does NOT reduce the level of optimization!)
# Makes flamegraphs more readable.
# https://doc.rust-lang.org/cargo/reference/manifest.html#the-profile-sections
debug = true

[profile.release-stripped]
inherits = "release"
lto = "thin"
debug = false

[profile.release-lto]
inherits = "release"
# Enable "thin" LTO to reduce both the compilation time and the binary size.
# See: https://doc.rust-lang.org/cargo/reference/profiles.html#lto
lto = "thin"<|MERGE_RESOLUTION|>--- conflicted
+++ resolved
@@ -3,11 +3,8 @@
 members = [
  "zilliqa",
  "z2",
-<<<<<<< HEAD
- "evm-ds"
-=======
+ "evm-ds",
  "eth-trie.rs"
->>>>>>> 210fed9f
 ]
 
 [profile.release]
