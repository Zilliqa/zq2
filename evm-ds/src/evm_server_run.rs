--- conflicted
+++ resolved
@@ -11,11 +11,7 @@
     CreateScheme, Handler,
 };
 use evm::{Machine, Runtime};
-<<<<<<< HEAD
-use tracing::{error, info, trace};
-=======
 use tracing::*;
->>>>>>> 5a340795
 
 use primitive_types::*;
 
@@ -185,7 +181,6 @@
         remaining_gas,
         ..Default::default()
     }
-<<<<<<< HEAD
 }
 
 fn get_config(estimate: bool, call_l64_after_gas: bool) -> evm::Config {
@@ -194,22 +189,12 @@
         call_l64_after_gas,
         ..evm::Config::shanghai()
     }
-=======
->>>>>>> 5a340795
 }
 
 // Convenience fn to hide the evm internals and just
 // let you calculate contract address as easily as possible
 pub fn calculate_contract_address(address: H160, backend: &impl Backend) -> H160 {
-<<<<<<< HEAD
     let config = get_config(false, false);
-=======
-    let config = evm::Config {
-        estimate: false,
-        call_l64_after_gas: false,
-        ..evm::Config::london()
-    };
->>>>>>> 5a340795
 
     let metadata = StackSubstateMetadata::new(1, &config);
     let state = MemoryStackState::new(metadata, &backend);
@@ -219,7 +204,6 @@
     executor.get_create_address(CreateScheme::Legacy { caller: address })
 }
 
-<<<<<<< HEAD
 pub fn calculate_contract_address_scheme(scheme: CreateScheme, backend: &impl Backend) -> H160 {
     let config = get_config(false, false);
 
@@ -231,8 +215,6 @@
     executor.get_create_address(scheme)
 }
 
-=======
->>>>>>> 5a340795
 pub fn run_evm_impl_direct<B: Backend>(
     args: EvmProto::EvmCallArgs,
     backend: &B,
