echo "The CI is running this script."

# Start network early.
pwd
cargo build --all-targets > /dev/null 2>&1
RUST_LOG=zilliqa=warn ./target/debug/zilliqa 65d7f4da9bedc8fb79cbf6722342960bbdfb9759bc0d9e3fb4989e831ccbc227 -c config-example.toml > /tmp/zil_log_out.txt 2>&1 &

# Pull submodule
cd evm_js_tests
git pull

# install nvm and switch to desired
curl https://raw.githubusercontent.com/creationix/nvm/master/install.sh | bash
source ~/.profile

export NVM_DIR="$HOME/.nvm"
[ -s "$NVM_DIR/nvm.sh" ] && \. "$NVM_DIR/nvm.sh"  # This loads nvm
[ -s "$NVM_DIR/bash_completion" ] && \. "$NVM_DIR/bash_completion"  # This loads nvm bash_completion

echo "Installing nvm"
nvm install 16.0

echo "Using nvm"
nvm use 16.0
node --version

sudo add-apt-repository ppa:ethereum/ethereum > /dev/null 2>&1
sudo apt-get update > /dev/null 2>&1
sudo apt-get install solc libsecp256k1-dev > /dev/null 2>&1

echo "Installing tests"

# Install tests
npm install > /dev/null 2>&1

echo "Running tests"

# Run tests
npx hardhat test

retVal=$?
pkill -INT zilliqa
if [ $retVal -ne 0 ]; then
    cat /tmp/zil_log_out.txt
<<<<<<< HEAD

=======
>>>>>>> 05edc187
    echo "!!!!!! Error with JS integration test !!!!!!"
    exit 1
fi

echo "Success with integration test"
exit 0<|MERGE_RESOLUTION|>--- conflicted
+++ resolved
@@ -42,10 +42,6 @@
 pkill -INT zilliqa
 if [ $retVal -ne 0 ]; then
     cat /tmp/zil_log_out.txt
-<<<<<<< HEAD
-
-=======
->>>>>>> 05edc187
     echo "!!!!!! Error with JS integration test !!!!!!"
     exit 1
 fi
