--- conflicted
+++ resolved
@@ -4,15 +4,11 @@
 
 Unreleased changes, in reverse chronological order. New entries are added at the top of this list.
 
-<<<<<<< HEAD
 - [#1443](https://github.com/Zilliqa/zq2/pull/1451): Include failed transaction in blocks
-- 
-=======
 - [#1476](https://github.com/Zilliqa/zq2/pull/1476): Fix topic in EVM-encoded Scilla events.
 - [#1474](https://github.com/Zilliqa/zq2/pull/1474): Fix reading `ByStr20` maps in Scilla via EVM.
 - [#1469](https://github.com/Zilliqa/zq2/pull/1469): Calculate block state roots earlier to avoid database inconsistency.
 
->>>>>>> 7681525c
 ## [0.3.1] - 2024-09-13
 
 - [#1445](https://github.com/Zilliqa/zq2/pull/1445): Apply state changes from transactions atomically.
