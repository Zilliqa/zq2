--- conflicted
+++ resolved
@@ -4,11 +4,8 @@
 
 Unreleased changes, in reverse chronological order. New entries are added at the top of this list.
 
-<<<<<<< HEAD
 - Add `GetTransactionsForTxBlockEx` API.
-=======
 - [#1469](https://github.com/Zilliqa/zq2/pull/1469): Calculate block state roots earlier to avoid database inconsistency.
->>>>>>> 2ded87d0
 
 ## [0.3.1] - 2024-09-13
 
