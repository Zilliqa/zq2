# Changelog

## [Unreleased]

Unreleased changes.

<<<<<<< HEAD
- [#1403](https://github.com/Zilliqa/zq2/pull/1403): Implement getTxRate API call
- [#1321](https://github.com/Zilliqa/zq2/issues/1321): Begin assembling a block proposal before a supermajority of votes is received.
- [#1350](https://github.com/Zilliqa/zq2/pull/1350): Support `CHAINID`, `BLOCKNUMBER`, and `TIMESTAMP` in Scilla contracts.
=======
- [#1419](https://github.com/Zilliqa/zq2/pull/1419): Nodes outside the consensus commitee will no longer vote for a new view if a proposal is missed.
- [#1393](https://github.com/Zilliqa/zq2/pull/1393): Begin assembling a block proposal before a supermajority of votes is received.

## [0.2.0] - 2024-09-05

>>>>>>> fc62af56
- [#1358](https://github.com/Zilliqa/zq2/pull/1358): Support `_codehash` in Scilla contracts.
- [#1398](https://github.com/Zilliqa/zq2/pull/1398): Improve syncing reliability by retrying requests for blocks that never receive a response.
- [#1350](https://github.com/Zilliqa/zq2/pull/1350): Support `CHAINID`, `BLOCKNUMBER`, and `TIMESTAMP` in Scilla contracts.
- [#1390](https://github.com/Zilliqa/zq2/pull/1390): Implement `GetNumPeers` API endpoint to get the current number of peers.
- [#1391](https://github.com/Zilliqa/zq2/pull/1391): Change response type of `GetMinimumGasPrice` to a string.
- [#1389](https://github.com/Zilliqa/zq2/pull/1389): Implement `TxBlockListing` API endpoint to return a paginated list of blocks.
- [#1379](https://github.com/Zilliqa/zq2/pull/1379): Add `GetTxBlockRate` API to return the current transaction block rate.
- [#1369](https://github.com/Zilliqa/zq2/pull/1369): Global variables in EVM now refer to the current block, not the parent block.
- [#1373](https://github.com/Zilliqa/zq2/pull/1373): Fix duplicated requests for blocks when a node connects to the network.
- [#1372](https://github.com/Zilliqa/zq2/pull/1372): Fix `code_hash` calculation and state delta application for empty EVM contracts.
- [#1270](https://github.com/Zilliqa/zq2/pull/1270): Implement first half of `scilla_call` precompile for EVM->Scilla interop.
- [#1366](https://github.com/Zilliqa/zq2/pull/1366): Avoid failing if a checkpoint is configured and the node has already been started from that checkpoint.
- [#1356](https://github.com/Zilliqa/zq2/pull/1356): Accept bech32 addresses for some existing Zilliqa APIs.
- [#1304](https://github.com/Zilliqa/zq2/pull/1304): Implement the following APIs for querying DS blocks: `GetDSBlock`, `GetDSBlockVerbose`, `GetLatestDSBlock`, `GetCurrentDSComm`, `GetCurrentDSEpoch`, `DSBlockListing`, `GetDSBlockRate`.
- [#1334](https://github.com/Zilliqa/zq2/pull/1334): Avoid sleeping for unnecessarily long before proposing an empty block.
- [#1310](https://github.com/Zilliqa/zq2/pull/1310): Fix nodes trying to propose a block without any votes for that block.

## [0.1.1] - 2024-08-14

- [#1304](https://github.com/Zilliqa/zq2/pull/1304): Implement DS block APIs by inventing placeholder blocks.
- [#1290](https://github.com/Zilliqa/zq2/pull/1281): Fix over-eager clean up of votes which could cause votes for pending blocks to get lost.
- [#1285](https://github.com/Zilliqa/zq2/pull/1285): Use `libp2p-autonat` to automatically determine a node's public addresses.
- [#1281](https://github.com/Zilliqa/zq2/pull/1281): Emit an `ERROR` level log when a node panics.
- [#1174](https://github.com/Zilliqa/zq2/pull/1174): Limit the returned size of `GetSmartContractState` when the `state_rpc_limit` configuration is set.

## [0.1.0] - 2024-08-01

Initial release of Zilliqa 2.

[unreleased]: https://github.com/zilliqa/zq2/compare/v0.2.0...HEAD
[0.2.0]: https://github.com/zilliqa/zq2/compare/v0.1.1...v0.2.0
[0.1.1]: https://github.com/zilliqa/zq2/compare/v0.1.0...v0.1.1
[0.1.0]: https://github.com/zilliqa/zq2/releases/tag/v0.1.0<|MERGE_RESOLUTION|>--- conflicted
+++ resolved
@@ -4,17 +4,14 @@
 
 Unreleased changes.
 
-<<<<<<< HEAD
 - [#1403](https://github.com/Zilliqa/zq2/pull/1403): Implement getTxRate API call
 - [#1321](https://github.com/Zilliqa/zq2/issues/1321): Begin assembling a block proposal before a supermajority of votes is received.
 - [#1350](https://github.com/Zilliqa/zq2/pull/1350): Support `CHAINID`, `BLOCKNUMBER`, and `TIMESTAMP` in Scilla contracts.
-=======
 - [#1419](https://github.com/Zilliqa/zq2/pull/1419): Nodes outside the consensus commitee will no longer vote for a new view if a proposal is missed.
 - [#1393](https://github.com/Zilliqa/zq2/pull/1393): Begin assembling a block proposal before a supermajority of votes is received.
 
 ## [0.2.0] - 2024-09-05
 
->>>>>>> fc62af56
 - [#1358](https://github.com/Zilliqa/zq2/pull/1358): Support `_codehash` in Scilla contracts.
 - [#1398](https://github.com/Zilliqa/zq2/pull/1398): Improve syncing reliability by retrying requests for blocks that never receive a response.
 - [#1350](https://github.com/Zilliqa/zq2/pull/1350): Support `CHAINID`, `BLOCKNUMBER`, and `TIMESTAMP` in Scilla contracts.
