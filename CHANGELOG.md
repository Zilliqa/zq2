--- conflicted
+++ resolved
@@ -9,11 +9,10 @@
 
 - [#1373](https://github.com/Zilliqa/zq2/pull/1373): Fix duplicated requests for blocks when a node connects to the network.
 
-<<<<<<< HEAD
 - [#1379](https://github.com/Zilliqa/zq2/pull/1379): Add `GetTxBlockRate` API to return the current transaction block rate.
-=======
-[#1369](https://github.com/Zilliqa/zq2/pull/1369): Global variables in EVM refer to the current and not to the parent block
->>>>>>> 9da170a4
+
+- [#1369](https://github.com/Zilliqa/zq2/pull/1369): Global variables in EVM refer to the current and not to the parent block
+
 
 ## [0.1.1] - 2024-08-14
 
