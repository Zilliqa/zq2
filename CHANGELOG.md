# Changelog

## [Unreleased]

Unreleased changes, in reverse chronological order. New entries are added at the top of this list.

<<<<<<< HEAD
- [#1472](https://github.com/Zilliqa/zq2/pull/1472): Add `GetTransactionsForTxBlockEx` API.
=======
- [#1474](https://github.com/Zilliqa/zq2/pull/1474): Fix reading `ByStr20` maps in Scilla via EVM.
>>>>>>> 14f6bbc9
- [#1469](https://github.com/Zilliqa/zq2/pull/1469): Calculate block state roots earlier to avoid database inconsistency.

## [0.3.1] - 2024-09-13

- [#1445](https://github.com/Zilliqa/zq2/pull/1445): Apply state changes from transactions atomically.
- [#1448](https://github.com/Zilliqa/zq2/pull/1448): Fail gracefully if we are unable to parse a gossipsub message.
- [#1423](https://github.com/Zilliqa/zq2/pull/1423): Fix invalid value returned by calling `_balance` in a scilla transition.

## [0.3.0] - 2024-09-12

- [#1403](https://github.com/Zilliqa/zq2/pull/1403): Add `GetTransactionRate` API.
- [#1359](https://github.com/Zilliqa/zq2/pull/1359): Add tool to convert ZQ1 persistence into a ZQ2 data directory.
- [#1419](https://github.com/Zilliqa/zq2/pull/1419): Nodes outside the consensus commitee will no longer vote for a new view if a proposal is missed.
- [#1393](https://github.com/Zilliqa/zq2/pull/1393): Begin assembling a block proposal before a supermajority of votes is received.

## [0.2.0] - 2024-09-05

- [#1358](https://github.com/Zilliqa/zq2/pull/1358): Support `_codehash` in Scilla contracts.
- [#1398](https://github.com/Zilliqa/zq2/pull/1398): Improve syncing reliability by retrying requests for blocks that never receive a response.
- [#1350](https://github.com/Zilliqa/zq2/pull/1350): Support `CHAINID`, `BLOCKNUMBER`, and `TIMESTAMP` in Scilla contracts.
- [#1390](https://github.com/Zilliqa/zq2/pull/1390): Implement `GetNumPeers` API endpoint to get the current number of peers.
- [#1391](https://github.com/Zilliqa/zq2/pull/1391): Change response type of `GetMinimumGasPrice` to a string.
- [#1389](https://github.com/Zilliqa/zq2/pull/1389): Implement `TxBlockListing` API endpoint to return a paginated list of blocks.
- [#1379](https://github.com/Zilliqa/zq2/pull/1379): Add `GetTxBlockRate` API to return the current transaction block rate.
- [#1369](https://github.com/Zilliqa/zq2/pull/1369): Global variables in EVM now refer to the current block, not the parent block.
- [#1373](https://github.com/Zilliqa/zq2/pull/1373): Fix duplicated requests for blocks when a node connects to the network.
- [#1372](https://github.com/Zilliqa/zq2/pull/1372): Fix `code_hash` calculation and state delta application for empty EVM contracts.
- [#1270](https://github.com/Zilliqa/zq2/pull/1270): Implement first half of `scilla_call` precompile for EVM->Scilla interop.
- [#1366](https://github.com/Zilliqa/zq2/pull/1366): Avoid failing if a checkpoint is configured and the node has already been started from that checkpoint.
- [#1356](https://github.com/Zilliqa/zq2/pull/1356): Accept bech32 addresses for some existing Zilliqa APIs.
- [#1304](https://github.com/Zilliqa/zq2/pull/1304): Implement the following APIs for querying DS blocks: `GetDSBlock`, `GetDSBlockVerbose`, `GetLatestDSBlock`, `GetCurrentDSComm`, `GetCurrentDSEpoch`, `DSBlockListing`, `GetDSBlockRate`.
- [#1334](https://github.com/Zilliqa/zq2/pull/1334): Avoid sleeping for unnecessarily long before proposing an empty block.
- [#1310](https://github.com/Zilliqa/zq2/pull/1310): Fix nodes trying to propose a block without any votes for that block.

## [0.1.1] - 2024-08-14

- [#1304](https://github.com/Zilliqa/zq2/pull/1304): Implement DS block APIs by inventing placeholder blocks.
- [#1290](https://github.com/Zilliqa/zq2/pull/1281): Fix over-eager clean up of votes which could cause votes for pending blocks to get lost.
- [#1285](https://github.com/Zilliqa/zq2/pull/1285): Use `libp2p-autonat` to automatically determine a node's public addresses.
- [#1281](https://github.com/Zilliqa/zq2/pull/1281): Emit an `ERROR` level log when a node panics.
- [#1174](https://github.com/Zilliqa/zq2/pull/1174): Limit the returned size of `GetSmartContractState` when the `state_rpc_limit` configuration is set.

## [0.1.0] - 2024-08-01

Initial release of Zilliqa 2.

[unreleased]: https://github.com/zilliqa/zq2/compare/v0.3.1...HEAD
[0.3.1]: https://github.com/zilliqa/zq2/compare/v0.3.0...v0.3.1
[0.3.0]: https://github.com/zilliqa/zq2/compare/v0.2.0...v0.3.0
[0.2.0]: https://github.com/zilliqa/zq2/compare/v0.1.1...v0.2.0
[0.1.1]: https://github.com/zilliqa/zq2/compare/v0.1.0...v0.1.1
[0.1.0]: https://github.com/zilliqa/zq2/releases/tag/v0.1.0<|MERGE_RESOLUTION|>--- conflicted
+++ resolved
@@ -4,11 +4,8 @@
 
 Unreleased changes, in reverse chronological order. New entries are added at the top of this list.
 
-<<<<<<< HEAD
 - [#1472](https://github.com/Zilliqa/zq2/pull/1472): Add `GetTransactionsForTxBlockEx` API.
-=======
 - [#1474](https://github.com/Zilliqa/zq2/pull/1474): Fix reading `ByStr20` maps in Scilla via EVM.
->>>>>>> 14f6bbc9
 - [#1469](https://github.com/Zilliqa/zq2/pull/1469): Calculate block state roots earlier to avoid database inconsistency.
 
 ## [0.3.1] - 2024-09-13
