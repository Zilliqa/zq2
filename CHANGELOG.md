# Changelog

## [Unreleased]

Unreleased changes.

<<<<<<< HEAD
- [#1321](https://github.com/Zilliqa/zq2/issues/1321): Begin assembling a block proposal before a supermajority of votes is received.
- [#1024](https://github.com/Zilliqa/zq2/issues/1024): Convert contract code and state from ZQ1 persistence.
=======
- [#1419](https://github.com/Zilliqa/zq2/pull/1419): Nodes outside the consensus commitee will no longer vote for a new view if a proposal is missed.
- [#1393](https://github.com/Zilliqa/zq2/pull/1393): Begin assembling a block proposal before a supermajority of votes is received.
>>>>>>> fc62af56

## [0.2.0] - 2024-09-05

- [#1358](https://github.com/Zilliqa/zq2/pull/1358): Support `_codehash` in Scilla contracts.
- [#1398](https://github.com/Zilliqa/zq2/pull/1398): Improve syncing reliability by retrying requests for blocks that never receive a response.
- [#1350](https://github.com/Zilliqa/zq2/pull/1350): Support `CHAINID`, `BLOCKNUMBER`, and `TIMESTAMP` in Scilla contracts.
- [#1390](https://github.com/Zilliqa/zq2/pull/1390): Implement `GetNumPeers` API endpoint to get the current number of peers.
- [#1391](https://github.com/Zilliqa/zq2/pull/1391): Change response type of `GetMinimumGasPrice` to a string.
- [#1389](https://github.com/Zilliqa/zq2/pull/1389): Implement `TxBlockListing` API endpoint to return a paginated list of blocks.
- [#1379](https://github.com/Zilliqa/zq2/pull/1379): Add `GetTxBlockRate` API to return the current transaction block rate.
- [#1369](https://github.com/Zilliqa/zq2/pull/1369): Global variables in EVM now refer to the current block, not the parent block.
- [#1373](https://github.com/Zilliqa/zq2/pull/1373): Fix duplicated requests for blocks when a node connects to the network.
- [#1372](https://github.com/Zilliqa/zq2/pull/1372): Fix `code_hash` calculation and state delta application for empty EVM contracts.
- [#1270](https://github.com/Zilliqa/zq2/pull/1270): Implement first half of `scilla_call` precompile for EVM->Scilla interop.
- [#1366](https://github.com/Zilliqa/zq2/pull/1366): Avoid failing if a checkpoint is configured and the node has already been started from that checkpoint.
- [#1356](https://github.com/Zilliqa/zq2/pull/1356): Accept bech32 addresses for some existing Zilliqa APIs.
- [#1304](https://github.com/Zilliqa/zq2/pull/1304): Implement the following APIs for querying DS blocks: `GetDSBlock`, `GetDSBlockVerbose`, `GetLatestDSBlock`, `GetCurrentDSComm`, `GetCurrentDSEpoch`, `DSBlockListing`, `GetDSBlockRate`.
- [#1334](https://github.com/Zilliqa/zq2/pull/1334): Avoid sleeping for unnecessarily long before proposing an empty block.
- [#1310](https://github.com/Zilliqa/zq2/pull/1310): Fix nodes trying to propose a block without any votes for that block.

## [0.1.1] - 2024-08-14

- [#1304](https://github.com/Zilliqa/zq2/pull/1304): Implement DS block APIs by inventing placeholder blocks.
- [#1290](https://github.com/Zilliqa/zq2/pull/1281): Fix over-eager clean up of votes which could cause votes for pending blocks to get lost.
- [#1285](https://github.com/Zilliqa/zq2/pull/1285): Use `libp2p-autonat` to automatically determine a node's public addresses.
- [#1281](https://github.com/Zilliqa/zq2/pull/1281): Emit an `ERROR` level log when a node panics.
- [#1174](https://github.com/Zilliqa/zq2/pull/1174): Limit the returned size of `GetSmartContractState` when the `state_rpc_limit` configuration is set.

## [0.1.0] - 2024-08-01

Initial release of Zilliqa 2.

[unreleased]: https://github.com/zilliqa/zq2/compare/v0.2.0...HEAD
[0.2.0]: https://github.com/zilliqa/zq2/compare/v0.1.1...v0.2.0
[0.1.1]: https://github.com/zilliqa/zq2/compare/v0.1.0...v0.1.1
[0.1.0]: https://github.com/zilliqa/zq2/releases/tag/v0.1.0<|MERGE_RESOLUTION|>--- conflicted
+++ resolved
@@ -4,13 +4,10 @@
 
 Unreleased changes.
 
-<<<<<<< HEAD
 - [#1321](https://github.com/Zilliqa/zq2/issues/1321): Begin assembling a block proposal before a supermajority of votes is received.
 - [#1024](https://github.com/Zilliqa/zq2/issues/1024): Convert contract code and state from ZQ1 persistence.
-=======
 - [#1419](https://github.com/Zilliqa/zq2/pull/1419): Nodes outside the consensus commitee will no longer vote for a new view if a proposal is missed.
 - [#1393](https://github.com/Zilliqa/zq2/pull/1393): Begin assembling a block proposal before a supermajority of votes is received.
->>>>>>> fc62af56
 
 ## [0.2.0] - 2024-09-05
 
