--- conflicted
+++ resolved
@@ -25,11 +25,8 @@
       with:
         submodules: recursive
     - uses: Swatinem/rust-cache@v2
-<<<<<<< HEAD
       #- name: rustfmt
       #  run: cargo fmt --all --check
-=======
->>>>>>> 8fb5d4bf
     - name: Build
       run: cargo build --all-targets --all-features
     - name: Clippy
