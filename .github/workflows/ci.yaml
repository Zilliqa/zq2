--- conflicted
+++ resolved
@@ -32,7 +32,8 @@
       run: cargo clippy --all-targets --all-features -- -D warnings
     - name: Test
       run: cargo test --all-targets --all-features
-<<<<<<< HEAD
+    - name: Verify working directory is clean
+      run: git diff --exit-code
 
   e2e_test:
     runs-on: ubuntu-latest
@@ -57,8 +58,4 @@
     - name: xxx
       run: sudo apt install libsecp256k1-dev
     - name: JS test framework
-      run: export PATH="/scilla/0/bin:$PATH" && ./scripts/start_network.sh && ./scripts/js_test.sh
-=======
-    - name: Verify working directory is clean
-      run: git diff --exit-code
->>>>>>> a5fbe0e5
+      run: export PATH="/scilla/0/bin:$PATH" && ./scripts/start_network.sh && ./scripts/js_test.sh