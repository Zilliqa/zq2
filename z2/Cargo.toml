--- conflicted
+++ resolved
@@ -23,12 +23,7 @@
 eyre = "0.6.8"
 futures = "0.3.27"
 rand_core = "0.6.4"
-<<<<<<< HEAD
-serde = { version="1.0.162", features = [ "derive" ] }
-tokio = { version = "1.28.0", features = ["macros", "rt-multi-thread", "sync", "io-std", "io-util", "process"] }
-=======
 serde = { version="1.0.163", features = [ "derive" ] }
 tokio = { version = "1.28.1", features = ["macros", "rt-multi-thread", "sync", "io-std", "io-util", "process"] }
->>>>>>> c21c82f2
 tokio-stream = "0.1.14"
 zilliqa = { path = "../zilliqa" }