[package]
name = "z2"
version.workspace = true
authors.workspace = true
edition.workspace = true
license.workspace = true

# This is a bit dodgy and should really be a top-level member of the workspace, but
# it's not big enough yet - we should promote it if it ever gets large enough
# - rrw 2023-02-22
[lib]
name = "z2lib"
path = "src/lib.rs"
test = false

[[bin]]
name = "z2"
path = "src/bin/z2.rs"
test = false

# See more keys and their definitions at https://doc.rust-lang.org/cargo/reference/manifest.html

[dependencies]
alloy-consensus = { git = "https://github.com/alloy-rs/alloy.git", version = "0.1.0", features = ["serde", "k256"] }
alloy-eips = { git = "https://github.com/alloy-rs/alloy.git", version = "0.1.0", features = ["serde"] }
alloy-primitives = "0.7.2"
anyhow = "1.0.83"
async-trait = "0.1.80"
base64 = "0.22.0"
bitvec = "1.0.1"
clap = { version = "4.5.4", features = ["derive"] }
colored = "2.1.0"
eth_trie = { version = "0.1.0", path = "../eth-trie.rs" }
ethabi = "18.0.0"
ethereum = "0.15.0"
futures = "0.3.30"
git2 = "0.18.3"
hex = "0.4.3"
home = "0.5.9"
indicatif = "0.17.8"
itertools = "0.12.1"
jsonrpsee = { version ="0.22.4", features= [ "client" ] }
k256 = "0.13.3"
lazy_static = "1.4.0"
libp2p = { version = "0.53.2", features = [ "identify" ] }
prost = "0.12.3"
rand = "0.8.5"
rand_core = "0.6.4"
reqwest = { version = "0.12.3", features = [ "json", "rustls-tls", "http2", "charset" ], default-features=false}
<<<<<<< HEAD
revm = "8.0.0"
rs-leveldb = "0.1.5"
serde = { version = "1.0.200", features = ["derive"] }
=======
serde = { version = "1.0.201", features = ["derive"] }
>>>>>>> bb515af2
serde_json = "1.0.117"
serde_yaml = "0.9.34"
sha2 = "0.10.8"
sha3 = "0.10.8"
tempfile = "3.9.0"
thiserror = "1.0.57"
tokio = { version = "1.37.0", features = ["macros", "rt-multi-thread", "sync", "io-std", "io-util", "process", "fs"] }
tokio-stream = "0.1.15"
toml = "0.8.12"
tracing = "0.1.40"
tracing-subscriber = "0.3.18"
url = "2.5.0"
zilliqa = { path = "../zilliqa" }
zilliqa-rs = { version = "0.3.0" }
zqutils = { git = "https://github.com/zilliqa/zq-base" }

[build-dependencies]
prost-build = "0.12.3"<|MERGE_RESOLUTION|>--- conflicted
+++ resolved
@@ -47,13 +47,9 @@
 rand = "0.8.5"
 rand_core = "0.6.4"
 reqwest = { version = "0.12.3", features = [ "json", "rustls-tls", "http2", "charset" ], default-features=false}
-<<<<<<< HEAD
 revm = "8.0.0"
 rs-leveldb = "0.1.5"
-serde = { version = "1.0.200", features = ["derive"] }
-=======
 serde = { version = "1.0.201", features = ["derive"] }
->>>>>>> bb515af2
 serde_json = "1.0.117"
 serde_yaml = "0.9.34"
 sha2 = "0.10.8"
