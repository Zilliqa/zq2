[package]
authors.workspace = true
edition.workspace = true
license.workspace = true
name = "z2"
version.workspace = true

# This is a bit dodgy and should really be a top-level member of the workspace, but
# it's not big enough yet - we should promote it if it ever gets large enough
# - rrw 2023-02-22
[lib]
name = "z2lib"
path = "src/lib.rs"
test = false

[[bin]]
name = "z2"
path = "src/bin/z2.rs"
test = false

# See more keys and their definitions at https://doc.rust-lang.org/cargo/reference/manifest.html

[dependencies]
alloy = { version = "1.0.23", default-features = false, features = [
    "consensus",
    "eips",
    "rlp",
    "serde",
    "signer-local",
] }
anyhow = "1.0.99"
base64 = "0.22.1"
bitvec = "1.0.1"
clap = { version = "4.5.46", features = ["derive"] }
clap-verbosity-flag = "3.0.4"
cliclack = "0.3.6"
colored = "3.0.0"
env_logger = "0.11.8"
eth_trie = { version = "0.1.0", path = "../eth-trie.rs" }
ethabi = "18.0.0"
ethers = { version = "2.0.14", features = ["ws"] }
futures = "0.3.31"
hex = "0.4.3"
indicatif = "0.18.0"
itertools = "0.14.0"
k256 = "0.13.4"
libp2p = { version = "0.56.0", features = ["identify"] }
log = "0.4.27"
parking_lot = "0.12.4"
primitive-types = "0.12.2"
prost = "0.14.1"
rand = "0.8.5"
regex = "1.11.2"
reqwest = { version = "0.12.15", features = [
    "json",
    "rustls-tls",
    "http2",
    "charset",
], default-features = false }
<<<<<<< HEAD
rs-leveldb = "0.1.5"
=======
revm = { version = "19.6.0", features = ["optional_balance_check"] }
rs-leveldb = { version = "0.1.5", default-features = false }
>>>>>>> dd4c253f
rustls = "0.23.31"
scopeguard = "1.2.0"
serde = { version = "1.0.219", features = ["derive"] }
serde_json = { version = "1.0.143", features = ["preserve_order"] }
serde_yaml = "0.9.34"
sha2 = "0.10.8"
sha3 = "0.10.8"
strum = { version = "0.27.2", features = ["derive"] }
strum_macros = "0.27.2"
tempfile = "3.21.0"
tera = "1.20.0"
thiserror = "2.0.16"
tokio = { version = "1.47.1", features = [
    "macros",
    "rt-multi-thread",
    "sync",
    "io-std",
    "io-util",
    "process",
    "fs",
] }
toml = { version = "0.9.5", features = ["preserve_order"] }
tracing = "0.1.41"
zilliqa = { path = "../zilliqa" }
zilliqa-rs = "0.3.2"

[build-dependencies]
prost-build = "0.14.1"<|MERGE_RESOLUTION|>--- conflicted
+++ resolved
@@ -57,12 +57,7 @@
     "http2",
     "charset",
 ], default-features = false }
-<<<<<<< HEAD
-rs-leveldb = "0.1.5"
-=======
-revm = { version = "19.6.0", features = ["optional_balance_check"] }
 rs-leveldb = { version = "0.1.5", default-features = false }
->>>>>>> dd4c253f
 rustls = "0.23.31"
 scopeguard = "1.2.0"
 serde = { version = "1.0.219", features = ["derive"] }
