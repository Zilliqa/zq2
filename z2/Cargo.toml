--- conflicted
+++ resolved
@@ -56,11 +56,8 @@
 sha2 = "0.10.8"
 sha3 = "0.10.8"
 tempfile = "3.9.0"
-<<<<<<< HEAD
 thiserror = "1.0.57"
-=======
 tera = "1.19.1"
->>>>>>> 38f0b805
 tokio = { version = "1.37.0", features = ["macros", "rt-multi-thread", "sync", "io-std", "io-util", "process", "fs"] }
 tokio-stream = "0.1.15"
 toml = "0.8.12"
