[package]
authors.workspace = true
edition.workspace = true
license.workspace = true
name = "z2"
version.workspace = true

# This is a bit dodgy and should really be a top-level member of the workspace, but
# it's not big enough yet - we should promote it if it ever gets large enough
# - rrw 2023-02-22
[lib]
name = "z2lib"
path = "src/lib.rs"
test = false

[[bin]]
name = "z2"
path = "src/bin/z2.rs"
test = false

# See more keys and their definitions at https://doc.rust-lang.org/cargo/reference/manifest.html

[dependencies]
alloy = { version = "0.4.2", default-features = false, features = ["consensus", "rlp", "serde", "signer-local"] }
anyhow = "1.0.93"
async-trait = "0.1.83"
base64 = "0.22.0"
bitvec = "1.0.1"
blsful = { git = "https://github.com/JamesHinshelwood/agora-blsful", branch = "update-blstrs"}
clap = {version = "4.5.20", features = ["derive"]}
clap-verbosity-flag = "2.2.2"
cliclack = "0.3.5"
colored = "2.1.0"
crypto-bigint = "=0.5.5"
env_logger = "0.11.5"
eth_trie = {version = "0.1.0", path = "../eth-trie.rs"}
ethabi = "18.0.0"
ethereum = "0.15.0"
ethers = {version="2.0.14", features = ["ws"]}
futures = "0.3.31"
git2 = "0.18.3"
hex = "0.4.3"
home = "0.5.9"
indicatif = "0.17.9"
itertools = "0.13.0"
jsonrpsee = {version = "0.22.4", features = ["client"]}
k256 = "0.13.4"
lazy_static = "1.5.0"
libp2p = {version = "0.54.0", features = ["identify"]}
log = "0.4.22"
octocrab = "0.41.2"
primitive-types = "0.12.2"
prost = "0.13.3"
rand = "0.8.5"
rand_core = "0.6.4"
regex = "1.11.1"
reqwest = {version = "0.12.9", features = ["json", "rustls-tls", "http2", "charset"], default-features = false}
revm = {version = "14.0.3", features = ["optional_balance_check"]}
rs-leveldb = "0.1.5"
<<<<<<< HEAD
rustls = "0.23.15"
serde = {version = "1.0.210", features = ["derive"]}
scilla-parser = "2.0.0"
=======
rustls = "0.23.16"
serde = {version = "1.0.215", features = ["derive"]}
>>>>>>> 7e85e48b
serde_json = "1.0.128"
serde_yaml = "0.9.34"
sha2 = "0.10.8"
sha3 = "0.10.8"
tempfile = "3.14.0"
tera = "1.19.1"
thiserror = "2.0.3"
tokio = {version = "1.41.1", features = ["macros", "rt-multi-thread", "sync", "io-std", "io-util", "process", "fs"]}
tokio-stream = "0.1.16"
toml = "0.8.19"
tracing = "0.1.40"
tracing-subscriber = "0.3.18"
url = "2.5.3"
zilliqa = {path = "../zilliqa"}
zilliqa-rs = "0.3.1"
zqutils = {git = "https://github.com/zilliqa/zq-base"}

[build-dependencies]
prost-build = "0.13.3"<|MERGE_RESOLUTION|>--- conflicted
+++ resolved
@@ -57,14 +57,9 @@
 reqwest = {version = "0.12.9", features = ["json", "rustls-tls", "http2", "charset"], default-features = false}
 revm = {version = "14.0.3", features = ["optional_balance_check"]}
 rs-leveldb = "0.1.5"
-<<<<<<< HEAD
-rustls = "0.23.15"
-serde = {version = "1.0.210", features = ["derive"]}
-scilla-parser = "2.0.0"
-=======
 rustls = "0.23.16"
 serde = {version = "1.0.215", features = ["derive"]}
->>>>>>> 7e85e48b
+scilla-parser = "2.0.0"
 serde_json = "1.0.128"
 serde_yaml = "0.9.34"
 sha2 = "0.10.8"
