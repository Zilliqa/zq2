--- conflicted
+++ resolved
@@ -36,10 +36,6 @@
     { at_height = 6771996, scilla_failed_txn_correct_gas_fee_charged = true, check_minimum_gas_price = true },
     { at_height = 7000000, inject_access_list = true, use_max_gas_priority_fee = true },
     { at_height = 10153271, failed_zil_transfers_to_eoa_proper_fee_deduction = true },
-<<<<<<< HEAD
-    { at_height = 11998800, validator_jailing = true },
+    { at_height = 13514400, validator_jailing = true },
     { at_height = 99999999, scilla_empty_maps_are_encoded_correctly = true },
-=======
-    { at_height = 13514400, validator_jailing = true },
->>>>>>> f1dde05d
 ]