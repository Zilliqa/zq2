p2p_port = 3333

bootstrap_address = [
  "12D3KooWAcATh49oLnRmftLHuydAu3ufWGDyuGAsqwwcKCS7BAxi",
  "/dns/bootstrap.zq2-prototestnet.zilliqa.com/tcp/3333"
]

[[nodes]]
eth_chain_id = 33103
allowed_timestamp_skew = { secs = 60, nanos = 0 }
data_dir = "/data"
consensus.genesis_accounts = [ ["0xB4492C468Fe97CB73Ea70a9A712cdd5B5aB621c3", "900_000_000_000_000_000_000_000_000" ] ]
consensus.genesis_deposits = [
  [
    "b5a1a63fd7cb5e30a88214067ac5c594a73e9b7bc27375cf6463ef01540c462b78a20145cff085b968aff59b6592fa19",
    "12D3KooWAcATh49oLnRmftLHuydAu3ufWGDyuGAsqwwcKCS7BAxi",
    "20_000_000_000_000_000_000_000_000",
    "0x0000000000000000000000000000000000000000",
    "0xB4492C468Fe97CB73Ea70a9A712cdd5B5aB621c3"
  ]
]

# Reward parameters
consensus.rewards_per_hour = "51_000_000_000_000_000_000_000"
consensus.blocks_per_hour = 3600
consensus.minimum_stake = "10_000_000_000_000_000_000_000_000"
# Gas parameters
consensus.eth_block_gas_limit = 84000000
consensus.gas_price = "4_761_904_800_000"
consensus.contract_upgrades = { deposit_v3 = { height = 8406000 }, deposit_v4 = { height = 10890000 }, deposit_v5 = { height = 12934800 } }

api_servers = [{ port = 4201, enabled_apis = [{ namespace = "eth", apis = ["blockNumber"] }] }, { port = 4202, enabled_apis = ["admin", "debug", "erigon", "eth", "net", "ots", "trace", "txpool", "web3", "zilliqa"] }]
consensus.genesis_fork = { at_height = 0, executable_blocks = false, call_mode_1_sets_caller_to_parent_caller = false, failed_scilla_call_from_gas_exempt_caller_causes_revert = false, scilla_messages_can_call_evm_contracts = false, scilla_contract_creation_increments_account_balance = false, scilla_json_preserve_order = false, scilla_call_respects_evm_state_changes = false, only_mutated_accounts_update_state = false, scilla_call_gas_exempt_addrs = [], scilla_block_number_returns_current_block = false, scilla_maps_are_encoded_correctly = false, transfer_gas_fee_to_zero_account = false, apply_state_changes_only_if_transaction_succeeds = false, apply_scilla_delta_when_evm_succeeded = false, scilla_deduct_funds_from_actual_sender = false, fund_accounts_from_zero_account = [] }
consensus.forks = [
    { at_height = 7507088, executable_blocks = true },
    { at_height = 7855000, scilla_call_gas_exempt_addrs = ["0x60E6b5b1B8D3E373E1C04dC0b4f5624776bcBB60", "0x7013Da2653453299Efb867EfcCCcB1A6d5FE1384", "0x8618d39a8276D931603c6Bc7306af6A53aD2F1F3", "0xE90Dd366D627aCc5feBEC126211191901A69f8a0", "0x5900Ac075A67742f5eA4204650FEad9E674c664F", "0x28e8d39fc68eaa27c88797eb7d324b4b97d5b844", "0x51b9f3ddb948bcc16b89b48d83b920bc01dbed55", "0x1fD09F6701a1852132A649fe9D07F2A3b991eCfA", "0x878c5008A348A60a5B239844436A7b483fAdb7F2", "0x8895Aa1bEaC254E559A3F91e579CF4a67B70ce02", "0x453b11386FBd54bC532892c0217BBc316fc7b918", "0xaD581eC62eA08831c8FE2Cd7A1113473fE40A057"] },
    { at_height = 8404000, failed_scilla_call_from_gas_exempt_caller_causes_revert = true, call_mode_1_sets_caller_to_parent_caller = true },
    { at_height = 10200000, scilla_messages_can_call_evm_contracts = true },
    { at_height = 11152000, scilla_contract_creation_increments_account_balance = true, scilla_json_preserve_order = true },
    { at_height = 12693600, scilla_call_respects_evm_state_changes = true },
    { at_height = 12884400, only_mutated_accounts_update_state = true, scilla_block_number_returns_current_block = true },
    { at_height = 12931200, scilla_maps_are_encoded_correctly = true },
<<<<<<< HEAD
    { at_height = 14857110, apply_state_changes_only_if_transaction_succeeds = true, apply_scilla_delta_when_evm_succeeded = true},
]

txn_pool.maximum_global_size = 100000
txn_pool.maximum_txn_count_per_sender = 200
txn_pool.total_slots_for_all_senders = 50000
=======
    { at_height = 14767200, transfer_gas_fee_to_zero_account = true, apply_state_changes_only_if_transaction_succeeds = true, apply_scilla_delta_when_evm_succeeded = true, scilla_deduct_funds_from_actual_sender = true },
    { at_height = 15900000, fund_accounts_from_zero_account = [["0xB4492C468Fe97CB73Ea70a9A712cdd5B5aB621c3", "10000000000000000000000000"]] },
]
>>>>>>> eab9ba90
<|MERGE_RESOLUTION|>--- conflicted
+++ resolved
@@ -40,15 +40,6 @@
     { at_height = 12693600, scilla_call_respects_evm_state_changes = true },
     { at_height = 12884400, only_mutated_accounts_update_state = true, scilla_block_number_returns_current_block = true },
     { at_height = 12931200, scilla_maps_are_encoded_correctly = true },
-<<<<<<< HEAD
-    { at_height = 14857110, apply_state_changes_only_if_transaction_succeeds = true, apply_scilla_delta_when_evm_succeeded = true},
-]
-
-txn_pool.maximum_global_size = 100000
-txn_pool.maximum_txn_count_per_sender = 200
-txn_pool.total_slots_for_all_senders = 50000
-=======
     { at_height = 14767200, transfer_gas_fee_to_zero_account = true, apply_state_changes_only_if_transaction_succeeds = true, apply_scilla_delta_when_evm_succeeded = true, scilla_deduct_funds_from_actual_sender = true },
     { at_height = 15900000, fund_accounts_from_zero_account = [["0xB4492C468Fe97CB73Ea70a9A712cdd5B5aB621c3", "10000000000000000000000000"]] },
-]
->>>>>>> eab9ba90
+]