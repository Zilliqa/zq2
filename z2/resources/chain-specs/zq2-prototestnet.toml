--- conflicted
+++ resolved
@@ -39,15 +39,11 @@
     { at_height = 12693600, scilla_call_respects_evm_state_changes = true },
     { at_height = 12884400, only_mutated_accounts_update_state = true, scilla_block_number_returns_current_block = true },
     { at_height = 12931200, scilla_maps_are_encoded_correctly = true },
-<<<<<<< HEAD
+    { at_height = 14857110, apply_state_changes_only_if_transaction_succeeds = true, apply_scilla_delta_when_evm_succeeded = true},
 ]
 
 
 txn_pool.maximum_global_size = 100000
 txn_pool.maximum_txn_count_per_sender = 200
 txn_pool.total_slots_for_all_senders = 50000
-txn_pool.remove_expired_txns_after_hrs = 24
-=======
-    { at_height = 14857110, apply_state_changes_only_if_transaction_succeeds = true, apply_scilla_delta_when_evm_succeeded = true},
-]
->>>>>>> 0ff02138
+txn_pool.remove_expired_txns_after_hrs = 24