--- conflicted
+++ resolved
@@ -36,16 +36,13 @@
     { at_height = 8404000, failed_scilla_call_from_gas_exempt_caller_causes_revert = true, call_mode_1_sets_caller_to_parent_caller = true },
     { at_height = 10200000, scilla_messages_can_call_evm_contracts = true },
     { at_height = 11152000, scilla_contract_creation_increments_account_balance = true, scilla_json_preserve_order = true },
-<<<<<<< HEAD
+    { at_height = 12693600, scilla_call_respects_evm_state_changes = true },
+    { at_height = 12884400, only_mutated_accounts_update_state = true, scilla_block_number_returns_current_block = true },
+    { at_height = 12931200, scilla_maps_are_encoded_correctly = true },
 ]
+
 
 txn_pool.maximum_global_size = 100000
 txn_pool.maximum_txn_count_per_sender = 200
 txn_pool.total_slots_for_all_senders = 50000
-txn_pool.remove_expired_txns_after_hrs = 24
-=======
-    { at_height = 12693600, scilla_call_respects_evm_state_changes = true },
-    { at_height = 12884400, only_mutated_accounts_update_state = true, scilla_block_number_returns_current_block = true },
-    { at_height = 12931200, scilla_maps_are_encoded_correctly = true },
-]
->>>>>>> 5fb7106f
+txn_pool.remove_expired_txns_after_hrs = 24