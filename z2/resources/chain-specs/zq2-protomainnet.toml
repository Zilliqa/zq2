p2p_port = 3333
bootstrap_address = [
    "12D3KooWMoQviBdwqZuFrZXCLWpgftkwVZqbcf7zYYPQG9PzV4ub",
    "/dns/bootstrap.zq2-protomainnet.zilliqa.com/tcp/3333",
]

[[nodes]]
eth_chain_id = 32770
allowed_timestamp_skew = { secs = 60, nanos = 0 }
data_dir = "/data"
consensus.genesis_accounts = [
    [
        "0x6f5d14cbe74547124321f34ea14016f96372c4ae",
        "900_000_000_000_000_000_000_000_000",
    ],
]
consensus.genesis_deposits = [
    [
        "a52ad5b0bb67185541570a0b7372629bb8201278dd7c564621c6c04b8caf46502d4bceb2b48031f231d655120fa76627",
        "12D3KooWMoQviBdwqZuFrZXCLWpgftkwVZqbcf7zYYPQG9PzV4ub",
        "20_000_000_000_000_000_000_000_000",
        "0x0000000000000000000000000000000000000000",
        "0x6f5d14cbe74547124321f34ea14016f96372c4ae",
    ],
]

# Reward parameters
consensus.rewards_per_hour = "51_000_000_000_000_000_000_000"
consensus.blocks_per_hour = 3600
consensus.minimum_stake = "10_000_000_000_000_000_000_000_000"
# Gas parameters
consensus.eth_block_gas_limit = 84000000
consensus.gas_price = "4_761_904_800_000"
consensus.scilla_call_gas_exempt_addrs = [
    "0x95347b860Bd49818AFAccCA8403C55C23e7BB9ED",
    "0xe64cA52EF34FdD7e20C0c7fb2E392cc9b4F6D049",
    "0x63B991C17010C21250a0eA58C6697F696a48cdf3",
    "0x241c677D9969419800402521ae87C411897A029f",
    "0x2274005778063684fbB1BfA96a2b725dC37D75f9",
    "0x598FbD8B68a8B7e75b8B7182c750164f348907Bc",
    "0x2938fF251Aecc1dfa768D7d0276eB6d073690317",
    "0x17D5af5658A24bd964984b36d28e879a8626adC3",
    "0xCcF3Ea256d42Aeef0EE0e39Bfc94bAa9Fa14b0Ba",
    "0xc6F3dede529Af9D98a11C5B32DbF03Bf34272ED5",
    "0x7D2fF48c6b59229d448473D267a714d29F078D3E",
    "0xE9D47623bb2B3C497668B34fcf61E101a7ea4058",
    "0x03A79429acc808e4261a68b0117aCD43Cb0FdBfa",
    "0x097C26F8A93009fd9d98561384b5014D64ae17C2",
    "0x01035e423c40a9ad4F6be2E6cC014EB5617c8Bd6",
    "0x9C3fE3f471d8380297e4fB222eFb313Ee94DFa0f",
    "0x20Dd5D5B5d4C72676514A0eA1052d0200003d69D",
    "0xbfDe2156aF75a29d36614bC1F8005DD816Bd9200",
]
consensus.contract_upgrade_block_heights = { deposit_v3 = 5342400 }

<<<<<<< HEAD
api_servers = [
    { port = 4201, enabled_apis = [
        { apis = [
            "blockNumber",
        ], namespace = "eth" },
    ] },
    { enabled_apis = [
        "admin",
        "debug",
        "erigon",
        "eth",
        "net",
        "ots",
        "trace",
        "txpool",
        "web3",
        "zilliqa",
    ], port = 4202 },
]
consensus.forks = [
    { at_height = 0, call_mode_1_sets_caller_to_parent_caller = false, failed_scilla_call_from_gas_exempt_caller_causes_revert = false, scilla_messages_can_call_evm_contracts = false, scilla_contract_creation_increments_account_balance = false },
    { at_height = 5342400, call_mode_1_sets_caller_to_parent_caller = true, failed_scilla_call_from_gas_exempt_caller_causes_revert = true, scilla_messages_can_call_evm_contracts = false, scilla_contract_creation_increments_account_balance = false },
=======
api_servers = [{ port = 4201, enabled_apis = [{ apis = ["blockNumber"], namespace = "eth" }] }, { enabled_apis = ["admin", "erigon", "eth", "net", "ots", "trace", "txpool", "web3", "zilliqa"], port = 4202 }]

consensus.genesis_fork = { at_height = 0, call_mode_1_sets_caller_to_parent_caller = false, failed_scilla_call_from_gas_exempt_caller_causes_revert = false, scilla_messages_can_call_evm_contracts = false, scilla_contract_creation_increments_account_balance = false }
consensus.forks = [
    { at_height = 5342400, call_mode_1_sets_caller_to_parent_caller = true, failed_scilla_call_from_gas_exempt_caller_causes_revert = true }
>>>>>>> 521ad2f3
]<|MERGE_RESOLUTION|>--- conflicted
+++ resolved
@@ -1,28 +1,12 @@
 p2p_port = 3333
-bootstrap_address = [
-    "12D3KooWMoQviBdwqZuFrZXCLWpgftkwVZqbcf7zYYPQG9PzV4ub",
-    "/dns/bootstrap.zq2-protomainnet.zilliqa.com/tcp/3333",
-]
+bootstrap_address = [ "12D3KooWMoQviBdwqZuFrZXCLWpgftkwVZqbcf7zYYPQG9PzV4ub", "/dns/bootstrap.zq2-protomainnet.zilliqa.com/tcp/3333" ]
 
 [[nodes]]
 eth_chain_id = 32770
 allowed_timestamp_skew = { secs = 60, nanos = 0 }
 data_dir = "/data"
-consensus.genesis_accounts = [
-    [
-        "0x6f5d14cbe74547124321f34ea14016f96372c4ae",
-        "900_000_000_000_000_000_000_000_000",
-    ],
-]
-consensus.genesis_deposits = [
-    [
-        "a52ad5b0bb67185541570a0b7372629bb8201278dd7c564621c6c04b8caf46502d4bceb2b48031f231d655120fa76627",
-        "12D3KooWMoQviBdwqZuFrZXCLWpgftkwVZqbcf7zYYPQG9PzV4ub",
-        "20_000_000_000_000_000_000_000_000",
-        "0x0000000000000000000000000000000000000000",
-        "0x6f5d14cbe74547124321f34ea14016f96372c4ae",
-    ],
-]
+consensus.genesis_accounts = [ ["0x6f5d14cbe74547124321f34ea14016f96372c4ae", "900_000_000_000_000_000_000_000_000" ] ]
+consensus.genesis_deposits = [ ["a52ad5b0bb67185541570a0b7372629bb8201278dd7c564621c6c04b8caf46502d4bceb2b48031f231d655120fa76627", "12D3KooWMoQviBdwqZuFrZXCLWpgftkwVZqbcf7zYYPQG9PzV4ub", "20_000_000_000_000_000_000_000_000", "0x0000000000000000000000000000000000000000", "0x6f5d14cbe74547124321f34ea14016f96372c4ae"] ]
 
 # Reward parameters
 consensus.rewards_per_hour = "51_000_000_000_000_000_000_000"
@@ -31,56 +15,12 @@
 # Gas parameters
 consensus.eth_block_gas_limit = 84000000
 consensus.gas_price = "4_761_904_800_000"
-consensus.scilla_call_gas_exempt_addrs = [
-    "0x95347b860Bd49818AFAccCA8403C55C23e7BB9ED",
-    "0xe64cA52EF34FdD7e20C0c7fb2E392cc9b4F6D049",
-    "0x63B991C17010C21250a0eA58C6697F696a48cdf3",
-    "0x241c677D9969419800402521ae87C411897A029f",
-    "0x2274005778063684fbB1BfA96a2b725dC37D75f9",
-    "0x598FbD8B68a8B7e75b8B7182c750164f348907Bc",
-    "0x2938fF251Aecc1dfa768D7d0276eB6d073690317",
-    "0x17D5af5658A24bd964984b36d28e879a8626adC3",
-    "0xCcF3Ea256d42Aeef0EE0e39Bfc94bAa9Fa14b0Ba",
-    "0xc6F3dede529Af9D98a11C5B32DbF03Bf34272ED5",
-    "0x7D2fF48c6b59229d448473D267a714d29F078D3E",
-    "0xE9D47623bb2B3C497668B34fcf61E101a7ea4058",
-    "0x03A79429acc808e4261a68b0117aCD43Cb0FdBfa",
-    "0x097C26F8A93009fd9d98561384b5014D64ae17C2",
-    "0x01035e423c40a9ad4F6be2E6cC014EB5617c8Bd6",
-    "0x9C3fE3f471d8380297e4fB222eFb313Ee94DFa0f",
-    "0x20Dd5D5B5d4C72676514A0eA1052d0200003d69D",
-    "0xbfDe2156aF75a29d36614bC1F8005DD816Bd9200",
-]
+consensus.scilla_call_gas_exempt_addrs = ["0x95347b860Bd49818AFAccCA8403C55C23e7BB9ED", "0xe64cA52EF34FdD7e20C0c7fb2E392cc9b4F6D049", "0x63B991C17010C21250a0eA58C6697F696a48cdf3", "0x241c677D9969419800402521ae87C411897A029f", "0x2274005778063684fbB1BfA96a2b725dC37D75f9", "0x598FbD8B68a8B7e75b8B7182c750164f348907Bc", "0x2938fF251Aecc1dfa768D7d0276eB6d073690317", "0x17D5af5658A24bd964984b36d28e879a8626adC3", "0xCcF3Ea256d42Aeef0EE0e39Bfc94bAa9Fa14b0Ba", "0xc6F3dede529Af9D98a11C5B32DbF03Bf34272ED5", "0x7D2fF48c6b59229d448473D267a714d29F078D3E", "0xE9D47623bb2B3C497668B34fcf61E101a7ea4058", "0x03A79429acc808e4261a68b0117aCD43Cb0FdBfa", "0x097C26F8A93009fd9d98561384b5014D64ae17C2", "0x01035e423c40a9ad4F6be2E6cC014EB5617c8Bd6", "0x9C3fE3f471d8380297e4fB222eFb313Ee94DFa0f", "0x20Dd5D5B5d4C72676514A0eA1052d0200003d69D", "0xbfDe2156aF75a29d36614bC1F8005DD816Bd9200"]
 consensus.contract_upgrade_block_heights = { deposit_v3 = 5342400 }
 
-<<<<<<< HEAD
-api_servers = [
-    { port = 4201, enabled_apis = [
-        { apis = [
-            "blockNumber",
-        ], namespace = "eth" },
-    ] },
-    { enabled_apis = [
-        "admin",
-        "debug",
-        "erigon",
-        "eth",
-        "net",
-        "ots",
-        "trace",
-        "txpool",
-        "web3",
-        "zilliqa",
-    ], port = 4202 },
-]
-consensus.forks = [
-    { at_height = 0, call_mode_1_sets_caller_to_parent_caller = false, failed_scilla_call_from_gas_exempt_caller_causes_revert = false, scilla_messages_can_call_evm_contracts = false, scilla_contract_creation_increments_account_balance = false },
-    { at_height = 5342400, call_mode_1_sets_caller_to_parent_caller = true, failed_scilla_call_from_gas_exempt_caller_causes_revert = true, scilla_messages_can_call_evm_contracts = false, scilla_contract_creation_increments_account_balance = false },
-=======
-api_servers = [{ port = 4201, enabled_apis = [{ apis = ["blockNumber"], namespace = "eth" }] }, { enabled_apis = ["admin", "erigon", "eth", "net", "ots", "trace", "txpool", "web3", "zilliqa"], port = 4202 }]
+api_servers = [{ port = 4201, enabled_apis = [{ apis = ["blockNumber"], namespace = "eth" }] }, { enabled_apis = ["admin", "debug", "erigon", "eth", "net", "ots", "trace", "txpool", "web3", "zilliqa"], port = 4202 }]
 
 consensus.genesis_fork = { at_height = 0, call_mode_1_sets_caller_to_parent_caller = false, failed_scilla_call_from_gas_exempt_caller_causes_revert = false, scilla_messages_can_call_evm_contracts = false, scilla_contract_creation_increments_account_balance = false }
 consensus.forks = [
     { at_height = 5342400, call_mode_1_sets_caller_to_parent_caller = true, failed_scilla_call_from_gas_exempt_caller_causes_revert = true }
->>>>>>> 521ad2f3
 ]