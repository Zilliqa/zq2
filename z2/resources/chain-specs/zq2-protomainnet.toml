p2p_port = 3333

bootstrap_address = [
  "12D3KooWMoQviBdwqZuFrZXCLWpgftkwVZqbcf7zYYPQG9PzV4ub",
  "/dns/bootstrap.zq2-protomainnet.zilliqa.com/tcp/3333"
]

[[nodes]]
eth_chain_id = 32770
allowed_timestamp_skew = { secs = 60, nanos = 0 }
data_dir = "/data"
consensus.genesis_accounts = [ ["0x6F5d14cBe74547124321f34eA14016f96372c4aE", "900_000_000_000_000_000_000_000_000" ] ]
consensus.genesis_deposits = [
  [
    "a52ad5b0bb67185541570a0b7372629bb8201278dd7c564621c6c04b8caf46502d4bceb2b48031f231d655120fa76627",
    "12D3KooWMoQviBdwqZuFrZXCLWpgftkwVZqbcf7zYYPQG9PzV4ub",
    "20_000_000_000_000_000_000_000_000",
    "0x0000000000000000000000000000000000000000",
    "0x6F5d14cBe74547124321f34eA14016f96372c4aE"
  ]
]

# Reward parameters
consensus.rewards_per_hour = "51_000_000_000_000_000_000_000"
consensus.blocks_per_hour = 3600
consensus.minimum_stake = "10_000_000_000_000_000_000_000_000"
# Gas parameters
consensus.eth_block_gas_limit = 84000000
consensus.gas_price = "4_761_904_800_000"
consensus.contract_upgrades = { deposit_v3 = { height = 5342400 }, deposit_v4 = { height = 7966800 }, deposit_v5 = { height = 9010800 } }

api_servers = [{ port = 4201, enabled_apis = [{ namespace = "eth", apis = ["blockNumber"] }] }, { port = 4202, enabled_apis = ["admin", "debug", "erigon", "eth", "net", "ots", "trace", "txpool", "web3", "zilliqa"] }]
consensus.genesis_fork = { at_height = 0, executable_blocks = false, call_mode_1_sets_caller_to_parent_caller = false, failed_scilla_call_from_gas_exempt_caller_causes_revert = false, scilla_messages_can_call_evm_contracts = false, scilla_contract_creation_increments_account_balance = false, scilla_json_preserve_order = false, scilla_call_respects_evm_state_changes = false, only_mutated_accounts_update_state = false, scilla_call_gas_exempt_addrs = [], scilla_block_number_returns_current_block = false, scilla_maps_are_encoded_correctly = false, transfer_gas_fee_to_zero_account = false, apply_state_changes_only_if_transaction_succeeds = false, apply_scilla_delta_when_evm_succeeded = false, scilla_deduct_funds_from_actual_sender = false, fund_accounts_from_zero_account = [] }
consensus.forks = [
    { at_height = 4277188, executable_blocks = true },
    { at_height = 4683779, scilla_call_gas_exempt_addrs = ["0x95347b860Bd49818AFAccCA8403C55C23e7BB9ED", "0xe64cA52EF34FdD7e20C0c7fb2E392cc9b4F6D049", "0x63B991C17010C21250a0eA58C6697F696a48cdf3", "0x241c677D9969419800402521ae87C411897A029f", "0x2274005778063684fbB1BfA96a2b725dC37D75f9", "0x598FbD8B68a8B7e75b8B7182c750164f348907Bc", "0x2938fF251Aecc1dfa768D7d0276eB6d073690317", "0x17D5af5658A24bd964984b36d28e879a8626adC3", "0xCcF3Ea256d42Aeef0EE0e39Bfc94bAa9Fa14b0Ba", "0xc6F3dede529Af9D98a11C5B32DbF03Bf34272ED5", "0x7D2fF48c6b59229d448473D267a714d29F078D3E", "0xE9D47623bb2B3C497668B34fcf61E101a7ea4058", "0x03A79429acc808e4261a68b0117aCD43Cb0FdBfa", "0x097C26F8A93009fd9d98561384b5014D64ae17C2", "0x01035e423c40a9ad4F6be2E6cC014EB5617c8Bd6", "0x9C3fE3f471d8380297e4fB222eFb313Ee94DFa0f", "0x20Dd5D5B5d4C72676514A0eA1052d0200003d69D", "0xbfDe2156aF75a29d36614bC1F8005DD816Bd9200"] },
    { at_height = 5342400, failed_scilla_call_from_gas_exempt_caller_causes_revert = true, call_mode_1_sets_caller_to_parent_caller = true },
    { at_height = 7685881, scilla_json_preserve_order = true },
    { at_height = 7966800, scilla_messages_can_call_evm_contracts = true, scilla_contract_creation_increments_account_balance = true },
    { at_height = 9010800, scilla_call_respects_evm_state_changes = true, only_mutated_accounts_update_state = true, scilla_block_number_returns_current_block = true, scilla_maps_are_encoded_correctly = true },
<<<<<<< HEAD
]

txn_pool.maximum_global_size = 100000
txn_pool.maximum_txn_count_per_sender = 200
txn_pool.total_slots_for_all_senders = 50000
=======
    { at_height = 9896400, transfer_gas_fee_to_zero_account = true, apply_state_changes_only_if_transaction_succeeds = true, apply_scilla_delta_when_evm_succeeded = true, scilla_deduct_funds_from_actual_sender = true },
    { at_height = 10884800, fund_accounts_from_zero_account = [["0x6F5d14cBe74547124321f34eA14016f96372c4aE", "100000000000000000000000000"]] },
]
>>>>>>> eab9ba90
<|MERGE_RESOLUTION|>--- conflicted
+++ resolved
@@ -38,14 +38,6 @@
     { at_height = 7685881, scilla_json_preserve_order = true },
     { at_height = 7966800, scilla_messages_can_call_evm_contracts = true, scilla_contract_creation_increments_account_balance = true },
     { at_height = 9010800, scilla_call_respects_evm_state_changes = true, only_mutated_accounts_update_state = true, scilla_block_number_returns_current_block = true, scilla_maps_are_encoded_correctly = true },
-<<<<<<< HEAD
-]
-
-txn_pool.maximum_global_size = 100000
-txn_pool.maximum_txn_count_per_sender = 200
-txn_pool.total_slots_for_all_senders = 50000
-=======
     { at_height = 9896400, transfer_gas_fee_to_zero_account = true, apply_state_changes_only_if_transaction_succeeds = true, apply_scilla_delta_when_evm_succeeded = true, scilla_deduct_funds_from_actual_sender = true },
     { at_height = 10884800, fund_accounts_from_zero_account = [["0x6F5d14cBe74547124321f34eA14016f96372c4aE", "100000000000000000000000000"]] },
-]
->>>>>>> eab9ba90
+]