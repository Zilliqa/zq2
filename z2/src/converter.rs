--- conflicted
+++ resolved
@@ -42,13 +42,8 @@
     message::{Block, BlockHeader, QuorumCertificate, Vote, MAX_COMMITTEE_SIZE},
     node::{MessageSender, RequestId},
     schnorr,
-<<<<<<< HEAD
-    scilla::storage_key,
-    state::{contract_addr, Account, Code, ContractInit, State},
-=======
     scilla::{storage_key, ParamValue},
     state::{contract_addr, Account, Code, State},
->>>>>>> 51fd5c08
     time::SystemTime,
     transaction::{
         EvmGas, EvmLog, Log, ScillaGas, SignedTransaction, TransactionReceipt, TxZilliqa, ZilAmount,
