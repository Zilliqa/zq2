--- conflicted
+++ resolved
@@ -28,12 +28,8 @@
 use sha2::{Digest, Sha256};
 use sha3::Keccak256;
 use tempfile::TempDir;
-<<<<<<< HEAD
+use tokio::sync::mpsc;
 use tracing::{info, trace, warn};
-=======
-use tokio::sync::mpsc;
-use tracing::{trace, warn};
->>>>>>> 6b8ee2ba
 use zilliqa::{
     block_store::BlockStore,
     cfg::Config,
@@ -367,11 +363,7 @@
         .get_tx_blocks_aux("MaxTxBlockNumber")?
         .unwrap_or_default();
 
-<<<<<<< HEAD
     let current_block = zq2_db.get_latest_finalized_view()?.unwrap_or(1);
-=======
-    let current_block = db.get_latest_finalized_view()?.unwrap_or(0);
->>>>>>> 6b8ee2ba
 
     let progress = ProgressBar::new(max_block)
         .with_style(style.clone())
@@ -443,7 +435,6 @@
                 return Err(anyhow!("txn hash mismatch"));
             }
 
-<<<<<<< HEAD
             let chain_id = (transaction.version >> 16) as u16;
             let version = (transaction.version & 0xffff) as u16;
 
@@ -455,12 +446,6 @@
 
             transactions_trie
                 .insert(txn_hash.as_slice(), transaction.calculate_hash().as_bytes())?;
-=======
-            db.set_canonical_block_number(block_number, block.hash())?;
-            db.set_high_qc(block.header.qc)?;
-            blocks.push(block.clone());
-            db.set_latest_finalized_view(block_number)?;
->>>>>>> 6b8ee2ba
 
             let receipt_hash = receipt.compute_hash();
             receipts_trie.insert(receipt_hash.as_bytes(), receipt_hash.as_bytes())?;
@@ -495,7 +480,6 @@
             receipt.block_hash = block.hash();
         }
 
-<<<<<<< HEAD
         parent_hash = block.hash();
 
         zq2_db.with_sqlite_tx(|sqlite_tx| {
@@ -527,17 +511,6 @@
                         receipt.tx_hash, err
                     );
                 }
-=======
-        db.with_sqlite_tx(|sqlite_tx| {
-            for (hash, transaction) in &transactions {
-                db.insert_transaction_with_db_tx(sqlite_tx, hash, transaction)?;
-            }
-            for receipt in &receipts {
-                db.insert_transaction_receipt_with_db_tx(sqlite_tx, receipt.to_owned())?;
-            }
-            for block in &blocks {
-                db.insert_block_with_db_tx(sqlite_tx, block)?;
->>>>>>> 6b8ee2ba
             }
             Ok(())
         })?;
@@ -561,11 +534,7 @@
 
     println!(
         "Persistence conversion done up to block {}",
-<<<<<<< HEAD
         zq2_db.get_highest_block_number()?.unwrap_or(0)
-=======
-        db.get_highest_block_number()?.unwrap()
->>>>>>> 6b8ee2ba
     );
 
     Ok(())
