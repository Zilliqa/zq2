#![allow(unused_imports)]

use std::{
    collections::BTreeMap,
    fs,
    path::PathBuf,
    process::{self, Child, ExitStatus, Stdio},
    str::FromStr,
    sync::Arc,
    thread::sleep,
    time::Duration,
};

use alloy::{
    consensus::{TxEip1559, TxEip2930, TxLegacy, EMPTY_ROOT_HASH},
    primitives::{Address, Parity, PrimitiveSignature, TxKind, B256, U256},
};
use anyhow::{anyhow, Context, Result};
use bitvec::{bitarr, bitvec, order::Msb0};
use clap::{Parser, Subcommand};
use eth_trie::{EthTrie, MemoryDB, Trie};
use ethabi::Token;
use git2::Repository;
use indicatif::{ProgressBar, ProgressFinish, ProgressIterator, ProgressStyle};
use itertools::Itertools;
use libp2p::PeerId;
use revm::primitives::ResultAndState;
use serde::{Deserialize, Serialize};
use serde_json::{json, Value};
use sha2::{Digest, Sha256};
use sha3::Keccak256;
use tempfile::TempDir;
use tokio::sync::mpsc;
use tracing::{info, trace, warn};
use zilliqa::{
    block_store::BlockStore,
    cfg::{scilla_ext_libs_path_default, Amount, Config, NodeConfig},
    consensus::Validator,
    constants::SCILLA_INVOKE_CHECKER,
    contracts,
    crypto::{self, Hash, SecretKey},
    db::Db,
    exec::{store_external_libraries, BaseFeeCheck},
    inspector,
    message::{Block, BlockHeader, QuorumCertificate, Vote, MAX_COMMITTEE_SIZE},
    node::{MessageSender, RequestId},
    schnorr,
<<<<<<< HEAD
    scilla::{storage_key, ParamValue},
    state::{contract_addr, Account, Code, CreatedAtBlock, State},
=======
    scilla::{storage_key, CheckOutput, ParamValue, Transition, TransitionParam},
    state::{contract_addr, Account, Code, ContractInit, State},
>>>>>>> 3cd0f9f4
    time::SystemTime,
    transaction::{
        EvmGas, EvmLog, Log, ScillaGas, SignedTransaction, TransactionReceipt, TxZilliqa, ZilAmount,
    },
};

use crate::{zq1, zq1::Transaction};

fn create_acc_query_prefix(address: Address) -> String {
    format!("{:02x}", address)
}

const ZQ1_STATE_KEY_SEPARATOR: u8 = 0x16;

fn invoke_checker(state: &State, code: &str, init_data: &[ParamValue]) -> Result<CheckOutput> {
    let scilla = state.scilla();

    let contract_init = ContractInit::new(init_data.into());

    let scilla_ext_libs_path = scilla_ext_libs_path_default();

    let (ext_libs_dir_in_zq2, ext_libs_dir_in_scilla) = store_external_libraries(
        state,
        &scilla_ext_libs_path,
        contract_init.external_libraries()?,
    )?;

    let _cleanup_ext_libs_guard = scopeguard::guard((), |_| {
        // We need to ensure that in any case, the external libs directory will be removed.
        let _ = std::fs::remove_dir_all(ext_libs_dir_in_zq2.0);
    });

    scilla
        .check_contract(
            code,
            ScillaGas(10000000),
            &contract_init,
            &ext_libs_dir_in_scilla,
        )
        .and_then(|inner_result| {
            inner_result.map_err(|err| anyhow!("Contract check error: {:?}", err))
        })
        .map_err(|e| anyhow!("Failed to check contract code: {:?}", e))
}

#[allow(clippy::type_complexity)]
fn convert_scilla_state(
    zq1_db: &zq1::Db,
    zq2_db: &Db,
    state: &State,
    code: &str,
    init_data: &[ParamValue],
    address: Address,
) -> Result<(B256, BTreeMap<String, (String, u8)>, Vec<Transition>)> {
    println!("contract address: {:?}", address);
    let prefix = create_acc_query_prefix(address);

    let storage_entries_iter = zq1_db.get_contract_state_data_with_prefix(&prefix);

    let mut contract_values = vec![];
    let mut field_types: BTreeMap<String, (String, u8)> = BTreeMap::new();

    for elem in storage_entries_iter {
        let (key, value) = elem?;

        let chunks = key
            .as_bytes()
            .split(|item| *item == ZQ1_STATE_KEY_SEPARATOR)
            .map(|chunk| {
                String::from_utf8(chunk.to_vec()).expect("Unable to convert key chunk into string!")
            })
            .skip(1) // Skip contract address (which was a part of key in zq1)
            .collect::<Vec<_>>();

        if chunks.is_empty() {
            warn!("Malformed key name: {} in contract storage!", key);
            continue;
        };

        // We handle this type of keys differently in zq2
        if chunks[0].as_str() == "_fields_map_depth"
            || chunks[0].as_str() == "_version"
            || chunks[0].as_str() == "_hasmap"
            || chunks[0].as_str() == "_addr"
        {
            continue;
        }

        let key_type = &chunks[0];
        let field_name = &chunks[1];

        if key_type.contains("_depth") {
            let value = String::from_utf8(value)
                .map_err(|err| anyhow!("Unable to convert _depth value into string: {err}"))?;
            let field_depth: u8 = std::str::FromStr::from_str(&value)?;

            let (field_type, _) = field_types
                .get(field_name)
                .cloned()
                .unwrap_or_else(|| (String::new(), field_depth));
            field_types.insert(field_name.into(), (field_type, field_depth));
            continue;
        } else if key_type.contains("_type") {
            let field_type = String::from_utf8(value)
                .map_err(|err| anyhow!("Unable to convert field_type into string: {err}"))?;
            let (_, depth) = field_types
                .get(field_name)
                .cloned()
                .unwrap_or_else(|| (String::new(), 0));
            field_types.insert(field_name.into(), (field_type, depth));
            continue;
        }

        // At this point we know it's a field value
        let field_name = &chunks[0];
        let mut indices = vec![];

        for chunk in chunks.iter().skip(1) {
            if !chunk.is_empty() {
                indices.push(chunk.as_bytes().to_vec())
            }
        }
        contract_values.push((field_name.to_owned(), (indices, value)));
    }

    let db = Arc::new(zq2_db.state_trie()?);
    let mut contract_trie = EthTrie::new(db.clone()).at_root(EMPTY_ROOT_HASH);

    for (key_name, (indices, value)) in contract_values {
        let storage_key = storage_key(&key_name, &indices);
        contract_trie.insert(&storage_key, &value)?
    }

    let storage_root = contract_trie.root_hash()?;
    let checker_result = match invoke_checker(state, code, init_data) {
        Ok(result) => result,
        Err(err) => {
            eprintln!(
                "Checker failed for address {:?} with error: {:?}",
                address, err
            );
            // Return default values
            return Ok((
                storage_root,
                field_types,
                Vec::new(), // Default empty transitions
            ));
        }
    };
    let transitions = checker_result.contract_info.unwrap().transitions;

    Ok((storage_root, field_types, transitions))
}

fn convert_evm_state(zq1_db: &zq1::Db, zq2_db: &Db, address: Address) -> Result<B256> {
    let prefix = create_acc_query_prefix(address);

    let storage_entries_iter = zq1_db.get_contract_state_data_with_prefix(&prefix);

    let evm_prefix = "_evm_storage".as_bytes();

    let db = Arc::new(zq2_db.state_trie()?);
    let mut contract_trie = EthTrie::new(db.clone()).at_root(EMPTY_ROOT_HASH);

    for elem in storage_entries_iter {
        let (key, value) = elem?;

        let chunks = key
            .as_bytes()
            .split(|item| *item == ZQ1_STATE_KEY_SEPARATOR)
            .skip(1) // skip contract address which was a part of key in zq1
            .collect::<Vec<_>>();

        if chunks.len() < 2 || chunks[0] != evm_prefix {
            warn!("Malformed key name: {} in contract storage!", key);
            continue;
        };

        let key = hex::decode(chunks[1])?;
        let key = State::account_storage_key(address, B256::from_slice(&key));

        contract_trie.insert(&key.0, &value)?;
    }

    Ok(contract_trie.root_hash()?)
}

fn get_contract_code(zq1_db: &zq1::Db, address: Address) -> Result<Code> {
    let Some(code) = zq1_db.get_contract_code(address)? else {
        return Ok(Code::Evm(vec![]));
    };

    let evm_prefix = b"EVM";

    if code.len() >= 3 && code[0..3] == evm_prefix[0..3] {
        return Ok(Code::Evm(code[3..].to_vec()));
    }

    let init_data = zq1_db.get_contract_init_state_2(address)?;

    let init_data = match init_data {
        Some(data) => String::from_utf8(data)
            .map_err(|err| anyhow!("Unable to convert scilla initdata into string: {err}"))?,
        None => String::new(),
    };
    let init_data_vec = if init_data.trim().is_empty() {
        Vec::new()
    } else {
        serde_json::from_str::<Vec<ParamValue>>(&init_data).map_err(|err| {
            anyhow!("Unable to convert scilla init data into Vec<ParamValue>: {init_data} - {err}")
        })?
    };

    let code = String::from_utf8(code)
        .map_err(|err| anyhow!("Unable to convert scilla code into string: {err}"))?;

    let scilla_code = Code::Scilla {
        code: code.clone(),
        init_data: init_data_vec,
        types: BTreeMap::default(),
        transitions: vec![],
    };

    Ok(scilla_code)
}

fn run_scilla_docker() -> Result<Child> {
    let name = "scilla-server";
    let child = std::process::Command::new("docker")
        .arg("run")
        .arg("--name")
        .arg(name)
        .arg("--network")
        .arg("host")
        .arg("--init")
        .arg("--rm")
        .arg("-v")
        .arg("/tmp:/scilla_ext_libs")
        .arg("asia-docker.pkg.dev/prj-p-devops-services-tvwmrf63/zilliqa-public/scilla:a5a81f72")
        .arg("/scilla/0/bin/scilla-server-http")
        .spawn()?;

    // Wait for the container to be running.
    for i in 0.. {
        let status_output = std::process::Command::new("docker")
            .arg("inspect")
            .arg("-f")
            .arg("{{.State.Status}}")
            .arg(name)
            .output()
            .unwrap();
        let status = String::from_utf8(status_output.stdout).unwrap();
        if status.trim() == "running" {
            break;
        }
        if i >= 1200 {
            panic!("container is still not running");
        }
        std::thread::sleep(std::time::Duration::from_secs(2));
    }
    Ok(child)
}

fn stop_scilla_docker(child: &mut Child) -> Result<ExitStatus> {
    process::Command::new("docker")
        .arg("stop")
        .arg("--signal")
        .arg("SIGKILL")
        .arg("scilla-server")
        .stdout(Stdio::null())
        .stderr(Stdio::null())
        .spawn()?;
    child
        .wait()
        .or(Err(anyhow!("Unable to stop docker container!")))
}

fn deduct_funds_from_zero_account(state: &mut State, config: &NodeConfig) -> Result<()> {
    let total_requested_amount = 0_u128
        .checked_add(
            config
                .consensus
                .genesis_accounts
                .iter()
                .fold(0, |acc, item: &(Address, Amount)| acc + item.1 .0),
        )
        .expect("Genesis accounts sum to more than max value of u128")
        .checked_add(
            config
                .consensus
                .genesis_deposits
                .iter()
                .fold(0, |acc, item| acc + item.stake.0),
        )
        .expect("Genesis accounts + genesis deposits sum to more than max value of u128");
    state.mutate_account(Address::ZERO, |acc| {
        acc.balance = acc.balance.checked_sub(total_requested_amount).expect("Sum of funds in genesis.deposit and genesis.accounts exceeds funds in ZeroAccount from zq1!");
        Ok(())
    })?;

    // Flush any pending changes to db
    let _ = state.root_hash()?;
    Ok(())
}

pub async fn convert_persistence(
    zq1_db: zq1::Db,
    zq2_db: Db,
    zq2_config: Config,
    secret_key: SecretKey,
) -> Result<()> {
    let style = ProgressStyle::with_template(
        "{msg} {wide_bar} [{per_sec}] {human_pos}/~{human_len} ({elapsed}/~{duration})",
    )?;

    let (outbound_message_sender, _a) = mpsc::unbounded_channel();
    let (local_message_sender, _b) = mpsc::unbounded_channel();
    let message_sender = MessageSender {
        our_shard: 0,
        our_peer_id: PeerId::random(),
        outbound_channel: outbound_message_sender,
        local_channel: local_message_sender,
        request_id: RequestId::default(),
    };

    let zq2_db = Arc::new(zq2_db);
    let node_config = &zq2_config.nodes[0];
    let block_store = Arc::new(BlockStore::new(
        node_config,
        zq2_db.clone(),
        message_sender.clone(),
    )?);
    let mut state = State::new_with_genesis(
        zq2_db.clone().state_trie()?,
        node_config.clone(),
        block_store,
    )?;

    let mut scilla_docker = run_scilla_docker()?;
    // Calculate an estimate for the number of accounts by taking the first 100 accounts, calculating the distance
    // between pairs of adjacent addresses, taking the average and extrapolating to the end of the key space.
    let distance_sum: u64 = zq1_db
        .accounts()
        .map(|(addr, _)| addr)
        .take(100)
        .tuple_windows()
        .map(|(a, b)| {
            // Downsample the addresses to 8 bytes, treating them as `u64`s, for ease of computation.
            let a = u64::from_be_bytes(a.as_slice()[..8].try_into().unwrap());
            let b = u64::from_be_bytes(b.as_slice()[..8].try_into().unwrap());

            b - a
        })
        .sum();
    let average_distance = distance_sum as f64 / 99.;
    let address_count = ((u64::MAX as f64) / average_distance) as u64;

    let progress = ProgressBar::new(address_count)
        .with_style(style.clone())
        .with_message("collect accounts")
        .with_finish(ProgressFinish::AndLeave);

    let accounts: Vec<_> = zq1_db.accounts().progress_with(progress).collect();

    let progress = ProgressBar::new(accounts.len() as u64)
        .with_style(style.clone())
        .with_message("convert accounts")
        .with_finish(ProgressFinish::AndLeave);

    for (address, zq1_account) in accounts.into_iter().progress_with(progress) {
        if address.is_zero() {
            continue;
        }
        let zq1_account = zq1::Account::from_proto(zq1_account)?;

        let code = get_contract_code(&zq1_db, address)?;

        let (code, storage_root) = match code {
            Code::Evm(evm_code) if !evm_code.is_empty() => {
                let storage_root = convert_evm_state(&zq1_db, &zq2_db, address)?;
                (Code::Evm(evm_code), storage_root)
            }
            Code::Scilla {
                code, init_data, ..
            } => {
                let (storage_root, types, transitions) =
                    convert_scilla_state(&zq1_db, &zq2_db, &state, &code, &init_data, address)?;
                (
                    Code::Scilla {
                        code,
                        init_data,
                        types,
                        transitions,
                    },
                    storage_root,
                )
            }
            _ => (code, EMPTY_ROOT_HASH),
        };

<<<<<<< HEAD
            let account = Account {
                nonce: zq1_account.nonce,
                balance: zq1_account.balance * 10u128.pow(6),
                code,
                storage_root,
                created_at_block: CreatedAtBlock::ZQ1,
            };
=======
        let account = Account {
            nonce: zq1_account.nonce,
            balance: zq1_account.balance * 10u128.pow(6),
            code,
            storage_root,
        };
>>>>>>> 3cd0f9f4

        state.save_account(address, account)?;
        // Flush any pending changes to db
        let _ = state.root_hash()?;
    }

    stop_scilla_docker(&mut scilla_docker)?;

    deduct_funds_from_zero_account(&mut state, node_config)?;

    let max_block = zq1_db
        .get_tx_blocks_aux("MaxTxBlockNumber")?
        .unwrap_or_default();

    let current_block = zq2_db.get_finalized_view()?.unwrap_or(1);

    let progress = ProgressBar::new(max_block)
        .with_style(style.clone())
        .with_message("collect blocks")
        .with_finish(ProgressFinish::AndLeave);
    let mut tx_blocks: Vec<_> = zq1_db
        .tx_blocks()?
        .progress_with(progress)
        .map(|kv| kv.unwrap())
        .collect();
    tx_blocks.sort_unstable_by_key(|(n, _)| *n);

    let progress = ProgressBar::new(tx_blocks.len() as u64)
        .with_style(style)
        .with_message("convert blocks")
        .with_finish(ProgressFinish::AndLeave);

    let tx_blocks_iter = tx_blocks
        .into_iter()
        .progress_with(progress)
        .skip_while(|(n, _)| *n <= current_block);

    let mut parent_hash = Hash::ZERO;

    for (block_number, block) in tx_blocks_iter {
        let mut transactions = Vec::new();
        let mut receipts = Vec::new();

        let zq1_block = zq1::TxBlock::from_proto(block)?;
        // TODO: Retain ZQ1 block hash, so we can return it in APIs.

        let txn_hashes: Vec<_> = zq1_block
            .mb_infos
            .iter()
            .filter_map(|mbi| {
                let key = zq1_db.get_micro_block_key(mbi.hash).unwrap()?;
                zq1_db.get_micro_block(&key).unwrap()
            })
            .flat_map(|micro_block| {
                micro_block
                    .tranhashes
                    .into_iter()
                    .map(|txn| B256::from_slice(&txn))
            })
            .collect();

        let vote = Vote::new(
            secret_key,
            parent_hash,
            secret_key.node_public_key(),
            zq1_block.block_num - 1,
        );

        let mut receipts_trie = eth_trie::EthTrie::new(Arc::new(MemoryDB::new(true)));

        let mut transactions_trie = eth_trie::EthTrie::new(Arc::new(MemoryDB::new(true)));

        // Block hash is built using receipt and transaction root hashes. This means we have to compute all receipts before creating a block.
        // Since receipt also contains block hash it belongs too - at the time it's being built it uses a placeholder: Hash::ZERO. Once all transactions are processed,
        // block hash can be calculated and each receipt is updated with final block hash (by replacing Hash::ZERO placeholder).

        for (index, txn_hash) in txn_hashes.iter().enumerate() {
            let Some(transaction) = zq1_db.get_tx_body(block_number, *txn_hash)? else {
                warn!(?txn_hash, %block_number, "missing transaction");
                continue;
            };
            let transaction = zq1::Transaction::from_proto(block_number, transaction)?;
            if *txn_hash != transaction.id {
                return Err(anyhow!("txn hash mismatch"));
            }

            let chain_id = (transaction.version >> 16) as u16;
            let version = (transaction.version & 0xffff) as u16;

            let Ok((transaction, receipt)) =
                process_txn(transaction, *txn_hash, chain_id, version, index)
            else {
                return Err(anyhow!("Can't process transaction: {:?}", *txn_hash));
            };

            transactions_trie
                .insert(txn_hash.as_slice(), transaction.calculate_hash().as_bytes())?;

            let receipt_hash = receipt.compute_hash();
            receipts_trie.insert(receipt_hash.as_bytes(), receipt_hash.as_bytes())?;

            transactions.push((Hash(txn_hash.0), transaction));
            receipts.push(receipt);
            trace!(?txn_hash, "transaction inserted");
        }

        let qc = QuorumCertificate::new(
            &[vote.signature()],
            bitarr![u8, Msb0; 1; MAX_COMMITTEE_SIZE],
            parent_hash,
            zq1_block.block_num - 1,
        );
        let block = Block::from_qc(
            secret_key,
            zq1_block.block_num,
            zq1_block.block_num,
            qc,
            None,
            state.root_hash()?,
            Hash(transactions_trie.root_hash()?.into()),
            Hash(receipts_trie.root_hash()?.into()),
            txn_hashes.iter().map(|h| Hash(h.0)).collect(),
            SystemTime::UNIX_EPOCH + Duration::from_micros(zq1_block.timestamp),
            ScillaGas(zq1_block.gas_used).into(),
            ScillaGas(zq1_block.gas_limit).into(),
        );

        // For each receipt update block hash. This can be done once all receipts build receipt_root_hash which is used for calculating block hash
        for receipt in &mut receipts {
            receipt.block_hash = zq1_block.block_hash.into();
        }

        parent_hash = zq1_block.block_hash.into();

        zq2_db.with_sqlite_tx(|sqlite_tx| {
            zq2_db.insert_block_with_hash_with_db_tx(
                sqlite_tx,
                zq1_block.block_hash.into(),
                &block,
            )?;
            zq2_db.set_high_qc_with_db_tx(sqlite_tx, block.header.qc)?;
            zq2_db.set_finalized_view_with_db_tx(sqlite_tx, block.view())?;
            trace!("{} block inserted", block.number());

            for (hash, transaction) in &transactions {
                if let Err(err) = zq2_db.insert_transaction_with_db_tx(sqlite_tx, hash, transaction)
                {
                    warn!(
                        "Unable to insert transaction with id: {:?} to db, err: {:?}",
                        *hash, err
                    );
                }
            }
            for receipt in &receipts {
                if let Err(err) =
                    zq2_db.insert_transaction_receipt_with_db_tx(sqlite_tx, receipt.to_owned())
                {
                    warn!(
                        "Unable to insert receipt with id: {:?} into db, err: {:?}",
                        receipt.tx_hash, err
                    );
                }
            }
            Ok(())
        })?;
    }

    // Let's insert another block (empty) which will be used as high_qc block when zq2 starts from converted persistence
    let highest_block = zq2_db.get_highest_canonical_block_number()?.unwrap();
    let highest_block = zq2_db.get_block_by_view(highest_block)?.unwrap();

    zq2_db.with_sqlite_tx(|sqlite_tx| {
        let empty_high_qc_block = create_empty_block_from_parent(&highest_block, secret_key);
        zq2_db.insert_block_with_db_tx(sqlite_tx, &empty_high_qc_block)?;
        zq2_db.set_high_qc_with_db_tx(sqlite_tx, empty_high_qc_block.header.qc)?;
        Ok(())
    })?;

    println!(
        "Persistence conversion done up to block {}",
        zq2_db.get_highest_canonical_block_number()?.unwrap_or(0)
    );

    Ok(())
}

fn create_empty_block_from_parent(parent_block: &Block, secret_key: SecretKey) -> Block {
    let vote = Vote::new(
        secret_key,
        parent_block.hash(),
        secret_key.node_public_key(),
        parent_block.number(),
    );

    let qc = QuorumCertificate::new(
        &[vote.signature()],
        bitarr![u8, Msb0; 1; MAX_COMMITTEE_SIZE],
        parent_block.hash(),
        parent_block.number(),
    );

    Block::from_qc(
        secret_key,
        parent_block.header.view + 1,
        parent_block.header.number + 1,
        qc,
        None,
        parent_block.header.state_root_hash,
        parent_block.transactions_root_hash(),
        parent_block.header.receipts_root_hash,
        vec![],
        parent_block.header.timestamp,
        parent_block.header.gas_used,
        parent_block.header.gas_limit,
    )
}

fn process_txn(
    transaction: Transaction,
    txn_hash: B256,
    chain_id: u16,
    version: u16,
    index: usize,
) -> Result<(SignedTransaction, TransactionReceipt)> {
    if let Ok(evm_result) =
        try_with_evm_transaction(transaction.clone(), txn_hash, chain_id, version, index)
    {
        return Ok(evm_result);
    }

    try_with_zil_transaction(transaction, txn_hash, chain_id, index)
}

fn try_with_zil_transaction(
    transaction: Transaction,
    txn_hash: B256,
    chain_id: u16,
    index: usize,
) -> Result<(SignedTransaction, TransactionReceipt)> {
    let from_addr = transaction.sender_pub_key.zil_addr();

    let contract_address = transaction.to_addr.is_zero().then(|| {
        let mut hasher = Sha256::new();
        hasher.update(from_addr.as_slice());
        hasher.update(transaction.nonce.to_be_bytes());
        let hashed = hasher.finalize();
        Address::from_slice(&hashed[12..])
    });

    let receipt = TransactionReceipt {
        tx_hash: Hash(txn_hash.0),
        block_hash: Hash::ZERO,
        index: index as u64,
        success: transaction.receipt.success,
        gas_used: EvmGas(transaction.receipt.cumulative_gas),
        cumulative_gas_used: EvmGas(transaction.receipt.cumulative_gas),
        contract_address,
        logs: transaction
            .receipt
            .event_logs
            .iter()
            .map(|log| {
                let log = log.to_eth_log()?;

                Ok(Log::Evm(EvmLog {
                    address: log.address,
                    topics: log.topics,
                    data: log.data,
                }))
            })
            .collect::<Result<_>>()?,
        transitions: vec![],
        accepted: None,
        errors: BTreeMap::new(),
        exceptions: vec![],
    };

    let transaction = SignedTransaction::Zilliqa {
        tx: TxZilliqa {
            chain_id,
            nonce: transaction.nonce,
            gas_price: ZilAmount::from_raw(transaction.gas_price),
            gas_limit: ScillaGas(transaction.gas_limit),
            to_addr: transaction.to_addr,
            amount: ZilAmount::from_raw(transaction.amount),
            code: transaction
                .code
                .map(String::from_utf8)
                .transpose()?
                .unwrap_or_default(),
            data: transaction
                .data
                .map(String::from_utf8)
                .transpose()?
                .unwrap_or_default(),
        },
        key: schnorr::PublicKey::from_sec1_bytes(transaction.sender_pub_key.as_ref())?,
        sig: schnorr::Signature::from_slice(transaction.signature.as_slice())?,
    };

    Ok((transaction, receipt))
}

fn try_with_evm_transaction(
    transaction: Transaction,
    txn_hash: B256,
    chain_id: u16,
    version: u16,
    index: usize,
) -> Result<(SignedTransaction, TransactionReceipt)> {
    let from_addr = transaction.sender_pub_key.eth_addr();

    let contract_address = transaction
        .to_addr
        .is_zero()
        .then(|| from_addr.create(transaction.nonce - 1));

    let receipt = TransactionReceipt {
        tx_hash: Hash(txn_hash.0),
        // Block hash is not know at this point (we need to have all receipts to build receipt_root_hash which is needed for block_hash)
        block_hash: Hash::ZERO,
        index: index as u64,
        success: transaction.receipt.success,
        gas_used: EvmGas(transaction.receipt.cumulative_gas),
        cumulative_gas_used: EvmGas(transaction.receipt.cumulative_gas),
        contract_address,
        logs: transaction
            .receipt
            .event_logs
            .iter()
            .map(|log| {
                let log = log.to_eth_log()?;

                Ok(Log::Evm(EvmLog {
                    address: log.address,
                    topics: log.topics,
                    data: log.data,
                }))
            })
            .collect::<Result<_>>()?,
        transitions: vec![],
        accepted: None,
        errors: BTreeMap::new(),
        exceptions: vec![],
    };

    let transaction = infer_eth_signature(txn_hash, version, chain_id + 0x8000, transaction)
        .with_context(|| format!("failed to infer signature of transaction: {txn_hash:?}"))?;

    Ok((transaction, receipt))
}

fn infer_eth_signature(
    txn_hash: B256,
    version: u16,
    chain_id: u16,
    transaction: zq1::Transaction,
) -> Result<SignedTransaction> {
    let r = U256::try_from_be_slice(&transaction.signature.0[..32])
        .context("Can retrieve r item from signature!")?;
    let s = U256::try_from_be_slice(&transaction.signature.0[32..])
        .context("Can retrieve s item from signature!")?;

    for y_is_odd in [false, true] {
        let sig = PrimitiveSignature::new(r, s, y_is_odd);
        let payload = transaction
            .code
            .as_ref()
            .map(|c| {
                c.strip_prefix(b"EVM")
                    .ok_or_else(|| anyhow!("missing EVM prefix"))
            })
            .transpose()?
            .map(|c| c.to_vec())
            .or(transaction.data.as_ref().cloned())
            .unwrap_or_default();

        let transaction = match version {
            2 => SignedTransaction::Legacy {
                tx: TxLegacy {
                    // Legacy transactions without a chain ID are not supported in ZQ1.
                    chain_id: Some(chain_id.into()),
                    nonce: transaction.nonce - 1,
                    gas_price: transaction.gas_price,
                    gas_limit: transaction.gas_limit,
                    to: if transaction.to_addr.is_zero() {
                        TxKind::Create
                    } else {
                        TxKind::Call(transaction.to_addr)
                    },
                    value: transaction.amount.try_into()?,
                    input: payload.into(),
                },
                sig,
            },
            3 => SignedTransaction::Eip2930 {
                tx: TxEip2930 {
                    chain_id: chain_id.into(),
                    nonce: transaction.nonce - 1,
                    gas_price: transaction.gas_price,
                    gas_limit: transaction.gas_limit,
                    to: if transaction.to_addr.is_zero() {
                        TxKind::Create
                    } else {
                        TxKind::Call(transaction.to_addr)
                    },
                    value: transaction.amount.try_into()?,
                    input: payload.into(),
                    access_list: transaction.access_list.clone(),
                },
                sig,
            },
            4 => SignedTransaction::Eip1559 {
                tx: TxEip1559 {
                    chain_id: chain_id.into(),
                    nonce: transaction.nonce - 1,
                    gas_limit: transaction.gas_limit,
                    to: if transaction.to_addr.is_zero() {
                        TxKind::Create
                    } else {
                        TxKind::Call(transaction.to_addr)
                    },
                    value: transaction.amount.try_into()?,
                    input: payload.into(),
                    access_list: transaction.access_list.clone(),
                    max_priority_fee_per_gas: transaction
                        .max_priority_fee_per_gas
                        .ok_or_else(|| anyhow!("no max_priority_fee_per_gas"))?,
                    max_fee_per_gas: transaction
                        .max_fee_per_gas
                        .ok_or_else(|| anyhow!("no max_fee_per_gas"))?,
                },
                sig,
            },
            _ => {
                return Err(anyhow!(
                    "Unable to parse evm transaction with version: {version}"
                ));
            }
        };

        let transaction = transaction.verify()?;
        if transaction.hash == txn_hash.into() {
            return Ok(transaction.tx);
        }
    }

    Err(anyhow!(
        "failed to infer eth transaction signature: {txn_hash:?}"
    ))
}

pub async fn print_tx_in_block(zq1_persistence_dir: &str, block_number: u64) -> Result<()> {
    let db = zq1::Db::new(zq1_persistence_dir)?;
    let block = db
        .get_tx_block(block_number)?
        .ok_or_else(|| anyhow!("block not found"))?;
    let block = zq1::TxBlock::from_proto(block)?;
    let txn_hashes: Vec<_> = block
        .mb_infos
        .iter()
        .map(|mbi| {
            let key = db.get_micro_block_key(mbi.hash).unwrap().unwrap();
            db.get_micro_block(&key).unwrap().unwrap()
        })
        .flat_map(|micro_block| {
            micro_block
                .tranhashes
                .into_iter()
                .map(|txn| B256::from_slice(&txn))
        })
        .collect();

    println!("{txn_hashes:?}");
    Ok(())
}

pub async fn print_tx_by_hash(
    zq1_persistence_dir: &str,
    block_number: u64,
    txn_hash: B256,
) -> Result<()> {
    let db = zq1::Db::new(zq1_persistence_dir)?;
    let tx = db
        .get_tx_body(block_number, txn_hash)?
        .ok_or_else(|| anyhow!("transaction not found"))?;
    let tx = zq1::Transaction::from_proto(block_number, tx)?;

    println!("{tx:?}");
    Ok(())
}<|MERGE_RESOLUTION|>--- conflicted
+++ resolved
@@ -45,13 +45,8 @@
     message::{Block, BlockHeader, QuorumCertificate, Vote, MAX_COMMITTEE_SIZE},
     node::{MessageSender, RequestId},
     schnorr,
-<<<<<<< HEAD
-    scilla::{storage_key, ParamValue},
-    state::{contract_addr, Account, Code, CreatedAtBlock, State},
-=======
     scilla::{storage_key, CheckOutput, ParamValue, Transition, TransitionParam},
-    state::{contract_addr, Account, Code, ContractInit, State},
->>>>>>> 3cd0f9f4
+    state::{contract_addr, Account, Code, ContractInit, CreatedAtBlock, State},
     time::SystemTime,
     transaction::{
         EvmGas, EvmLog, Log, ScillaGas, SignedTransaction, TransactionReceipt, TxZilliqa, ZilAmount,
@@ -452,22 +447,13 @@
             _ => (code, EMPTY_ROOT_HASH),
         };
 
-<<<<<<< HEAD
-            let account = Account {
-                nonce: zq1_account.nonce,
-                balance: zq1_account.balance * 10u128.pow(6),
-                code,
-                storage_root,
-                created_at_block: CreatedAtBlock::ZQ1,
-            };
-=======
         let account = Account {
             nonce: zq1_account.nonce,
             balance: zq1_account.balance * 10u128.pow(6),
             code,
             storage_root,
+            created_at_block: CreatedAtBlock::ZQ1,
         };
->>>>>>> 3cd0f9f4
 
         state.save_account(address, account)?;
         // Flush any pending changes to db
