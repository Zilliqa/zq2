--- conflicted
+++ resolved
@@ -325,14 +325,7 @@
 }
 
 fn deduct_funds_from_zero_account(state: &mut State, config: &NodeConfig) -> Result<()> {
-<<<<<<< HEAD
     let total_requested_amount = 0_u128
-=======
-    let total_requested_amount = config
-        .consensus
-        .total_native_token_supply
-        .0
->>>>>>> 66db6d6e
         .checked_add(
             config
                 .consensus
