--- conflicted
+++ resolved
@@ -219,13 +219,9 @@
                     genesis_accounts: Vec::new(),
                     is_main: true,
                     blocks_per_hour: 3600,
-<<<<<<< HEAD
-                    rewards_per_hour: 51_000_000_000_000_000_000_000u128,
                     blocks_per_epoch: 3600,
                     epochs_per_checkpoint: 24,
-=======
                     rewards_per_hour: 51_000_000_000_000_000_000_000u128.into(),
->>>>>>> 3d018a01
                 },
                 block_request_limit: block_request_limit_default(),
                 max_blocks_in_flight: max_blocks_in_flight_default(),
