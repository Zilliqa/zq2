--- conflicted
+++ resolved
@@ -6,12 +6,8 @@
 use alloy::primitives::{address, Address};
 use anyhow::{anyhow, Context, Result};
 use k256::ecdsa::SigningKey;
-<<<<<<< HEAD
-=======
-use libp2p::PeerId;
 use serde::{Deserialize, Serialize};
 use serde_yaml;
->>>>>>> 5453f3b1
 use tokio::fs;
 /// This module should eventually generate configuration files
 /// For now, it just generates secret keys (which should be different each run, or we will become dependent on their values)
@@ -24,11 +20,8 @@
         empty_block_timeout_default, eth_chain_id_default, failed_request_sleep_duration_default,
         local_address_default, max_blocks_in_flight_default,
         minimum_time_left_for_empty_block_default, scilla_address_default, scilla_lib_dir_default,
-<<<<<<< HEAD
-        state_rpc_limit_default, Amount, ConsensusConfig, GenesisDeposit,
-=======
         state_rpc_limit_default, total_native_token_supply_default, Amount, ConsensusConfig,
->>>>>>> 5453f3b1
+        GenesisDeposit,
     },
     transaction::EvmGas,
 };
@@ -281,21 +274,7 @@
 
     pub async fn generate_config(&self) -> Result<()> {
         // The genesis deposits.
-<<<<<<< HEAD
         let mut genesis_deposits: Vec<GenesisDeposit> = Vec::new();
-        for i in 0..self.how_many {
-            genesis_deposits.push(GenesisDeposit {
-                public_key: self.secret_keys[i].node_public_key(),
-                peer_id: self.secret_keys[i]
-                    .to_libp2p_keypair()
-                    .public()
-                    .to_peer_id(),
-                stake: GENESIS_DEPOSIT.into(),
-                reward_address: self.node_addresses[i],
-                control_address: self.node_addresses[i],
-            })
-=======
-        let mut genesis_deposits: Vec<(NodePublicKey, PeerId, Amount, Address)> = Vec::new();
         for (node, desc) in self.config.shape.nodes.iter() {
             if desc.is_validator {
                 let data = self
@@ -305,14 +284,14 @@
                     .ok_or(anyhow!("no node data for {node}"))?;
                 // Better have a genesis deposit.
                 let secret_key = SecretKey::from_hex(&data.secret_key)?;
-                genesis_deposits.push((
-                    secret_key.node_public_key(),
-                    secret_key.to_libp2p_keypair().public().to_peer_id(),
-                    GENESIS_DEPOSIT.into(),
-                    data.address,
-                ))
-            }
->>>>>>> 5453f3b1
+                genesis_deposits.push(GenesisDeposit {
+                    public_key: secret_key.node_public_key(),
+                    peer_id: secret_key.to_libp2p_keypair().public().to_peer_id(),
+                    stake: GENESIS_DEPOSIT.into(),
+                    reward_address: data.address,
+                    control_address: data.address,
+                });
+            }
         }
 
         let genesis_accounts: Vec<(Address, Amount)> = vec![
