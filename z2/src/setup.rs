use std::{
    collections::HashMap,
    path::{Path, PathBuf},
};

use alloy::primitives::{address, Address};
use anyhow::{anyhow, Context, Result};
use k256::ecdsa::SigningKey;
use libp2p::PeerId;
use serde::{Deserialize, Serialize};
use serde_yaml;
use tokio::fs;
/// This module should eventually generate configuration files
/// For now, it just generates secret keys (which should be different each run, or we will become dependent on their values)
use zilliqa::crypto::{SecretKey, TransactionPublicKey};
use zilliqa::{
    cfg,
    cfg::{
        allowed_timestamp_skew_default, block_request_batch_size_default,
        block_request_limit_default, consensus_timeout_default, disable_rpc_default,
        empty_block_timeout_default, eth_chain_id_default, failed_request_sleep_duration_default,
        local_address_default, max_blocks_in_flight_default,
<<<<<<< HEAD
        minimum_time_left_for_empty_block_default, scilla_address_default,
        scilla_ext_libs_cache_folder_default, scilla_stdlib_dir_default, state_rpc_limit_default,
        Amount, ConsensusConfig,
=======
        minimum_time_left_for_empty_block_default, scilla_address_default, scilla_lib_dir_default,
        state_rpc_limit_default, total_native_token_supply_default, Amount, ConsensusConfig,
>>>>>>> 6931fd53
    },
    crypto::NodePublicKey,
    transaction::EvmGas,
};

use crate::{
    collector::{self, Collector},
    components::{Component, Requirements},
    node_spec::Composition,
    scilla, utils,
};

const GENESIS_DEPOSIT: u128 = 10000000000000000000000000;
const DATADIR_PREFIX: &str = "z2_node_";
const NETWORK_CONFIG_FILE_NAME: &str = "network.yaml";
const ZQ2_CONFIG_FILE_NAME: &str = "config.toml";

#[derive(Serialize, Deserialize, Debug)]
pub struct NodeData {
    // Secret key as hex.
    secret_key: String,
    address: Address,
}

#[derive(Serialize, Deserialize, Debug)]
pub struct Config {
    /// Network shape
    pub shape: Composition,
    /// Node data.
    pub node_data: HashMap<u64, NodeData>,
    /// Base port
    pub base_port: u16,
}

pub struct Setup {
    /// Configuration
    pub config: Config,
    /// The collector, if one is running
    pub collector: Option<collector::Collector>,
    /// Where we store config files.
    pub config_dir: String,
    /// Log spec
    pub log_spec: String,
    /// Base dir - the one zq2 is in.
    pub base_dir: String,
    /// Restart an old network
    pub keep_old_network: bool,
    /// Watch source
    pub watch: bool,
}

impl Config {
    pub fn get_config_file_name(config_dir: &str) -> Result<String> {
        let file_name = format!("{}/{}", config_dir, NETWORK_CONFIG_FILE_NAME);
        Ok(file_name.to_string())
    }

    pub async fn from_config_dir(config_dir: &str) -> Result<Option<Self>> {
        let file_name = Config::get_config_file_name(config_dir)?;
        if Path::new(&file_name).exists() {
            let data = fs::read_to_string(&file_name).await?;
            Ok(Some(serde_yaml::from_str(&data)?))
        } else {
            Ok(None)
        }
    }

    pub async fn save_to_config_dir(&self, config_dir: &str) -> Result<()> {
        let file_name = Config::get_config_file_name(config_dir)?;
        let str = serde_yaml::to_string(self)?;
        fs::write(file_name, str).await?;
        Ok(())
    }

    pub fn composition(&self) -> Composition {
        self.shape.clone()
    }

    pub fn from_spec(network: &Composition, base_port: u16) -> Result<Self> {
        // Generate secret keys and node addresses for the nodes in the network and stash it all in config.
        let mut node_data: HashMap<u64, NodeData> = HashMap::new();
        for node_id in network.nodes.keys() {
            let (secret_key, signing_key) = generate_keys_from_index(*node_id + 1)?;
            let address =
                TransactionPublicKey::Ecdsa(*signing_key.verifying_key(), true).into_addr();
            println!("[#{node_id}] = {}", secret_key.to_hex());
            node_data.insert(
                *node_id,
                NodeData {
                    secret_key: secret_key.to_hex(),
                    address,
                },
            );
        }

        let result = Config {
            shape: network.clone(),
            node_data,
            base_port,
        };
        Ok(result)
    }
}

impl Setup {
    pub fn ephemeral(base_port: u16, base_dir: &str, config_dir: &str) -> Result<Self> {
        let config = Config::from_spec(&Composition::small_network(), base_port)?;
        Ok(Self {
            config,
            collector: None,
            config_dir: config_dir.to_string(),
            log_spec: "".to_string(),
            base_dir: base_dir.to_string(),
            keep_old_network: true,
            watch: false,
        })
    }

    pub async fn load(
        config_dir: &str,
        log_spec: &str,
        base_dir: &str,
        watch: bool,
    ) -> Result<Self> {
        let config = Config::from_config_dir(config_dir)
            .await?
            .ok_or(anyhow!("Couldn't load configuration from {config_dir}"))?;
        Ok(Self {
            config,
            collector: None,
            config_dir: config_dir.to_string(),
            log_spec: log_spec.to_string(),
            base_dir: base_dir.to_string(),
            keep_old_network: true,
            watch,
        })
    }

    pub async fn create(
        network: &Option<Composition>,
        config_dir: &str,
        base_port: u16,
        log_spec: &str,
        base_dir: &str,
        keep_old_network: bool,
        watch: bool,
    ) -> Result<Self> {
        // If we had a config file, load it. Otherwise create a new one and save it so that
        // we can find it later.
        let loaded_config = Config::from_config_dir(config_dir).await?;
        let config = if let Some(val) = &network {
            // One was specified.
            if let Some(val2) = loaded_config {
                println!("WARNING: You've specified a network configuration; we'll ignore this and take the config from the existing loaded configuration file");
                val2
            } else {
                Config::from_spec(val, base_port)?
            }
        } else if let Some(val2) = loaded_config {
            println!("Starting previously saved config in {config_dir}");
            val2
        } else {
            // Set up a default network
            println!(">> No network specified or loaded; using default 4-node network for legacy reasons.");
            Config::from_spec(&Composition::small_network(), base_port)?
        };
        // Whatever we did, save it!
        config.save_to_config_dir(config_dir).await?;
        Ok(Self {
            config,
            collector: None,
            config_dir: config_dir.to_string(),
            log_spec: log_spec.to_string(),
            base_dir: base_dir.to_string(),
            keep_old_network,
            watch,
        })
    }

    /// For historical reasons, this is 201.
    pub fn get_json_rpc_port(&self, index: u16, proxied: bool) -> u16 {
        index + 201 + self.config.base_port + if proxied { 1000 } else { 0 }
    }

    pub fn get_scilla_port(&self, index: u16) -> u16 {
        index + self.config.base_port + 500
    }

    pub fn get_docs_port(&self) -> u16 {
        self.config.base_port + 2004
    }

    /// this used to be + 2000, but the default (base_port=4000) causes chrome to fail to browse, because it considers
    /// 6000 unsafe. Sigh.
    pub fn get_otterscan_port(&self) -> u16 {
        self.config.base_port + 2003
    }

    pub fn get_spout_port(&self) -> u16 {
        self.config.base_port + 2001
    }

    pub fn get_mitmproxy_port(&self) -> u16 {
        self.config.base_port + 2002
    }

    pub fn get_explorer_url(&self) -> String {
        format!("http://localhost:{0}", self.get_otterscan_port())
    }

    pub fn get_json_rpc_url(&self, proxied: bool) -> String {
        format!("http://localhost:{0}", self.get_json_rpc_port(0, proxied))
    }

    pub fn get_docs_listening_hostport(&self) -> String {
        format!("0.0.0.0:{0}", self.get_docs_port())
    }

    pub fn get_port_map(&self) -> String {
        let mut result = String::new();
        result.push_str(&format!(
            "🦏  JSON-RPC ports are at {0}+<node_index>\n",
            self.get_json_rpc_port(0, false)
        ));
        result.push_str(&format!(
            "🦏  Scilla ports are at {0}+<node_index>\n",
            self.get_scilla_port(0)
        ));
        result.push_str(&format!(
            "🦏  Otterscan: http://localhost:{0}/\n",
            self.get_otterscan_port()
        ));
        result.push_str(&format!(
            "🦏  Spout is at http://localhost:{0}/\n",
            self.get_spout_port()
        ));
        result.push_str(&format!(
            "🦏  mitmproxy API at http://localhost:{0}/\n",
            self.get_json_rpc_port(0, true)
        ));
        result.push_str(&format!(
            "🦏  mitmproxy port at http://localhost:{0}/\n",
            self.get_mitmproxy_port()
        ));
        result.push_str(&format!(
            "🦏  docs port at http://localhost:{0}/\n",
            self.get_docs_port()
        ));
        result
    }

    pub async fn generate_config(&self) -> Result<()> {
        // The genesis deposits.
        let mut genesis_deposits: Vec<(NodePublicKey, PeerId, Amount, Address)> = Vec::new();
        for (node, desc) in self.config.shape.nodes.iter() {
            if desc.is_validator {
                let data = self
                    .config
                    .node_data
                    .get(node)
                    .ok_or(anyhow!("no node data for {node}"))?;
                // Better have a genesis deposit.
                let secret_key = SecretKey::from_hex(&data.secret_key)?;
                genesis_deposits.push((
                    secret_key.node_public_key(),
                    secret_key.to_libp2p_keypair().public().to_peer_id(),
                    GENESIS_DEPOSIT.into(),
                    data.address,
                ))
            }
        }

        let genesis_accounts: Vec<(Address, Amount)> = vec![
            (
                address!("7E5F4552091A69125d5DfCb7b8C2659029395Bdf"),
                5000000000000000000000u128.into(),
            ),
            // privkey db11cfa086b92497c8ed5a4cc6edb3a5bfe3a640c43ffb9fc6aa0873c56f2ee3
            (
                address!("cb57ec3f064a16cadb36c7c712f4c9fa62b77415"),
                5000000000000000000000u128.into(),
            ),
        ];

        // Node vector
        println!(
            "Writing {0} config files to {1}",
            self.config.shape.nodes.len(),
            &self.config_dir
        );
        for (node_index, _node_desc) in self.config.shape.nodes.iter() {
            println!("🎱 Generating configuration for node {node_index}...");
            let mut cfg = zilliqa::cfg::Config {
                otlp_collector_endpoint: Some("http://localhost:4317".to_string()),
                bootstrap_address: None,
                nodes: Vec::new(),
                p2p_port: 0,
                external_address: None,
            };
            // @todo should pass this in!
            let mut node_config = cfg::NodeConfig {
                json_rpc_port: self.get_json_rpc_port(u64::try_into(*node_index)?, false),
                allowed_timestamp_skew: allowed_timestamp_skew_default(),
                data_dir: None,
                load_checkpoint: None,
                do_checkpoints: false,
                disable_rpc: disable_rpc_default(),
                eth_chain_id: eth_chain_id_default(),
                consensus: ConsensusConfig {
                    scilla_address: scilla_address_default(),
                    scilla_stdlib_dir: scilla_stdlib_dir_default(),
                    scilla_ext_libs_cache_folder: scilla_ext_libs_cache_folder_default(),
                    minimum_time_left_for_empty_block: minimum_time_left_for_empty_block_default(),
                    main_shard_id: None,
                    local_address: local_address_default(),
                    consensus_timeout: consensus_timeout_default(),
                    genesis_deposits: Vec::new(),
                    eth_block_gas_limit: EvmGas(84000000),
                    gas_price: 4_761_904_800_000u128.into(),
                    minimum_stake: 10_000_000_000_000_000_000_000_000u128.into(),
                    empty_block_timeout: empty_block_timeout_default(),
                    genesis_accounts: Vec::new(),
                    is_main: true,
                    blocks_per_hour: 3600,
                    blocks_per_epoch: 3600,
                    epochs_per_checkpoint: 24,
                    rewards_per_hour: 51_000_000_000_000_000_000_000u128.into(),
                    total_native_token_supply: total_native_token_supply_default(),
                },
                block_request_limit: block_request_limit_default(),
                max_blocks_in_flight: max_blocks_in_flight_default(),
                block_request_batch_size: block_request_batch_size_default(),
                state_rpc_limit: state_rpc_limit_default(),
                failed_request_sleep_duration: failed_request_sleep_duration_default(),
            };
            println!(
                "🧩  Node {node_index} has RPC port {0}",
                node_config.json_rpc_port
            );

            let data_dir_name = format!("{0}{1}", DATADIR_PREFIX, node_index);
            let mut path = PathBuf::from(&self.config_dir);
            path.push(&data_dir_name);
            if utils::file_exists(&path).await? {
                if self.keep_old_network {
                    continue;
                } else {
                    // Kill it.
                    tokio::fs::remove_dir_all(&path).await?;
                }
            }
            let _ = fs::create_dir(&path).await;
            let mut full_node_data_path = PathBuf::from(&self.config_dir);
            full_node_data_path.push(&data_dir_name);
            full_node_data_path.push("data");
            // Create if doesn't exist
            tokio::fs::create_dir(&full_node_data_path).await?;
            node_config.disable_rpc = false;
            node_config.eth_chain_id = 700 | 0x8000;
            node_config.data_dir = Some(utils::string_from_path(&full_node_data_path)?);
            node_config
                .consensus
                .genesis_deposits
                .clone_from(&genesis_deposits);
            node_config
                .consensus
                .genesis_accounts
                .clone_from(&genesis_accounts);
            node_config.consensus.scilla_address = format!(
                "http://localhost:{0}",
                self.get_scilla_port(u64::try_into(*node_index)?)
            );
<<<<<<< HEAD
            node_config.consensus.scilla_stdlib_dir =
                scilla::Runner::get_scilla_stdlib_dir(&self.base_dir);
=======
            node_config.state_rpc_limit = usize::try_from(i64::MAX)?;
            node_config.consensus.scilla_lib_dir =
                scilla::Runner::get_scilla_lib_dir(&self.base_dir);
>>>>>>> 6931fd53

            cfg.nodes = Vec::new();
            cfg.nodes.push(node_config);
            cfg.p2p_port = 0;
            // Now write the config.
            let mut path = PathBuf::from(&self.config_dir);
            path.push(&data_dir_name);
            path.push(ZQ2_CONFIG_FILE_NAME);
            println!("🪅 Writing configuration file for node {0} .. ", node_index);
            let config_str = toml::to_string(&cfg)?;
            fs::write(path, config_str).await?;
        }
        Ok(())
    }

    pub async fn describe_component(component: &Component) -> Result<Requirements> {
        match component {
            Component::ZQ2 => crate::zq2::Runner::requirements().await,
            Component::Otel => crate::otel::Runner::requirements().await,
            Component::Otterscan => crate::otterscan::Runner::requirements().await,
            Component::Spout => crate::spout::Runner::requirements().await,
            Component::Docs => crate::docs::Runner::requirements().await,
            Component::Mitmweb => crate::mitmweb::Runner::requirements().await,
            Component::Scilla => crate::scilla::Runner::requirements().await,
        }
    }

    pub async fn preprocess_config_file(
        config_file: &str,
        checkpoint: Option<&zilliqa::cfg::Checkpoint>,
    ) -> Result<()> {
        // Load the config file, modify it and save it back.
        let loaded_config_str = fs::read_to_string(&config_file)
            .await
            .context(format!("Cannot read from {config_file} - are you sure you are trying to start a node that actually exists?"))?;
        let mut loaded_config: zilliqa::cfg::Config = toml::from_str(&loaded_config_str)?;
        for node in loaded_config.nodes.iter_mut() {
            if let Some(cp) = checkpoint {
                println!(
                    " 😇 Configuring Zilliqa to load a checkpoint from {}:{} .. ",
                    cp.file,
                    hex::encode(cp.hash.0)
                );
                node.load_checkpoint = Some(cp.clone());
            } else {
                node.load_checkpoint = None
            }
        }
        let config_str = toml::to_string(&loaded_config)?;
        fs::write(config_file, config_str).await?;
        Ok(())
    }

    /// for_nodes restricts which nodes start.
    pub async fn run_component(
        &mut self,
        component: &Component,
        collector: &mut Collector,
        for_nodes: &Composition,
        checkpoints: &Option<HashMap<u64, zilliqa::cfg::Checkpoint>>,
    ) -> Result<()> {
        match component {
            Component::Scilla => {
                // Generate a collector
                self.generate_config().await?;
                for idx in for_nodes.nodes.keys() {
                    collector
                        .start_scilla(
                            &self.base_dir,
                            u64::try_into(*idx)?,
                            self.get_scilla_port(u64::try_into(*idx)?),
                        )
                        .await?;
                }
                Ok(())
            }
            Component::ZQ2 => {
                for idx in for_nodes.nodes.keys() {
                    let config_file = format!(
                        "{0}/{1}{2}/{ZQ2_CONFIG_FILE_NAME}",
                        self.config_dir, DATADIR_PREFIX, idx
                    );
                    // Now, we need to rewrite the config file to take account of checkpoints...
                    Self::preprocess_config_file(
                        &config_file,
                        checkpoints.as_ref().and_then(|x| x.get(idx)),
                    )
                    .await?;
                    let node_data = self
                        .config
                        .node_data
                        .get(idx)
                        .ok_or(anyhow!("No node data for node {idx}"))?;
                    let secret_key = SecretKey::from_hex(&node_data.secret_key)?;
                    collector
                        .start_zq2_node(
                            &self.base_dir,
                            u64::try_into(*idx)?,
                            &secret_key,
                            &config_file,
                            self.watch,
                        )
                        .await?;
                }
                Ok(())
            }
            Component::Otel => {
                println!("Setting up otel .. ");
                collector
                    .start_otel(&self.base_dir, &self.config_dir)
                    .await?;
                Ok(())
            }
            Component::Otterscan => {
                collector
                    .start_otterscan(
                        &self.base_dir,
                        &self.get_json_rpc_url(false),
                        self.get_otterscan_port(),
                    )
                    .await?;
                Ok(())
            }
            Component::Spout => {
                self.wait_for_chain().await?;
                collector
                    .start_spout(
                        &self.base_dir,
                        &self.get_json_rpc_url(true),
                        &self.get_explorer_url(),
                        // 0xcb...
                        "db11cfa086b92497c8ed5a4cc6edb3a5bfe3a640c43ffb9fc6aa0873c56f2ee3",
                        self.get_spout_port(),
                    )
                    .await?;
                Ok(())
            }
            Component::Docs => {
                collector
                    .start_docs(&self.base_dir, &self.get_docs_listening_hostport())
                    .await?;
                Ok(())
            }
            Component::Mitmweb => {
                collector
                    .start_mitmweb(
                        &self.base_dir,
                        0,
                        self.get_json_rpc_port(0, true),
                        self.get_json_rpc_port(0, false),
                        self.get_mitmproxy_port(),
                    )
                    .await?;
                Ok(())
            }
        }
    }

    pub async fn wait_for_chain(&mut self) -> Result<()> {
        let rpc_url = self.get_json_rpc_url(true);
        loop {
            println!("Check chain liveness on {rpc_url} .. ");
            match utils::get_chain_id(&rpc_url).await {
                Ok(val) => {
                    println!("Chain id is {val}");
                    return Ok(());
                }
                _ => {
                    tokio::time::sleep(tokio::time::Duration::from_millis(1000)).await;
                }
            }
        }
    }
}

pub fn generate_secret_key() -> Result<SecretKey> {
    SecretKey::new().map_err(|err| anyhow!(Box::new(err)))
}

pub fn generate_keys_from_index(index: u64) -> Result<(SecretKey, SigningKey)> {
    assert_ne!(
        index, 0,
        "index must be non-zero when generating secret key"
    );
    let padded_key = format!("{:0>64}", index);
    let secret_key = SecretKey::from_hex(&padded_key).map_err(|err| anyhow!(Box::new(err)))?;
    let signing_key = SigningKey::from_slice(&hex::decode(padded_key)?)?;
    Ok((secret_key, signing_key))
}<|MERGE_RESOLUTION|>--- conflicted
+++ resolved
@@ -20,14 +20,9 @@
         block_request_limit_default, consensus_timeout_default, disable_rpc_default,
         empty_block_timeout_default, eth_chain_id_default, failed_request_sleep_duration_default,
         local_address_default, max_blocks_in_flight_default,
-<<<<<<< HEAD
         minimum_time_left_for_empty_block_default, scilla_address_default,
         scilla_ext_libs_cache_folder_default, scilla_stdlib_dir_default, state_rpc_limit_default,
-        Amount, ConsensusConfig,
-=======
-        minimum_time_left_for_empty_block_default, scilla_address_default, scilla_lib_dir_default,
-        state_rpc_limit_default, total_native_token_supply_default, Amount, ConsensusConfig,
->>>>>>> 6931fd53
+        total_native_token_supply_default, Amount, ConsensusConfig,
     },
     crypto::NodePublicKey,
     transaction::EvmGas,
@@ -400,14 +395,9 @@
                 "http://localhost:{0}",
                 self.get_scilla_port(u64::try_into(*node_index)?)
             );
-<<<<<<< HEAD
+            node_config.state_rpc_limit = usize::try_from(i64::MAX)?;
             node_config.consensus.scilla_stdlib_dir =
-                scilla::Runner::get_scilla_stdlib_dir(&self.base_dir);
-=======
-            node_config.state_rpc_limit = usize::try_from(i64::MAX)?;
-            node_config.consensus.scilla_lib_dir =
                 scilla::Runner::get_scilla_lib_dir(&self.base_dir);
->>>>>>> 6931fd53
 
             cfg.nodes = Vec::new();
             cfg.nodes.push(node_config);
