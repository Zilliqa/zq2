--- conflicted
+++ resolved
@@ -43,20 +43,11 @@
                     [[nodes]]
                     {}data_dir = "{DATADIR_PREFIX}{i}"
                     genesis_committee = [ [ "{first_key}", "{first_peer_id}" ] ]
-<<<<<<< HEAD
-                    genesis_balance_each = 5000000000000000000
-                    genesis_accounts = [
-                        "7E5F4552091A69125d5DfCb7b8C2659029395Bdf",
-                        "2B5AD5c4795c026514f8317c7a215E218DcCD6cF",
-                        "6813Eb9362372EEF6200f3b1dbC3f819671cBA69",
-                        "1efF47bc3a10a45D4B230B5d10E37751FE6AA718",
-=======
                     genesis_accounts = [
                         ["7E5F4552091A69125d5DfCb7b8C2659029395Bdf", "5000000000000000000000"],
                         ["2B5AD5c4795c026514f8317c7a215E218DcCD6cF", "5000000000000000000000"],
                         ["6813Eb9362372EEF6200f3b1dbC3f819671cBA69", "5000000000000000000000"],
                         ["1efF47bc3a10a45D4B230B5d10E37751FE6AA718", "5000000000000000000000"],
->>>>>>> d9222ad4
                         ]
                 "#,
                 if i == 0 { "" } else { "disable_rpc = true\n" }
