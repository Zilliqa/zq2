use std::{
    collections::HashMap,
    path::{Path, PathBuf},
    str::FromStr,
};

use alloy::{
    primitives::{Address, address},
    signers::local::LocalSigner,
};
use anyhow::{Context, Result, anyhow};
use k256::ecdsa::SigningKey;
use serde::{Deserialize, Serialize};
use serde_yaml;
use tera::Tera;
use tokio::fs;
/// This module should eventually generate configuration files
/// For now, it just generates secret keys (which should be different each run, or we will become dependent on their values)
use zilliqa::{
    api,
    cfg::{
<<<<<<< HEAD
        genesis_fork_default, max_rpc_response_size_default, staker_withdrawal_period_default,
        state_cache_size_default, u64_max, ApiServer,
=======
        ApiServer, genesis_fork_default, max_rpc_response_size_default,
        staker_withdrawal_period_default, state_cache_size_default,
>>>>>>> c4dd811e
    },
    crypto::{SecretKey, TransactionPublicKey},
};
use zilliqa::{
    cfg::{
        self, Amount, ConsensusConfig, ContractUpgradesBlockHeights, GenesisDeposit,
        allowed_timestamp_skew_default, block_request_batch_size_default,
        block_request_limit_default, block_time_default, consensus_timeout_default,
        eth_chain_id_default, failed_request_sleep_duration_default, local_address_default,
        max_blocks_in_flight_default, scilla_address_default, scilla_ext_libs_path_default,
        scilla_stdlib_dir_default, state_rpc_limit_default, total_native_token_supply_default,
    },
    transaction::EvmGas,
};

use crate::{
    chain,
    collector::{self, Collector},
    components::{Component, Requirements},
    node_spec::Composition,
    scilla, utils, validators,
};

const GENESIS_DEPOSIT: u128 = 10000000000000000000000000;
const DATADIR_PREFIX: &str = "z2_node_";
const NETWORK_CONFIG_FILE_NAME: &str = "network.yaml";
const ZQ2_CONFIG_FILE_NAME: &str = "config.toml";
const CHAIN_ID: u64 = 700;
const ONE_MILLION: u128 = 1_000_000u128;
const ONE_ETH: u128 = ONE_MILLION * ONE_MILLION * ONE_MILLION;
const ONE_BILLION: u128 = 1_000u128 * ONE_MILLION;

#[derive(Serialize, Deserialize, Debug)]
pub struct NodeData {
    // Secret key as hex.
    secret_key: String,
    address: Address,
}

#[derive(Serialize, Deserialize, Debug)]
pub struct Config {
    /// Network shape
    pub shape: Composition,
    /// Node data.
    pub node_data: HashMap<u64, NodeData>,
    /// Base port
    pub base_port: u16,
    /// Existing chain?
    pub chain: Option<String>,
}

pub struct Setup {
    /// Configuration
    pub config: Config,
    /// The collector, if one is running
    pub collector: Option<collector::Collector>,
    /// Where we store config files.
    pub config_dir: String,
    /// Log spec
    pub log_spec: String,
    /// Base dir - the one zq2 is in.
    pub base_dir: String,
    /// Restart an old network
    pub keep_old_network: bool,
    /// Watch source
    pub watch: bool,
    /// Existing chain?
    pub chain_config: Option<validators::ChainConfig>,
}

impl Config {
    pub fn get_config_file_name(config_dir: &str) -> Result<String> {
        let file_name = format!("{}/{}", config_dir, NETWORK_CONFIG_FILE_NAME);
        Ok(file_name.to_string())
    }

    pub async fn from_config_dir(config_dir: &str) -> Result<Option<Self>> {
        let file_name = Config::get_config_file_name(config_dir)?;
        if Path::new(&file_name).exists() {
            let data = fs::read_to_string(&file_name).await?;
            Ok(Some(serde_yaml::from_str(&data)?))
        } else {
            Ok(None)
        }
    }

    pub async fn save_to_config_dir(&self, config_dir: &str) -> Result<()> {
        let file_name = Config::get_config_file_name(config_dir)?;
        let str = serde_yaml::to_string(self)?;
        fs::write(file_name, str).await?;
        Ok(())
    }

    pub fn composition(&self) -> Composition {
        self.shape.clone()
    }

    pub fn from_spec(network: &Composition, base_port: u16) -> Result<Self> {
        // Generate secret keys and node addresses for the nodes in the network and stash it all in config.
        let mut node_data: HashMap<u64, NodeData> = HashMap::new();
        for node_id in network.nodes.keys() {
            let (secret_key, signing_key) = generate_keys_from_index(*node_id + 1)?;
            let address =
                TransactionPublicKey::Ecdsa(*signing_key.verifying_key(), true).into_addr();
            println!("[#{node_id}] = {}", secret_key.to_hex());
            node_data.insert(
                *node_id,
                NodeData {
                    secret_key: secret_key.to_hex(),
                    address,
                },
            );
        }

        let result = Config {
            shape: network.clone(),
            node_data,
            base_port,
            chain: None,
        };
        Ok(result)
    }
}

impl Setup {
    // Set up a single node from a published network
    #[allow(clippy::too_many_arguments)]
    pub async fn from_named_network(
        chain: &chain::Chain,
        config_dir: &str,
        base_port: u16,
        log_spec: &str,
        base_dir: &str,
        watch: bool,
        secret_key_hex: &str,
        is_validator: bool,
    ) -> Result<Self> {
        let chain_config = validators::ChainConfig::new(chain).await?;
        let mut node_data = HashMap::new();
        let secret_key =
            SecretKey::from_hex(secret_key_hex).map_err(|err| anyhow!(Box::new(err)))?;
        let signing_key = SigningKey::from_slice(&hex::decode(secret_key_hex)?)?;
        let address = TransactionPublicKey::Ecdsa(*signing_key.verifying_key(), true).into_addr();
        node_data.insert(
            0,
            NodeData {
                secret_key: secret_key.to_hex(),
                address,
            },
        );
        let chain_name = format!("{}", chain);
        let config = Config {
            shape: Composition::single_node(is_validator),
            node_data,
            base_port,
            chain: Some(chain_name),
        };
        Ok(Self {
            config,
            collector: None,
            config_dir: config_dir.to_string(),
            log_spec: log_spec.to_string(),
            base_dir: base_dir.to_string(),
            keep_old_network: true,
            watch,
            chain_config: Some(chain_config),
        })
    }
    pub fn ephemeral(base_port: u16, base_dir: &str, config_dir: &str) -> Result<Self> {
        let config = Config::from_spec(&Composition::small_network(), base_port)?;
        Ok(Self {
            config,
            collector: None,
            config_dir: config_dir.to_string(),
            log_spec: "".to_string(),
            base_dir: base_dir.to_string(),
            keep_old_network: true,
            watch: false,
            chain_config: None,
        })
    }

    pub async fn load(
        config_dir: &str,
        log_spec: &str,
        base_dir: &str,
        watch: bool,
    ) -> Result<Self> {
        let config = Config::from_config_dir(config_dir)
            .await?
            .ok_or(anyhow!("Couldn't load configuration from {config_dir}"))?;
        let chain_config = if let Some(v) = &config.chain {
            Some(validators::ChainConfig::new(&chain::Chain::from_str(v)?).await?)
        } else {
            None
        };
        Ok(Self {
            config,
            collector: None,
            config_dir: config_dir.to_string(),
            log_spec: log_spec.to_string(),
            base_dir: base_dir.to_string(),
            keep_old_network: true,
            watch,
            chain_config,
        })
    }

    pub async fn create(
        network: &Option<Composition>,
        config_dir: &str,
        base_port: u16,
        log_spec: &str,
        base_dir: &str,
        keep_old_network: bool,
        watch: bool,
    ) -> Result<Self> {
        // If we had a config file, load it. Otherwise create a new one and save it so that
        // we can find it later.
        let loaded_config = Config::from_config_dir(config_dir).await?;
        let config = if let Some(val) = &network {
            // One was specified.
            if let Some(val2) = loaded_config {
                println!(
                    "WARNING: You've specified a network configuration; we'll ignore this and take the config from the existing loaded configuration file"
                );
                val2
            } else {
                Config::from_spec(val, base_port)?
            }
        } else if let Some(val2) = loaded_config {
            println!("Starting previously saved config in {config_dir}");
            val2
        } else {
            // Set up a default network
            println!(
                ">> No network specified or loaded; using default 4-node network for legacy reasons."
            );
            Config::from_spec(&Composition::small_network(), base_port)?
        };
        // Whatever we did, save it!
        config.save_to_config_dir(config_dir).await?;
        Ok(Self {
            config,
            collector: None,
            config_dir: config_dir.to_string(),
            log_spec: log_spec.to_string(),
            base_dir: base_dir.to_string(),
            keep_old_network,
            watch,
            chain_config: None,
        })
    }

    /// For historical reasons, this is 201.
    pub fn get_json_rpc_port(&self, index: u16, proxied: bool) -> u16 {
        index + 201 + self.config.base_port + if proxied { 1000 } else { 0 }
    }

    pub fn get_scilla_port(&self, index: u16) -> u16 {
        index + self.config.base_port + 500
    }

    pub fn get_docs_port(&self) -> u16 {
        self.config.base_port + 2004
    }

    /// this used to be + 2000, but the default (base_port=4000) causes chrome to fail to browse, because it considers
    /// 6000 unsafe. Sigh.
    pub fn get_otterscan_port(&self) -> u16 {
        self.config.base_port + 2003
    }

    pub fn get_spout_port(&self) -> u16 {
        self.config.base_port + 2001
    }

    pub fn get_mitmproxy_port(&self) -> u16 {
        self.config.base_port + 2002
    }

    pub fn get_explorer_url(&self) -> String {
        format!("http://localhost:{0}", self.get_otterscan_port())
    }

    pub fn get_json_rpc_url(&self, proxied: bool) -> String {
        format!("http://localhost:{0}", self.get_json_rpc_port(0, proxied))
    }

    pub fn get_docs_listening_hostport(&self) -> String {
        format!("0.0.0.0:{0}", self.get_docs_port())
    }

    pub fn get_port_map(&self) -> String {
        let mut result = String::new();
        result.push_str(&format!(
            "🦏  JSON-RPC ports are at {0}+<node_index>\n",
            self.get_json_rpc_port(0, false)
        ));
        result.push_str(&format!(
            "🦏  Scilla ports are at {0}+<node_index>\n",
            self.get_scilla_port(0)
        ));
        result.push_str(&format!(
            "🦏  Otterscan: http://localhost:{0}/\n",
            self.get_otterscan_port()
        ));
        result.push_str(&format!(
            "🦏  Spout is at http://localhost:{0}/\n",
            self.get_spout_port()
        ));
        result.push_str(&format!(
            "🦏  mitmproxy API at http://localhost:{0}/\n",
            self.get_json_rpc_port(0, true)
        ));
        result.push_str(&format!(
            "🦏  mitmproxy port at http://localhost:{0}/\n",
            self.get_mitmproxy_port()
        ));
        result.push_str(&format!(
            "🦏  docs port at http://localhost:{0}/\n",
            self.get_docs_port()
        ));
        result
    }

    pub async fn generate_config(&self) -> Result<()> {
        match &self.chain_config {
            None => Ok(self.generate_standalone_config().await?),
            Some(v) => Ok(self.generate_chain_config(v).await?),
        }
    }

    pub fn get_node_dir(&self, node_idx: u64) -> Result<PathBuf> {
        match self.chain_config {
            None => Ok(PathBuf::from(format!(
                "{0}/{1}{2}",
                self.config_dir, DATADIR_PREFIX, node_idx
            ))),
            Some(_) => Ok(PathBuf::from(self.config_dir.to_string())),
        }
    }

    pub fn get_data_dir(&self, node_idx: u64) -> Result<PathBuf> {
        let mut result: PathBuf = self.get_node_dir(node_idx)?;
        result.push("data");
        Ok(result)
    }

    pub fn get_config_path(&self, node_idx: u64) -> Result<PathBuf> {
        let mut result: PathBuf = self.get_node_dir(node_idx)?;
        match self.chain_config {
            None => {
                result.push(ZQ2_CONFIG_FILE_NAME);
            }
            Some(ref v) => {
                result.push(format!("{0}.toml", &v.get_name()));
            }
        }
        Ok(result)
    }

    pub async fn generate_chain_config(&self, chain: &validators::ChainConfig) -> Result<()> {
        // Generate the zilliqa config
        let mut config_path = PathBuf::from(self.config_dir.clone());
        config_path.push(format!("{0}.toml", chain.get_name()));
        chain.write_to_path(&config_path).await?;

        // Now we need to change the data directory, so load it again ..
        let config_data = fs::read_to_string(&config_path).await?;
        let mut loaded_config: zilliqa::cfg::Config = toml::from_str(&config_data)?;
        for (idx, node) in loaded_config.nodes.iter_mut().enumerate() {
            let mut data_path = PathBuf::from(&self.config_dir);
            data_path.push(format!("{idx}"));
            data_path.push("data");
            let data_path_as_string = data_path.to_string_lossy();
            node.data_dir = Some(data_path_as_string.to_string());
        }
        let config_str = toml::to_string(&loaded_config)?;
        fs::write(&config_path, config_str).await?;
        Ok(())
    }

    pub async fn generate_standalone_config(&self) -> Result<()> {
        // The genesis deposits.
        let mut genesis_deposits: Vec<GenesisDeposit> = Vec::new();
        for (node, desc) in self.config.shape.nodes.iter() {
            if desc.is_validator {
                let data = self
                    .config
                    .node_data
                    .get(node)
                    .ok_or(anyhow!("no node data for {node}"))?;
                // Better have a genesis deposit.
                let secret_key = SecretKey::from_hex(&data.secret_key)?;
                genesis_deposits.push(GenesisDeposit {
                    public_key: secret_key.node_public_key(),
                    peer_id: secret_key.to_libp2p_keypair().public().to_peer_id(),
                    stake: GENESIS_DEPOSIT.into(),
                    reward_address: data.address,
                    control_address: data.address,
                });
            }
        }

        let mut genesis_accounts: Vec<(Address, Amount)> = vec![
            (
                address!("7E5F4552091A69125d5DfCb7b8C2659029395Bdf"),
                zilliqa::cfg::Amount(2u128 * ONE_BILLION * ONE_ETH),
            ),
            // privkey db11cfa086b92497c8ed5a4cc6edb3a5bfe3a640c43ffb9fc6aa0873c56f2ee3
            (
                address!("cb57ec3f064a16cadb36c7c712f4c9fa62b77415"),
                zilliqa::cfg::Amount(2u128 * ONE_BILLION * ONE_ETH),
            ),
            // e53d1c3edaffc7a7bab5418eb836cf75819a82872b4a1a0f1c7fcf5c3e020b89
            (
                address!("2ce2dbd623b3c277fae4074f0b2605e624510e20"),
                zilliqa::cfg::Amount(2u128 * ONE_BILLION * ONE_ETH),
            ),
            // d96e9eb5b782a80ea153c937fa83e5948485fbfc8b7e7c069d7b914dbc350aba
            (
                address!("f0cb24ac66ba7375bf9b9c4fa91e208d9eaabd2e"),
                zilliqa::cfg::Amount(2u128 * ONE_BILLION * ONE_ETH),
            ),
            // 589417286a3213dceb37f8f89bd164c3505a4cec9200c61f7c6db13a30a71b45
            (
                address!("cf671756a8238cbeb19bcb4d77fc9091e2fce1a3"),
                zilliqa::cfg::Amount(2u128 * ONE_BILLION * ONE_ETH),
            ),
        ];

        // Generate signers - these are accounts with privkeys 0x10000 .. - push them to a
        // signers file, and add genesis accounts for them.
        let mut signer_private_keys: Vec<String> = Vec::new();

        for idx in 0..32 {
            let mut bytes: [u8; 32] = [0; 32];
            bytes[29] = 0x01;
            bytes[31] = idx;
            let signer = LocalSigner::from_slice(&bytes)?;
            println!("PrivKey = {0:?}", signer.to_bytes());
            println!("Address[{idx}] = {0}", signer.address());
            signer_private_keys.push(format!("{0:?}", signer.to_bytes()));
            genesis_accounts.push((signer.address(), 5000000000000000000000u128.into()))
        }

        {
            let mut signer_path = PathBuf::from(&self.config_dir);
            signer_path.push("test.signers");
            let signer_path_str = utils::string_from_path(&signer_path)?;
            println!("🎷 Writing JSON test signers to {0}", &signer_path_str);
            // Write the signers file
            fs::write(signer_path, &serde_json::to_string(&signer_private_keys)?).await?;

            // And the env file
            let mut test_env_path = PathBuf::from(&self.config_dir);
            test_env_path.push("test_env.sh");
            let test_env_path_str = utils::string_from_path(&test_env_path)?;
            println!("🎷 Writing test source file to {test_env_path_str} .. ");
            let mut test_tera: Tera = Default::default();
            let mut context = tera::Context::new();

            context.insert("signers_file", &signer_path_str);
            context.insert("chain_url", &self.get_json_rpc_url(true));
            context.insert("chain_id", &format!("{CHAIN_ID}"));
            test_tera
                .add_raw_template("test_env", include_str!("../resources/test_env.tera.sh"))?;
            let env_str = test_tera
                .render("test_env", &context)
                .context("whilst rendering test_env.tera.sh")?;
            fs::write(test_env_path, &env_str).await?;
        }

        // Node vector
        println!(
            "Writing {0} config files to {1}",
            self.config.shape.nodes.len(),
            &self.config_dir
        );
        for (node_index, _node_desc) in self.config.shape.nodes.iter() {
            println!("🎱 Generating configuration for node {node_index}...");
            let mut cfg = zilliqa::cfg::Config {
                otlp_collector_endpoint: Some("http://localhost:4317".to_string()),
                bootstrap_address: Default::default(),
                nodes: Vec::new(),
                p2p_port: 0,
                external_address: None,
            };
            // @todo should pass this in!
            let port = self.get_json_rpc_port(*node_index as u16, false);
            let mut node_config = cfg::NodeConfig {
                api_servers: vec![ApiServer {
                    port,
                    enabled_apis: api::all_enabled(),
                }],
                allowed_timestamp_skew: allowed_timestamp_skew_default(),
                data_dir: None,
                state_cache_size: state_cache_size_default(),
                load_checkpoint: None,
                do_checkpoints: false,
                eth_chain_id: eth_chain_id_default(),
                consensus: ConsensusConfig {
                    scilla_address: scilla_address_default(),
                    scilla_stdlib_dir: scilla_stdlib_dir_default(),
                    scilla_ext_libs_path: scilla_ext_libs_path_default(),
                    main_shard_id: None,
                    local_address: local_address_default(),
                    consensus_timeout: consensus_timeout_default(),
                    staker_withdrawal_period: staker_withdrawal_period_default(),
                    genesis_deposits: Vec::new(),
                    eth_block_gas_limit: EvmGas(84000000),
                    gas_price: 4_761_904_800_000u128.into(),
                    minimum_stake: 10_000_000_000_000_000_000_000_000u128.into(),
                    block_time: block_time_default(),
                    genesis_accounts: Vec::new(),
                    is_main: true,
                    blocks_per_hour: 3600,
                    blocks_per_epoch: 3600,
                    epochs_per_checkpoint: 24,
                    rewards_per_hour: 51_000_000_000_000_000_000_000u128.into(),
                    total_native_token_supply: total_native_token_supply_default(),
                    scilla_call_gas_exempt_addrs: vec![],
                    contract_upgrade_block_heights: ContractUpgradesBlockHeights::default(),
                    forks: vec![],
                    genesis_fork: genesis_fork_default(),
                },
                block_request_limit: block_request_limit_default(),
                max_blocks_in_flight: max_blocks_in_flight_default(),
                block_request_batch_size: block_request_batch_size_default(),
                state_rpc_limit: state_rpc_limit_default(),
                failed_request_sleep_duration: failed_request_sleep_duration_default(),
                enable_ots_indices: false,
                max_rpc_response_size: max_rpc_response_size_default(),
                sync_base_height: u64_max(),
                prune_interval: u64_max(),
            };
            println!("🧩  Node {node_index} has RPC port {port}");

            let node_dir_path = self.get_node_dir(*node_index)?;
            if utils::file_exists(&node_dir_path).await? {
                if self.keep_old_network {
                    continue;
                } else {
                    // Kill it.
                    tokio::fs::remove_dir_all(&node_dir_path).await?;
                }
            }
            let _ = fs::create_dir(&node_dir_path).await;
            // Create if doesn't exist
            let data_dir_path = self.get_data_dir(*node_index)?;
            tokio::fs::create_dir(&data_dir_path).await?;
            node_config.eth_chain_id = CHAIN_ID | 0x8000;
            node_config.data_dir = Some(utils::string_from_path(&data_dir_path)?);
            node_config
                .consensus
                .genesis_deposits
                .clone_from(&genesis_deposits);
            node_config
                .consensus
                .genesis_accounts
                .clone_from(&genesis_accounts);
            node_config.consensus.scilla_address = format!(
                "http://localhost:{0}",
                self.get_scilla_port(u64::try_into(*node_index)?)
            );
            node_config.state_rpc_limit = usize::try_from(i64::MAX)?;
            node_config.consensus.scilla_stdlib_dir =
                scilla::Runner::get_scilla_stdlib_dir(&self.base_dir);

            cfg.nodes = Vec::new();
            cfg.nodes.push(node_config);
            cfg.p2p_port = 0;
            // Now write the config.
            let config_path = self.get_config_path(*node_index)?;
            println!("🪅 Writing configuration file for node {0} .. ", node_index);
            let config_str = toml::to_string(&cfg)?;
            fs::write(config_path, config_str).await?;
        }
        Ok(())
    }

    pub async fn describe_component(component: &Component) -> Result<Requirements> {
        match component {
            Component::ZQ2 => crate::zq2::Runner::requirements().await,
            Component::Otel => crate::otel::Runner::requirements().await,
            Component::Otterscan => crate::otterscan::Runner::requirements().await,
            Component::Spout => crate::spout::Runner::requirements().await,
            Component::Docs => crate::docs::Runner::requirements().await,
            Component::Mitmweb => crate::mitmweb::Runner::requirements().await,
            Component::Scilla => crate::scilla::Runner::requirements().await,
        }
    }

    pub async fn preprocess_config_file(
        config_file: &Path,
        checkpoint: Option<&zilliqa::cfg::Checkpoint>,
    ) -> Result<()> {
        // Load the config file, modify it and save it back.
        let loaded_config_str = fs::read_to_string(config_file)
            .await
            .context(format!("Cannot read from {0} - are you sure you are trying to start a node that actually exists?", config_file.to_string_lossy()))?;
        let mut loaded_config: zilliqa::cfg::Config = toml::from_str(&loaded_config_str)?;
        for node in loaded_config.nodes.iter_mut() {
            if let Some(cp) = checkpoint {
                println!(
                    " 😇 Configuring Zilliqa to load a checkpoint from {}:{} .. ",
                    cp.file,
                    hex::encode(cp.hash.0)
                );
                node.load_checkpoint = Some(cp.clone());
            } else {
                node.load_checkpoint = None
            }
        }
        let config_str = toml::to_string(&loaded_config)?;
        fs::write(config_file, config_str).await?;
        Ok(())
    }

    /// for_nodes restricts which nodes start.
    pub async fn run_component(
        &mut self,
        component: &Component,
        collector: &mut Collector,
        for_nodes: &Composition,
        checkpoints: &Option<HashMap<u64, zilliqa::cfg::Checkpoint>>,
    ) -> Result<()> {
        match component {
            Component::Scilla => {
                // Generate a collector
                self.generate_config().await?;
                for idx in for_nodes.nodes.keys() {
                    collector
                        .start_scilla(
                            &self.base_dir,
                            u64::try_into(*idx)?,
                            self.get_scilla_port(u64::try_into(*idx)?),
                        )
                        .await?;
                }
                Ok(())
            }
            Component::ZQ2 => {
                for idx in for_nodes.nodes.keys() {
                    let config_file = self.get_config_path(*idx)?;
                    // Now, we need to rewrite the config file to take account of checkpoints...
                    Self::preprocess_config_file(
                        &config_file,
                        checkpoints.as_ref().and_then(|x| x.get(idx)),
                    )
                    .await?;
                    let node_data = self
                        .config
                        .node_data
                        .get(idx)
                        .ok_or(anyhow!("No node data for node {idx}"))?;
                    let secret_key = SecretKey::from_hex(&node_data.secret_key)?;
                    collector
                        .start_zq2_node(
                            &self.base_dir,
                            u64::try_into(*idx)?,
                            &secret_key,
                            &config_file.to_string_lossy(),
                            self.watch,
                        )
                        .await?;
                }
                Ok(())
            }
            Component::Otel => {
                println!("Setting up otel .. ");
                collector
                    .start_otel(&self.base_dir, &self.config_dir)
                    .await?;
                Ok(())
            }
            Component::Otterscan => {
                collector
                    .start_otterscan(
                        &self.base_dir,
                        &self.get_json_rpc_url(false),
                        self.get_otterscan_port(),
                    )
                    .await?;
                Ok(())
            }
            Component::Spout => {
                self.wait_for_chain().await?;
                collector
                    .start_spout(
                        &self.base_dir,
                        &self.get_json_rpc_url(true),
                        &self.get_explorer_url(),
                        // 0xcb...
                        "db11cfa086b92497c8ed5a4cc6edb3a5bfe3a640c43ffb9fc6aa0873c56f2ee3",
                        self.get_spout_port(),
                    )
                    .await?;
                Ok(())
            }
            Component::Docs => {
                collector
                    .start_docs(&self.base_dir, &self.get_docs_listening_hostport())
                    .await?;
                Ok(())
            }
            Component::Mitmweb => {
                collector
                    .start_mitmweb(
                        &self.base_dir,
                        0,
                        self.get_json_rpc_port(0, true),
                        self.get_json_rpc_port(0, false),
                        self.get_mitmproxy_port(),
                    )
                    .await?;
                Ok(())
            }
        }
    }

    pub async fn wait_for_chain(&mut self) -> Result<()> {
        let rpc_url = self.get_json_rpc_url(true);
        loop {
            println!("Check chain liveness on {rpc_url} .. ");
            match utils::get_chain_id(&rpc_url).await {
                Ok(val) => {
                    println!("Chain id is {val}");
                    return Ok(());
                }
                _ => {
                    tokio::time::sleep(tokio::time::Duration::from_millis(1000)).await;
                }
            }
        }
    }
}

pub fn generate_secret_key() -> Result<SecretKey> {
    SecretKey::new().map_err(|err| anyhow!(Box::new(err)))
}

pub fn generate_keys_from_index(index: u64) -> Result<(SecretKey, SigningKey)> {
    assert_ne!(
        index, 0,
        "index must be non-zero when generating secret key"
    );
    let padded_key = format!("{:0>64}", index);
    let secret_key = SecretKey::from_hex(&padded_key).map_err(|err| anyhow!(Box::new(err)))?;
    let signing_key = SigningKey::from_slice(&hex::decode(padded_key)?)?;
    Ok((secret_key, signing_key))
}<|MERGE_RESOLUTION|>--- conflicted
+++ resolved
@@ -19,13 +19,8 @@
 use zilliqa::{
     api,
     cfg::{
-<<<<<<< HEAD
-        genesis_fork_default, max_rpc_response_size_default, staker_withdrawal_period_default,
-        state_cache_size_default, u64_max, ApiServer,
-=======
         ApiServer, genesis_fork_default, max_rpc_response_size_default,
-        staker_withdrawal_period_default, state_cache_size_default,
->>>>>>> c4dd811e
+        staker_withdrawal_period_default, state_cache_size_default, u64_max,
     },
     crypto::{SecretKey, TransactionPublicKey},
 };
