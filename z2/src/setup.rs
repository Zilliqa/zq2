--- conflicted
+++ resolved
@@ -28,17 +28,10 @@
         self, Amount, ConsensusConfig, ContractUpgrades, GenesisDeposit,
         allowed_timestamp_skew_default, block_request_batch_size_default,
         block_request_limit_default, block_time_default, consensus_timeout_default,
-<<<<<<< HEAD
         default_genesis_block_at_height, eth_chain_id_default,
         failed_request_sleep_duration_default, local_address_default, max_blocks_in_flight_default,
         scilla_address_default, scilla_ext_libs_path_default, scilla_stdlib_dir_default,
-        state_rpc_limit_default, total_native_token_supply_default, Amount, ConsensusConfig,
-        ContractUpgradesBlockHeights, GenesisDeposit,
-=======
-        eth_chain_id_default, failed_request_sleep_duration_default, local_address_default,
-        max_blocks_in_flight_default, scilla_address_default, scilla_ext_libs_path_default,
-        scilla_stdlib_dir_default, state_rpc_limit_default, total_native_token_supply_default,
->>>>>>> 5fb7106f
+        state_rpc_limit_default, total_native_token_supply_default,
     },
     transaction::EvmGas,
 };
