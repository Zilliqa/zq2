use crate::collector;
use eyre::{eyre, Result};
use std::io::Write;
use tempfile::NamedTempFile;
/// This module should eventually generate configuration files
/// For now, it just generates secret keys (which should be different each run, or we will become dependent on their values)
use zilliqa::crypto::SecretKey;

const DATADIR_PREFIX: &str = "z2_node_";

pub struct Setup {
    /// How many nodes should we start?
    pub how_many: usize,
    /// Secret keys for the nodes
    pub secret_keys: Vec<SecretKey>,
    /// The collector, if one is running
    pub collector: Option<collector::Collector>,
    config_files: Vec<NamedTempFile>,
}

impl Setup {
    pub fn new(how_many: usize) -> Result<Self> {
        let mut secret_keys = Vec::new();
        for i in 0..how_many {
            let key = generate_secret_key()?;
            println!("[#{i}] = {}", key.to_hex());
            secret_keys.push(key);
        }

        let first_key = secret_keys[0].node_public_key().to_string();
        let first_peer_id = secret_keys[0]
            .to_libp2p_keypair()
            .public()
            .to_peer_id()
            .to_string();

        let mut config_files = Vec::new();
        for i in 0..how_many {
            let mut config_file = NamedTempFile::new()?;
            write!(
                config_file,
                r#"
                    data_dir = "{DATADIR_PREFIX}{i}"
                    genesis_committee = [ [ "{first_key}", "{first_peer_id}" ] ]
                "#
            )?;
            config_files.push(config_file);
        }

        Ok(Self {
            how_many,
            secret_keys,
            collector: None,
            config_files,
        })
    }

<<<<<<< HEAD
    pub fn config_path(index: usize) -> String {
        format!("{CFG_PREFIX}{index}.toml")
    }

    pub fn ensure_config_files_exist(&self) -> Result<()> {
        for i in 0..self.how_many {
            let path = Self::config_path(i);
            let path = Path::new(&path);
            match File::options()
                .read(true)
                .write(true)
                .create_new(true)
                .open(path)
            {
                Ok(mut file) => {
                    println!("Creating config file {}", path.to_string_lossy());
                    writeln!(file, "[[nodes]]")?;
                    writeln!(file, "data_dir = \"{DATADIR_PREFIX}{i}\"")?;
                    if i != 0 {
                        writeln!(file, "disable_rpc = true")?;
                    }
                }
                Err(already_exists) if already_exists.kind() == AlreadyExists => {
                    // ignore existing files
                }
                Err(e) => return Err(eyre!("Failed to open config file: {e}")),
            }
        }
        Ok(())
    }

=======
>>>>>>> 689f28a0
    pub async fn run(&mut self) -> Result<()> {
        // Generate a collector
        self.collector =
            Some(collector::Collector::new(&self.secret_keys, &self.config_files).await?);
        if let Some(mut c) = self.collector.take() {
            c.complete().await?;
        }
        Ok(())
    }
}

pub fn generate_secret_key() -> Result<SecretKey> {
    SecretKey::new().map_err(|err| eyre!(Box::new(err)))
}<|MERGE_RESOLUTION|>--- conflicted
+++ resolved
@@ -55,40 +55,6 @@
         })
     }
 
-<<<<<<< HEAD
-    pub fn config_path(index: usize) -> String {
-        format!("{CFG_PREFIX}{index}.toml")
-    }
-
-    pub fn ensure_config_files_exist(&self) -> Result<()> {
-        for i in 0..self.how_many {
-            let path = Self::config_path(i);
-            let path = Path::new(&path);
-            match File::options()
-                .read(true)
-                .write(true)
-                .create_new(true)
-                .open(path)
-            {
-                Ok(mut file) => {
-                    println!("Creating config file {}", path.to_string_lossy());
-                    writeln!(file, "[[nodes]]")?;
-                    writeln!(file, "data_dir = \"{DATADIR_PREFIX}{i}\"")?;
-                    if i != 0 {
-                        writeln!(file, "disable_rpc = true")?;
-                    }
-                }
-                Err(already_exists) if already_exists.kind() == AlreadyExists => {
-                    // ignore existing files
-                }
-                Err(e) => return Err(eyre!("Failed to open config file: {e}")),
-            }
-        }
-        Ok(())
-    }
-
-=======
->>>>>>> 689f28a0
     pub async fn run(&mut self) -> Result<()> {
         // Generate a collector
         self.collector =
