use std::{
    collections::HashMap,
    path::{Path, PathBuf},
    str::FromStr,
};

use alloy::{
    primitives::{Address, address},
    signers::local::LocalSigner,
};
use anyhow::{Context, Result, anyhow};
use k256::ecdsa::SigningKey;
use serde::{Deserialize, Serialize};
use serde_yaml;
use tera::Tera;
use tokio::fs;
/// This module should eventually generate configuration files
/// For now, it just generates secret keys (which should be different each run, or we will become dependent on their values)
use zilliqa::{
    api,
    cfg::{
        ApiServer, SyncConfig, genesis_fork_default, max_rpc_response_size_default,
        new_view_broadcast_interval_default, state_cache_size_default,
    },
    crypto::{SecretKey, TransactionPublicKey},
};
use zilliqa::{
    cfg::{
        self, Amount, ConsensusConfig, ContractUpgrades, GenesisDeposit,
        allowed_timestamp_skew_default, block_request_batch_size_default,
        block_request_limit_default, block_time_default, consensus_timeout_default,
        default_genesis_block_at_height, eth_chain_id_default,
        failed_request_sleep_duration_default, local_address_default, max_blocks_in_flight_default,
        scilla_address_default, scilla_ext_libs_path_default, scilla_stdlib_dir_default,
        state_rpc_limit_default, total_native_token_supply_default,
    },
    transaction::EvmGas,
};

use crate::{
    chain,
    collector::{self, Collector},
    components::{Component, Requirements},
    node_spec::Composition,
    scilla, utils, validators,
};

const GENESIS_DEPOSIT: u128 = 10000000000000000000000000;
const DATADIR_PREFIX: &str = "z2_node_";
const NETWORK_CONFIG_FILE_NAME: &str = "network.yaml";
const ZQ2_CONFIG_FILE_NAME: &str = "config.toml";
const CHAIN_ID: u64 = 700;
const ONE_MILLION: u128 = 1_000_000u128;
const ONE_ETH: u128 = ONE_MILLION * ONE_MILLION * ONE_MILLION;
const ONE_BILLION: u128 = 1_000u128 * ONE_MILLION;

#[derive(Serialize, Deserialize, Debug)]
pub struct NodeData {
    // Secret key as hex.
    secret_key: String,
    address: Address,
}

#[derive(Serialize, Deserialize, Debug)]
pub struct Config {
    /// Network shape
    pub shape: Composition,
    /// Node data.
    pub node_data: HashMap<u64, NodeData>,
    /// Base port
    pub base_port: u16,
    /// Existing chain?
    pub chain: Option<String>,
}

pub struct Setup {
    /// Configuration
    pub config: Config,
    /// The collector, if one is running
    pub collector: Option<collector::Collector>,
    /// Where we store config files.
    pub config_dir: String,
    /// Log spec
    pub log_spec: String,
    /// Base dir - the one zq2 is in.
    pub base_dir: String,
    /// Restart an old network
    pub keep_old_network: bool,
    /// Watch source
    pub watch: bool,
    /// Existing chain?
    pub chain_config: Option<validators::ChainConfig>,
}

impl Config {
    pub fn get_config_file_name(config_dir: &str) -> Result<String> {
        let file_name = format!("{}/{}", config_dir, NETWORK_CONFIG_FILE_NAME);
        Ok(file_name.to_string())
    }

    pub async fn from_config_dir(config_dir: &str) -> Result<Option<Self>> {
        let file_name = Config::get_config_file_name(config_dir)?;
        if Path::new(&file_name).exists() {
            let data = fs::read_to_string(&file_name).await?;
            Ok(Some(serde_yaml::from_str(&data)?))
        } else {
            Ok(None)
        }
    }

    pub async fn save_to_config_dir(&self, config_dir: &str) -> Result<()> {
        let file_name = Config::get_config_file_name(config_dir)?;
        let str = serde_yaml::to_string(self)?;
        fs::write(file_name, str).await?;
        Ok(())
    }

    pub fn composition(&self) -> Composition {
        self.shape.clone()
    }

    pub fn from_spec(network: &Composition, base_port: u16) -> Result<Self> {
        // Generate secret keys and node addresses for the nodes in the network and stash it all in config.
        let mut node_data: HashMap<u64, NodeData> = HashMap::new();
        for node_id in network.nodes.keys() {
            let (secret_key, signing_key) = generate_keys_from_index(*node_id + 1)?;
            let address =
                TransactionPublicKey::Ecdsa(*signing_key.verifying_key(), true).into_addr();
            println!("[#{node_id}] = {}", secret_key.to_hex());
            node_data.insert(
                *node_id,
                NodeData {
                    secret_key: secret_key.to_hex(),
                    address,
                },
            );
        }

        let result = Config {
            shape: network.clone(),
            node_data,
            base_port,
            chain: None,
        };
        Ok(result)
    }
}

impl Setup {
    // Set up a single node from a published network
    #[allow(clippy::too_many_arguments)]
    pub async fn from_named_network(
        chain: &chain::Chain,
        config_dir: &str,
        base_port: u16,
        log_spec: &str,
        base_dir: &str,
        watch: bool,
        secret_key_hex: &str,
        is_validator: bool,
    ) -> Result<Self> {
        let chain_config = validators::ChainConfig::new(chain).await?;
        let mut node_data = HashMap::new();
        let secret_key =
            SecretKey::from_hex(secret_key_hex).map_err(|err| anyhow!(Box::new(err)))?;
        let signing_key = SigningKey::from_slice(&hex::decode(secret_key_hex)?)?;
        let address = TransactionPublicKey::Ecdsa(*signing_key.verifying_key(), true).into_addr();
        node_data.insert(
            0,
            NodeData {
                secret_key: secret_key.to_hex(),
                address,
            },
        );
        let chain_name = format!("{}", chain);
        let config = Config {
            shape: Composition::single_node(is_validator),
            node_data,
            base_port,
            chain: Some(chain_name),
        };
        Ok(Self {
            config,
            collector: None,
            config_dir: config_dir.to_string(),
            log_spec: log_spec.to_string(),
            base_dir: base_dir.to_string(),
            keep_old_network: true,
            watch,
            chain_config: Some(chain_config),
        })
    }
    pub fn ephemeral(base_port: u16, base_dir: &str, config_dir: &str) -> Result<Self> {
        let config = Config::from_spec(&Composition::small_network(), base_port)?;
        Ok(Self {
            config,
            collector: None,
            config_dir: config_dir.to_string(),
            log_spec: "".to_string(),
            base_dir: base_dir.to_string(),
            keep_old_network: true,
            watch: false,
            chain_config: None,
        })
    }

    pub async fn load(
        config_dir: &str,
        log_spec: &str,
        base_dir: &str,
        watch: bool,
    ) -> Result<Self> {
        let config = Config::from_config_dir(config_dir)
            .await?
            .ok_or(anyhow!("Couldn't load configuration from {config_dir}"))?;
        let chain_config = if let Some(v) = &config.chain {
            Some(validators::ChainConfig::new(&chain::Chain::from_str(v)?).await?)
        } else {
            None
        };
        Ok(Self {
            config,
            collector: None,
            config_dir: config_dir.to_string(),
            log_spec: log_spec.to_string(),
            base_dir: base_dir.to_string(),
            keep_old_network: true,
            watch,
            chain_config,
        })
    }

    pub async fn create(
        network: &Option<Composition>,
        config_dir: &str,
        base_port: u16,
        log_spec: &str,
        base_dir: &str,
        keep_old_network: bool,
        watch: bool,
    ) -> Result<Self> {
        // If we had a config file, load it. Otherwise create a new one and save it so that
        // we can find it later.
        let loaded_config = Config::from_config_dir(config_dir).await?;
        let config = if let Some(val) = &network {
            // One was specified.
            if let Some(val2) = loaded_config {
                println!(
                    "WARNING: You've specified a network configuration; we'll ignore this and take the config from the existing loaded configuration file"
                );
                val2
            } else {
                Config::from_spec(val, base_port)?
            }
        } else if let Some(val2) = loaded_config {
            println!("Starting previously saved config in {config_dir}");
            val2
        } else {
            // Set up a default network
            println!(
                ">> No network specified or loaded; using default 4-node network for legacy reasons."
            );
            Config::from_spec(&Composition::small_network(), base_port)?
        };
        // Whatever we did, save it!
        config.save_to_config_dir(config_dir).await?;
        Ok(Self {
            config,
            collector: None,
            config_dir: config_dir.to_string(),
            log_spec: log_spec.to_string(),
            base_dir: base_dir.to_string(),
            keep_old_network,
            watch,
            chain_config: None,
        })
    }

    /// For historical reasons, this is 201.
    pub fn get_json_rpc_port(&self, index: u16, proxied: bool) -> u16 {
        index + 201 + self.config.base_port + if proxied { 1000 } else { 0 }
    }

    pub fn get_scilla_port(&self, index: u16) -> u16 {
        index + self.config.base_port + 500
    }

    pub fn get_docs_port(&self) -> u16 {
        self.config.base_port + 2004
    }

    /// this used to be + 2000, but the default (base_port=4000) causes chrome to fail to browse, because it considers
    /// 6000 unsafe. Sigh.
    pub fn get_otterscan_port(&self) -> u16 {
        self.config.base_port + 2003
    }

    pub fn get_spout_port(&self) -> u16 {
        self.config.base_port + 2001
    }

    pub fn get_mitmproxy_port(&self) -> u16 {
        self.config.base_port + 2002
    }

    pub fn get_explorer_url(&self) -> String {
        format!("http://localhost:{0}", self.get_otterscan_port())
    }

    pub fn get_json_rpc_url(&self, proxied: bool) -> String {
        format!("http://localhost:{0}", self.get_json_rpc_port(0, proxied))
    }

    pub fn get_docs_listening_hostport(&self) -> String {
        format!("0.0.0.0:{0}", self.get_docs_port())
    }

    pub fn get_port_map(&self) -> String {
        let mut result = String::new();
        result.push_str(&format!(
            "🦏  JSON-RPC ports are at {0}+<node_index>\n",
            self.get_json_rpc_port(0, false)
        ));
        result.push_str(&format!(
            "🦏  Scilla ports are at {0}+<node_index>\n",
            self.get_scilla_port(0)
        ));
        result.push_str(&format!(
            "🦏  Otterscan: http://localhost:{0}/\n",
            self.get_otterscan_port()
        ));
        result.push_str(&format!(
            "🦏  Spout is at http://localhost:{0}/\n",
            self.get_spout_port()
        ));
        result.push_str(&format!(
            "🦏  mitmproxy API at http://localhost:{0}/\n",
            self.get_json_rpc_port(0, true)
        ));
        result.push_str(&format!(
            "🦏  mitmproxy port at http://localhost:{0}/\n",
            self.get_mitmproxy_port()
        ));
        result.push_str(&format!(
            "🦏  docs port at http://localhost:{0}/\n",
            self.get_docs_port()
        ));
        result
    }

    pub async fn generate_config(&self) -> Result<()> {
        match &self.chain_config {
            None => Ok(self.generate_standalone_config().await?),
            Some(v) => Ok(self.generate_chain_config(v).await?),
        }
    }

    pub fn get_node_dir(&self, node_idx: u64) -> Result<PathBuf> {
        match self.chain_config {
            None => Ok(PathBuf::from(format!(
                "{0}/{1}{2}",
                self.config_dir, DATADIR_PREFIX, node_idx
            ))),
            Some(_) => Ok(PathBuf::from(self.config_dir.to_string())),
        }
    }

    pub fn get_data_dir(&self, node_idx: u64) -> Result<PathBuf> {
        let mut result: PathBuf = self.get_node_dir(node_idx)?;
        result.push("data");
        Ok(result)
    }

    pub fn get_config_path(&self, node_idx: u64) -> Result<PathBuf> {
        let mut result: PathBuf = self.get_node_dir(node_idx)?;
        match self.chain_config {
            None => {
                result.push(ZQ2_CONFIG_FILE_NAME);
            }
            Some(ref v) => {
                result.push(format!("{0}.toml", &v.get_name()));
            }
        }
        Ok(result)
    }

    pub async fn generate_chain_config(&self, chain: &validators::ChainConfig) -> Result<()> {
        // Generate the zilliqa config
        let mut config_path = PathBuf::from(self.config_dir.clone());
        config_path.push(format!("{0}.toml", chain.get_name()));
        chain.write_to_path(&config_path).await?;

        // Now we need to change the data directory, so load it again ..
        let config_data = fs::read_to_string(&config_path).await?;
        let mut loaded_config: zilliqa::cfg::Config = toml::from_str(&config_data)?;
        for (idx, node) in loaded_config.nodes.iter_mut().enumerate() {
            let mut data_path = PathBuf::from(&self.config_dir);
            data_path.push(format!("{idx}"));
            data_path.push("data");
            let data_path_as_string = data_path.to_string_lossy();
            node.data_dir = Some(data_path_as_string.to_string());
        }
        let config_str = toml::to_string(&loaded_config)?;
        fs::write(&config_path, config_str).await?;
        Ok(())
    }

    pub async fn generate_standalone_config(&self) -> Result<()> {
        // The genesis deposits.
        let mut genesis_deposits: Vec<GenesisDeposit> = Vec::new();
        for (node, desc) in self.config.shape.nodes.iter() {
            if desc.is_validator {
                let data = self
                    .config
                    .node_data
                    .get(node)
                    .ok_or(anyhow!("no node data for {node}"))?;
                // Better have a genesis deposit.
                let secret_key = SecretKey::from_hex(&data.secret_key)?;
                genesis_deposits.push(GenesisDeposit {
                    public_key: secret_key.node_public_key(),
                    peer_id: secret_key.to_libp2p_keypair().public().to_peer_id(),
                    stake: GENESIS_DEPOSIT.into(),
                    reward_address: data.address,
                    control_address: data.address,
                });
            }
        }

        let mut genesis_accounts: Vec<(Address, Amount)> = vec![
            (
                address!("7E5F4552091A69125d5DfCb7b8C2659029395Bdf"),
                zilliqa::cfg::Amount(2u128 * ONE_BILLION * ONE_ETH),
            ),
            // privkey db11cfa086b92497c8ed5a4cc6edb3a5bfe3a640c43ffb9fc6aa0873c56f2ee3
            (
                address!("cb57ec3f064a16cadb36c7c712f4c9fa62b77415"),
                zilliqa::cfg::Amount(2u128 * ONE_BILLION * ONE_ETH),
            ),
            // e53d1c3edaffc7a7bab5418eb836cf75819a82872b4a1a0f1c7fcf5c3e020b89
            (
                address!("2ce2dbd623b3c277fae4074f0b2605e624510e20"),
                zilliqa::cfg::Amount(2u128 * ONE_BILLION * ONE_ETH),
            ),
            // d96e9eb5b782a80ea153c937fa83e5948485fbfc8b7e7c069d7b914dbc350aba
            (
                address!("f0cb24ac66ba7375bf9b9c4fa91e208d9eaabd2e"),
                zilliqa::cfg::Amount(2u128 * ONE_BILLION * ONE_ETH),
            ),
            // 589417286a3213dceb37f8f89bd164c3505a4cec9200c61f7c6db13a30a71b45
            (
                address!("cf671756a8238cbeb19bcb4d77fc9091e2fce1a3"),
                zilliqa::cfg::Amount(2u128 * ONE_BILLION * ONE_ETH),
            ),
        ];

        // Generate signers - these are accounts with privkeys 0x10000 .. - push them to a
        // signers file, and add genesis accounts for them.
        let mut signer_private_keys: Vec<String> = Vec::new();

        for idx in 0..32 {
            let mut bytes: [u8; 32] = [0; 32];
            bytes[29] = 0x01;
            bytes[31] = idx;
            let signer = LocalSigner::from_slice(&bytes)?;
            println!("PrivKey = {0:?}", signer.to_bytes());
            println!("Address[{idx}] = {0}", signer.address());
            signer_private_keys.push(format!("{0:?}", signer.to_bytes()));
            genesis_accounts.push((signer.address(), 5000000000000000000000u128.into()))
        }

        {
            let mut signer_path = PathBuf::from(&self.config_dir);
            signer_path.push("test.signers");
            let signer_path_str = utils::string_from_path(&signer_path)?;
            println!("🎷 Writing JSON test signers to {0}", &signer_path_str);
            // Write the signers file
            fs::write(signer_path, &serde_json::to_string(&signer_private_keys)?).await?;

            // And the env file
            let mut test_env_path = PathBuf::from(&self.config_dir);
            test_env_path.push("test_env.sh");
            let test_env_path_str = utils::string_from_path(&test_env_path)?;
            println!("🎷 Writing test source file to {test_env_path_str} .. ");
            let mut test_tera: Tera = Default::default();
            let mut context = tera::Context::new();

            context.insert("signers_file", &signer_path_str);
            context.insert("chain_url", &self.get_json_rpc_url(true));
            context.insert("chain_id", &format!("{CHAIN_ID}"));
            test_tera
                .add_raw_template("test_env", include_str!("../resources/test_env.tera.sh"))?;
            let env_str = test_tera
                .render("test_env", &context)
                .context("whilst rendering test_env.tera.sh")?;
            fs::write(test_env_path, &env_str).await?;
        }

        // Node vector
        println!(
            "Writing {0} config files to {1}",
            self.config.shape.nodes.len(),
            &self.config_dir
        );
        for (node_index, _node_desc) in self.config.shape.nodes.iter() {
            println!("🎱 Generating configuration for node {node_index}...");
            let mut cfg = zilliqa::cfg::Config {
                otlp_collector_endpoint: Some("http://localhost:4317".to_string()),
                bootstrap_address: Default::default(),
                nodes: Vec::new(),
                p2p_port: 0,
                external_address: None,
            };
            // @todo should pass this in!
            let port = self.get_json_rpc_port(*node_index as u16, false);
            let mut node_config = cfg::NodeConfig {
                api_servers: vec![ApiServer {
                    port,
                    enabled_apis: api::all_enabled(),
                }],
                allowed_timestamp_skew: allowed_timestamp_skew_default(),
                data_dir: None,
                state_cache_size: state_cache_size_default(),
                load_checkpoint: None,
                do_checkpoints: false,
                eth_chain_id: eth_chain_id_default(),
                consensus: ConsensusConfig {
                    scilla_address: scilla_address_default(),
                    scilla_stdlib_dir: scilla_stdlib_dir_default(),
                    scilla_ext_libs_path: scilla_ext_libs_path_default(),
                    main_shard_id: None,
                    local_address: local_address_default(),
                    consensus_timeout: consensus_timeout_default(),
                    genesis_deposits: Vec::new(),
                    eth_block_gas_limit: EvmGas(84000000),
                    gas_price: 4_761_904_800_000u128.into(),
                    minimum_stake: 10_000_000_000_000_000_000_000_000u128.into(),
                    block_time: block_time_default(),
                    genesis_accounts: Vec::new(),
                    is_main: true,
                    blocks_per_hour: 3600,
                    blocks_per_epoch: 3600,
                    epochs_per_checkpoint: 24,
                    rewards_per_hour: 51_000_000_000_000_000_000_000u128.into(),
                    total_native_token_supply: total_native_token_supply_default(),
                    contract_upgrades: ContractUpgrades::default(),
                    forks: vec![],
                    genesis_fork: genesis_fork_default(),
<<<<<<< HEAD
                    genesis_block_at_height: default_genesis_block_at_height(),
=======
                    new_view_broadcast_interval: new_view_broadcast_interval_default(),
>>>>>>> a592b9fe
                },
                block_request_limit: block_request_limit_default(),
                sync: SyncConfig {
                    max_blocks_in_flight: max_blocks_in_flight_default(),
                    block_request_batch_size: block_request_batch_size_default(),
                    prune_interval: cfg::u64_max(),
                    base_height: cfg::u64_max(),
                    ignore_passive: false,
                },
                state_rpc_limit: state_rpc_limit_default(),
                failed_request_sleep_duration: failed_request_sleep_duration_default(),
                enable_ots_indices: false,
                max_rpc_response_size: max_rpc_response_size_default(),
            };
            println!("🧩  Node {node_index} has RPC port {port}");

            let node_dir_path = self.get_node_dir(*node_index)?;
            if utils::file_exists(&node_dir_path).await? {
                if self.keep_old_network {
                    continue;
                } else {
                    // Kill it.
                    tokio::fs::remove_dir_all(&node_dir_path).await?;
                }
            }
            let _ = fs::create_dir(&node_dir_path).await;
            // Create if doesn't exist
            let data_dir_path = self.get_data_dir(*node_index)?;
            tokio::fs::create_dir(&data_dir_path).await?;
            node_config.eth_chain_id = CHAIN_ID | 0x8000;
            node_config.data_dir = Some(utils::string_from_path(&data_dir_path)?);
            node_config
                .consensus
                .genesis_deposits
                .clone_from(&genesis_deposits);
            node_config
                .consensus
                .genesis_accounts
                .clone_from(&genesis_accounts);
            node_config.consensus.scilla_address = format!(
                "http://localhost:{0}",
                self.get_scilla_port(u64::try_into(*node_index)?)
            );
            node_config.state_rpc_limit = usize::try_from(i64::MAX)?;
            node_config.consensus.scilla_stdlib_dir =
                scilla::Runner::get_scilla_stdlib_dir(&self.base_dir);

            cfg.nodes = Vec::new();
            cfg.nodes.push(node_config);
            cfg.p2p_port = 0;
            // Now write the config.
            let config_path = self.get_config_path(*node_index)?;
            println!("🪅 Writing configuration file for node {0} .. ", node_index);
            let config_str = toml::to_string(&cfg)?;
            fs::write(config_path, config_str).await?;
        }
        Ok(())
    }

    pub async fn describe_component(component: &Component) -> Result<Requirements> {
        match component {
            Component::ZQ2 => crate::zq2::Runner::requirements().await,
            Component::Otel => crate::otel::Runner::requirements().await,
            Component::Otterscan => crate::otterscan::Runner::requirements().await,
            Component::Spout => crate::spout::Runner::requirements().await,
            Component::Docs => crate::docs::Runner::requirements().await,
            Component::Mitmweb => crate::mitmweb::Runner::requirements().await,
            Component::Scilla => crate::scilla::Runner::requirements().await,
        }
    }

    pub async fn preprocess_config_file(
        config_file: &Path,
        checkpoint: Option<&zilliqa::cfg::Checkpoint>,
    ) -> Result<()> {
        // Load the config file, modify it and save it back.
        let loaded_config_str = fs::read_to_string(config_file)
            .await
            .context(format!("Cannot read from {0} - are you sure you are trying to start a node that actually exists?", config_file.to_string_lossy()))?;
        let mut loaded_config: zilliqa::cfg::Config = toml::from_str(&loaded_config_str)?;
        for node in loaded_config.nodes.iter_mut() {
            if let Some(cp) = checkpoint {
                println!(
                    " 😇 Configuring Zilliqa to load a checkpoint from {}:{} .. ",
                    cp.file,
                    hex::encode(cp.hash.0)
                );
                node.load_checkpoint = Some(cp.clone());
            } else {
                node.load_checkpoint = None
            }
        }
        let config_str = toml::to_string(&loaded_config)?;
        fs::write(config_file, config_str).await?;
        Ok(())
    }

    /// for_nodes restricts which nodes start.
    pub async fn run_component(
        &mut self,
        component: &Component,
        collector: &mut Collector,
        for_nodes: &Composition,
        checkpoints: &Option<HashMap<u64, zilliqa::cfg::Checkpoint>>,
    ) -> Result<()> {
        match component {
            Component::Scilla => {
                // Generate a collector
                self.generate_config().await?;
                for idx in for_nodes.nodes.keys() {
                    collector
                        .start_scilla(
                            &self.base_dir,
                            u64::try_into(*idx)?,
                            self.get_scilla_port(u64::try_into(*idx)?),
                        )
                        .await?;
                }
                Ok(())
            }
            Component::ZQ2 => {
                for idx in for_nodes.nodes.keys() {
                    let config_file = self.get_config_path(*idx)?;
                    // Now, we need to rewrite the config file to take account of checkpoints...
                    Self::preprocess_config_file(
                        &config_file,
                        checkpoints.as_ref().and_then(|x| x.get(idx)),
                    )
                    .await?;
                    let node_data = self
                        .config
                        .node_data
                        .get(idx)
                        .ok_or(anyhow!("No node data for node {idx}"))?;
                    let secret_key = SecretKey::from_hex(&node_data.secret_key)?;
                    collector
                        .start_zq2_node(
                            &self.base_dir,
                            u64::try_into(*idx)?,
                            &secret_key,
                            &config_file.to_string_lossy(),
                            self.watch,
                        )
                        .await?;
                }
                Ok(())
            }
            Component::Otel => {
                println!("Setting up otel .. ");
                collector
                    .start_otel(&self.base_dir, &self.config_dir)
                    .await?;
                Ok(())
            }
            Component::Otterscan => {
                collector
                    .start_otterscan(
                        &self.base_dir,
                        &self.get_json_rpc_url(false),
                        self.get_otterscan_port(),
                    )
                    .await?;
                Ok(())
            }
            Component::Spout => {
                self.wait_for_chain().await?;
                collector
                    .start_spout(
                        &self.base_dir,
                        &self.get_json_rpc_url(true),
                        &self.get_explorer_url(),
                        // 0xcb...
                        "db11cfa086b92497c8ed5a4cc6edb3a5bfe3a640c43ffb9fc6aa0873c56f2ee3",
                        self.get_spout_port(),
                    )
                    .await?;
                Ok(())
            }
            Component::Docs => {
                collector
                    .start_docs(&self.base_dir, &self.get_docs_listening_hostport())
                    .await?;
                Ok(())
            }
            Component::Mitmweb => {
                collector
                    .start_mitmweb(
                        &self.base_dir,
                        0,
                        self.get_json_rpc_port(0, true),
                        self.get_json_rpc_port(0, false),
                        self.get_mitmproxy_port(),
                    )
                    .await?;
                Ok(())
            }
        }
    }

    pub async fn wait_for_chain(&mut self) -> Result<()> {
        let rpc_url = self.get_json_rpc_url(true);
        loop {
            println!("Check chain liveness on {rpc_url} .. ");
            match utils::get_chain_id(&rpc_url).await {
                Ok(val) => {
                    println!("Chain id is {val}");
                    return Ok(());
                }
                _ => {
                    tokio::time::sleep(tokio::time::Duration::from_millis(1000)).await;
                }
            }
        }
    }
}

pub fn generate_secret_key() -> Result<SecretKey> {
    SecretKey::new().map_err(|err| anyhow!(Box::new(err)))
}

pub fn generate_keys_from_index(index: u64) -> Result<(SecretKey, SigningKey)> {
    assert_ne!(
        index, 0,
        "index must be non-zero when generating secret key"
    );
    let padded_key = format!("{:0>64}", index);
    let secret_key = SecretKey::from_hex(&padded_key).map_err(|err| anyhow!(Box::new(err)))?;
    let signing_key = SigningKey::from_slice(&hex::decode(padded_key)?)?;
    Ok((secret_key, signing_key))
}<|MERGE_RESOLUTION|>--- conflicted
+++ resolved
@@ -29,10 +29,9 @@
         self, Amount, ConsensusConfig, ContractUpgrades, GenesisDeposit,
         allowed_timestamp_skew_default, block_request_batch_size_default,
         block_request_limit_default, block_time_default, consensus_timeout_default,
-        default_genesis_block_at_height, eth_chain_id_default,
-        failed_request_sleep_duration_default, local_address_default, max_blocks_in_flight_default,
-        scilla_address_default, scilla_ext_libs_path_default, scilla_stdlib_dir_default,
-        state_rpc_limit_default, total_native_token_supply_default,
+        eth_chain_id_default, failed_request_sleep_duration_default, local_address_default,
+        max_blocks_in_flight_default, scilla_address_default, scilla_ext_libs_path_default,
+        scilla_stdlib_dir_default, state_rpc_limit_default, total_native_token_supply_default,
     },
     transaction::EvmGas,
 };
@@ -546,11 +545,7 @@
                     contract_upgrades: ContractUpgrades::default(),
                     forks: vec![],
                     genesis_fork: genesis_fork_default(),
-<<<<<<< HEAD
-                    genesis_block_at_height: default_genesis_block_at_height(),
-=======
                     new_view_broadcast_interval: new_view_broadcast_interval_default(),
->>>>>>> a592b9fe
                 },
                 block_request_limit: block_request_limit_default(),
                 sync: SyncConfig {
