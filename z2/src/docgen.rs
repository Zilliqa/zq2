// Code to generate documentation from .tera.md files.

use std::{
    cmp::{Ord, Ordering, PartialOrd},
    collections::HashMap,
    convert::TryFrom,
    fmt,
    path::{Path, PathBuf},
    sync::{Arc, atomic::AtomicUsize},
};

use anyhow::{Context as _, Result, anyhow};
<<<<<<< HEAD
=======
use arc_swap::ArcSwap;
use parking_lot::RwLock;
>>>>>>> 55ee86b4
use regex::Regex;
use serde::{Deserialize, Serialize};
use tera::Tera;
use tokio::fs;
use zilliqa::{cfg::NodeConfig, crypto::SecretKey, sync::SyncPeers};

const SUPPORTED_APIS_PATH_NAME: &str = "index";

#[derive(PartialEq, Eq, Debug, Clone, Serialize, Deserialize)]
pub enum PageStatus {
    Implemented,
    NotYetImplemented,
    NeverImplemented,
    PartiallyImplemented,
    NotYetDocumented,
}

impl fmt::Display for PageStatus {
    fn fmt(&self, f: &mut fmt::Formatter<'_>) -> fmt::Result {
        let val = match self {
            Self::Implemented => "Implemented",
            Self::NotYetImplemented => "NotYetImplemented",
            Self::NeverImplemented => "NeverImplemented",
            Self::PartiallyImplemented => "PartiallyImplemented",
            Self::NotYetDocumented => "NotYetDocumented",
        };
        write!(f, "{val}")
    }
}

impl TryFrom<&str> for PageStatus {
    type Error = anyhow::Error;

    fn try_from(s: &str) -> Result<Self> {
        // From docs/docgen.md
        Ok(match s {
            "Implemented" => Self::Implemented,
            "NotYetImplemented" => Self::NotYetImplemented,
            "NeverImplemented" => Self::NeverImplemented,
            "PartiallyImplemented" => Self::PartiallyImplemented,
            "NotYetDocumented" => Self::NotYetDocumented,
            _ => Self::PartiallyImplemented,
        })
    }
}

pub struct GeneratedFile {
    /// What is the filename we should give in the nav entry in mkdocs?
    pub mkdocs_filename: String,
    /// Components of the id for the nav entry in mkdocs.
    pub id_components: Vec<String>,
    /// Name of the API for our list.
    pub api_name: ApiMethod,
    /// Page status.
    pub page_status: PageStatus,
}

// Mostly so I don't have to retype the hashtable everywhere, but also
// useful in future for collecting fields related to macros.
pub struct Macros {
    pub macros: HashMap<String, String>,
}

pub struct Docs {
    // Where do we render to?
    pub target_dir: String,
    // Where do we render from?
    pub source_dir: String,
    // What should we prefix the id with, if anything?
    pub id_prefix: Option<String>,
    // Where should we write the index file?
    pub index_file: Option<String>,
    // At what key should we start?
    pub index_file_key_prefix: String,
    // What is the API url ?
    pub api_url: String,
    // What APIs are actually implemented?
    pub implemented: HashMap<ApiMethod, PageStatus>,
}

#[derive(Debug)]
struct ParsedInput {
    sections: HashMap<String, String>,
    rest: String,
}

fn split_into_components(prefix: &str) -> Result<Vec<String>> {
    Ok(prefix.split('/').map(|x| x.to_string()).collect::<Vec<_>>())
}

// Removes the first element of the sequence named by components
fn replace_first_string_element_of(
    val: &serde_yaml::Value,
    components: &Vec<String>,
    idx: usize,
    to_insert: &str,
) -> Option<serde_yaml::Value> {
    match val {
        serde_yaml::Value::Mapping(map) => {
            if idx >= components.len() {
                return Some(val.clone());
            }
            // Insert all.
            let component = &components[idx];
            let mut new_map = serde_yaml::Mapping::new();
            for (k, v) in map {
                if let serde_yaml::Value::String(k_s) = k {
                    if k_s == component {
                        let to_insert =
                            replace_first_string_element_of(v, components, idx + 1, to_insert);
                        if let Some(v) = to_insert {
                            new_map.insert(k.clone(), v);
                        }
                    } else {
                        new_map.insert(k.clone(), v.clone());
                    }
                }
            }
            // Implicitly remove empty maps.
            if new_map.is_empty() {
                None
            } else {
                Some(serde_yaml::Value::Mapping(new_map))
            }
        }
        serde_yaml::Value::Sequence(seq) => {
            match idx.cmp(&components.len()) {
                std::cmp::Ordering::Less => {
                    // Move on.
                    let mut new_seq = serde_yaml::Sequence::new();
                    for s in seq.iter() {
                        if let Some(v) =
                            replace_first_string_element_of(s, components, idx, to_insert)
                        {
                            new_seq.push(v);
                        }
                    }
                    if new_seq.is_empty() {
                        None
                    } else {
                        Some(serde_yaml::Value::Sequence(new_seq))
                    }
                }
                std::cmp::Ordering::Equal => {
                    // Remove the first non-mapping element.
                    let mut new_seq = serde_yaml::Sequence::new();
                    new_seq.push(serde_yaml::Value::String(to_insert.to_string()));
                    let mut got_one = false;
                    for s in seq.iter() {
                        if !got_one {
                            match s {
                                serde_yaml::Value::String(_) => (),
                                _ => new_seq.push(s.clone()),
                            }
                            got_one = true;
                        } else {
                            new_seq.push(s.clone());
                        }
                    }
                    Some(serde_yaml::Value::Sequence(new_seq))
                }
                _ => Some(val.clone()),
            }
        }
        // Ignore tags for now!
        _ => Some(val.clone()),
    }
}

// Mutating trees is just as painful in rust as it is in ML :-(
fn remove_key(
    val: &serde_yaml::Value,
    components: &Vec<String>,
    idx: usize,
) -> Option<serde_yaml::Value> {
    if idx >= components.len() {
        return Some(val.clone());
    }
    let component = &components[idx];
    match val {
        serde_yaml::Value::Mapping(map) => {
            // Insert all but
            let mut new_map = serde_yaml::Mapping::new();
            for (k, v) in map {
                if let serde_yaml::Value::String(k_s) = k {
                    if !(idx == components.len() - 1 && k_s == component) {
                        let to_insert = remove_key(v, components, idx + 1);
                        if let Some(v) = to_insert {
                            new_map.insert(k.clone(), v);
                        }
                    }
                }
            }
            // Implicitly remove empty maps.
            if new_map.is_empty() {
                None
            } else {
                Some(serde_yaml::Value::Mapping(new_map))
            }
        }
        serde_yaml::Value::Sequence(seq) => {
            let mut new_seq = serde_yaml::Sequence::new();
            for s in seq.iter() {
                if let Some(v) = remove_key(s, components, idx) {
                    new_seq.push(v);
                }
            }
            if new_seq.is_empty() {
                None
            } else {
                Some(serde_yaml::Value::Sequence(new_seq))
            }
        }
        // Ignore tags for now!
        _ => Some(val.clone()),
    }
}

pub enum Position {
    Beginning,
    End,
}

fn insert_key(
    val: &mut serde_yaml::Value,
    components: &Vec<String>,
    idx: usize,
    value: &str,
    position: &Option<Position>,
) {
    let k = &components[idx];
    if idx == components.len() - 1 {
        // We're here .
        match val {
            serde_yaml::Value::Mapping(map) => {
                map.insert(
                    serde_yaml::Value::String(k.clone().to_string()),
                    serde_yaml::Value::String(value.to_string()),
                );
            }
            serde_yaml::Value::Sequence(seq) => {
                let mut new_map = serde_yaml::Mapping::new();
                new_map.insert(
                    serde_yaml::Value::String(k.clone()),
                    serde_yaml::Value::String(value.to_string()),
                );
                match position.as_ref().unwrap_or(&Position::End) {
                    Position::Beginning => seq.insert(0, serde_yaml::Value::Mapping(new_map)),
                    Position::End => seq.push(serde_yaml::Value::Mapping(new_map)),
                }
            }
            _ => (),
        }
    } else {
        // Not yere het.
        match val {
            serde_yaml::Value::Mapping(map) => match map.get_mut(k) {
                Some(ref mut seq) => {
                    insert_key(seq, components, idx + 1, value, position);
                }
                None => {
                    let mut seq = serde_yaml::Value::Sequence(serde_yaml::Sequence::new());
                    insert_key(&mut seq, components, idx + 1, value, position);
                    map.insert(serde_yaml::Value::String(k.clone()), seq);
                }
            },
            serde_yaml::Value::Sequence(seq) => {
                // Find the right map, if there is one, otherwise add one.
                let mut found = false;
                for s in seq.iter_mut() {
                    if let serde_yaml::Value::Mapping(map) = s {
                        match map.get_mut(k) {
                            None => (),
                            Some(v) => {
                                insert_key(v, components, idx + 1, value, position);
                                found = true;
                            }
                        }
                    }
                }
                if !found {
                    let mut map = serde_yaml::Value::Mapping(serde_yaml::Mapping::new());
                    insert_key(&mut map, components, idx, value, position);
                    seq.push(map);
                }
            }
            _ => (),
        }
    }
}

#[derive(Debug, Clone, PartialEq, Hash, Eq, Serialize, Deserialize)]
pub enum ApiMethod {
    JsonRpc { name: String },
    Rest { uri: String },
}

impl PartialOrd for ApiMethod {
    fn partial_cmp(&self, other: &Self) -> Option<Ordering> {
        Some(self.cmp(other))
    }
}

impl Ord for ApiMethod {
    fn cmp(&self, other: &Self) -> Ordering {
        fn cmp_prefix(s1: &str, s2: &str) -> Ordering {
            // This implements a heuristic order: if there is a prefix (xxx_), then this is a non-ZIL API and comes first.
            // non-prefixed APIs are ZIL APIs and are all ordered second.
            match (s1.contains('_'), s2.contains('_')) {
                (true, true) | (false, false) => s1.cmp(s2),
                (true, false) => Ordering::Less,
                _ => Ordering::Greater,
            }
        }

        // All JsonRpc comes before all Rest
        match (self, other) {
            (Self::JsonRpc { name: _ }, Self::Rest { uri: _ }) => Ordering::Less,
            (Self::Rest { uri: _ }, Self::JsonRpc { name: _ }) => Ordering::Greater,
            (Self::JsonRpc { name: n1 }, Self::JsonRpc { name: n2 }) => cmp_prefix(n1, n2),
            (Self::Rest { uri: n1 }, Self::Rest { uri: n2 }) => cmp_prefix(n1, n2),
        }
    }
}

/// Used when we want to construct an ordered list of API call status.
#[derive(Serialize, Deserialize, Clone, Debug)]
pub struct ApiCallStatus {
    pub method: ApiMethod,
    pub status: PageStatus,
}

pub fn get_implemented_jsonrpc_methods() -> Result<HashMap<ApiMethod, PageStatus>> {
    let mut methods = HashMap::new();

    // Construct an empty node so we can check for the existence of RPC methods without constructing a full node.
    let config = NodeConfig::default();
    let secret_key = SecretKey::new()?;
    let (s1, _) = tokio::sync::mpsc::unbounded_channel();
    let (s2, _) = tokio::sync::mpsc::unbounded_channel();
    let (s3, _) = tokio::sync::mpsc::unbounded_channel();
    let (s4, _) = tokio::sync::mpsc::unbounded_channel();
    let peers_count = Arc::new(AtomicUsize::new(0));

    let peer_id = secret_key.to_libp2p_keypair().public().to_peer_id();
    let sync_peers = Arc::new(SyncPeers::new(peer_id));
    let swarm_peers = Arc::new(ArcSwap::from_pointee(Vec::new()));

    let my_node = Arc::new(zilliqa::node::Node::new(
        config,
        secret_key,
        s1,
        s2,
        s3,
        s4,
        peers_count,
        sync_peers,
        swarm_peers,
    )?);
    let module = zilliqa::api::rpc_module(my_node.clone(), &[]);
    for m in module.method_names() {
        methods.insert(
            ApiMethod::JsonRpc {
                name: m.to_string(),
            },
            PageStatus::Implemented,
        );
    }
    // @todo we don't document the admin_ entrypoints for now.
    Ok(methods)
}

impl Macros {
    pub fn inject_into(&self, context: &mut tera::Context) -> Result<()> {
        for (k, v) in self.macros.iter() {
            context.insert(format!("macro_{k}"), v);
        }
        Ok(())
    }
}

impl Docs {
    pub fn new(
        source_dir: &str,
        target_dir: &str,
        id_prefix: &Option<String>,
        index_file: &Option<String>,
        index_file_key_prefix: &str,
        api_url: &str,
        implemented: &HashMap<ApiMethod, PageStatus>,
    ) -> Result<Self> {
        Ok(Self {
            target_dir: target_dir.to_string(),
            source_dir: source_dir.to_string(),
            id_prefix: id_prefix.clone(),
            index_file: index_file.clone(),
            index_file_key_prefix: index_file_key_prefix.to_string(),
            api_url: api_url.to_string(),
            implemented: implemented.clone(),
        })
    }

    pub async fn read_macros(&self) -> Result<Macros> {
        let macro_source = include_str!("../resources/api_macros.tera.md");
        let parsed = self.parse_input_sections(macro_source).await?;
        Ok(Macros {
            macros: parsed.sections,
        })
    }

    pub async fn generate_all(&self) -> Result<HashMap<ApiMethod, PageStatus>> {
        let macros = self.read_macros().await?;
        let result = self
            .generate_dir(&PathBuf::from(&self.source_dir), &macros)
            .await?;
        Ok(result)
    }

    pub async fn get_base_mkdocs_key(&self) -> Result<Vec<String>> {
        let key_prefix_components = split_into_components(&self.index_file_key_prefix)?;

        // We now need to zap the prefix ..
        let key_to_remove = if let Some(ref v) = self.id_prefix {
            let id_components = split_into_components(v)?;
            key_prefix_components
                .iter()
                .chain(id_components.iter())
                .map(|x| x.to_string())
                .collect()
        } else {
            key_prefix_components.clone()
        };
        Ok(key_to_remove)
    }

    // Recursively generate documentation.
    // Because of the weird rules around recursive async, this is done iteratively.
    // @return A vector of the APIs documented
    pub async fn generate_dir(
        &self,
        dir: &Path,
        macros: &Macros,
    ) -> Result<HashMap<ApiMethod, PageStatus>> {
        #[derive(PartialEq, Debug, Clone)]
        struct Entry {
            abs: PathBuf,
            rel: PathBuf,
        }
        let mut stack: Vec<Entry> = Vec::new();
        let mut to_generate: Vec<Entry> = Vec::new();
        let mut documented_apis = HashMap::new();
        stack.push(Entry {
            abs: PathBuf::from(dir),
            rel: PathBuf::from(""),
        });
        let mut contents_map: serde_yaml::Value = if let Some(val) = &self.index_file {
            serde_yaml::from_str(&fs::read_to_string(val).await?)?
        } else {
            serde_yaml::Value::Mapping(serde_yaml::Mapping::new())
        };
        let base_key = self.get_base_mkdocs_key().await?;
        let key_prefix_components = split_into_components(&self.index_file_key_prefix)?;
        contents_map = remove_key(&contents_map, &base_key, 0)
            .unwrap_or(serde_yaml::Value::Mapping(serde_yaml::Mapping::new()));

        while let Some(ref path_entry) = stack.pop() {
            let md = fs::metadata(&path_entry.abs)
                .await
                .context(format!("Cannot find {0:?}", path_entry.abs))?;
            if md.is_dir() {
                let mut entries = fs::read_dir(&path_entry.abs).await?;
                loop {
                    let Some(entry) = entries.next_entry().await? else {
                        break;
                    };
                    let mut rel = PathBuf::from(&path_entry.rel);
                    rel.push(entry.file_name());
                    stack.push(Entry {
                        abs: entry.path(),
                        rel,
                    });
                }
            } else if md.is_file() {
                // It's a file. does it end `.doc.md`? If so, it's a candidate for documentation.
                let name = path_entry
                    .abs
                    .file_name()
                    .ok_or(anyhow!("{0:?} has no file name", path_entry.abs))?
                    .to_str()
                    .ok_or(anyhow!(
                        "{0:?} is not representable as a string",
                        path_entry.abs
                    ))?;
                let components = name.split('.').collect::<Vec<&str>>();
                if components.len() >= 2
                    && components[components.len() - 1] == "md"
                    && components[components.len() - 2] == "doc"
                {
                    // Push onto the "files" list - we'll sort it in a bit
                    to_generate.push(path_entry.clone());
                }
            }
        }

        // Now sort the list of files to generate.
        to_generate.sort_by(|a, b| a.rel.cmp(&b.rel));
        for path_entry in to_generate.iter() {
            let generated = self
                .generate_file(&path_entry.abs, &path_entry.rel, macros)
                .await?;
            let the_iter = key_prefix_components.iter().chain(
                generated
                    .id_components
                    .iter()
                    .enumerate()
                    .filter_map(|(idx, v)| {
                        if idx == 1 && v == "api" {
                            None
                        } else {
                            Some(v)
                        }
                    }),
            );
            // Flatten "api" back to the root directory, per #1434
            insert_key(
                &mut contents_map,
                &the_iter.map(|m| m.to_string()).collect(),
                0,
                &generated.mkdocs_filename,
                &Some(Position::End),
            );
            documented_apis.insert(generated.api_name, generated.page_status);
        }

        if let Some(val) = &self.index_file {
            // Save the index file back out again.
            fs::write(val, &serde_yaml::to_string(&contents_map)?).await?;
        }
        Ok(documented_apis)
    }

    pub async fn generate_api_table(
        &self,
        documented_apis: &HashMap<ApiMethod, PageStatus>,
        implemented_apis: &HashMap<ApiMethod, PageStatus>,
    ) -> Result<Vec<ApiCallStatus>> {
        // Documented APIs will have had their page status set properly (to NotImplemented if necessary) already
        // Implemented APIs that are not documented need to get it set to NotYetDocumented.
        // I am turning into JH...
        let mut all_apis: Vec<ApiCallStatus> = documented_apis
            .iter()
            .chain(
                implemented_apis
                    .iter()
                    .filter(|(k, _)| !documented_apis.contains_key(k))
                    .map(|(k, _)| (k, &PageStatus::NotYetDocumented)),
            )
            .map(|(k, v)| ApiCallStatus {
                method: k.clone(),
                status: v.clone(),
            })
            .collect::<Vec<ApiCallStatus>>();
        all_apis.sort_by(|a, b| a.method.cmp(&b.method));
        let mut list_tera: Tera = Default::default();
        let mut context = tera::Context::new();

        let macros = self.read_macros().await?;

        // Find some paths for later ..
        let mut desc_path: PathBuf = PathBuf::new();
        desc_path.push(&self.target_dir);
        if let Some(ref v) = self.id_prefix {
            desc_path.push(v.to_lowercase());
        }
        let supported_api_filename = format!("{SUPPORTED_APIS_PATH_NAME}.md");
        desc_path.push(&supported_api_filename);

        let mut out_path = PathBuf::new();
        out_path.push(&self.target_dir);
        if let Some(ref v) = self.id_prefix {
            out_path.push(v.to_lowercase());
        }
        out_path.push(&supported_api_filename);
        let mut mkdocs_path = PathBuf::new();
        if let Some(ref v) = self.id_prefix {
            mkdocs_path.push(v.to_lowercase());
        }
        mkdocs_path.push(format!("{SUPPORTED_APIS_PATH_NAME}.md"));
        let mut id_path = PathBuf::new();
        if let Some(ref v) = self.id_prefix {
            id_path.push(v);
        }
        id_path.push(SUPPORTED_APIS_PATH_NAME);

        context.insert("apis", &all_apis);
        context.insert("_id", &id_path);
        macros.inject_into(&mut context)?;

        list_tera.add_raw_template(
            "api_calls",
            include_str!("../resources/supported_apis.tera.md"),
        )?;
        let list_page = list_tera
            .render("api_calls", &context)
            .context("Whilst rendering api call list")?;

        self.write_file(&list_page, &desc_path).await?;

        if let Some(val) = &self.index_file {
            // Now write out...
            let contents_map = serde_yaml::from_str(&fs::read_to_string(val).await?)?;
            let base_key = self.get_base_mkdocs_key().await?;
            let contents_map = replace_first_string_element_of(
                &contents_map,
                &base_key,
                0,
                mkdocs_path.to_str().unwrap(),
            )
            .unwrap_or(serde_yaml::Value::Mapping(serde_yaml::Mapping::new()));
            fs::write(val, &serde_yaml::to_string(&contents_map)?).await?;
        }
        Ok(all_apis)
    }

    // Old-style parser. You can probably do better (you can certainly do more elegant!)
    // For convenience, we trim() sections as we parse them.
    async fn parse_input_sections(&self, input_text: &str) -> Result<ParsedInput> {
        let lines = input_text.split('\n');
        let is_heading = Regex::new(r"^#\s+(.*)$")?;
        let mut current_heading: Option<String> = None;
        let mut current_text: String = String::new();
        // Text outside a heading - either ignored or an error, depending how you feel today.
        let mut rest: String = String::new();
        let mut sections: HashMap<String, String> = HashMap::new();
        fn push_line(into: &mut String, l: &str) {
            into.push_str(l);
            into.push('\n');
        }

        for l in lines {
            let cap = is_heading.captures(l);
            if let Some(c) = cap {
                if let Some(val) = current_heading {
                    sections.insert(val.clone(), current_text.trim().to_string());
                }
                current_text = String::new();
                current_heading = Some(c[1].trim().to_lowercase().to_string());
            } else {
                match current_heading {
                    None => push_line(&mut rest, l),
                    Some(_) => push_line(&mut current_text, l),
                }
            }
        }
        // .. and anything we were working on.
        if let Some(v) = current_heading {
            sections.insert(v.clone(), current_text.trim().to_string());
        }
        let rest = rest.trim().to_string();
        Ok(ParsedInput { sections, rest })
    }

    pub async fn write_file(&self, contents: &str, rel: &Path) -> Result<()> {
        let output_path = PathBuf::from(&self.target_dir).join(rel);
        println!("📙 writing {output_path:?}");
        if let Some(v) = output_path.parent() {
            fs::create_dir_all(v).await?;
        }
        fs::write(&output_path, contents).await?;
        Ok(())
    }

    // OK. The cunning plan here is that each section of an API doc is specified in the
    // .md - we have a very simple parser which just checks for ^# <section_name>.
    // We then substitute the sections with some Tera that we had to hand for style, etc.
    // (this should not be necessary, really, but just in case .. )
    // Then we make those sections the elements of a Tera dictionary and substitute a template
    // which tells us how to generate the documentation - this is a resource for now, but
    // one day it might be programmable.
    // @return A vector of the components we will use to index this page in mkdocs.yaml
    pub async fn generate_file(
        &self,
        src: &Path,
        rel: &Path,
        macros: &Macros,
    ) -> Result<GeneratedFile> {
        fn indent4(
            v: &tera::Value,
            _args: &HashMap<String, tera::Value>,
        ) -> tera::Result<tera::Value> {
            // no-op if this is not a string
            match v {
                tera::Value::String(in_str) => Ok(tera::Value::String(
                    in_str
                        .split('\n')
                        .map(|x| {
                            if !x.is_empty() {
                                format!("    {x}")
                            } else {
                                String::new()
                            }
                        })
                        .collect::<Vec<_>>()
                        .join("\n"),
                )),
                _ => Ok(v.clone()),
            }
        }

        // First, let's read the input
        let src_contents = fs::read_to_string(src).await?;
        let parsed = self.parse_input_sections(&src_contents).await?;
        // If there is "rest" text, complain.
        if !parsed.rest.is_empty() {
            return Err(anyhow!(
                "{src:?} contains text outside a section: '{0}' - please fix!",
                &parsed.rest
            ));
        }
        // otherwise, each section gets Tera-substituted with the library. We can do this all at once ..
        let mut section_tera: Tera = Default::default();
        let mut context = tera::Context::new();
        context.insert("_api_url", &self.api_url);
        macros.inject_into(&mut context)?;

        // Add context keys here when we have some.
        let mut page_status = PageStatus::Implemented;
        for (k, v) in &parsed.sections {
            section_tera.add_raw_template(k, v)?;
        }

        let mut final_context = tera::Context::new();
        println!("---------------------------");
        for k in parsed.sections.keys() {
            let rendered = section_tera.render(k, &context)?;
            if k == "status" {
                page_status = rendered.trim().try_into()?;
            } else {
                final_context.insert(k, &rendered);
            }
        }

        // OK. Grab the template
        let mut page_tera: Tera = Default::default();
        page_tera.add_raw_template("api", include_str!("../resources/api.tera.md"))?;

        let Some(page_title) = parsed.sections.get("title") else {
            return Err(anyhow!(
                "Page {src:?} does not contain a title section - needed to build the mkdocs index"
            ));
        };
        let api_name = ApiMethod::JsonRpc {
            name: page_title.to_string(),
        };
        // If the API is not implemented, and it is supposed to be ..
        if !self.implemented.contains_key(&api_name) && page_status != PageStatus::NeverImplemented
        {
            // ... set the status to not implemented
            page_status = PageStatus::NotYetImplemented;
        }
        final_context.insert("status", &page_status.to_string());
        macros.inject_into(&mut final_context)?;
        let mut nearly_id: Vec<String> = PathBuf::from(rel)
            .iter()
            .map(|x| x.to_str().unwrap_or("").to_string())
            .collect();
        nearly_id.pop();

        // Where should we write the output?
        let mut desc_path: PathBuf = PathBuf::new();
        desc_path.push(&self.target_dir);
        if let Some(ref v) = self.id_prefix {
            desc_path.push(v.to_lowercase());
        }
        for p in &nearly_id {
            desc_path.push(p);
        }
        desc_path.push(format!("{page_title}.md"));

        // Where do we tell mkdocs the file is?
        let mut mkdocs_path = PathBuf::new();
        if let Some(ref v) = self.id_prefix {
            mkdocs_path.push(v.to_lowercase());
        }
        for p in &nearly_id {
            mkdocs_path.push(p);
        }
        mkdocs_path.push(format!("{page_title}.md"));

        // What is the id?
        let mut id_path = PathBuf::new();
        if let Some(ref v) = self.id_prefix {
            id_path.push(v);
        }
        for p in &nearly_id {
            id_path.push(p);
        }
        id_path.push(page_title);

        // That is also the mkdocs id of this file.
        final_context.insert("_id", &id_path);
        // Because we need to indent every line in a section by exactly 4
        // spaces or tabs don't work . Grr!
        page_tera.register_filter("indent4", indent4);
        let final_page = page_tera
            .render("api", &final_context)
            .context(format!("Whilst rendering {src:?}"))?;

        // OK. Now we have some data, let's write it.
        self.write_file(&final_page, &desc_path).await?;

        let id_components = id_path
            .iter()
            .map(|x| x.to_str().unwrap_or("").to_string())
            .collect();

        Ok(GeneratedFile {
            mkdocs_filename: mkdocs_path.into_os_string().into_string().unwrap(),
            id_components,
            api_name,
            page_status,
        })
    }
}<|MERGE_RESOLUTION|>--- conflicted
+++ resolved
@@ -10,11 +10,7 @@
 };
 
 use anyhow::{Context as _, Result, anyhow};
-<<<<<<< HEAD
-=======
 use arc_swap::ArcSwap;
-use parking_lot::RwLock;
->>>>>>> 55ee86b4
 use regex::Regex;
 use serde::{Deserialize, Serialize};
 use tera::Tera;
