// Code to generate documentation from .tera.md files.
#![allow(unused_imports)]

use std::{
    cmp::{Ord, Ordering, PartialOrd},
    collections::{HashMap, HashSet},
    convert::TryFrom,
    fmt,
    path::{Path, PathBuf},
    sync::{Arc, Mutex},
};

use alloy::primitives::{address, Address};
use anyhow::{anyhow, Context as _, Result};
use libp2p::PeerId;
use regex::Regex;
use serde::{Deserialize, Serialize};
use tera::Tera;
use tokio::{
    fs,
    sync::{broadcast, mpsc::UnboundedSender},
};
use zilliqa::{
    cfg::{
        allowed_timestamp_skew_default, block_request_batch_size_default,
        block_request_limit_default, consensus_timeout_default, disable_rpc_default,
        empty_block_timeout_default, eth_chain_id_default, failed_request_sleep_duration_default,
        json_rpc_port_default, local_address_default, max_blocks_in_flight_default,
        minimum_time_left_for_empty_block_default, scilla_address_default, scilla_lib_dir_default,
        state_rpc_limit_default, Amount, ConsensusConfig, NodeConfig,
    },
    crypto::SecretKey,
    node::{MessageSender, Node},
    transaction::EvmGas,
};
use zqutils::utils;

const SUPPORTED_APIS_PATH_NAME: &str = "supported_apis";
const SUPPORTED_APIS_PAGE_NAME: &str = "Supported APIs";

#[derive(PartialEq, Eq, Debug, Clone, Serialize, Deserialize)]
pub enum PageStatus {
    Implemented,
    NotYetImplemented,
    NeverImplemented,
    PartiallyImplemented,
    NotYetDocumented,
}

impl fmt::Display for PageStatus {
    fn fmt(&self, f: &mut fmt::Formatter<'_>) -> fmt::Result {
        let val = match self {
            Self::Implemented => "Implemented",
            Self::NotYetImplemented => "NotYetImplemented",
            Self::NeverImplemented => "NeverImplemented",
            Self::PartiallyImplemented => "PartiallyImplemented",
            Self::NotYetDocumented => "NotYetDocumented",
        };
        write!(f, "{}", val)
    }
}

impl TryFrom<&str> for PageStatus {
    type Error = anyhow::Error;

    fn try_from(s: &str) -> Result<Self> {
        // From docs/docgen.md
        Ok(match s {
            "Implemented" => Self::Implemented,
            "NotYetImplemented" => Self::NotYetImplemented,
            "NeverImplemented" => Self::NeverImplemented,
            "PartiallyImplemented" => Self::PartiallyImplemented,
            "NotYetDocumented" => Self::NotYetDocumented,
            _ => Self::PartiallyImplemented,
        })
    }
}

pub struct GeneratedFile {
    /// What is the filename we should give in the nav entry in mkdocs?
    pub mkdocs_filename: String,
    /// Components of the id for the nav entry in mkdocs.
    pub id_components: Vec<String>,
    /// Name of the API for our list.
    pub api_name: ApiMethod,
    /// Page status.
    pub page_status: PageStatus,
}

// Mostly so I don't have to retype the hashtable everywhere, but also
// useful in future for collecting fields related to macros.
pub struct Macros {
    pub macros: HashMap<String, String>,
}

pub struct Docs {
    // Where do we render to?
    pub target_dir: String,
    // Where do we render from?
    pub source_dir: String,
    // What should we prefix the id with, if anything?
    pub id_prefix: Option<String>,
    // Where should we write the index file?
    pub index_file: Option<String>,
    // At what key should we start?
    pub index_file_key_prefix: String,
    // What is the API url ?
    pub api_url: String,
    // What APIs are actually implemented?
    pub implemented: HashMap<ApiMethod, PageStatus>,
}

#[derive(Debug)]
struct ParsedInput {
    sections: HashMap<String, String>,
    rest: String,
}

fn split_into_components(prefix: &str) -> Result<Vec<String>> {
    Ok(prefix.split('/').map(|x| x.to_string()).collect::<Vec<_>>())
}

// Mutating trees is just as painful in rust as it is in ML :-(
fn remove_key(
    val: &serde_yaml::Value,
    components: &Vec<String>,
    idx: usize,
) -> Option<serde_yaml::Value> {
    if idx >= components.len() {
        return Some(val.clone());
    }
    let component = &components[idx];
    match val {
        serde_yaml::Value::Mapping(map) => {
            // Insert all but
            let mut new_map = serde_yaml::Mapping::new();
            for (k, v) in map {
                if let serde_yaml::Value::String(k_s) = k {
                    if !(idx == components.len() - 1 && k_s == component) {
                        let to_insert = remove_key(v, components, idx + 1);
                        if let Some(v) = to_insert {
                            new_map.insert(k.clone(), v);
                        }
                    }
                }
            }
            // Implicitly remove empty maps.
            if new_map.is_empty() {
                None
            } else {
                Some(serde_yaml::Value::Mapping(new_map))
            }
        }
        serde_yaml::Value::Sequence(seq) => {
            let mut new_seq = serde_yaml::Sequence::new();
            for s in seq.iter() {
                if let Some(v) = remove_key(s, components, idx) {
                    new_seq.push(v);
                }
            }
            if new_seq.is_empty() {
                None
            } else {
                Some(serde_yaml::Value::Sequence(new_seq))
            }
        }
        // Ignore tags for now!
        _ => Some(val.clone()),
    }
}

pub enum Position {
    Beginning,
    End,
}

fn insert_key(
    val: &mut serde_yaml::Value,
    components: &Vec<String>,
    idx: usize,
    value: &str,
    position: &Option<Position>,
) {
    let k = &components[idx];
    if idx == components.len() - 1 {
        // We're here .
        match val {
            serde_yaml::Value::Mapping(ref mut map) => {
                map.insert(
                    serde_yaml::Value::String(k.clone().to_string()),
                    serde_yaml::Value::String(value.to_string()),
                );
            }
            serde_yaml::Value::Sequence(ref mut seq) => {
                let mut new_map = serde_yaml::Mapping::new();
                new_map.insert(
                    serde_yaml::Value::String(k.clone()),
                    serde_yaml::Value::String(value.to_string()),
                );
                match position.as_ref().unwrap_or(&Position::End) {
                    Position::Beginning => seq.insert(0, serde_yaml::Value::Mapping(new_map)),
                    Position::End => seq.push(serde_yaml::Value::Mapping(new_map)),
                }
            }
            _ => (),
        }
    } else {
        // Not yere het.
        match val {
            serde_yaml::Value::Mapping(ref mut map) => match map.get_mut(k) {
                Some(ref mut seq) => {
                    insert_key(seq, components, idx + 1, value, position);
                }
                None => {
                    let mut seq = serde_yaml::Value::Sequence(serde_yaml::Sequence::new());
                    insert_key(&mut seq, components, idx + 1, value, position);
                    map.insert(serde_yaml::Value::String(k.clone()), seq);
                }
            },
            serde_yaml::Value::Sequence(ref mut seq) => {
                // Find the right map, if there is one, otherwise add one.
                let mut found = false;
                for s in seq.iter_mut() {
                    if let serde_yaml::Value::Mapping(ref mut map) = s {
                        match map.get_mut(k) {
                            None => (),
                            Some(v) => {
                                insert_key(v, components, idx + 1, value, position);
                                found = true;
                            }
                        }
                    }
                }
                if !found {
                    let mut map = serde_yaml::Value::Mapping(serde_yaml::Mapping::new());
                    insert_key(&mut map, components, idx, value, position);
                    seq.push(map);
                }
            }
            _ => (),
        }
    }
}

#[derive(Debug, Clone, PartialEq, Hash, Eq, Serialize, Deserialize)]
pub enum ApiMethod {
    JsonRpc { name: String },
    Rest { uri: String },
}

impl PartialOrd for ApiMethod {
    fn partial_cmp(&self, other: &Self) -> Option<Ordering> {
        Some(self.cmp(other))
    }
}

impl Ord for ApiMethod {
    fn cmp(&self, other: &Self) -> Ordering {
        fn cmp_prefix(s1: &str, s2: &str) -> Ordering {
            // This implements a heuristic order: if there is a prefix (xxx_), then this is a non-ZIL API and comes first.
            // non-prefixed APIs are ZIL APIs and are all ordered second.
            match (s1.contains('_'), s2.contains('_')) {
                (true, true) | (false, false) => s1.cmp(s2),
                (true, false) => Ordering::Less,
                _ => Ordering::Greater,
            }
        }

        // All JsonRpc comes before all Rest
        match (self, other) {
            (Self::JsonRpc { name: _ }, Self::Rest { uri: _ }) => Ordering::Less,
            (Self::Rest { uri: _ }, Self::JsonRpc { name: _ }) => Ordering::Greater,
            (Self::JsonRpc { name: n1 }, Self::JsonRpc { name: n2 }) => cmp_prefix(n1, n2),
            (Self::Rest { uri: n1 }, Self::Rest { uri: n2 }) => cmp_prefix(n1, n2),
        }
    }
}

/// Used when we want to construct an ordered list of API call status.
#[derive(Serialize, Deserialize, Clone, Debug)]
pub struct ApiCallStatus {
    pub method: ApiMethod,
    pub status: PageStatus,
}

pub fn get_implemented_jsonrpc_methods() -> Result<HashMap<ApiMethod, PageStatus>> {
    let mut methods = HashMap::new();
    // Construct an empty node so we can check for the existence of RPC methods without constructing a full node.
    let genesis_accounts: Vec<(Address, Amount)> = vec![
        (
            address!("7E5F4552091A69125d5DfCb7b8C2659029395Bdf"),
            5000000000000000000000u128.into(),
        ),
        // privkey db11cfa086b92497c8ed5a4cc6edb3a5bfe3a640c43ffb9fc6aa0873c56f2ee3
        (
            address!("cb57ec3f064a16cadb36c7c712f4c9fa62b77415"),
            5000000000000000000000u128.into(),
        ),
    ];

    let config = NodeConfig {
        consensus: ConsensusConfig {
            genesis_accounts,
            rewards_per_hour: 51_000_000_000_000_000_000_000u128.into(),
            blocks_per_hour: 3600,
            is_main: true,
            empty_block_timeout: empty_block_timeout_default(),
            minimum_stake: 10_000_000_000_000_000_000_000_000u128.into(),
            gas_price: 4_761_904_800_000u128.into(),
            eth_block_gas_limit: EvmGas(84000000),
            genesis_deposits: Vec::new(),
            consensus_timeout: consensus_timeout_default(),
            local_address: local_address_default(),
            scilla_lib_dir: scilla_lib_dir_default(),
            main_shard_id: None,
            minimum_time_left_for_empty_block: minimum_time_left_for_empty_block_default(),
            scilla_address: scilla_address_default(),
            blocks_per_epoch: 3600,
            epochs_per_checkpoint: 24,
        },
        data_dir: None,
        load_checkpoint: None,
        do_checkpoints: false,
        eth_chain_id: eth_chain_id_default(),
        disable_rpc: disable_rpc_default(),
        allowed_timestamp_skew: allowed_timestamp_skew_default(),
        json_rpc_port: json_rpc_port_default(),
        block_request_limit: block_request_limit_default(),
        max_blocks_in_flight: max_blocks_in_flight_default(),
        block_request_batch_size: block_request_batch_size_default(),
<<<<<<< HEAD
        state_rpc_limit: state_rpc_limit_default(),
=======
        failed_request_sleep_duration: failed_request_sleep_duration_default(),
>>>>>>> 3709071d
    };
    let secret_key = SecretKey::new()?;
    let (s1, _) = tokio::sync::mpsc::unbounded_channel();
    let (s2, _) = tokio::sync::mpsc::unbounded_channel();
    let (s3, _) = tokio::sync::mpsc::unbounded_channel();

    let my_node = Arc::new(Mutex::new(zilliqa::node::Node::new(
        config, secret_key, s1, s2, s3,
    )?));
    let module = zilliqa::api::rpc_module(my_node.clone());
    for m in module.method_names() {
        methods.insert(
            ApiMethod::JsonRpc {
                name: m.to_string(),
            },
            PageStatus::Implemented,
        );
    }
    Ok(methods)
}

impl Macros {
    pub fn inject_into(&self, context: &mut tera::Context) -> Result<()> {
        for (k, v) in self.macros.iter() {
            context.insert(format!("macro_{}", k), v);
        }
        Ok(())
    }
}

impl Docs {
    pub fn new(
        source_dir: &str,
        target_dir: &str,
        id_prefix: &Option<String>,
        index_file: &Option<String>,
        index_file_key_prefix: &str,
        api_url: &str,
        implemented: &HashMap<ApiMethod, PageStatus>,
    ) -> Result<Self> {
        Ok(Self {
            target_dir: target_dir.to_string(),
            source_dir: source_dir.to_string(),
            id_prefix: id_prefix.clone(),
            index_file: index_file.clone(),
            index_file_key_prefix: index_file_key_prefix.to_string(),
            api_url: api_url.to_string(),
            implemented: implemented.clone(),
        })
    }

    pub async fn read_macros(&self) -> Result<Macros> {
        let macro_source = include_str!("../resources/api_macros.tera.md");
        let parsed = self.parse_input_sections(macro_source).await?;
        println!("Macros {:?}", &parsed.sections);
        Ok(Macros {
            macros: parsed.sections,
        })
    }

    pub async fn generate_all(&self) -> Result<HashMap<ApiMethod, PageStatus>> {
        let macros = self.read_macros().await?;
        let result = self
            .generate_dir(&PathBuf::from(&self.source_dir), &macros)
            .await?;
        Ok(result)
    }

    pub async fn get_base_mkdocs_key(&self) -> Result<Vec<String>> {
        let key_prefix_components = split_into_components(&self.index_file_key_prefix)?;

        // We now need to zap the prefix ..
        let key_to_remove = if let Some(ref v) = self.id_prefix {
            let id_components = split_into_components(v)?;
            key_prefix_components
                .iter()
                .chain(id_components.iter())
                .map(|x| x.to_string())
                .collect()
        } else {
            key_prefix_components.clone()
        };
        Ok(key_to_remove)
    }

    // Recursively generate documentation.
    // Because of the weird rules around recursive async, this is done iteratively.
    // @return A vector of the APIs documented
    pub async fn generate_dir(
        &self,
        dir: &Path,
        macros: &Macros,
    ) -> Result<HashMap<ApiMethod, PageStatus>> {
        #[derive(PartialEq, Debug, Clone)]
        struct Entry {
            abs: PathBuf,
            rel: PathBuf,
        }
        let mut stack: Vec<Entry> = Vec::new();
        let mut to_generate: Vec<Entry> = Vec::new();
        let mut documented_apis = HashMap::new();
        stack.push(Entry {
            abs: PathBuf::from(dir),
            rel: PathBuf::from(""),
        });
        let mut contents_map: serde_yaml::Value = if let Some(val) = &self.index_file {
            serde_yaml::from_str(&fs::read_to_string(val).await?)?
        } else {
            serde_yaml::Value::Mapping(serde_yaml::Mapping::new())
        };
        let base_key = self.get_base_mkdocs_key().await?;
        let key_prefix_components = split_into_components(&self.index_file_key_prefix)?;
        contents_map = remove_key(&contents_map, &base_key, 0)
            .unwrap_or(serde_yaml::Value::Mapping(serde_yaml::Mapping::new()));

        println!("After remove {0}", serde_yaml::to_string(&contents_map)?);

        while let Some(ref path_entry) = stack.pop() {
            let md = fs::metadata(&path_entry.abs)
                .await
                .context(format!("Cannot find {0:?}", path_entry.abs))?;
            if md.is_dir() {
                let mut entries = fs::read_dir(&path_entry.abs).await?;
                loop {
                    let Some(entry) = entries.next_entry().await? else {
                        break;
                    };
                    let mut rel = PathBuf::from(&path_entry.rel);
                    rel.push(entry.file_name());
                    stack.push(Entry {
                        abs: entry.path(),
                        rel,
                    });
                }
            } else if md.is_file() {
                // It's a file. does it end `.doc.md`? If so, it's a candidate for documentation.
                let name = path_entry
                    .abs
                    .file_name()
                    .ok_or(anyhow!("{0:?} has no file name", path_entry.abs))?
                    .to_str()
                    .ok_or(anyhow!(
                        "{0:?} is not representable as a string",
                        path_entry.abs
                    ))?;
                let components = name.split('.').collect::<Vec<&str>>();
                if components.len() >= 2
                    && components[components.len() - 1] == "md"
                    && components[components.len() - 2] == "doc"
                {
                    // Push onto the "files" list - we'll sort it in a bit
                    to_generate.push(path_entry.clone());
                }
            }
        }

        // Now sort the list of files to generate.
        to_generate.sort_by(|a, b| a.rel.cmp(&b.rel));
        for path_entry in to_generate.iter() {
            println!("File: {:?} rel {:?}", &path_entry.abs, &path_entry.rel);
            let generated = self
                .generate_file(&path_entry.abs, &path_entry.rel, macros)
                .await?;
            let the_iter = key_prefix_components
                .iter()
                .chain(generated.id_components.iter());
            insert_key(
                &mut contents_map,
                &the_iter.map(|m| m.to_string()).collect(),
                0,
                &generated.mkdocs_filename,
                &Some(Position::End),
            );
            documented_apis.insert(generated.api_name, generated.page_status);
        }

        if let Some(val) = &self.index_file {
            // Save the index file back out again.
            fs::write(val, &serde_yaml::to_string(&contents_map)?).await?;
        }
        Ok(documented_apis)
    }

    pub async fn generate_api_table(
        &self,
        documented_apis: &HashMap<ApiMethod, PageStatus>,
        implemented_apis: &HashMap<ApiMethod, PageStatus>,
    ) -> Result<Vec<ApiCallStatus>> {
        // Documented APIs will have had their page status set properly (to NotImplemented if necessary) already
        // Implemented APIs that are not documented need to get it set to NotYetDocumented.
        // I am turning into JH...
        let mut all_apis: Vec<ApiCallStatus> = documented_apis
            .iter()
            .chain(
                implemented_apis
                    .iter()
                    .filter(|(k, _)| !documented_apis.contains_key(k))
                    .map(|(k, _)| (k, &PageStatus::NotYetDocumented)),
            )
            .map(|(k, v)| ApiCallStatus {
                method: k.clone(),
                status: v.clone(),
            })
            .collect::<Vec<ApiCallStatus>>();
        all_apis.sort_by(|a, b| a.method.cmp(&b.method));
        let mut list_tera: Tera = Default::default();
        let mut context = tera::Context::new();

        let macros = self.read_macros().await?;

        // Find some paths for later ..
        let mut desc_path: PathBuf = PathBuf::new();
        desc_path.push(&self.target_dir);
        if let Some(ref v) = self.id_prefix {
            desc_path.push(v.to_lowercase());
        }
        let supported_api_filename = format!("{0}.md", SUPPORTED_APIS_PATH_NAME);
        desc_path.push(&supported_api_filename);

        let mut out_path = PathBuf::new();
        out_path.push(&self.target_dir);
        if let Some(ref v) = self.id_prefix {
            out_path.push(v.to_lowercase());
        }
        out_path.push(&supported_api_filename);
        let mut mkdocs_path = PathBuf::new();
        if let Some(ref v) = self.id_prefix {
            mkdocs_path.push(v.to_lowercase());
        }
        mkdocs_path.push(format!("{0}.md", SUPPORTED_APIS_PATH_NAME));
        let mut id_path = PathBuf::new();
        if let Some(ref v) = self.id_prefix {
            id_path.push(v);
        }
        id_path.push(SUPPORTED_APIS_PATH_NAME);
        let mkdocs_filename = zqutils::utils::string_from_path(&mkdocs_path)?;

        context.insert("apis", &all_apis);
        let prefixed_id = zqutils::utils::string_from_path(&id_path)?;
        context.insert("_id", &prefixed_id);
        macros.inject_into(&mut context)?;

        list_tera.add_raw_template(
            "api_calls",
            include_str!("../resources/supported_apis.tera.md"),
        )?;
        let list_page = list_tera
            .render("api_calls", &context)
            .context("Whilst rendering api call list")?;

        self.write_file(&list_page, &desc_path).await?;

        if let Some(val) = &self.index_file {
            // Now write out...
            let contents_map = serde_yaml::from_str(&fs::read_to_string(val).await?)?;
            let mut base_key = self.get_base_mkdocs_key().await?;
            base_key.push(SUPPORTED_APIS_PAGE_NAME.to_string());
            let mut contents_map = remove_key(&contents_map, &base_key, 0)
                .unwrap_or(serde_yaml::Value::Mapping(serde_yaml::Mapping::new()));
            insert_key(
                &mut contents_map,
                &base_key,
                0,
                &mkdocs_filename,
                &Some(Position::Beginning),
            );
            fs::write(val, &serde_yaml::to_string(&contents_map)?).await?;
        }
        Ok(all_apis)
    }

    // Old-style parser. You can probably do better (you can certainly do more elegant!)
    // For convenience, we trim() sections as we parse them.
    async fn parse_input_sections(&self, input_text: &str) -> Result<ParsedInput> {
        let lines = input_text.split('\n');
        let is_heading = Regex::new(r"^#\s+(.*)$")?;
        let mut current_heading: Option<String> = None;
        let mut current_text: String = String::new();
        // Text outside a heading - either ignored or an error, depending how you feel today.
        let mut rest: String = String::new();
        let mut sections: HashMap<String, String> = HashMap::new();
        fn push_line(into: &mut String, l: &str) {
            into.push_str(l);
            into.push('\n');
        }

        for l in lines {
            let cap = is_heading.captures(l);
            if let Some(c) = cap {
                if let Some(val) = current_heading {
                    sections.insert(val.clone(), current_text.trim().to_string());
                }
                current_text = String::new();
                current_heading = Some(c[1].trim().to_lowercase().to_string());
            } else {
                match current_heading {
                    None => push_line(&mut rest, l),
                    Some(_) => push_line(&mut current_text, l),
                }
            }
        }
        // .. and anything we were working on.
        if let Some(v) = current_heading {
            sections.insert(v.clone(), current_text.trim().to_string());
        }
        let rest = rest.trim().to_string();
        Ok(ParsedInput { sections, rest })
    }

    pub async fn write_file(&self, contents: &str, rel: &Path) -> Result<()> {
        let output_path = PathBuf::from(&self.target_dir).join(rel);
        println!("📙 writing {output_path:?}");
        if let Some(v) = output_path.parent() {
            fs::create_dir_all(v).await?;
        }
        fs::write(&output_path, contents).await?;
        Ok(())
    }

    // OK. The cunning plan here is that each section of an API doc is specified in the
    // .md - we have a very simple parser which just checks for ^# <section_name>.
    // We then substitute the sections with some Tera that we had to hand for style, etc.
    // (this should not be necessary, really, but just in case .. )
    // Then we make those sections the elements of a Tera dictionary and substitute a template
    // which tells us how to generate the documentation - this is a resource for now, but
    // one day it might be programmable.
    // @return A vector of the components we will use to index this page in mkdocs.yaml
    pub async fn generate_file(
        &self,
        src: &Path,
        rel: &Path,
        macros: &Macros,
    ) -> Result<GeneratedFile> {
        fn indent4(
            v: &tera::Value,
            _args: &HashMap<String, tera::Value>,
        ) -> tera::Result<tera::Value> {
            // no-op if this is not a string
            match v {
                tera::Value::String(ref in_str) => Ok(tera::Value::String(
                    in_str
                        .split('\n')
                        .map(|x| {
                            if !x.is_empty() {
                                format!("    {x}")
                            } else {
                                String::new()
                            }
                        })
                        .collect::<Vec<_>>()
                        .join("\n"),
                )),
                _ => Ok(v.clone()),
            }
        }

        // First, let's read the input
        let src_contents = fs::read_to_string(src).await?;
        let src_file = zqutils::utils::string_from_path(src)?;
        let parsed = self.parse_input_sections(&src_contents).await?;
        // If there is "rest" text, complain.
        if !parsed.rest.is_empty() {
            return Err(anyhow!(
                "{src:?} contains text outside a section: '{0}' - please fix!",
                &parsed.rest
            ));
        }
        // otherwise, each section gets Tera-substituted with the library. We can do this all at once ..
        let mut section_tera: Tera = Default::default();
        let mut context = tera::Context::new();
        context.insert("_api_url", &self.api_url);
        macros.inject_into(&mut context)?;

        // Add context keys here when we have some.
        let mut page_status = PageStatus::Implemented;
        for (k, v) in &parsed.sections {
            section_tera.add_raw_template(k, v)?;
        }

        let mut final_context = tera::Context::new();
        println!("---------------------------");
        for k in parsed.sections.keys() {
            let rendered = section_tera.render(k, &context)?;
            println!("** {k} *** \n {rendered}");
            if k == "status" {
                page_status = rendered.trim().try_into()?;
            } else {
                final_context.insert(k, &rendered);
            }
        }

        // OK. Grab the template
        let mut page_tera: Tera = Default::default();
        page_tera.add_raw_template("api", include_str!("../resources/api.tera.md"))?;

        let Some(page_title) = parsed.sections.get("title") else {
            return Err(anyhow!(
                "Page {0} does not contain a title section - needed to build the mkdocs index",
                src_file
            ));
        };
        let api_name = ApiMethod::JsonRpc {
            name: page_title.to_string(),
        };
        // If the API is not implemented, and it is supposed to be ..
        if !self.implemented.contains_key(&api_name) && page_status != PageStatus::NeverImplemented
        {
            // ... set the status to not implemented
            page_status = PageStatus::NotYetImplemented;
        }
        final_context.insert("status", &page_status.to_string());
        macros.inject_into(&mut final_context)?;
        let mut nearly_id: Vec<String> = PathBuf::from(rel)
            .iter()
            .map(|x| x.to_str().unwrap_or("").to_string())
            .collect();
        nearly_id.pop();

        // Where should we write the output?
        let mut desc_path: PathBuf = PathBuf::new();
        desc_path.push(&self.target_dir);
        if let Some(ref v) = self.id_prefix {
            desc_path.push(v.to_lowercase());
        }
        for p in &nearly_id {
            desc_path.push(p);
        }
        desc_path.push(format!("{page_title}.md"));

        // Where do we tell mkdocs the file is?
        let mut mkdocs_path = PathBuf::new();
        if let Some(ref v) = self.id_prefix {
            mkdocs_path.push(v.to_lowercase());
        }
        for p in &nearly_id {
            mkdocs_path.push(p);
        }
        mkdocs_path.push(format!("{page_title}.md"));

        // What is the id?
        let mut id_path = PathBuf::new();
        if let Some(ref v) = self.id_prefix {
            id_path.push(v);
        }
        for p in &nearly_id {
            id_path.push(p);
        }
        id_path.push(page_title);

        // That is also the mkdocs id of this file.
        let prefixed_id = zqutils::utils::string_from_path(&id_path)?;
        final_context.insert("_id", &prefixed_id);
        // Because we need to indent every line in a section by exactly 4
        // spaces or tabs don't work . Grr!
        page_tera.register_filter("indent4", indent4);
        let final_page = page_tera
            .render("api", &final_context)
            .context(format!("Whilst rendering {0:?}", src_file))?;

        // OK. Now we have some data, let's write it.
        self.write_file(&final_page, &desc_path).await?;

        let mkdocs_filename = zqutils::utils::string_from_path(&mkdocs_path)?;

        println!("prefixed_id is {prefixed_id}");
        println!("mkdocs_filename is {mkdocs_filename}");

        let id_components = id_path
            .iter()
            .map(|x| x.to_str().unwrap_or("").to_string())
            .collect();

        Ok(GeneratedFile {
            mkdocs_filename,
            id_components,
            api_name,
            page_status,
        })
    }
}<|MERGE_RESOLUTION|>--- conflicted
+++ resolved
@@ -328,11 +328,8 @@
         block_request_limit: block_request_limit_default(),
         max_blocks_in_flight: max_blocks_in_flight_default(),
         block_request_batch_size: block_request_batch_size_default(),
-<<<<<<< HEAD
         state_rpc_limit: state_rpc_limit_default(),
-=======
         failed_request_sleep_duration: failed_request_sleep_duration_default(),
->>>>>>> 3709071d
     };
     let secret_key = SecretKey::new()?;
     let (s1, _) = tokio::sync::mpsc::unbounded_channel();
