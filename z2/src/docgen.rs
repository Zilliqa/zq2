--- conflicted
+++ resolved
@@ -315,12 +315,8 @@
             main_shard_id: None,
             minimum_time_left_for_empty_block: minimum_time_left_for_empty_block_default(),
             scilla_address: scilla_address_default(),
-<<<<<<< HEAD
-            genesis_hash: None,
             blocks_per_epoch: 3600,
             epochs_per_checkpoint: 24,
-=======
->>>>>>> 3d018a01
         },
         data_dir: None,
         checkpoint_file: None,
