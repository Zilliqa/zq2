pub mod config;
pub mod instance;
pub mod node;

use anyhow::{Result, anyhow};
use clap::ValueEnum;
use colored::Colorize;
use serde_json::{Value, json};
use strum::EnumProperty;
use strum_macros::{Display, EnumString};
use zilliqa::cfg::{ContractUpgradeConfig, ContractUpgrades, ReinitialiseParams};

#[derive(Clone, Debug, ValueEnum, Display, EnumString, EnumProperty, PartialEq)]
// TODO: decomment when became available
pub enum Chain {
    #[value(name = "zq2-richard")]
    #[strum(
        serialize = "zq2-richard",
        props(
            subdomain = "zq2-richard.zilstg.dev",
            project_id = "prj-d-zq2-devnet-c83bkpsd",
            log_level = "zilliqa=trace"
        )
    )]
    Zq2Richard,
    #[value(name = "zq2-uccbtest")]
    #[strum(
        serialize = "zq2-uccbtest",
        props(
            subdomain = "zq2-uccbtest.zilstg.dev",
            project_id = "prj-d-zq2-devnet-c83bkpsd",
            log_level = "zilliqa=trace"
        )
    )]
    Zq2UccbTest,
    #[value(name = "zq2-infratest")]
    #[strum(
        serialize = "zq2-infratest",
        props(
            subdomain = "zq2-infratest.zilstg.dev",
            project_id = "prj-d-zq2-devnet-c83bkpsd",
            log_level = "zilliqa=info"
        )
    )]
    Zq2InfraTest,
    #[value(name = "zq2-perftest")]
    #[strum(
        serialize = "zq2-perftest",
        props(
            subdomain = "zq2-perftest.zilstg.dev",
            project_id = "prj-d-zq2-devnet-c83bkpsd",
            log_level = "zilliqa=trace"
        )
    )]
    Zq2PerfTest,
    #[value(name = "zq2-devnet")]
    #[strum(
        serialize = "zq2-devnet",
        props(
            subdomain = "zq2-devnet.zilliqa.com",
            project_id = "prj-d-zq2-devnet-c83bkpsd",
            log_level = "zilliqa=trace"
        )
    )]
    Zq2Devnet,
    #[value(name = "zq2-prototestnet")]
    #[strum(
        serialize = "zq2-prototestnet",
        props(
            subdomain = "zq2-prototestnet.zilliqa.com",
            project_id = "prj-d-zq2-testnet-g13pnaa8",
            log_level = "zilliqa=trace"
        )
    )]
    Zq2ProtoTestnet,
    #[value(name = "zq2-protomainnet")]
    #[strum(
        serialize = "zq2-protomainnet",
        props(
            subdomain = "zq2-protomainnet.zilliqa.com",
            project_id = "prj-p-zq2-mainnet-sn5n8wfl",
            log_level = "zilliqa=trace"
        )
    )]
    Zq2ProtoMainnet,
    // #[value(name = "zq2-testnet")]
    // #[strum(
    //     serialize = "zq2-testnet",
    //     props(
    //         subdomain = "zq2-testnet.zilliqa.com",
    //         project_id = "prj-d-zq2-testnet-g13pnaa8",
    //         log_level = "zilliqa=trace"
    //     )
    // )]
    // Zq2Testnet,
    // #[value(name = "zq2-mainnet")]
    // #[strum(
    //     serialize = "zq2-mainnet",
    //     props(
    //         subdomain = "zq2-mainnet.zilliqa.com",
    //         project_id = "prj-p-zq2-mainnet-sn5n8wfl",
    //         log_level = "zilliqa=trace"
    //     )
    // )]
    // Zq2Mainnet,
}

impl Chain {
    pub fn get_toml_contents(chain_name: &str) -> Result<&'static str> {
        match chain_name {
            "zq2-richard" => Ok(include_str!("../resources/chain-specs/zq2-richard.toml")),
            "zq2-uccbtest" => Ok(include_str!("../resources/chain-specs/zq2-uccbtest.toml")),
            "zq2-perftest" => Ok(include_str!("../resources/chain-specs/zq2-perftest.toml")),
            "zq2-infratest" => Ok(include_str!("../resources/chain-specs/zq2-infratest.toml")),
            "zq2-devnet" => Ok(include_str!("../resources/chain-specs/zq2-devnet.toml")),
            "zq2-prototestnet" => Ok(include_str!(
                "../resources/chain-specs/zq2-prototestnet.toml"
            )),
            "zq2-protomainnet" => Ok(include_str!(
                "../resources/chain-specs/zq2-protomainnet.toml"
            )),
            _ => Err(anyhow!("Configuration file for {} not found", chain_name)),
        }
    }

    // Warning: Contract upgrades occur only at epoch boundaries, ie at block heights which are a multiple of blocks_per_epoch
    pub fn get_contract_upgrades_block_heights(&self) -> ContractUpgrades {
        match self {
            Self::Zq2Devnet => ContractUpgrades {
                deposit_v3: None,
                deposit_v4: None,
                deposit_v5: Some(ContractUpgradeConfig {
                    height: 0,
                    reinitialise_params: Some(ReinitialiseParams {
                        withdrawal_period: 5 * 60, // 5 minutes
                    }),
                }),
            },
            Self::Zq2ProtoMainnet => ContractUpgrades {
                // estimated: 2024-12-20T23:33:12Z
                deposit_v3: Some(ContractUpgradeConfig::from_height(5342400)),
                // estimated: 2025-02-12T13:25:00Z
                deposit_v4: Some(ContractUpgradeConfig::from_height(7966800)),
                deposit_v5: None,
            },
            Self::Zq2ProtoTestnet => ContractUpgrades {
                deposit_v3: Some(ContractUpgradeConfig::from_height(8406000)),
                // estimated: 2025-02-03T13:55:00Z
                deposit_v4: Some(ContractUpgradeConfig::from_height(10890000)),
                deposit_v5: None,
            },
            _ => ContractUpgrades::default(),
        }
    }

    pub fn genesis_fork(&self) -> Option<Value> {
        match self {
            Chain::Zq2ProtoTestnet | Chain::Zq2ProtoMainnet => Some(json!({
                "at_height": 0,
                "call_mode_1_sets_caller_to_parent_caller": false,
                "failed_scilla_call_from_gas_exempt_caller_causes_revert": false,
                "scilla_messages_can_call_evm_contracts": false,
                "scilla_contract_creation_increments_account_balance": false,
                "scilla_json_preserve_order": false,
                "scilla_call_respects_evm_state_changes": false,
                "only_mutated_accounts_update_state": false,
                "scilla_call_gas_exempt_addrs": [],
<<<<<<< HEAD
                "transfer_gas_fee_to_zero_account": false,
=======
                "scilla_block_number_returns_current_block": false,
                "scilla_maps_are_encoded_correctly": false,
>>>>>>> 2d75a802
            })),
            _ => None,
        }
    }

    pub fn get_forks(&self) -> Option<Vec<Value>> {
        match self {
            Chain::Zq2ProtoTestnet => Some(vec![
                json!({
                    "at_height": 7855000,
                    "scilla_call_gas_exempt_addrs": [
                        "0x60E6b5b1B8D3E373E1C04dC0b4f5624776bcBB60",
                        "0x7013Da2653453299Efb867EfcCCcB1A6d5FE1384",
                        "0x8618d39a8276D931603c6Bc7306af6A53aD2F1F3",
                        "0xE90Dd366D627aCc5feBEC126211191901A69f8a0",
                        "0x5900Ac075A67742f5eA4204650FEad9E674c664F",
                        "0x28e8d39fc68eaa27c88797eb7d324b4b97d5b844",
                        "0x51b9f3ddb948bcc16b89b48d83b920bc01dbed55",
                        "0x1fD09F6701a1852132A649fe9D07F2A3b991eCfA",
                        "0x878c5008A348A60a5B239844436A7b483fAdb7F2",
                        "0x8895Aa1bEaC254E559A3F91e579CF4a67B70ce02",
                        "0x453b11386FBd54bC532892c0217BBc316fc7b918",
                        "0xaD581eC62eA08831c8FE2Cd7A1113473fE40A057",
                    ],
                }),
                // estimated: 2024-12-18T14:57:53Z
                json!({ "at_height": 8404000, "failed_scilla_call_from_gas_exempt_caller_causes_revert": true, "call_mode_1_sets_caller_to_parent_caller": true }),
                // estimated: 2025-01-15T09:10:37Z
                json!({ "at_height": 10200000, "scilla_messages_can_call_evm_contracts": true }),
                // estimated: 2025-02-12T12:08:37Z
                json!({ "at_height": 11152000, "scilla_contract_creation_increments_account_balance": true, "scilla_json_preserve_order": true }),
                // estimated: 2025-03-07T12:35:25Z
                json!({ "at_height": 12693600, "scilla_call_respects_evm_state_changes": true }),
                // estimated: 2025-03-11T12:58:08Z
                json!({ "at_height": 12884400, "only_mutated_accounts_update_state": true, "scilla_block_number_returns_current_block": true }),
                // estimated: 2025-03-12T12:29:22Z
                json!({ "at_height": 12931200, "scilla_maps_are_encoded_correctly": true }),
            ]),
            Chain::Zq2ProtoMainnet => Some(vec![
                json!({
                    "at_height": 4683779,
                    "scilla_call_gas_exempt_addrs": [
                        "0x95347b860Bd49818AFAccCA8403C55C23e7BB9ED",
                        "0xe64cA52EF34FdD7e20C0c7fb2E392cc9b4F6D049",
                        "0x63B991C17010C21250a0eA58C6697F696a48cdf3",
                        "0x241c677D9969419800402521ae87C411897A029f",
                        "0x2274005778063684fbB1BfA96a2b725dC37D75f9",
                        "0x598FbD8B68a8B7e75b8B7182c750164f348907Bc",
                        "0x2938fF251Aecc1dfa768D7d0276eB6d073690317",
                        "0x17D5af5658A24bd964984b36d28e879a8626adC3",
                        "0xCcF3Ea256d42Aeef0EE0e39Bfc94bAa9Fa14b0Ba",
                        "0xc6F3dede529Af9D98a11C5B32DbF03Bf34272ED5",
                        "0x7D2fF48c6b59229d448473D267a714d29F078D3E",
                        "0xE9D47623bb2B3C497668B34fcf61E101a7ea4058",
                        "0x03A79429acc808e4261a68b0117aCD43Cb0FdBfa",
                        "0x097C26F8A93009fd9d98561384b5014D64ae17C2",
                        "0x01035e423c40a9ad4F6be2E6cC014EB5617c8Bd6",
                        "0x9C3fE3f471d8380297e4fB222eFb313Ee94DFa0f",
                        "0x20Dd5D5B5d4C72676514A0eA1052d0200003d69D",
                        "0xbfDe2156aF75a29d36614bC1F8005DD816Bd9200",
                    ],
                }),
                // estimated: 2024-12-20T23:33:12Z
                json!({ "at_height": 5342400, "failed_scilla_call_from_gas_exempt_caller_causes_revert": true, "call_mode_1_sets_caller_to_parent_caller": true }),
                json!({ "at_height": 7685881, "scilla_json_preserve_order": true }),
                // estimated: 2025-02-12T13:25:00Z
                json!({ "at_height": 7966800, "scilla_messages_can_call_evm_contracts": true, "scilla_contract_creation_increments_account_balance": true }),
            ]),
            _ => None,
        }
    }

    pub fn get_subdomain(&self) -> Result<&'static str> {
        let endpoint = self.get_str("subdomain");

        if let Some(endpoint) = endpoint {
            return Ok(endpoint);
        }

        Err(anyhow!(
            "{}",
            format!("Subdomain not available for the chain {}", self).red()
        ))
    }

    pub fn get_api_endpoint(&self) -> Result<String> {
        Ok(format!("https://api.{}", self.get_subdomain()?))
    }

    pub fn get_project_id(&self) -> Result<&'static str> {
        let project_id = self.get_str("project_id");

        if let Some(project_id) = project_id {
            println!("{}", format!("Using the project ID {}", project_id).green());
            return Ok(project_id);
        }

        Err(anyhow!(
            "{}",
            format!("project_id not available for the chain {}", self).red()
        ))
    }

    pub fn get_log_level(&self) -> Result<&'static str> {
        let log_level = self.get_str("log_level");

        Ok(log_level.unwrap_or("zilliqa=trace"))
    }
}<|MERGE_RESOLUTION|>--- conflicted
+++ resolved
@@ -165,12 +165,9 @@
                 "scilla_call_respects_evm_state_changes": false,
                 "only_mutated_accounts_update_state": false,
                 "scilla_call_gas_exempt_addrs": [],
-<<<<<<< HEAD
-                "transfer_gas_fee_to_zero_account": false,
-=======
                 "scilla_block_number_returns_current_block": false,
                 "scilla_maps_are_encoded_correctly": false,
->>>>>>> 2d75a802
+                "transfer_gas_fee_to_zero_account": false,
             })),
             _ => None,
         }
