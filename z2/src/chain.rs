--- conflicted
+++ resolved
@@ -309,15 +309,10 @@
                 json!({ "at_height": 7000000, "inject_access_list": true, "use_max_gas_priority_fee": true}),
                 // estimated: 2025-09-15T12.00.00Z
                 json!({ "at_height": 10153271, "failed_zil_transfers_to_eoa_proper_fee_deduction": true}),
-<<<<<<< HEAD
-                // estimated: 2025-10-22T19.00.00Z
+                // estimated: 2025-11-17T07:18:28Z
                 json!({ "at_height": 13514400, "validator_jailing": true}),
                 // estimated: arbitrary high block number no reachable before next fork
                 json!({ "at_height": 99999999, "scilla_empty_maps_are_encoded_correctly": true}),
-=======
-                // estimated: 2025-11-17T07:18:28Z
-                json!({ "at_height": 13514400, "validator_jailing": true}),
->>>>>>> f1dde05d
             ]),
             _ => None,
         }
