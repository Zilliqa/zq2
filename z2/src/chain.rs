--- conflicted
+++ resolved
@@ -195,13 +195,10 @@
                 json!({ "at_height": 9489500, "evm_exec_failure_causes_scilla_precompile_to_fail": true }),
                 // estimated: 2025-07-14T12.00.00Z
                 json!({ "at_height": 9780700, "revert_restore_xsgd_contract": true, "scilla_fix_contract_code_removal_on_evm_tx": true}),
-<<<<<<< HEAD
+                // estimated: 2025-07-21T12.00.00Z
+                json!({ "at_height": 10109366, "prevent_zil_transfer_from_evm_to_scilla_contract": true}),
                 // estimated: 2025-07-23T10.25.00Z
                 json!({ "at_height": 10474550, "scilla_failed_txn_correct_gas_fee_charged": true}),
-=======
-                // estimated: 2025-07-21T12.00.00Z
-                json!({ "at_height": 10109366, "prevent_zil_transfer_from_evm_to_scilla_contract": true}),
->>>>>>> 76ae1baf
             ]),
             Chain::Zq2Mainnet => Some(vec![
                 json!({ "at_height": 4770088, "executable_blocks": true }),
@@ -236,13 +233,10 @@
                 json!({ "at_height": 5528557, "scilla_failed_txn_correct_balance_deduction": true, "scilla_transition_proper_order": true, "evm_to_scilla_value_transfer_zero": true, "restore_xsgd_contract": true }),
                 // estimated: 2025-07-14T12.00.00Z
                 json!({ "at_height": 5910029, "evm_exec_failure_causes_scilla_precompile_to_fail": true, "scilla_fix_contract_code_removal_on_evm_tx": true}),
-<<<<<<< HEAD
+                // estimated: 2025-07-21T12.00.00Z
+                json!({ "at_height": 6283082, "prevent_zil_transfer_from_evm_to_scilla_contract": true, "restore_ignite_wallet_contracts": true}),
                 // estimated: 2025-07-23T10.25.00Z
                 json!({ "at_height": 6381654, "scilla_failed_txn_correct_gas_fee_charged": true}),
-=======
-                // estimated: 2025-07-21T12.00.00Z
-                json!({ "at_height": 6283082, "prevent_zil_transfer_from_evm_to_scilla_contract": true, "restore_ignite_wallet_contracts": true}),
->>>>>>> 76ae1baf
             ]),
             _ => None,
         }
