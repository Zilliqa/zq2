--- conflicted
+++ resolved
@@ -174,13 +174,9 @@
                 "scilla_block_number_returns_current_block": false,
                 "scilla_maps_are_encoded_correctly": false,
                 "transfer_gas_fee_to_zero_account": false,
-<<<<<<< HEAD
                 "apply_state_changes_only_if_transaction_succeeds": false,
+                "apply_scilla_delta_when_evm_succeeded" : false,
                 "scilla_deduct_funds_from_actual_sender": false
-=======
-                "apply_scilla_delta_when_evm_succeeded" : false,
-                "apply_state_changes_only_if_transaction_succeeds": false
->>>>>>> 0fd4d991
             })),
             _ => None,
         }
@@ -218,12 +214,8 @@
                 json!({ "at_height": 12884400, "only_mutated_accounts_update_state": true, "scilla_block_number_returns_current_block": true }),
                 // estimated: 2025-03-12T12:29:22Z
                 json!({ "at_height": 12931200, "scilla_maps_are_encoded_correctly": true }),
-<<<<<<< HEAD
-                json!({ "at_height": 13931200, "scilla_deduct_funds_from_actual_sender": true }),
-=======
                 // estimated: 2025-04-25T16:22:00Z
-                json!({ "at_height": 14857110, "apply_state_changes_only_if_transaction_succeeds": true, "apply_scilla_delta_when_evm_succeeded" : true }),
->>>>>>> 0fd4d991
+                json!({ "at_height": 14857110, "apply_state_changes_only_if_transaction_succeeds": true, "apply_scilla_delta_when_evm_succeeded" : true, "scilla_deduct_funds_from_actual_sender": true }),
             ]),
             Chain::Zq2ProtoMainnet => Some(vec![
                 json!({
@@ -256,12 +248,7 @@
                 json!({ "at_height": 7966800, "scilla_messages_can_call_evm_contracts": true, "scilla_contract_creation_increments_account_balance": true }),
                 // estimated: 2025-03-17T13:16:37Z
                 json!({ "at_height": 9010800, "scilla_call_respects_evm_state_changes": true, "only_mutated_accounts_update_state": true, "scilla_block_number_returns_current_block": true, "scilla_maps_are_encoded_correctly": true }),
-<<<<<<< HEAD
-                // estimated: ...
-                json!({ "at_height": 9954607, "scilla_deduct_funds_from_actual_sender": true }),
-=======
-                json!({ "at_height": 9907148, "apply_state_changes_only_if_transaction_succeeds": true, "apply_scilla_delta_when_evm_succeeded" : true }),
->>>>>>> 0fd4d991
+                json!({ "at_height": 9907148, "apply_state_changes_only_if_transaction_succeeds": true, "apply_scilla_delta_when_evm_succeeded" : true, "scilla_deduct_funds_from_actual_sender": true }),
             ]),
             _ => None,
         }
