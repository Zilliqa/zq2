--- conflicted
+++ resolved
@@ -34,12 +34,9 @@
     Depends(DependsCommands),
     /// Join a ZQ2 network
     Join(JoinStruct),
-<<<<<<< HEAD
-    Kpi(KpiStruct),
-=======
     /// Deposit stake amount to validators
     Deposit(DepositStruct),
->>>>>>> 4ccc55fe
+    Kpi(KpiStruct),
 }
 
 #[derive(Subcommand, Debug)]
