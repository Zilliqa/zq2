--- conflicted
+++ resolved
@@ -575,32 +575,6 @@
             .get_private_key(&self.chain.name(), self.chain()?.get_enable_kms()?)
     }
 
-<<<<<<< HEAD
-    pub fn get_genesis_address(&self) -> Result<String> {
-        self.machine.get_genesis_address(&self.chain.name())
-=======
-    fn tag_machine(&self) -> Result<()> {
-        if self.role == NodeRole::Apps {
-            return Ok(());
-        }
-
-        let private_key = self.get_private_key()?;
-        let ethereum_address = EthereumAddress::from_private_key(&private_key)?;
-
-        let mut labels = BTreeMap::<String, String>::new();
-        labels.insert("peer-id".to_string(), ethereum_address.peer_id.to_string());
-
-        self.machine.add_labels(labels)?;
-
-        println!(
-            "Tagged the machine {} with the peer-id {}",
-            self.machine.name, ethereum_address.peer_id
-        );
-
-        Ok(())
->>>>>>> 59469c54
-    }
-
     async fn import_config_files(&self) -> Result<()> {
         let temp_config_toml = NamedTempFile::new()?;
         let config_toml = &self
@@ -653,71 +627,7 @@
         Ok(())
     }
 
-<<<<<<< HEAD
-=======
-    async fn create_checkpoint_cron_job(&self, filename: &str) -> Result<String> {
-        let spec_config = include_str!("../../resources/checkpoints.tera.sh");
-
-        let chain_name = self.chain.name();
-        let eth_chain_id = self.eth_chain_id.to_string();
-
-        let mut var_map = BTreeMap::<&str, &str>::new();
-        var_map.insert("network_name", &chain_name);
-        var_map.insert("eth_chain_id", &eth_chain_id);
-
-        let ctx = Context::from_serialize(var_map)?;
-        let rendered_template = Tera::one_off(spec_config, &ctx, false)?;
-        let config_file = rendered_template.as_str();
-
-        let mut fh = File::create(filename).await?;
-        fh.write_all(config_file.as_bytes()).await?;
-        println!("Checkpoint cron job file created: {filename}");
-
-        Ok(filename.to_owned())
-    }
-
-    async fn create_persistence_export_cron_job(&self, filename: &str) -> Result<String> {
-        let spec_config = include_str!("../../resources/persistence_export.tera.sh");
-
-        let chain_name = self.chain.name();
-        let eth_chain_id = self.eth_chain_id.to_string();
-
-        let mut var_map = BTreeMap::<&str, &str>::new();
-        var_map.insert("network_name", &chain_name);
-        var_map.insert("eth_chain_id", &eth_chain_id);
-
-        let ctx = Context::from_serialize(var_map)?;
-        let rendered_template = Tera::one_off(spec_config, &ctx, false)?;
-        let config_file = rendered_template.as_str();
-
-        let mut fh = File::create(filename).await?;
-        fh.write_all(config_file.as_bytes()).await?;
-        println!("Persistence export cron job file created: {filename}");
-
-        Ok(filename.to_owned())
-    }
-
-    pub fn get_keys_config(
-        &self,
-    ) -> Result<serde_json::Map<std::string::String, serde_json::Value>> {
-        let keys_config_file = format!("/opt/zilliqa/{}-keys-config.toml", self.chain.name());
-        let output = self
-            .machine
-            .run(format!("sudo cat {keys_config_file}").as_str(), false)?;
-
-        if !output.status.success() {
-            eprintln!("Error: {}", String::from_utf8_lossy(&output.stderr));
-            return Err(anyhow!("Error getting the keys config file"));
-        }
-
-        let content = String::from_utf8_lossy(&output.stdout);
-        let nodes_info: serde_json::Value = serde_json::from_str(&content)?;
-
-        Ok(nodes_info.as_object().unwrap().to_owned())
-    }
-
->>>>>>> 59469c54
-    pub async fn get_config_toml(&self) -> Result<String> {
+  pub async fn get_config_toml(&self) -> Result<String> {
         let spec_config = include_str!("../../resources/config.tera.toml");
         let bootstrap_nodes = self.chain.nodes_by_role(NodeRole::Bootstrap).await?;
         let subdomain = self.chain()?.get_subdomain()?;
