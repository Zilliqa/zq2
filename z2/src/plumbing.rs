use std::{collections::HashSet, env, path::PathBuf, str::FromStr};

use alloy_primitives::B256;
use anyhow::{anyhow, Result};
use tokio::fs;
use zilliqa::crypto::SecretKey;

use crate::{collector, deployer, otel, otterscan, perf, spout, zq1};
/// Code for all the z2 commands, so you can invoke it from your own programs.
<<<<<<< HEAD
use crate::{converter, setup};
=======
use crate::{collector, deployer, otel, otterscan, perf, spout};
use crate::{docgen, setup};
>>>>>>> 38f0b805

#[derive(PartialEq, Eq, Hash, Clone)]
pub enum Components {
    ZQ2,
    Otterscan,
    Otel,
    Spout,
    Mitmweb,
}

impl Components {
    pub fn all() -> HashSet<Components> {
        HashSet::from([
            Components::ZQ2,
            Components::Otterscan,
            Components::Otel,
            Components::Spout,
            Components::Mitmweb,
        ])
    }
}

#[allow(clippy::too_many_arguments)]
pub async fn run_local_net(
    base_dir: &str,
    base_port: u16,
    config_dir: &str,
    log_level: &str,
    debug_modules: &Vec<String>,
    trace_modules: &Vec<String>,
    components: &HashSet<Components>,
    keep_old_network: bool,
) -> Result<()> {
    // Now build the log string. If there already was one, use that ..
    let log_var = env::var("RUST_LOG");
    let log_spec = match log_var {
        Ok(val) => {
            println!("Using RUST_LOG from environment");
            val
        }
        _ => {
            let mut val = log_level.to_string();
            for i in debug_modules {
                val.push_str(&format!(",{i}=debug"));
            }
            for i in trace_modules {
                val.push_str(&format!(",{i}=trace"));
            }
            val.push_str(",opentelemetry=trace,opentelemetry_otlp=trace");
            val
        }
    };
    println!("RUST_LOG = {log_spec}");
    println!("Create config directory .. ");
    let _ = fs::create_dir(&config_dir).await;
    if components.contains(&Components::Otel) {
        println!("Setting up otel .. ");
        let otel = otel::Otel::new(config_dir)?;
        println!("Write otel configuration .. ");
        otel.write_files().await?;
        println!("Start otel .. ");
        otel.ensure_otel().await?;
    }
    println!("Generate zq2 configuration .. ");
    let mut setup_obj = setup::Setup::new(
        4,
        config_dir,
        &log_spec,
        base_dir,
        base_port,
        keep_old_network,
    )?;
    println!("{0}", setup_obj.get_port_map());
    println!("Set up collector");
    let mut collector = collector::Collector::new(&log_spec, base_dir).await?;
    if components.contains(&Components::ZQ2) {
        println!("Start zq2 .. ");
        setup_obj.run_zq2(&mut collector).await?;
    }

    if components.contains(&Components::Mitmweb) {
        println!("Start mitmweb");
        setup_obj.run_mitmweb(&mut collector).await?;
    }

    if components.contains(&Components::Otterscan) {
        println!("Start otterscan .. ");
        if otterscan::exists(base_dir).await? {
            setup_obj.run_otterscan(&mut collector).await?;
        } else {
            return Err(anyhow!(
                "Otterscan was not detected as sibling checkout; cannot run otterscan"
            ));
        }
    }

    // Wait until the chain is up and running
    setup_obj.wait_for_chain().await?;

    if components.contains(&Components::Spout) {
        println!("Start spout at localhost:5200 .. ");
        if spout::exists(base_dir).await? {
            setup_obj.run_spout(&mut collector).await?;
        } else {
            return Err(anyhow!(
                "{} was not detected",
                spout::get_spout_directory(base_dir)
            ));
        }
    }
    collector.complete().await?;
    Ok(())
}

pub async fn run_perf_file(_base_dir: &str, config_file: &str) -> Result<()> {
    let perf = perf::Perf::from_file(config_file)?;
    let mut rng = perf.make_rng()?;
    println!("🦆 Running {config_file} .. ");
    perf.run(&mut rng).await?;
    Ok(())
}

pub async fn run_deployer_new(
    network_name: &str,
    binary_bucket: &str,
    gcp_project: &str,
) -> Result<()> {
    println!("🦆 Generating the deployer configuration file {network_name}.toml .. ");
    deployer::new(network_name, gcp_project, binary_bucket).await?;
    Ok(())
}

pub async fn run_deployer_upgrade(config_file: &str) -> Result<()> {
    println!("🦆 Upgrading {config_file} .. ");
    deployer::upgrade(config_file).await?;
    Ok(())
}

<<<<<<< HEAD
pub async fn run_persistence_converter(
    zq1_pers_dir: &str,
    zq2_data_dir: &str,
    zq2_config: &str,
    secret_key: SecretKey,
    skip_accounts: bool,
) -> Result<()> {
    println!("🐼 Converting {zq1_pers_dir} into {zq2_data_dir}.. ");
    let zq1_dir = PathBuf::from_str(zq1_pers_dir)?;
    let zq2_dir = PathBuf::from_str(zq2_data_dir)?;
    let config_file = PathBuf::from_str(zq2_config)?;
    let zq1_db = zq1::Db::new(zq1_dir)?;
    let zq2_config = fs::read_to_string(config_file).await?;
    let zq2_config: zilliqa::cfg::Config = toml::from_str(&zq2_config)?;
    let shard_id: u64 = zq2_config
        .nodes
        .first()
        .map(|node| node.eth_chain_id)
        .unwrap_or(0);
    let zq2_db = zilliqa::db::Db::new(Some(zq2_dir), shard_id)?;
    converter::convert_persistence(zq1_db, zq2_db, zq2_config, secret_key, skip_accounts).await?;
    Ok(())
}

pub async fn run_print_txs_in_block(zq1_pers_dir: &str, block_num: u64) -> Result<()> {
    println!("🐼 Printing txns into block {block_num} .. ");
    converter::print_tx_in_block(zq1_pers_dir, block_num).await?;
    Ok(())
}

pub async fn run_print_txs_by_hash(
    zq1_pers_dir: &str,
    block_num: u64,
    tx_hash: B256,
) -> Result<()> {
    println!("🐼 Printing txn with hash {tx_hash} .. ");
    converter::print_tx_by_hash(zq1_pers_dir, block_num, tx_hash).await?;
=======
pub async fn generate_docs(
    base_dir: &str,
    target_dir: &str,
    id_prefix: &Option<String>,
    index_file: &Option<String>,
    in_key_prefix: &Option<String>,
) -> Result<()> {
    // Grotty, but easier than lots of silly Path conversions.
    let scan_dir = format!("{}/zq2/zilliqa", base_dir);
    let key_prefix = if let Some(v) = in_key_prefix {
        v.to_string()
    } else {
        "nav".to_string()
    };
    let docs = docgen::Docs::new(&scan_dir, target_dir, id_prefix, index_file, &key_prefix)?;
    docs.generate_all().await?;
>>>>>>> 38f0b805
    Ok(())
}<|MERGE_RESOLUTION|>--- conflicted
+++ resolved
@@ -7,12 +7,8 @@
 
 use crate::{collector, deployer, otel, otterscan, perf, spout, zq1};
 /// Code for all the z2 commands, so you can invoke it from your own programs.
-<<<<<<< HEAD
-use crate::{converter, setup};
-=======
 use crate::{collector, deployer, otel, otterscan, perf, spout};
-use crate::{docgen, setup};
->>>>>>> 38f0b805
+use crate::{converter, docgen, setup};
 
 #[derive(PartialEq, Eq, Hash, Clone)]
 pub enum Components {
@@ -151,7 +147,6 @@
     Ok(())
 }
 
-<<<<<<< HEAD
 pub async fn run_persistence_converter(
     zq1_pers_dir: &str,
     zq2_data_dir: &str,
@@ -189,7 +184,9 @@
 ) -> Result<()> {
     println!("🐼 Printing txn with hash {tx_hash} .. ");
     converter::print_tx_by_hash(zq1_pers_dir, block_num, tx_hash).await?;
-=======
+    Ok(())
+}
+
 pub async fn generate_docs(
     base_dir: &str,
     target_dir: &str,
@@ -206,6 +203,5 @@
     };
     let docs = docgen::Docs::new(&scan_dir, target_dir, id_prefix, index_file, &key_prefix)?;
     docs.generate_all().await?;
->>>>>>> 38f0b805
     Ok(())
 }