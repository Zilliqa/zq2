use eyre::Result;
use futures::future::JoinAll;
use std::path::Path;
use std::process::Stdio;
use tokio::io::{AsyncBufReadExt, BufReader};
use tokio::process::Command;
use tokio::sync::mpsc;

pub struct Process {
    pub index: usize,
    pub join_handle: Option<JoinAll<tokio::task::JoinHandle<()>>>,
}

pub struct OutputData {
    pub index: usize,
    pub line: String,
}

pub struct ExitValue {
    pub index: usize,
    pub status: std::process::ExitStatus,
}

pub enum Message {
    Exited(ExitValue),
    OutputData(OutputData),
}

impl Process {
    pub async fn spawn(
        index: usize,
        key: &str,
<<<<<<< HEAD
        _rpc: bool,
=======
        config_file: &Path,
        rpc: bool,
>>>>>>> ff1ac2c1
        channel: &mpsc::Sender<Message>,
    ) -> Result<Process> {
        let mut cmd = Command::new("target/debug/zilliqa");
        cmd.arg(key);
<<<<<<< HEAD
        cmd.arg("--config-file");
        cmd.arg(Setup::config_path(index));
        // if !rpc {
        //     cmd.arg("--no-jsonrpc");
        // }
=======
        if !rpc {
            cmd.arg("--no-jsonrpc");
        }
        cmd.arg("--config-file");
        cmd.arg(config_file);
>>>>>>> ff1ac2c1
        cmd.stdout(Stdio::piped());
        let mut child = cmd
            .spawn()
            .expect("Failed to spawn - have you built zilliqa?");
        let stdout = child.stdout.take().expect("No handle to stdout");
        let mut stdout_reader = BufReader::new(stdout).lines();
        let tx_1 = channel.clone();
        let join_handle = tokio::spawn(async move {
            let status = child.wait().await.expect("Child errored");
            // @TODO not sure there is much we can do if this fails ..
            let _ = tx_1
                .send(Message::Exited(ExitValue { index, status }))
                .await;
            println!("Child status {status}");
        });
        let tx_2 = channel.clone();
        let output_waiter = tokio::spawn(async move {
            while let Some(line) = stdout_reader.next_line().await.expect("Boo!") {
                // @todo Not sure if there is much we can do if this fails - rrw 2023-02-22
                let _ = tx_2
                    .send(Message::OutputData(OutputData {
                        index,
                        line: line.to_string(),
                    }))
                    .await;
                // println!("Stdout says {line}");
            }
        });
        let joiner = futures::future::join_all(vec![join_handle, output_waiter]);
        Ok(Process {
            index,
            join_handle: Some(joiner),
        })
    }

    pub async fn await_termination(&mut self) {
        if let Some(handle) = self.join_handle.take() {
            handle.await;
        }
    }
}<|MERGE_RESOLUTION|>--- conflicted
+++ resolved
@@ -30,29 +30,17 @@
     pub async fn spawn(
         index: usize,
         key: &str,
-<<<<<<< HEAD
-        _rpc: bool,
-=======
         config_file: &Path,
         rpc: bool,
->>>>>>> ff1ac2c1
         channel: &mpsc::Sender<Message>,
     ) -> Result<Process> {
         let mut cmd = Command::new("target/debug/zilliqa");
         cmd.arg(key);
-<<<<<<< HEAD
-        cmd.arg("--config-file");
-        cmd.arg(Setup::config_path(index));
-        // if !rpc {
-        //     cmd.arg("--no-jsonrpc");
-        // }
-=======
         if !rpc {
             cmd.arg("--no-jsonrpc");
         }
         cmd.arg("--config-file");
         cmd.arg(config_file);
->>>>>>> ff1ac2c1
         cmd.stdout(Stdio::piped());
         let mut child = cmd
             .spawn()
