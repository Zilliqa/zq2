--- conflicted
+++ resolved
@@ -1,8 +1,3 @@
-<<<<<<< HEAD
-edition="2021"
-imports_granularity = "crate"
-=======
 edition = "2021"
 imports_granularity = "Crate"
->>>>>>> 32ed946d
 group_imports = "StdExternalCrate"