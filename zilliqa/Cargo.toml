--- conflicted
+++ resolved
@@ -55,11 +55,7 @@
 rand = "0.8.5"
 rand_chacha = "0.3.1"
 rand_core = "0.6.4"
-<<<<<<< HEAD
-revm = { version = "7.2.0", features = ["optional_balance_check"] }
-=======
 revm = { version = "8.0.0", features = ["optional_balance_check"] }
->>>>>>> 4250d797
 rlp = "0.5.2"
 ruint = { version = "1.12.1", features = ["serde"] }
 serde = { version = "1.0.196", features = ["derive", "rc"] }
