[package]
name = "zilliqa"
version.workspace = true
authors.workspace = true
edition.workspace = true
license.workspace = true

[lib]
name = "zilliqa"
path = "src/lib.rs"

[[bin]]
name = "zilliqa"
path = "src/bin/zilliqa.rs"

[features]
# Enable tests which assert contract bytecode is correct and reproducible. Enabled in CI.
test_contract_bytecode = []
# Enable fake implementation of `std::time::SystemTime` for deterministic tests.
fake_time = []

[build-dependencies]
vergen = { version = "8.2.6", features = ["git", "gitcl"] }

[dependencies]
anyhow = { version = "1.0.75", features = ["backtrace"] }
async-trait = "0.1.74"
bincode = "1.3.3"
bitvec = { version = "1.0.1", features = ["serde"] }
bls-signatures = "0.15.0"
bls12_381 = "0.8.0"
bs58 = "0.5.0"
bytes = "1.5.0"
chrono = "0.4"
clap = { version = "4.4.6", features = ["derive"] }
crypto-bigint = "=0.5.0"
eth_trie = {path =  "../eth-trie.rs"}
ethabi = "18.0.0"
evm_ds = { path = "../evm-ds" }
fs_extra = "1.3.0"
futures = "0.3.29"
hex = { version = "0.4.3", features = ["serde"] }
http = "0.2.9"
hyper = "0.14.27"
itertools = "0.11.0"
jsonrpsee = { version = "0.20.2", features = ["server"] }
k256 = {version = "0.13.1", features = ["serde", "pem"] }
libp2p = { version = "0.52.4", features = ["gossipsub", "macros", "tcp", "tokio", "noise", "mdns", "request-response", "kad", "identify", "serde", "yamux"] }
lru = "0.12"
once_cell = "1.18.0"
# TODO: Use open telemetry "0.20.0" when released
opentelemetry = { git = "https://github.com/open-telemetry/opentelemetry-rust", rev = "ecf0dda5686dc45470ae02993a4748c289c407de", features = ["metrics", "rt-tokio"] }
opentelemetry-otlp = { git = "https://github.com/open-telemetry/opentelemetry-rust", rev = "ecf0dda5686dc45470ae02993a4748c289c407de", features = ["metrics", "http-proto"] }
paste = "1.0.14"
primitive-types = { version = "0.12.2", features = ["serde"] }
prost = "0.12.1"
rand = "0.8.5"
rand_core = "0.6.4"
rlp = "0.5.2"
serde = { version = "1.0.189", features = ["derive", "rc"] }
serde_bytes = "0.11.12"
serde_json = { version = "1.0.108", features = ["raw_value"] }
sha2 = "0.10.8"
sha3 = "0.10.8"
sled = "0.34.7"
time = "0.3.0"
tokio = { version = "1.33.0", features = ["macros", "rt-multi-thread", "signal", "sync"] }
tokio-stream = "0.1.14"
toml = "0.8.6"
tower = "0.4.13"
tower-http = { version = "0.4.4", features = ["cors"] }
tracing = "0.1.40"
tracing-subscriber = { version = "0.3.17", features = ["env-filter"] }
zilliqa-macros = { path = "../zilliqa-macros" }
<<<<<<< HEAD
prost = "0.12.1"
=======
>>>>>>> ff786672

[dev-dependencies]
async-trait = "0.1.74"
ethers = { version = "2.0.10", default-features = false, features = ["ethers-solc", "legacy"] }
rand_chacha = "0.3.1"
tempfile = "3.8.1"
ureq = "2.8.0"
zilliqa = { path = ".", default-features = false, features = ["fake_time"] }<|MERGE_RESOLUTION|>--- conflicted
+++ resolved
@@ -72,10 +72,6 @@
 tracing = "0.1.40"
 tracing-subscriber = { version = "0.3.17", features = ["env-filter"] }
 zilliqa-macros = { path = "../zilliqa-macros" }
-<<<<<<< HEAD
-prost = "0.12.1"
-=======
->>>>>>> ff786672
 
 [dev-dependencies]
 async-trait = "0.1.74"
