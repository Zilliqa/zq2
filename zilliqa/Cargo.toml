--- conflicted
+++ resolved
@@ -27,17 +27,12 @@
 async-trait = "0.1.74"
 bincode = "1.3.3"
 bitvec = { version = "1.0.1", features = ["serde"] }
-#bls-signatures = "0.15.0"
 bls-signatures = {path = "../bls-signatures"}
 bls12_381 = "0.8.0"
 bs58 = "0.5.0"
 bytes = "1.5.0"
 chrono = "0.4"
-<<<<<<< HEAD
-clap = { version = "4.4.6", features = ["derive"] }
-=======
 clap = { version = "4.4.8", features = ["derive"] }
->>>>>>> db321614
 crypto-bigint = "=0.5.0"
 eth_trie = {path =  "../eth-trie.rs"}
 ethabi = "18.0.0"
@@ -45,11 +40,7 @@
 fs_extra = "1.3.0"
 futures = "0.3.29"
 hex = { version = "0.4.3", features = ["serde"] }
-<<<<<<< HEAD
-http = "0.2.9"
-=======
 http = "0.2.11"
->>>>>>> db321614
 hyper = "0.14.27"
 itertools = "0.11.0"
 jsonrpsee = { version = "0.20.2", features = ["server"] }
@@ -73,11 +64,7 @@
 sha3 = "0.10.8"
 sled = "0.34.7"
 time = "0.3.0"
-<<<<<<< HEAD
-tokio = { version = "1.33.0", features = ["macros", "rt-multi-thread", "signal", "sync"] }
-=======
 tokio = { version = "1.34.0", features = ["macros", "rt-multi-thread", "signal", "sync"] }
->>>>>>> db321614
 tokio-stream = "0.1.14"
 toml = "0.8.6"
 tower = "0.4.13"
@@ -92,7 +79,4 @@
 rand_chacha = "0.3.1"
 tempfile = "3.8.1"
 ureq = "2.8.0"
-zilliqa = { path = ".", default-features = false, features = ["fake_time"] }
-
-#[patch.crates-io]
-#bls-signatures = { path = "/bls-signatures" }+zilliqa = { path = ".", default-features = false, features = ["fake_time"] }