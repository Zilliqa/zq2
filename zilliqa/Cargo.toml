[package]
name = "zilliqa"
version.workspace = true
authors.workspace = true
edition.workspace = true
license.workspace = true

[lib]
name = "zilliqa"
path = "src/lib.rs"

[[bin]]
name = "zilliqa"
path = "src/bin/zilliqa.rs"

[features]
# Enable tests which assert contract bytecode is correct and reproducible. Enabled in CI.
test_contract_bytecode = []
# Enable fake implementation of `std::time::SystemTime` for deterministic tests.
fake_time = []

[build-dependencies]
anyhow = { version = "1.0.86", features = ["backtrace"] }
vergen = { version = "8.3.1", features = ["git", "git2"] }

[dependencies]
alloy-primitives = { version = "0.7.2", features = ["rlp", "serde"] }
<<<<<<< HEAD
alloy-rlp = { version = "0.3.4", features = ["derive"] }
alloy-consensus = { version = "0.1.3", features = ["serde", "k256"]}
alloy-eips = { version = "0.1.3", features = ["serde"]}
alloy-rpc-types = "0.1.3"
alloy-rpc-types-trace = "0.1.3"
=======
alloy-rlp = { version = "0.3.7", features = ["derive"] }
alloy-consensus = { version = "0.1.2", features = ["serde", "k256"]}
alloy-eips = { version = "0.1.2", features = ["serde"]}
alloy-rpc-types = "0.1.2"
alloy-rpc-types-trace = "0.1.2"
>>>>>>> ebc9b95c
anyhow = { version = "1.0.86", features = ["backtrace"] }
async-trait = "0.1.80"
base64 = "0.22.1"
bincode = "1.3.3"
bitvec = { version = "1.0.1", features = ["serde"] }
bls-signatures = "0.15.0"
bls12_381 = "0.8.0"
bs58 = "0.5.1"
bytes = "1.6.0"
clap = { version = "4.5.8", features = ["derive"] }
crypto-bigint = "=0.5.5"
eth_trie = {path =  "../eth-trie.rs"}
ethabi = "18.0.0"
futures = "0.3.30"
hex = { version = "0.4.3", features = ["serde"] }
http = "0.2.11"
hyper = "0.14.27"
itertools = "0.13.0"
jsonrpsee = { version = "0.22.3", features = ["jsonrpsee-http-client", "server"] }
k256 = {version = "0.13.3", features = ["serde", "pem"] }
libp2p = { version = "0.53.2", features = ["cbor", "dns", "gossipsub", "macros", "tcp", "tokio", "noise", "mdns", "request-response", "kad", "identify", "serde", "yamux"] }
lru = "0.12"
once_cell = "1.19.0"
opentelemetry = { version = "0.23.0", features = ["metrics"] }
opentelemetry_sdk = { version = "0.21.2", features = ["rt-tokio"] }
opentelemetry-otlp = { version = "0.14.0", features = ["metrics"] }
paste = "1.0.15"
prost = "0.12.6"
rand = "0.8.5"
rand_chacha = "0.3.1"
rand_core = "0.6.4"
revm = { version = "10.0.0", features = ["optional_no_base_fee"] }
revm-inspectors = { version = "0.3.0", features = ["js-tracer"] }
rusqlite = { version = "0.31.0", features = ["bundled", "trace"] }
serde = { version = "1.0.203", features = ["derive", "rc"] }
serde_bytes = "0.11.14"
serde_json = { version = "1.0.119", features = ["raw_value"] }
sha2 = "0.10.8"
sha3 = "0.10.8"
sled = "0.34.7"
tempfile = "3.9.0"
time = { version = "0.3.36", features = ["formatting", "macros"] }
tokio = { version = "1.38.0", features = ["macros", "rt-multi-thread", "signal", "sync"] }
tokio-stream = "0.1.15"
toml = "0.8.12"
tower = "0.4.13"
tower-http = { version = "0.4.4", features = ["cors"] }
tracing = "0.1.40"
tracing-subscriber = { version = "0.3.18", features = ["env-filter", "json"] }
cbor4ii = "0.3.2"

[dev-dependencies]
alloy-primitives = { version = "0.7.2", features = ["rand"] }
async-trait = "0.1.80"
criterion = "0.5.1"
ethers = { version = "2.0.14", default-features = false, features = ["ethers-solc", "legacy"] }
ethers-solc = { version = "2.0.13", features = ["svm-solc"] }
fs_extra = "1.3.0"
indicatif = "0.17.8"
primitive-types = { version = "0.12.2" }
ureq = "2.9.7"
zilliqa = { path = ".", default-features = false, features = ["fake_time"] }
zilliqa-macros = { path = "../zilliqa-macros" }

[[bench]]
name = "it"
harness = false<|MERGE_RESOLUTION|>--- conflicted
+++ resolved
@@ -25,19 +25,11 @@
 
 [dependencies]
 alloy-primitives = { version = "0.7.2", features = ["rlp", "serde"] }
-<<<<<<< HEAD
-alloy-rlp = { version = "0.3.4", features = ["derive"] }
+alloy-rlp = { version = "0.3.7", features = ["derive"] }
 alloy-consensus = { version = "0.1.3", features = ["serde", "k256"]}
 alloy-eips = { version = "0.1.3", features = ["serde"]}
 alloy-rpc-types = "0.1.3"
 alloy-rpc-types-trace = "0.1.3"
-=======
-alloy-rlp = { version = "0.3.7", features = ["derive"] }
-alloy-consensus = { version = "0.1.2", features = ["serde", "k256"]}
-alloy-eips = { version = "0.1.2", features = ["serde"]}
-alloy-rpc-types = "0.1.2"
-alloy-rpc-types-trace = "0.1.2"
->>>>>>> ebc9b95c
 anyhow = { version = "1.0.86", features = ["backtrace"] }
 async-trait = "0.1.80"
 base64 = "0.22.1"
