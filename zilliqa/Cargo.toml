--- conflicted
+++ resolved
@@ -77,11 +77,7 @@
 [dev-dependencies]
 async-trait = "0.1.74"
 ethers = { version = "2.0.10", default-features = false, features = ["ethers-solc", "legacy"] }
-<<<<<<< HEAD
-=======
 ethers-solc = { version = "2.0.10", features = ["svm-solc"] }
-rand_chacha = "0.3.1"
->>>>>>> 4fbb963e
 tempfile = "3.8.1"
 ureq = "2.9.1"
 zilliqa = { path = ".", default-features = false, features = ["fake_time"] }