[package]
name = "zilliqa"
version.workspace = true
authors.workspace = true
edition.workspace = true
license.workspace = true

[lib]
name = "zilliqa"
path = "src/lib.rs"

[[bin]]
name = "zilliqa"
path = "src/bin/zilliqa.rs"

[features]
# Enable tests which assert contract bytecode is correct and reproducible. Enabled in CI.
test_contract_bytecode = []
# Enable fake implementation of `std::time::SystemTime` for deterministic tests.
fake_time = []

[build-dependencies]
<<<<<<< HEAD
vergen = { version = "8.2.5", features = ["git", "gitcl"] }
=======
vergen = { version = "8.2.6", features = ["git", "gitcl"] }
>>>>>>> 8fd1fb08

[dependencies]
anyhow = { version = "1.0.75", features = ["backtrace"] }
async-trait = "0.1.74"
bincode = "1.3.3"
bitvec = { version = "1.0.1", features = ["serde"] }
bls-signatures = "0.15.0"
bls12_381 = "0.8.0"
bs58 = "0.5.0"
bytes = "1.5.0"
crypto-bigint = "=0.5.3"
lru = "0.12"
clap = { version = "4.4.6", features = ["derive"] }
eth_trie = {path =  "../eth-trie.rs"}
ethabi = "18.0.0"
evm_ds = { path = "../evm-ds" }
fs_extra = "1.3.0"
futures = "0.3.29"
hex = { version = "0.4.3", features = ["serde"] }
http = "0.2.9"
hyper = "0.14.27"
itertools = "0.11.0"
jsonrpsee = { version = "0.20.2", features = ["server"] }
k256 = {version = "0.13.1", features = ["serde", "pem"] }
libp2p = { version = "0.52.4", features = ["gossipsub", "macros", "tcp", "tokio", "noise", "mdns", "request-response", "kad", "identify", "serde", "yamux"] }
once_cell = "1.18.0"
# TODO: Use open telemetry "0.20.0" when released
opentelemetry = { git = "https://github.com/open-telemetry/opentelemetry-rust", rev = "ecf0dda5686dc45470ae02993a4748c289c407de", features = ["metrics", "rt-tokio"] }
opentelemetry-otlp = { git = "https://github.com/open-telemetry/opentelemetry-rust", rev = "ecf0dda5686dc45470ae02993a4748c289c407de", features = ["metrics", "http-proto"] }
<<<<<<< HEAD
paste = "1.0.14"
=======
>>>>>>> 8fd1fb08
primitive-types = { version = "0.12.2", features = ["serde"] }
rand = "0.8.5"
rand_core = "0.6.4"
rlp = "0.5.2"
serde = { version = "1.0.189", features = ["derive", "rc"] }
serde_bytes = "0.11.12"
<<<<<<< HEAD
serde_json = { version = "1.0.107", features = ["raw_value"] }
=======
serde_json = { version = "1.0.108", features = ["raw_value"] }
>>>>>>> 8fd1fb08
sha2 = "0.10.8"
sha3 = "0.10.8"
sled = "0.34.7"
tokio = { version = "1.33.0", features = ["macros", "rt-multi-thread", "signal", "sync"] }
tokio-stream = "0.1.14"
toml = "0.8.6"
tower = "0.4.13"
tower-http = { version = "0.4.4", features = ["cors"] }
tracing = "0.1.40"
tracing-subscriber = { version = "0.3.17", features = ["env-filter"] }
zilliqa-macros = { path = "../zilliqa-macros" }
<<<<<<< HEAD
=======
hyper = "0.14.27"
>>>>>>> 8fd1fb08
prost = "0.12.1"

[dev-dependencies]
async-trait = "0.1.74"
ethers = { version = "2.0.10", default-features = false, features = ["ethers-solc", "legacy"] }
rand_chacha = "0.3.1"
tempfile = "3.8.1"
ureq = "2.8.0"
zilliqa = { path = ".", default-features = false, features = ["fake_time"] }<|MERGE_RESOLUTION|>--- conflicted
+++ resolved
@@ -20,11 +20,7 @@
 fake_time = []
 
 [build-dependencies]
-<<<<<<< HEAD
-vergen = { version = "8.2.5", features = ["git", "gitcl"] }
-=======
 vergen = { version = "8.2.6", features = ["git", "gitcl"] }
->>>>>>> 8fd1fb08
 
 [dependencies]
 anyhow = { version = "1.0.75", features = ["backtrace"] }
@@ -54,21 +50,14 @@
 # TODO: Use open telemetry "0.20.0" when released
 opentelemetry = { git = "https://github.com/open-telemetry/opentelemetry-rust", rev = "ecf0dda5686dc45470ae02993a4748c289c407de", features = ["metrics", "rt-tokio"] }
 opentelemetry-otlp = { git = "https://github.com/open-telemetry/opentelemetry-rust", rev = "ecf0dda5686dc45470ae02993a4748c289c407de", features = ["metrics", "http-proto"] }
-<<<<<<< HEAD
 paste = "1.0.14"
-=======
->>>>>>> 8fd1fb08
 primitive-types = { version = "0.12.2", features = ["serde"] }
 rand = "0.8.5"
 rand_core = "0.6.4"
 rlp = "0.5.2"
 serde = { version = "1.0.189", features = ["derive", "rc"] }
 serde_bytes = "0.11.12"
-<<<<<<< HEAD
-serde_json = { version = "1.0.107", features = ["raw_value"] }
-=======
 serde_json = { version = "1.0.108", features = ["raw_value"] }
->>>>>>> 8fd1fb08
 sha2 = "0.10.8"
 sha3 = "0.10.8"
 sled = "0.34.7"
@@ -80,10 +69,6 @@
 tracing = "0.1.40"
 tracing-subscriber = { version = "0.3.17", features = ["env-filter"] }
 zilliqa-macros = { path = "../zilliqa-macros" }
-<<<<<<< HEAD
-=======
-hyper = "0.14.27"
->>>>>>> 8fd1fb08
 prost = "0.12.1"
 
 [dev-dependencies]
