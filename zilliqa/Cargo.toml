[package]
name = "zilliqa"
version = "0.1.0"
edition = "2021"
build = "src/build.rs"

[lib]
name = "zilliqa"
path = "src/lib.rs"

[[bin]]
name = "zilliqa"
path = "src/bin/zilliqa.rs"

[features]
# Enable tests which assert contract bytecode is correct and reproducible. Enabled in CI.
test_contract_bytecode = []

[build-dependencies]
vergen = { version = "8.2.1", features = ["git", "gitcl"] }

[dependencies]
anyhow = { version = "1.0.71", features = ["backtrace"] }
bitvec = { version = "1.0.1", features = ["serde"] }
bls-signatures = "0.14.0"
bls12_381 = "0.8.0"
<<<<<<< HEAD
bincode = "1.3.3"
clap = { version = "4.3.0", features = ["derive"] }
cita_trie = "4.0.0"
evm = { version = "0.39.0", features = ["tracing"] }
=======
clap = { version = "4.3.1", features = ["derive"] }
ethabi = "18.0.0"
evm = { git = "https://github.com/Zilliqa/evm.git", rev = "d3ebfbdeab0ccb0da38f1ccfee4fed41fd931d1d", features = ["tracing"] }
>>>>>>> eeb63da8
futures = "0.3.28"
generic-array = "0.14.7"
hex = { version = "0.4.3", features = ["serde"] }
http = "0.2.9"
itertools = "0.10.5"
jsonrpsee = { version = "0.18.2", features = ["server"] }
k256 = {version = "0.13.1", features = ["serde", "pem"] }
libp2p = { version = "0.51.0", features = ["gossipsub", "macros", "tcp", "tokio", "noise", "mdns", "request-response", "kad", "identify", "yamux"] }
once_cell = "1.17.1"
# TODO: Use "0.20.0" when released
opentelemetry = { git = "https://github.com/open-telemetry/opentelemetry-rust", rev = "ecf0dda5686dc45470ae02993a4748c289c407de", features = ["metrics", "rt-tokio"] }
opentelemetry-otlp = { git = "https://github.com/open-telemetry/opentelemetry-rust", rev = "ecf0dda5686dc45470ae02993a4748c289c407de", features = ["metrics", "http-proto"] }
primitive-types = { version = "0.12.1", features = ["serde"] }
rand = "0.8.5"
rand_core = "0.6.4"
rlp = "0.5.2"
<<<<<<< HEAD
serde = { version = "1.0.163", features = ["derive"] }
serde_bytes = "0.11"
serde_json = "1.0.96"
=======
serde = { version = "1.0.163", features = ["derive", "rc"] }
serde_json = { version = "1.0.96", features = ["raw_value"] }
>>>>>>> eeb63da8
sha2 = "0.10.6"
sha3 = "0.10.8"
tokio = { version = "1.28.2", features = ["macros", "rt-multi-thread", "signal", "sync"] }
tokio-stream = "0.1.14"
toml = "0.7.4"
tower = "0.4.13"
tower-http = { version = "0.4.0", features = ["cors"] }
tracing = "0.1.37"
tracing-subscriber = "0.3.17"

[dev-dependencies]
async-trait = "0.1.68"
ethers = { version = "2.0.7", default-features = false }
tempfile = "3.5.0"
ureq = "2.6.2"<|MERGE_RESOLUTION|>--- conflicted
+++ resolved
@@ -24,16 +24,11 @@
 bitvec = { version = "1.0.1", features = ["serde"] }
 bls-signatures = "0.14.0"
 bls12_381 = "0.8.0"
-<<<<<<< HEAD
 bincode = "1.3.3"
-clap = { version = "4.3.0", features = ["derive"] }
 cita_trie = "4.0.0"
-evm = { version = "0.39.0", features = ["tracing"] }
-=======
 clap = { version = "4.3.1", features = ["derive"] }
 ethabi = "18.0.0"
 evm = { git = "https://github.com/Zilliqa/evm.git", rev = "d3ebfbdeab0ccb0da38f1ccfee4fed41fd931d1d", features = ["tracing"] }
->>>>>>> eeb63da8
 futures = "0.3.28"
 generic-array = "0.14.7"
 hex = { version = "0.4.3", features = ["serde"] }
@@ -50,14 +45,9 @@
 rand = "0.8.5"
 rand_core = "0.6.4"
 rlp = "0.5.2"
-<<<<<<< HEAD
-serde = { version = "1.0.163", features = ["derive"] }
 serde_bytes = "0.11"
-serde_json = "1.0.96"
-=======
 serde = { version = "1.0.163", features = ["derive", "rc"] }
 serde_json = { version = "1.0.96", features = ["raw_value"] }
->>>>>>> eeb63da8
 sha2 = "0.10.6"
 sha3 = "0.10.8"
 tokio = { version = "1.28.2", features = ["macros", "rt-multi-thread", "signal", "sync"] }
