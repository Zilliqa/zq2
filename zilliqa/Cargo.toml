--- conflicted
+++ resolved
@@ -25,13 +25,9 @@
 bitvec = { version = "1.0.1", features = ["serde"] }
 bls-signatures = "0.14.0"
 bls12_381 = "0.8.0"
-<<<<<<< HEAD
 bincode = "1.3.3"
 eth_trie = {path =  "../eth-trie.rs"}
-clap = { version = "4.3.1", features = ["derive"] }
-=======
 clap = { version = "4.3.3", features = ["derive"] }
->>>>>>> 6de5a817
 ethabi = "18.0.0"
 evm = { git = "https://github.com/Zilliqa/evm.git", rev = "d3ebfbdeab0ccb0da38f1ccfee4fed41fd931d1d", features = ["tracing"] }
 futures = "0.3.28"
@@ -50,12 +46,8 @@
 rand = "0.8.5"
 rand_core = "0.6.4"
 rlp = "0.5.2"
-<<<<<<< HEAD
 serde_bytes = "0.11.9"
-serde = { version = "1.0.163", features = ["derive", "rc"] }
-=======
 serde = { version = "1.0.164", features = ["derive", "rc"] }
->>>>>>> 6de5a817
 serde_json = { version = "1.0.96", features = ["raw_value"] }
 sha2 = "0.10.6"
 sha3 = "0.10.8"
