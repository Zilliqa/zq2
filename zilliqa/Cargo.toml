[package]
name = "zilliqa"
version.workspace = true
authors.workspace = true
edition.workspace = true
license.workspace = true

[lib]
name = "zilliqa"
path = "src/lib.rs"

[[bin]]
name = "zilliqa"
path = "src/bin/zilliqa.rs"

[features]
# Enable tests which assert contract bytecode is correct and reproducible. Enabled in CI.
test_contract_bytecode = []
# Enable fake implementation of `std::time::SystemTime` for deterministic tests.
fake_time = []

[build-dependencies]
anyhow = { version = "1.0.86", features = ["backtrace"] }
vergen = { version = "8.3.1", features = ["git", "git2"] }

[dependencies]
alloy = { version = "0.2.1", default-features = false, features = ["consensus", "eips", "k256", "rlp", "rpc-types", "rpc-types-trace", "serde", "sol-types"] }
anyhow = { version = "1.0.86", features = ["backtrace"] }
async-trait = "0.1.81"
base64 = "0.22.1"
bincode = "1.3.3"
bitvec = { version = "1.0.1", features = ["serde"] }
bs58 = "0.5.1"
bytes = "1.7.1"
clap = { version = "4.5.15", features = ["derive"] }
crypto-bigint = "=0.5.5"
eth_trie = {path =  "../eth-trie.rs"}
ethabi = "18.0.0"
futures = "0.3.30"
hex = { version = "0.4.3", features = ["serde"] }
http = "0.2.11"
hyper = "0.14.27"
itertools = "0.13.0"
jsonrpsee = { version = "0.22.3", features = ["jsonrpsee-http-client", "server"] }
k256 = {version = "0.13.3", features = ["serde", "pem"] }
libp2p = { version = "0.54.0", features = ["cbor", "dns", "gossipsub", "macros", "tcp", "tokio", "noise", "mdns", "request-response", "kad", "identify", "serde", "yamux", "autonat"] }
lru = "0.12"
once_cell = "1.19.0"
opentelemetry = { version = "0.24.0", features = ["metrics"] }
opentelemetry_sdk = { version = "0.24.1", features = ["rt-tokio"] }
opentelemetry-otlp = { version = "0.17.0", features = ["metrics"] }
paste = "1.0.15"
prost = "0.13.1"
rand = "0.8.5"
rand_chacha = "0.3.1"
rand_core = "0.6.4"
revm = { version = "12.1.0", features = ["optional_no_base_fee"] }
revm-inspectors = { version = "0.5.5", features = ["js-tracer"] }
rusqlite = { version = "0.32.1", features = ["bundled", "trace"] }
serde = { version = "1.0.206", features = ["derive", "rc"] }
serde_bytes = "0.11.14"
serde_json = { version = "1.0.124", features = ["raw_value"] }
sha2 = "0.10.8"
sha3 = "0.10.8"
sled = "0.34.7"
tempfile = "3.12.0"
time = { version = "0.3.36", features = ["formatting", "macros"] }
tokio = { version = "1.39.2", features = ["macros", "rt-multi-thread", "signal", "sync"] }
tokio-stream = "0.1.15"
toml = "0.8.19"
tower = "0.4.13"
tower-http = { version = "0.4.4", features = ["cors"] }
tracing = "0.1.40"
tracing-subscriber = { version = "0.3.18", features = ["env-filter", "json"] }
cbor4ii = "0.3.2"
scilla-parser = "1.0.0"
blsful = "2.5.7"

[dev-dependencies]
alloy = { version = "0.2.1", default-features = false, features = ["rand"] }
async-trait = "0.1.81"
criterion = "0.5.1"
<<<<<<< HEAD
ethers = { version = "2.0.14", default-features = false, features = ["ethers-solc", "legacy"] }
=======
ethers = { version = "2.0.14", default-features = false, features = ["legacy"] }
>>>>>>> 2e7dc112
foundry-compilers = { version = "0.10.2", features = ["svm-solc"] }
fs_extra = "1.3.0"
indicatif = "0.17.8"
primitive-types = { version = "0.12.2" }
semver = "1.0.23"
ureq = "2.10.1"
zilliqa = { path = ".", default-features = false, features = ["fake_time"] }
zilliqa-macros = { path = "../zilliqa-macros" }

[[bench]]
name = "it"
harness = false<|MERGE_RESOLUTION|>--- conflicted
+++ resolved
@@ -80,11 +80,7 @@
 alloy = { version = "0.2.1", default-features = false, features = ["rand"] }
 async-trait = "0.1.81"
 criterion = "0.5.1"
-<<<<<<< HEAD
-ethers = { version = "2.0.14", default-features = false, features = ["ethers-solc", "legacy"] }
-=======
 ethers = { version = "2.0.14", default-features = false, features = ["legacy"] }
->>>>>>> 2e7dc112
 foundry-compilers = { version = "0.10.2", features = ["svm-solc"] }
 fs_extra = "1.3.0"
 indicatif = "0.17.8"
