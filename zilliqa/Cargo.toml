[package]
name = "zilliqa"
version.workspace = true
authors.workspace = true
edition.workspace = true
license.workspace = true

[lib]
name = "zilliqa"
path = "src/lib.rs"

[[bin]]
name = "zilliqa"
path = "src/bin/zilliqa.rs"

[features]
# Enable tests which assert contract bytecode is correct and reproducible. Enabled in CI.
test_contract_bytecode = []
# Enable fake implementation of `std::time::SystemTime` for deterministic tests.
fake_time = []

[build-dependencies]
anyhow = { version = "1.0.86", features = ["backtrace"] }
vergen = { version = "8.3.1", features = ["git", "git2"] }

[dependencies]
alloy-primitives = { version = "0.7.2", features = ["rlp", "serde"] }
alloy-rlp = { version = "0.3.4", features = ["derive"] }
alloy-consensus = { git = "https://github.com/alloy-rs/alloy.git", rev = "07611cf", features = ["serde", "k256"] }
alloy-eips = { git = "https://github.com/alloy-rs/alloy.git", rev = "07611cf", features = ["serde"] }
alloy-rpc-types = { git = "https://github.com/alloy-rs/alloy.git", rev = "07611cf" }
alloy-rpc-types-trace = { git = "https://github.com/alloy-rs/alloy.git", rev = "07611cf" }
anyhow = { version = "1.0.86", features = ["backtrace"] }
async-trait = "0.1.80"
base64 = "0.22.1"
bincode = "1.3.3"
bitvec = { version = "1.0.1", features = ["serde"] }
bls-signatures = "0.15.0"
bls12_381 = "0.8.0"
bs58 = "0.5.1"
bytes = "1.6.0"
clap = { version = "4.5.4", features = ["derive"] }
crypto-bigint = "=0.5.5"
eth_trie = {path =  "../eth-trie.rs"}
ethabi = "18.0.0"
futures = "0.3.30"
hex = { version = "0.4.3", features = ["serde"] }
http = "0.2.11"
hyper = "0.14.27"
itertools = "0.13.0"
jsonrpsee = { version = "0.22.3", features = ["jsonrpsee-http-client", "server"] }
k256 = {version = "0.13.3", features = ["serde", "pem"] }
libp2p = { version = "0.53.2", features = ["cbor", "gossipsub", "macros", "tcp", "tokio", "noise", "mdns", "request-response", "kad", "identify", "serde", "yamux"] }
lru = "0.12"
once_cell = "1.19.0"
opentelemetry = { version = "0.23.0", features = ["metrics"] }
opentelemetry_sdk = { version = "0.21.2", features = ["rt-tokio"] }
opentelemetry-otlp = { version = "0.14.0", features = ["metrics"] }
paste = "1.0.15"
prost = "0.12.6"
rand = "0.8.5"
rand_chacha = "0.3.1"
rand_core = "0.6.4"
revm = { version = "9.0.0", features = ["optional_balance_check"] }
<<<<<<< HEAD
revm-inspectors = { git = "https://github.com/paradigmxyz/evm-inspectors.git", rev = "5c47bc8", features = ["js-tracer"] }
=======
revm-inspectors = { git = "https://github.com/paradigmxyz/evm-inspectors.git", rev = "5c47bc8" }
rusqlite = { version = "0.31.0", features = ["bundled"] }
>>>>>>> b74f280c
serde = { version = "1.0.203", features = ["derive", "rc"] }
serde_bytes = "0.11.14"
serde_json = { version = "1.0.117", features = ["raw_value"] }
sha2 = "0.10.8"
sha3 = "0.10.8"
sled = "0.34.7"
tempfile = "3.9.0"
time = { version = "0.3.36", features = ["formatting", "macros"] }
tokio = { version = "1.38.0", features = ["macros", "rt-multi-thread", "signal", "sync"] }
tokio-stream = "0.1.15"
toml = "0.8.12"
tower = "0.4.13"
tower-http = { version = "0.4.4", features = ["cors"] }
tracing = "0.1.40"
tracing-subscriber = { version = "0.3.18", features = ["env-filter", "json"] }

[dev-dependencies]
alloy-primitives = { version = "0.7.2", features = ["rand"] }
async-trait = "0.1.80"
ethers = { version = "2.0.14", default-features = false, features = ["ethers-solc", "legacy"] }
ethers-solc = { version = "2.0.13", features = ["svm-solc"] }
fs_extra = "1.3.0"
indicatif = "0.17.8"
primitive-types = { version = "0.12.2" }
ureq = "2.9.7"
zilliqa = { path = ".", default-features = false, features = ["fake_time"] }
zilliqa-macros = { path = "../zilliqa-macros" }<|MERGE_RESOLUTION|>--- conflicted
+++ resolved
@@ -62,12 +62,8 @@
 rand_chacha = "0.3.1"
 rand_core = "0.6.4"
 revm = { version = "9.0.0", features = ["optional_balance_check"] }
-<<<<<<< HEAD
 revm-inspectors = { git = "https://github.com/paradigmxyz/evm-inspectors.git", rev = "5c47bc8", features = ["js-tracer"] }
-=======
-revm-inspectors = { git = "https://github.com/paradigmxyz/evm-inspectors.git", rev = "5c47bc8" }
 rusqlite = { version = "0.31.0", features = ["bundled"] }
->>>>>>> b74f280c
 serde = { version = "1.0.203", features = ["derive", "rc"] }
 serde_bytes = "0.11.14"
 serde_json = { version = "1.0.117", features = ["raw_value"] }
