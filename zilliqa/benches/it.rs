--- conflicted
+++ resolved
@@ -603,36 +603,6 @@
     let setup_txns: Vec<_> = setup_txns.collect();
     let txns: Vec<_> = txns.take(txns_per_block).collect();
 
-<<<<<<< HEAD
-    // Fill transaction pools with lots of basic transfers.
-    let txn_count = (sample_size as u64 * 40) * 4000;
-    let to = Address::random();
-    let progress = ProgressBar::new(txn_count).with_message("generating transactions");
-    let txns: Vec<_> = (0..txn_count)
-        .into_par_iter()
-        .progress_with(progress)
-        .map(|nonce| {
-            let mut tx = TxLegacy {
-                chain_id: None,
-                nonce,
-                gas_price: 1,
-                gas_limit: 21_000,
-                to: TxKind::Call(to),
-                value: alloy::primitives::U256::from(1),
-                input: Bytes::new(),
-            };
-            let sig = signer.sign_transaction_sync(&mut tx).unwrap();
-            let txn = SignedTransaction::Legacy { tx, sig };
-            txn.verify().unwrap()
-        })
-        .collect();
-    for txn in txns {
-        let result = big.new_transaction(txn.clone(), false).unwrap();
-        assert!(result.was_added());
-        let result = tiny.new_transaction(txn, false).unwrap();
-        assert!(result.was_added());
-    }
-=======
     let mut group = c.benchmark_group(name);
     group.throughput(Throughput::Elements(1));
     group.sample_size(
@@ -652,12 +622,11 @@
             || {
                 let mut big = consensus(&genesis_accounts, &genesis_deposits, 0, &big_scilla);
                 let mut tiny = consensus(&genesis_accounts, &genesis_deposits, 1, &tiny_scilla);
->>>>>>> ba65db4d
 
                 for txn in &setup_txns {
-                    let result = big.new_transaction(txn.clone()).unwrap();
+                    let result = big.new_transaction(txn.clone(), false).unwrap();
                     assert!(result.was_added(), "transaction not added: {result:?}");
-                    let result = tiny.new_transaction(txn.clone()).unwrap();
+                    let result = tiny.new_transaction(txn.clone(), false).unwrap();
                     assert!(result.was_added(), "transaction not added: {result:?}");
                 }
 
