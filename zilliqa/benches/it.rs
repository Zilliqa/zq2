use std::{path::PathBuf, sync::Arc, time::Duration};

use alloy::{
    consensus::TxLegacy, network::TxSignerSync, primitives::Address, signers::local::LocalSigner,
};
use bitvec::{bitarr, order::Msb0};
use criterion::{black_box, criterion_group, criterion_main, Criterion};
use eth_trie::{MemoryDB, Trie};
use indicatif::{ParallelProgressIterator, ProgressBar};
use libp2p::PeerId;
use pprof::criterion::{Output, PProfProfiler};
use rayon::iter::{IntoParallelIterator, ParallelIterator};
use revm::primitives::{Bytes, TxKind};
use tempfile::tempdir;
use tokio::sync::mpsc;
use zilliqa::{
    cfg::{Amount, GenesisDeposit, NodeConfig},
    consensus::Consensus,
    crypto::{Hash, SecretKey},
    db::Db,
    message::{Block, ExternalMessage, Proposal, QuorumCertificate, Vote, MAX_COMMITTEE_SIZE},
    node::{MessageSender, RequestId},
    time::{self, SystemTime},
    transaction::{EvmGas, SignedTransaction},
};

pub fn process_empty(c: &mut Criterion) {
    tracing_subscriber::fmt::init();

    let mut group = c.benchmark_group("process-empty");
    group.throughput(criterion::Throughput::Elements(1));
    group
        .sample_size(500)
        .measurement_time(Duration::from_secs(10));

    let secret_key = SecretKey::new().unwrap();
    let (outbound_message_sender, _a) = mpsc::unbounded_channel();
    let (local_message_sender, _b) = mpsc::unbounded_channel();
    let (reset_timeout_sender, _c) = mpsc::unbounded_channel();
    let message_sender = MessageSender {
        our_shard: 0,
        our_peer_id: PeerId::random(),
        outbound_channel: outbound_message_sender,
        local_channel: local_message_sender,
        request_id: RequestId::default(),
    };
    let db = Db::new::<PathBuf>(None, 0, 1024).unwrap();
    let mut consensus = Consensus::new(
        secret_key,
        toml::from_str(&format!(
            r#"
                consensus.rewards_per_hour = "1"
                consensus.blocks_per_hour = 1
                consensus.minimum_stake = "1"
                consensus.eth_block_gas_limit = 1000000000
                consensus.gas_price = "1"
                consensus.genesis_accounts = [
                    [
                        "0x0000000000000000000000000000000000000000",
                        "1",
                    ],
                ]
                consensus.genesis_deposits = [
                    [
                        "{}",
                        "12D3KooWF4Zba8M8gkXS6aUe8oPa3stW5N17aX3eknSjW6bGAefe",
                        "1",
                        "0x0000000000000000000000000000000000000001",
                        "0x0000000000000000000000000000000000000001",
                    ],
                ]
            "#,
            secret_key.node_public_key()
        ))
        .unwrap(),
        message_sender,
        reset_timeout_sender,
        Arc::new(db),
    )
    .unwrap();

    let genesis = consensus.get_block_by_view(0).unwrap().unwrap();
    let mut state = consensus.state().at_root(genesis.state_root_hash().into());
    let mut parent_hash = genesis.hash();
    let mut proposals = (1..).map(|view| {
        // The reward per block above is configured to 1. The consensus algorithm splits this reward between the
        // proposer and the cosigners, rounding down. Effectively this means no rewards are issued to anyone with this
        // configuration. However, the reward code will still unconditionally mutate the state trie to apply this zero
        // reward. Therefore, to calculate a correct state root hash we need to ensure the state trie includes an empty
        // entry for the rewarded and zero addresses, even if they never actually changes from the default account.
        let reward_address: Address = "0x0000000000000000000000000000000000000001"
            .parse()
            .unwrap();
        state.mutate_account(reward_address, |_| Ok(())).unwrap();
        state.mutate_account(Address::ZERO, |_| Ok(())).unwrap();

        let vote = Vote::new(
            secret_key,
            parent_hash,
            secret_key.node_public_key(),
            view - 1,
        );
        let qc = QuorumCertificate::new(
            &[vote.signature()],
            bitarr![u8, Msb0; 1; MAX_COMMITTEE_SIZE],
            parent_hash,
            view - 1,
        );

        let mut empty_trie = eth_trie::EthTrie::new(Arc::new(MemoryDB::new(true)));
        let empty_root_hash = Hash(empty_trie.root_hash().unwrap().into());

        let block = Block::from_qc(
            secret_key,
            view,
            view,
            qc,
            None,
            state.root_hash().unwrap(),
            empty_root_hash,
            empty_root_hash,
            vec![],
            SystemTime::UNIX_EPOCH,
            EvmGas(0),
            EvmGas(0),
        );
        parent_hash = block.hash();

        Proposal::from_parts(block, vec![])
    });

    group.bench_function("process-empty", |b| {
        b.iter(|| {
            let proposal = proposals.next().unwrap();
            let view = proposal.view();
            consensus
                .receive_block(PeerId::random(), black_box(proposal))
                .unwrap();
            consensus
                .get_block_by_view(black_box(view))
                .unwrap()
                .expect("missing block");
        })
    });
    group.finish();
}

fn consensus(
    genesis_accounts: &[(Address, u128)],
    genesis_deposits: &[(SecretKey, u128)],
    index: usize,
) -> Consensus {
    let secret_key = genesis_deposits[index].0;
    let (outbound_message_sender, a) = mpsc::unbounded_channel();
    let (local_message_sender, b) = mpsc::unbounded_channel();
    let (reset_timeout_sender, c) = mpsc::unbounded_channel();
    // Leak the receivers so they don't get dropped later.
    std::mem::forget((a, b, c));
    let message_sender = MessageSender {
        our_shard: 0,
        our_peer_id: PeerId::random(),
        outbound_channel: outbound_message_sender,
        local_channel: local_message_sender,
        request_id: RequestId::default(),
    };
    let data_dir = tempdir().unwrap();
    let db = Db::new(Some(data_dir.path()), 0, 1024).unwrap();
    let mut config: NodeConfig = toml::from_str(
        r#"
            consensus.rewards_per_hour = "1"
            consensus.blocks_per_hour = 1
            consensus.minimum_stake = "1"
            consensus.eth_block_gas_limit = 84000000
            consensus.gas_price = "1"
        "#,
    )
    .unwrap();
    config.consensus.genesis_accounts = genesis_accounts
        .iter()
        .map(|(a, v)| (*a, Amount(*v)))
        .collect();
    config.consensus.genesis_deposits = genesis_deposits
        .iter()
        .enumerate()
        .map(|(i, (k, v))| GenesisDeposit {
            public_key: k.node_public_key(),
            peer_id: k.to_libp2p_keypair().public().to_peer_id(),
            stake: Amount(*v),
            reward_address: Address::right_padding_from(&[i as u8 + 1]),
            control_address: Address::right_padding_from(&[i as u8 + 1]),
        })
        .collect();
    Consensus::new(
        secret_key,
        config,
        message_sender,
        reset_timeout_sender,
        Arc::new(db),
    )
    .unwrap()
}

pub fn produce_full(crit: &mut Criterion) {
    let mut group = crit.benchmark_group("produce-full");
    group.throughput(criterion::Throughput::Elements(1));
    let sample_size = 20;
    group
        .sample_size(sample_size)
        .measurement_time(Duration::from_secs(120));

    let signer = LocalSigner::random();
    let genesis_accounts = vec![(signer.address(), 1_000_000_000_000_000_000_000_000_000)];

    // We will create a dummy network with 2 validators - 'big' which has a large proportion of the stake and 'tiny'
    // which has a small amount of stake. The intention is that 'big' will always be the block proposer, because the
    // proposer is selected in proportion to the validators' relative stake. However, 'tiny' will still get to have a
    // vote on this proposal, despite its vote not being needed to reach a supermajority. The benchmark will execute
    // the following in each iteration:
    // 1. Get 'big' to process the previous vote and propose a block
    // 2. Get 'tiny' to vote on this block
    // 3. Get 'big' to vote on this block
    // Step 2 is important, because we want to measure the time it takes a validator to vote on a block it hasn't seen
    // before. In step 3, 'big' will skip most of the block validation logic because it knows it built the block
    // itself.

    let secret_key_big = SecretKey::new().unwrap();
    let secret_key_tiny = SecretKey::new().unwrap();
    let genesis_deposits = vec![
        (secret_key_big, 1_000_000_000_000_000_000_000_000_000),
        (secret_key_tiny, 1),
    ];

    let mut big = consensus(&genesis_accounts, &genesis_deposits, 0);
    let mut tiny = consensus(&genesis_accounts, &genesis_deposits, 1);

    // Fill transaction pools with lots of basic transfers.
    let txn_count = (sample_size as u64 * 40) * 4000;
    let to = Address::random();
    let progress = ProgressBar::new(txn_count).with_message("generating transactions");
    let txns: Vec<_> = (0..txn_count)
        .into_par_iter()
        .progress_with(progress)
        .map(|nonce| {
            let mut tx = TxLegacy {
                chain_id: None,
                nonce,
                gas_price: 1,
                gas_limit: 21_000,
                to: TxKind::Call(to),
                value: alloy::primitives::U256::from(1),
                input: Bytes::new(),
            };
            let sig = signer.sign_transaction_sync(&mut tx).unwrap();
            let txn = SignedTransaction::Legacy { tx, sig };
            txn.verify().unwrap()
        })
        .collect();
    for txn in txns {
<<<<<<< HEAD
        let result = consensus.new_transaction(txn, false).unwrap();
=======
        let result = big.new_transaction(txn.clone()).unwrap();
        assert!(result.was_added());
        let result = tiny.new_transaction(txn).unwrap();
>>>>>>> 886d0c55
        assert!(result.was_added());
    }

    // Trigger a timeout to produce the vote for the genesis block.
    let (_, message) = big.timeout().unwrap().unwrap();
    let ExternalMessage::Vote(vote) = message else {
        panic!()
    };
    let mut vote = *vote;
    let from = big.peer_id();

    time::sync_with_fake_time(|| {
        group.bench_function("produce-full", |bench| {
            bench.iter(|| {
                // We wrap each of these steps in a separate function call, so that they are listed separately in
                // flamegraphs and we are able to measure the time spent in each. The function names are deliberately
                // alphabetical, so they appear in order in the flamegraph.

                // 1. Get 'big' to process the previous vote and propose a block.
                let proposal = a_big_process_vote(&mut big, vote);

                // 2. Get 'tiny' to vote on this block.
                b_tiny_process_block(&mut tiny, from, proposal.clone());

                // 3. Get 'big' to vote on this block
                vote = c_big_process_block(&mut big, from, proposal);
            })
        });
    });
    group.finish();
}

fn a_big_process_vote(big: &mut Consensus, vote: Vote) -> Proposal {
    let proposal = big
        .vote(black_box(vote))
        .unwrap()
        .map(|(b, t)| Proposal::from_parts(b, t));
    // The first vote should immediately result in a proposal. Subsequent views require a timeout before
    // the proposal is produced. Therefore, we trigger a timeout if there was not a proposal from the vote.
    let proposal = proposal.unwrap_or_else(|| {
        time::advance(Duration::from_secs(10));
        let (_, message) = big.timeout().unwrap().unwrap();
        let ExternalMessage::Proposal(p) = message else {
            panic!()
        };
        p
    });
    assert_eq!(
        proposal.transactions.len(),
        4000,
        "proposal {} is not full",
        proposal.view()
    );
    proposal
}

fn b_tiny_process_block(tiny: &mut Consensus, from: PeerId, proposal: Proposal) {
    let (_, tiny_vote) = tiny
        .proposal(from, black_box(proposal), false)
        .unwrap()
        .unwrap();
    // We assert 'tiny' actually voted but don't do anything with its vote.
    assert!(matches!(tiny_vote, ExternalMessage::Vote(_)));
}

fn c_big_process_block(big: &mut Consensus, from: PeerId, proposal: Proposal) -> Vote {
    let (_, vote) = big
        .proposal(from, black_box(proposal), false)
        .unwrap()
        .unwrap();
    let ExternalMessage::Vote(vote) = vote else {
        panic!()
    };
    *vote
}

criterion_group!(
    name = benches;
    config = Criterion::default().with_profiler(PProfProfiler::new(100, Output::Flamegraph(None)));
    targets = process_empty, produce_full,
);
criterion_main!(benches);<|MERGE_RESOLUTION|>--- conflicted
+++ resolved
@@ -256,13 +256,9 @@
         })
         .collect();
     for txn in txns {
-<<<<<<< HEAD
-        let result = consensus.new_transaction(txn, false).unwrap();
-=======
-        let result = big.new_transaction(txn.clone()).unwrap();
+        let result = big.new_transaction(txn.clone(), false).unwrap();
         assert!(result.was_added());
-        let result = tiny.new_transaction(txn).unwrap();
->>>>>>> 886d0c55
+        let result = tiny.new_transaction(txn, false).unwrap();
         assert!(result.was_added());
     }
 
