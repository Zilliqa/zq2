--- conflicted
+++ resolved
@@ -70,7 +70,7 @@
     .unwrap();
 
     let genesis = consensus.get_block_by_view(0).unwrap().unwrap();
-    let state = consensus.state().at_root(genesis.state_root_hash().into());
+    let mut state = consensus.state().at_root(genesis.state_root_hash().into());
     let mut parent_hash = genesis.hash();
     let mut proposals = (1..).map(|view| {
         let reward_address: Address = "0x0000000000000000000000000000000000000001"
@@ -89,16 +89,11 @@
             bitvec![u8, bitvec::order::Msb0; 1; 1],
             parent_hash,
             view - 1,
-<<<<<<< HEAD
-        )
-        .unwrap();
-=======
         );
 
         let mut empty_trie = eth_trie::EthTrie::new(Arc::new(MemoryDB::new(true)));
         let empty_root_hash = Hash(empty_trie.root_hash().unwrap().into());
 
->>>>>>> 663d7e38
         let block = Block::from_qc(
             secret_key,
             view,
