--- conflicted
+++ resolved
@@ -322,13 +322,6 @@
 
                     let topic = Self::shard_id_to_topic(shard_id);
 
-<<<<<<< HEAD
-                    // Push messages back into queue if there are no peers
-                    if self.swarm.behaviour().gossipsub.all_peers().collect_vec().is_empty() {
-                        let _ = self.outbound_message_sender.send((dest, shard_id, message));
-                        continue;
-                    }
-
                     match dest {
                         Some(dest) => {
                             debug!(%from, %dest, message_type, "sending direct message");
@@ -336,21 +329,6 @@
                                 self.forward_external_message_to_node(&topic.hash(), from, message)?;
                             } else {
                                 let _ = self.swarm.behaviour_mut().request_response.send_request(&dest, (shard_id, message));
-=======
-                    match message {
-                        Message::Internal(internal_message) => match internal_message {
-                            InternalMessage::LaunchShard(shard_id) => {
-                                let shard_config = self.config.nodes
-                                    .iter()
-                                    .find(|shard_config| shard_config.eth_chain_id == shard_id)
-                                    .cloned()
-                                    .unwrap_or_else(
-                                        || Self::generate_child_config(self.config.nodes.first().unwrap(), shard_id));
-                                self.add_shard_node(shard_config.clone()).await?;
-                            },
-                            _ => {
-                                warn!(?message_type, "Unexpected internal message in outbound message queue");
->>>>>>> cdf101c3
                             }
                         },
                         None => {
