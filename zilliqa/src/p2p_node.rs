//! A node in the Zilliqa P2P network. May coordinate multiple shard nodes.

<<<<<<< HEAD
use crate::cfg::{ConsensusConfig, NodeConfig};
=======
use itertools::Itertools;
>>>>>>> d9222ad4
use std::{collections::HashMap, iter};
use tokio::{sync::mpsc::UnboundedSender, task::JoinSet};

use crate::{
    cfg::Config,
    crypto::SecretKey,
    networking::{request_response, MessageCodec, MessageProtocol, ProtocolSupport},
    node_launcher::NodeLauncher,
};

use anyhow::{anyhow, Result};
use libp2p::{
    core::upgrade,
    futures::StreamExt,
    gossipsub::{self, IdentTopic, MessageAuthenticity, TopicHash},
    identify,
    kad::{store::MemoryStore, Kademlia},
    mdns,
    multiaddr::{Multiaddr, Protocol},
    noise,
    swarm::{NetworkBehaviour, SwarmBuilder, SwarmEvent},
    tcp, yamux, PeerId, Swarm, Transport,
};

use tokio::{
    select,
    signal::{self, unix::SignalKind},
    sync::mpsc,
};
use tokio_stream::wrappers::UnboundedReceiverStream;
use tracing::{debug, error, info, warn};

use crate::message::{ExternalMessage, InternalMessage, Message};

#[derive(NetworkBehaviour)]
struct Behaviour {
    request_response: request_response::Behaviour<MessageCodec>,
    gossipsub: gossipsub::Behaviour,
    mdns: mdns::tokio::Behaviour,
    identify: identify::Behaviour,
    kademlia: Kademlia<MemoryStore>,
}

/// (destination, shard_id, message)
pub type OutboundMessageTuple = (Option<PeerId>, u64, Message);

pub struct P2pNode {
    shard_nodes: HashMap<TopicHash, UnboundedSender<(PeerId, Message)>>,
    shard_threads: JoinSet<Result<()>>,
    secret_key: SecretKey,
    config: Config,
    peer_id: PeerId,
    swarm: Swarm<Behaviour>,
    /// Shard nodes get a copy of a handle to this sender, to propagate messages to the p2p network.
    outbound_message_sender: UnboundedSender<OutboundMessageTuple>,
    /// The p2p node keeps a handle to this receiver, to obtain messages from shards and propagate
    /// them to the p2p network.
    outbound_message_receiver: UnboundedReceiverStream<OutboundMessageTuple>,
}

impl P2pNode {
    pub fn new(secret_key: SecretKey, config: Config) -> Result<Self> {
        let (outbound_message_sender, outbound_message_receiver) = mpsc::unbounded_channel();
        let outbound_message_receiver = UnboundedReceiverStream::new(outbound_message_receiver);

        let key_pair = secret_key.to_libp2p_keypair();
        let peer_id = PeerId::from(key_pair.public());
        info!(%peer_id);

        let transport = tcp::tokio::Transport::new(tcp::Config::default())
            .upgrade(upgrade::Version::V1)
            .authenticate(noise::Config::new(&key_pair)?)
            .multiplex(yamux::Config::default())
            .boxed();

        let behaviour = Behaviour {
            // TODO: Consider replacing with [request_response::json::Behaviour].
            request_response: request_response::Behaviour::with_codec(
                MessageCodec,
                iter::once((MessageProtocol, ProtocolSupport::Full)),
                Default::default(),
            ),
            gossipsub: gossipsub::Behaviour::new(
                MessageAuthenticity::Signed(key_pair.clone()),
                gossipsub::ConfigBuilder::default()
                    .max_transmit_size(524288)
                    .build()
                    .map_err(|e| anyhow!(e))?,
            )
            .map_err(|e| anyhow!(e))?,
            mdns: mdns::Behaviour::new(Default::default(), peer_id)?,
            identify: identify::Behaviour::new(identify::Config::new(
                "/ipfs/id/1.0.0".to_owned(),
                key_pair.public(),
            )),
            kademlia: Kademlia::new(peer_id, MemoryStore::new(peer_id)),
        };

        let swarm = SwarmBuilder::with_tokio_executor(transport, behaviour, peer_id).build();

        Ok(Self {
            shard_nodes: HashMap::new(),
            peer_id,
            secret_key,
            config,
            swarm,
            shard_threads: JoinSet::new(),
            outbound_message_sender,
            outbound_message_receiver,
        })
    }

    pub fn shard_id_to_topic(shard_id: u64) -> IdentTopic {
        IdentTopic::new(shard_id.to_string())
    }

    /// Temporary method until light nodes are implemented, which will allow
    /// connecting to the other shard and obtaining consensus parameters.
    /// For now, we copy the (presumably main shard's) existing config and use it
    /// as a default to construct a child shard.
    fn generate_child_config(parent: &NodeConfig, shard_id: u64) -> NodeConfig {
        let parent = parent.clone();
        NodeConfig {
            json_rpc_port: parent.json_rpc_port + 1,
            eth_chain_id: shard_id,
            consensus: ConsensusConfig {
                is_main: false,
                main_shard_id: Some(parent.eth_chain_id),
                ..parent.consensus
            },
            ..parent
        }
    }

    pub async fn add_shard_node(&mut self, config: NodeConfig) -> Result<()> {
        let topic = Self::shard_id_to_topic(config.eth_chain_id);
        let mut node = NodeLauncher::new(
            self.secret_key,
            config,
            self.outbound_message_sender.clone(),
        )
        .await?;
        self.shard_nodes.insert(topic.hash(), node.message_sender());
        self.shard_threads
            .spawn(async move { node.start_p2p_node().await });
        self.swarm.behaviour_mut().gossipsub.subscribe(&topic)?;
        Ok(())
    }

    fn forward_message_to_node(
        &self,
        topic_hash: &TopicHash,
        source: PeerId,
        message: Message,
    ) -> Result<()> {
        match self.shard_nodes.get(topic_hash) {
            Some(inbound_message_sender) => inbound_message_sender.send((source, message))?,
            None => warn!(
                ?topic_hash,
                ?source,
                ?message,
                "Message received for unknown shard/topic"
            ),
        };
        Ok(())
    }

    pub async fn start(&mut self) -> Result<()> {
        let mut addr: Multiaddr = "/ip4/0.0.0.0".parse().unwrap();
        addr.push(Protocol::Tcp(self.config.p2p_port));

        self.swarm.listen_on(addr)?;

        if let Some((peer, address)) = &self.config.bootstrap_address {
            self.swarm
                .behaviour_mut()
                .kademlia
                .add_address(peer, address.clone());
            self.swarm.behaviour_mut().kademlia.bootstrap()?;
        }

        let mut terminate = signal::unix::signal(SignalKind::terminate())?;

        loop {
            select! {
                event = self.swarm.next() => match event.expect("swarm stream should be infinite") {
                    SwarmEvent::NewListenAddr { address, .. } => {
                        info!(%address, "started listening");
                    }
                    SwarmEvent::Behaviour(BehaviourEvent::Mdns(mdns::Event::Discovered(list))) => {
                        for (peer_id, addr) in list {
                            info!(%peer_id, %addr, "discovered peer via mDNS");
                            self.swarm.behaviour_mut().kademlia.add_address(&peer_id, addr);
                            self.swarm.behaviour_mut().gossipsub.add_explicit_peer(&peer_id);
                        }
                    }
                    SwarmEvent::Behaviour(BehaviourEvent::Mdns(mdns::Event::Expired(list))) => {
                        for (peer_id, addr) in list {
                            self.swarm.behaviour_mut().kademlia.remove_address(&peer_id, &addr);
                        }
                    }
                    SwarmEvent::Behaviour(BehaviourEvent::Identify(identify::Event::Received { info: identify::Info { observed_addr, listen_addrs, .. }, peer_id })) => {
                        for addr in listen_addrs {
                            info!(%peer_id, %addr, "identity info received");
                            self.swarm.behaviour_mut().kademlia.add_address(&peer_id, addr);
                        }
                        // Mark the address observed for us by the external peer as confirmed.
                        // TODO: We shouldn't trust this, instead we should confirm our own address manually or using
                        // `libp2p-autonat`.
                        self.swarm.add_external_address(observed_addr);
                    }
                    SwarmEvent::Behaviour(BehaviourEvent::Gossipsub(gossipsub::Event::Message{
                        message: gossipsub::Message {
                            source,
                            data,
                            topic: topic_hash, ..
                        }, ..
                    })) => {
                        let source = source.expect("message should have a source");
                        let message = serde_json::from_slice::<Message>(&data).unwrap();
                        let message_type = message.name();
                        let to = self.peer_id;
                        match message {
                            Message::Internal(_) => {
                                warn!(%source, message_type, "Internal message received over the network!");
                            }
                            Message::External(m) => {
                                debug!(%source, %to, message_type, "broadcast recieved");
                                self.forward_message_to_node(&topic_hash, source, Message::External(m))?;
                            }
                        }
                    }

                    SwarmEvent::Behaviour(BehaviourEvent::RequestResponse(request_response::Event::Message { message, peer: source })) => {
                        match message {
                            request_response::Message::Request {request, channel, ..} => {
                                let to = self.peer_id;
                                let (shard_id, external_message) = request;
                                let message_type = external_message.name();
                                debug!(%source, %to, message_type, "message received");
                                let topic = Self::shard_id_to_topic(shard_id);
                                self.forward_message_to_node(&topic.hash(), source, Message::External(external_message))?;
                                let _ = self.swarm.behaviour_mut().request_response.send_response(channel, (shard_id, ExternalMessage::RequestResponse));
                            }
                            request_response::Message::Response {..} => {}
                        }
                    }

                    _ => {},
                },
                message = self.outbound_message_receiver.next() => {
                    let (dest, shard_id, message) = message.expect("message stream should be infinite");
                    let message_type = message.name();
                    let data = serde_json::to_vec(&message).unwrap();
                    let from = self.peer_id;

                    let topic = Self::shard_id_to_topic(shard_id);

                    // Push messages back into queue if there are no peers
                    if self.swarm.behaviour().gossipsub.all_peers().collect_vec().is_empty() {
                        let _ = self.outbound_message_sender.send((dest, shard_id, message));
                        continue;
                    }

                    match message {
                        Message::Internal(internal_message) => match internal_message {
                            InternalMessage::LaunchShard(shard_id) => {
                                let shard_config = self.config.nodes
                                    .iter()
                                    .find(|shard_config| shard_config.eth_chain_id == shard_id)
                                    .cloned()
                                    .unwrap_or_else(
                                        || Self::generate_child_config(self.config.nodes.first().unwrap(), shard_id));
                                self.add_shard_node(shard_config.clone()).await?;
                            },
                            _ => {
                                warn!(?message_type, "Unexpected internal message in outbound message queue");
                            }
                        }
                        Message::External(external_message) => {
                            match dest {
                                Some(dest) => {
                                    debug!(%from, %dest, message_type, "sending direct message");
                                    if from == dest {
                                        self.forward_message_to_node(&topic.hash(), from, Message::External(external_message))?;
                                    } else {
                                        let _ = self.swarm.behaviour_mut().request_response.send_request(&dest, (shard_id, external_message));
                                    }
                                },
                                None => {
                                    debug!(%from, message_type, "broadcasting");
                                    match self.swarm.behaviour_mut().gossipsub.publish(topic.hash(), data)  {
                                        Ok(_) => {},
                                        Err(e) => {
                                            error!(%e, "failed to publish message");
                                        }
                                    }
                                    // Also broadcast the message to ourselves.
                                    self.forward_message_to_node(&topic.hash(), from, Message::External(external_message))?;
                                },
                            }
                        }
                    }
                },
                Some(res) = self.shard_threads.join_next() => {
                    if let Err(e) = res {
                        // Currently, abort everything should a single shard fail.
                        error!(%e);
                        break;
                    }
                }
                _ = terminate.recv() => {
                    self.shard_threads.shutdown().await;
                    break;
                },
                _ = signal::ctrl_c() => {
                    self.shard_threads.shutdown().await;
                    break;
                },
            }
        }
        Ok(())
    }
}<|MERGE_RESOLUTION|>--- conflicted
+++ resolved
@@ -1,10 +1,7 @@
 //! A node in the Zilliqa P2P network. May coordinate multiple shard nodes.
 
-<<<<<<< HEAD
 use crate::cfg::{ConsensusConfig, NodeConfig};
-=======
 use itertools::Itertools;
->>>>>>> d9222ad4
 use std::{collections::HashMap, iter};
 use tokio::{sync::mpsc::UnboundedSender, task::JoinSet};
 
