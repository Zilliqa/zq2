--- conflicted
+++ resolved
@@ -1,3 +1,4 @@
+use crate::message::ExternalMessage;
 use jsonrpsee::RpcModule;
 use std::{
     net::Ipv4Addr,
@@ -5,90 +6,35 @@
 };
 use tokio::sync::mpsc::UnboundedSender;
 
-<<<<<<< HEAD
 use crate::{api, cfg::NodeConfig, crypto::SecretKey, node, p2p_node::OutboundMessageTuple};
-=======
-use crate::{
-    api,
-    cfg::Config,
-    crypto::SecretKey,
-    health::HealthLayer,
-    networking::{request_response, MessageCodec, MessageProtocol, ProtocolSupport},
-    node,
-};
->>>>>>> 689f28a0
 
 use anyhow::{anyhow, Result};
 use http::{header, Method};
-<<<<<<< HEAD
 use libp2p::{futures::StreamExt, PeerId};
-=======
-use libp2p::{
-    core::upgrade,
-    futures::StreamExt,
-    gossipsub::{self, IdentTopic, MessageAuthenticity},
-    identify,
-    kad::{store::MemoryStore, Kademlia},
-    mdns,
-    multiaddr::{Multiaddr, Protocol},
-    noise,
-    swarm::{NetworkBehaviour, SwarmBuilder, SwarmEvent},
-    tcp, yamux, PeerId, Transport,
-};
->>>>>>> 689f28a0
 
+use crate::message::Message;
 use node::Node;
+use std::time::Duration;
 use tokio::{
     select,
-    signal::{self, unix::SignalKind},
     sync::mpsc,
     time::{self, Instant},
 };
 use tokio_stream::wrappers::UnboundedReceiverStream;
 use tower_http::cors::{Any, CorsLayer};
-<<<<<<< HEAD
-use tracing::trace;
-
-use crate::message::Message;
-
-=======
 use tracing::*;
 
-use crate::message::Message;
-
-#[derive(Parser, Debug)]
-struct Args {
-    #[arg(value_parser = SecretKey::from_hex)]
-    secret_key: SecretKey,
-    #[clap(long, short, default_value = "config.toml")]
-    config_file: PathBuf,
-    #[clap(long, default_value = "false")]
-    no_jsonrpc: bool,
-}
-
-#[derive(NetworkBehaviour)]
-struct Behaviour {
-    request_response: request_response::Behaviour<MessageCodec>,
-    gossipsub: gossipsub::Behaviour,
-    mdns: mdns::tokio::Behaviour,
-    identify: identify::Behaviour,
-    kademlia: Kademlia<MemoryStore>,
-}
-
->>>>>>> 689f28a0
 pub struct NodeLauncher {
     pub node: Arc<Mutex<Node>>,
     pub config: NodeConfig,
     pub rpc_module: RpcModule<Arc<Mutex<Node>>>,
     pub inbound_message_sender: UnboundedSender<(PeerId, Message)>,
     pub inbound_message_receiver: UnboundedReceiverStream<(PeerId, Message)>,
+    outbound_message_sender: UnboundedSender<OutboundMessageTuple>,
     pub reset_timeout_receiver: UnboundedReceiverStream<()>,
+    secret_key: SecretKey,
     node_launched: bool,
-<<<<<<< HEAD
-=======
     consensus_timeout: Duration,
-    bootstrap_address: Option<(PeerId, Multiaddr)>,
->>>>>>> 689f28a0
 }
 
 impl NodeLauncher {
@@ -135,51 +81,16 @@
             inbound_message_sender,
             inbound_message_receiver,
             reset_timeout_receiver,
+            outbound_message_sender,
             node_launched: false,
+            consensus_timeout: config.consensus_timeout,
+            secret_key,
             config,
         })
     }
 
-<<<<<<< HEAD
     pub fn message_sender(&self) -> UnboundedSender<(PeerId, Message)> {
         self.inbound_message_sender.clone()
-=======
-    pub fn get_node_handle(&self) -> Arc<Mutex<Node>> {
-        self.node.clone()
-    }
-
-    pub fn get_rpc_server_handle(&self) -> RpcModule<Arc<Mutex<Node>>> {
-        self.rpc_module.clone()
-    }
-
-    pub fn get_message_sender_handle(&self) -> UnboundedSender<(Option<PeerId>, Message)> {
-        self.message_sender.clone()
-    }
-
-    pub fn get_reset_timeout_sender_handle(&self) -> UnboundedSender<()> {
-        self.reset_timeout_sender.clone()
-    }
-
-    pub async fn launch_rpc_server(&mut self) -> Result<ServerHandle> {
-        if self.rpc_launched {
-            return Err(anyhow!("RPC server already running!"));
-        }
-        trace!("Launching JSON-RPC server");
-        // Construct the JSON-RPC API server. We inject a [CorsLayer] to ensure web browsers can call our API directly.
-        let cors = CorsLayer::new()
-            .allow_methods(Method::POST)
-            .allow_origin(Any)
-            .allow_headers([header::CONTENT_TYPE]);
-        let middleware = tower::ServiceBuilder::new().layer(HealthLayer).layer(cors);
-        let port = self.node.lock().unwrap().config.json_rpc_port;
-        let server = jsonrpsee::server::ServerBuilder::new()
-            .set_middleware(middleware)
-            .build((Ipv4Addr::UNSPECIFIED, port))
-            .await?;
-        let handle = server.start(self.rpc_module.clone());
-        self.rpc_launched = true;
-        Ok(handle)
->>>>>>> 689f28a0
     }
 
     pub async fn start_p2p_node(&mut self) -> Result<()> {
@@ -187,62 +98,6 @@
             return Err(anyhow!("Node already running!"));
         }
 
-<<<<<<< HEAD
-=======
-        let key_pair = self.secret_key.to_libp2p_keypair();
-        let peer_id = PeerId::from(key_pair.public());
-        info!(%peer_id);
-
-        let transport = tcp::tokio::Transport::new(tcp::Config::default())
-            .upgrade(upgrade::Version::V1)
-            .authenticate(noise::Config::new(&key_pair)?)
-            .multiplex(yamux::Config::default())
-            .boxed();
-
-        let behaviour = Behaviour {
-            // TODO: Consider replacing with [request_response::json::Behaviour].
-            request_response: request_response::Behaviour::with_codec(
-                MessageCodec,
-                iter::once((MessageProtocol, ProtocolSupport::Full)),
-                Default::default(),
-            ),
-            gossipsub: gossipsub::Behaviour::new(
-                MessageAuthenticity::Signed(key_pair.clone()),
-                gossipsub::ConfigBuilder::default()
-                    .max_transmit_size(524288)
-                    .build()
-                    .map_err(|e| anyhow!(e))?,
-            )
-            .map_err(|e| anyhow!(e))?,
-            mdns: mdns::Behaviour::new(Default::default(), peer_id)?,
-            identify: identify::Behaviour::new(identify::Config::new(
-                "/ipfs/id/1.0.0".to_owned(),
-                key_pair.public(),
-            )),
-            kademlia: Kademlia::new(peer_id, MemoryStore::new(peer_id)),
-        };
-
-        let mut swarm = SwarmBuilder::with_tokio_executor(transport, behaviour, peer_id).build();
-
-        let mut addr: Multiaddr = "/ip4/0.0.0.0".parse().unwrap();
-
-        addr.push(Protocol::Tcp(p2p_port));
-
-        swarm.listen_on(addr)?;
-
-        if let Some((peer, address)) = &self.bootstrap_address {
-            swarm
-                .behaviour_mut()
-                .kademlia
-                .add_address(peer, address.clone());
-            swarm.behaviour_mut().kademlia.bootstrap()?;
-        }
-
-        let topic = IdentTopic::new("topic");
-        swarm.behaviour_mut().gossipsub.subscribe(&topic)?;
-
->>>>>>> 689f28a0
-        let mut terminate = signal::unix::signal(SignalKind::terminate())?;
         let sleep = time::sleep(self.config.consensus_timeout);
         tokio::pin!(sleep);
 
@@ -252,120 +107,26 @@
 
         loop {
             select! {
-<<<<<<< HEAD
                 message = self.inbound_message_receiver.next() => {
                     let (source, message) = message.expect("message stream should be infinite");
                     self.node.lock().unwrap().handle_message(source, message).unwrap();
                 },
                 () = &mut sleep => {
                     trace!("timeout elapsed");
-                    self.node.lock().unwrap().handle_timeout().unwrap();
-                    sleep.as_mut().reset(Instant::now() + self.config.consensus_timeout);
-=======
-                event = swarm.next() => match event.expect("swarm stream should be infinite") {
-                    SwarmEvent::NewListenAddr { address, .. } => {
-                        info!(%address, "started listening");
-                    }
-                    SwarmEvent::Behaviour(BehaviourEvent::Mdns(mdns::Event::Discovered(list))) => {
-                        for (peer_id, addr) in list {
-                            info!(%peer_id, %addr, "discovered peer via mDNS");
-                            swarm.behaviour_mut().kademlia.add_address(&peer_id, addr);
-                            swarm.behaviour_mut().gossipsub.add_explicit_peer(&peer_id);
-                        }
-                    }
-                    SwarmEvent::Behaviour(BehaviourEvent::Mdns(mdns::Event::Expired(list))) => {
-                        for (peer_id, addr) in list {
-                            swarm.behaviour_mut().kademlia.remove_address(&peer_id, &addr);
-                        }
-                    }
-                    SwarmEvent::Behaviour(BehaviourEvent::Identify(identify::Event::Received { info: identify::Info { observed_addr, listen_addrs, .. }, peer_id })) => {
-                        for addr in listen_addrs {
-                            info!(%peer_id, %addr, "identity info received");
-                            swarm.behaviour_mut().kademlia.add_address(&peer_id, addr);
-                        }
-                        // Mark the address observed for us by the external peer as confirmed.
-                        // TODO: We shouldn't trust this, instead we should confirm our own address manually or using
-                        // `libp2p-autonat`.
-                        swarm.add_external_address(observed_addr);
-                    }
-                    SwarmEvent::Behaviour(BehaviourEvent::Gossipsub(gossipsub::Event::Message{
-                        message: gossipsub::Message {
-                            source,
-                            data, ..
-                        }, ..
-                    })) => {
-                        let source = source.expect("message should have a source");
-                        let message = serde_json::from_slice::<Message>(&data).unwrap();
-                        let message_type = message.name();
-                        let to = self.peer_id;
-                        debug!(%source, %to, message_type, "broadcast recieved");
-                        self.node.lock().unwrap().handle_message(source, message).unwrap();
-                    }
-
-                    SwarmEvent::Behaviour(BehaviourEvent::RequestResponse(request_response::Event::Message { message, peer })) => {
-                        match message {
-                            request_response::Message::Request { request, channel, .. } => {
-                                let to = self.peer_id;
-                                let message_type = request.name();
-                                debug!(%peer, %to, message_type, "message received");
-
-                                self.node.lock().unwrap().handle_message(peer, request).unwrap();
-
-                                let _ = swarm.behaviour_mut().request_response.send_response(channel, Message::RequestResponse);
-                            }
-                            request_response::Message::Response { .. } => {}
-                        }
-                    }
-                    _ => {},
-                },
-                message = self.message_receiver.next() => {
-                    let (dest, message) = message.expect("message stream should be infinite");
-                    let message_type = message.name();
-                    let data = serde_json::to_vec(&message).unwrap();
-                    let from = self.peer_id;
-
-                    match dest {
-                        Some(dest) => {
-                            debug!(%from, %dest, message_type, "sending message");
-                            if from == dest {
-                                self.node.lock().unwrap().handle_message(from, message).unwrap();
-                            } else {
-                                let _ = swarm.behaviour_mut().request_response.send_request(&dest, message);
-                            }
-                        },
-                        None => {
-                            debug!(%from, message_type, "broadcasting");
-                            match swarm.behaviour_mut().gossipsub.publish(topic.hash(), data)  {
-                                Ok(_) => {},
-                                Err(e) => {
-                                    error!(%e, "failed to publish message");
-                                }
-                            }
-                            // Also broadcast the message to ourselves.
-                            self.node.lock().unwrap().handle_message(from, message).unwrap();
-                        },
-                    }
-                },
-                () = &mut sleep => {
-                    trace!("timeout elapsed");
                     if !joined {
-                        self.message_sender.send((None, Message::JoinCommittee(self.secret_key.node_public_key()))).unwrap();
+                        self.outbound_message_sender.send((None, self.config.eth_chain_id, Message::External(ExternalMessage::JoinCommittee(self.secret_key.node_public_key())))).unwrap();
                         joined = true;
                     } else {
                         self.node.lock().unwrap().handle_timeout().unwrap();
                     }
                     sleep.as_mut().reset(Instant::now() + self.consensus_timeout);
->>>>>>> 689f28a0
                 },
                 r = self.reset_timeout_receiver.next() => {
                     let () = r.expect("reset timeout stream should be infinite");
                     trace!("timeout reset");
                     sleep.as_mut().reset(Instant::now() + self.config.consensus_timeout);
                 },
-                _ = terminate.recv() => { break; },
-                _ = signal::ctrl_c() => { break; },
             }
         }
-        Ok(())
     }
 }