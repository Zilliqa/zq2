--- conflicted
+++ resolved
@@ -10,7 +10,6 @@
 
 use anyhow::{anyhow, Result};
 use http::{header, Method};
-<<<<<<< HEAD
 use itertools::Itertools;
 use libp2p::{
     core::upgrade,
@@ -22,9 +21,6 @@
     swarm::{dial_opts::DialOpts, NetworkBehaviour, SwarmBuilder, SwarmEvent},
     tcp, yamux, PeerId, Transport,
 };
-=======
-use libp2p::{futures::StreamExt, PeerId};
->>>>>>> ff1ac2c1
 
 use crate::message::Message;
 use node::Node;
@@ -112,65 +108,7 @@
             return Err(anyhow!("Node already running!"));
         }
 
-<<<<<<< HEAD
-        let key_pair = self.secret_key.to_libp2p_keypair();
-        let public_key = key_pair.public();
-        let peer_id = PeerId::from(public_key);
-        let pubkey_str = self.secret_key.node_public_key().to_string();
-        info!(%peer_id, %pubkey_str);
-
-        let transport = tcp::tokio::Transport::new(tcp::Config::default())
-            .upgrade(upgrade::Version::V1)
-            .authenticate(noise::Config::new(&key_pair)?)
-            .multiplex(yamux::Config::default())
-            .boxed();
-
-        let behaviour = Behaviour {
-            // TODO: Consider replacing with [request_response::json::Behaviour].
-            request_response: request_response::Behaviour::with_codec(
-                MessageCodec,
-                iter::once((MessageProtocol, ProtocolSupport::Full)),
-                Default::default(),
-            ),
-            gossipsub: gossipsub::Behaviour::new(
-                MessageAuthenticity::Signed(key_pair.clone()),
-                gossipsub::ConfigBuilder::default()
-                    .max_transmit_size(524288)
-                    .build()
-                    .map_err(|e| anyhow!(e))?,
-            )
-            .map_err(|e| anyhow!(e))?,
-            mdns: mdns::Behaviour::new(Default::default(), peer_id)?,
-            identify: identify::Behaviour::new(identify::Config::new(
-                "/ipfs/id/1.0.0".to_owned(),
-                key_pair.public(),
-            )),
-        };
-
-        let mut swarm = SwarmBuilder::with_tokio_executor(transport, behaviour, peer_id).build();
-
-        let mut addr: Multiaddr = "/ip4/0.0.0.0".parse().unwrap();
-
-        addr.push(Protocol::Tcp(p2p_port));
-
-        swarm.listen_on(addr)?;
-
-        if let Some(bootstrap_address) = &self.bootstrap_address {
-            swarm.dial(
-                DialOpts::unknown_peer_id()
-                    .address(bootstrap_address.clone())
-                    .build(),
-            )?;
-        }
-
-        let topic = IdentTopic::new("topic");
-        swarm.behaviour_mut().gossipsub.subscribe(&topic)?;
-
-        let mut terminate = signal::unix::signal(SignalKind::terminate())?;
-        let sleep = time::sleep(self.consensus_timeout);
-=======
         let sleep = time::sleep(self.config.consensus_timeout);
->>>>>>> ff1ac2c1
         tokio::pin!(sleep);
 
         self.node_launched = true;
@@ -179,100 +117,9 @@
 
         loop {
             select! {
-<<<<<<< HEAD
-                event = swarm.next() => match event.expect("swarm stream should be infinite") {
-                    SwarmEvent::NewListenAddr { address, .. } => {
-                        info!(%address, "started listening");
-                    }
-                    SwarmEvent::Behaviour(BehaviourEvent::Mdns(mdns::Event::Discovered(list))) => {
-                        for (peer, _) in list {
-                            info!(%peer, "adding peer");
-                            swarm.behaviour_mut().gossipsub.add_explicit_peer(&peer);
-                        }
-                    }
-                    SwarmEvent::Behaviour(BehaviourEvent::Mdns(mdns::Event::Expired(list))) => {
-                        for (peer, _) in list {
-                            swarm.behaviour_mut().gossipsub.remove_explicit_peer(&peer);
-                        }
-                    }
-                    SwarmEvent::Behaviour(BehaviourEvent::Identify(identify::Event::Received { info: identify::Info { observed_addr, .. }, .. })) => {
-                        // Mark the address observed for us by the external peer as confirmed.
-                        // TODO: We shouldn't trust this, instead we should confirm our own address manually or using
-                        // `libp2p-autonat`.
-                        swarm.add_external_address(observed_addr);
-                    }
-                    SwarmEvent::Behaviour(BehaviourEvent::Gossipsub(gossipsub::Event::Message{
-                        message: gossipsub::Message {
-                            source,
-                            data, ..
-                        }, ..
-                    })) => {
-                        let source = source.expect("message should have a source");
-                        let message = serde_json::from_slice::<Message>(&data).unwrap();
-                        let message_type = message.name();
-                        let to = self.peer_id;
-                        debug!(%source, %to, message_type, "broadcast recieved");
-                        self.node.lock().unwrap().handle_message(source, message).unwrap();
-                    }
-
-                    SwarmEvent::Behaviour(BehaviourEvent::RequestResponse(request_response::Event::Message { message, peer })) => {
-                        match message {
-                            request_response::Message::Request { request, channel, .. } => {
-                                let to = self.peer_id;
-                                let message_type = request.name();
-                                debug!(%peer, %to, message_type, "message received");
-
-                                self.node.lock().unwrap().handle_message(peer, request).unwrap();
-
-                                let _ = swarm.behaviour_mut().request_response.send_response(channel, Message::RequestResponse);
-                            }
-                            request_response::Message::Response { .. } => {}
-                        }
-                    }
-                    _ => {},
-                },
-                message = self.message_receiver.next() => {
-                    let (dest, message) = message.expect("message stream should be infinite");
-                    let message_type = message.name();
-                    let data = serde_json::to_vec(&message).unwrap();
-                    let from = self.peer_id;
-
-                    // If we don't have any peers, push it back into the reciever since it is
-                    // bound to fail.
-                    if swarm.behaviour().gossipsub.all_peers().collect_vec().is_empty() {
-                        let _ = self.message_sender.send((dest, message));
-                        continue;
-                    }
-
-                    match dest {
-                        Some(dest) => {
-                            trace!(%dest, message_type, "sending direct message");
-
-                            if dest == self.peer_id {
-                                trace!(%dest, message_type, "sending message to ourselves...");
-                                self.node.lock().unwrap().handle_message(from, message).unwrap();
-                                continue;
-                            }
-
-                            let _ = swarm.behaviour_mut().request_response.send_request(&dest, message);
-                        },
-                        None => {
-                            trace!(message_type, "sending gossip message");
-                            match swarm.behaviour_mut().gossipsub.publish(topic.hash(), data)  {
-                                Ok(_) => {},
-                                Err(e) => {
-                                    error!(%e, "failed to publish message");
-                                }
-                            }
-                            // Also broadcast the message to ourselves.
-                            self.node.lock().unwrap().handle_message(from, message).unwrap();
-                        },
-                    }
-=======
                 message = self.inbound_message_receiver.next() => {
                     let (source, message) = message.expect("message stream should be infinite");
                     self.node.lock().unwrap().handle_message(source, message).unwrap();
->>>>>>> ff1ac2c1
                 },
                 () = &mut sleep => {
                     trace!("timeout elapsed");
@@ -283,7 +130,7 @@
                         let vote_bump = self.node.lock().unwrap().consensus.generate_vote_block();
 
                         if let Ok(Some(vote_x)) = vote_bump {
-                            self.message_sender.send((None, vote_x.1)).unwrap();
+                            self.message_sender().send((None, vote_x.1)).unwrap();
                         }
 
                         self.node.lock().unwrap().handle_timeout().unwrap();
@@ -298,4 +145,11 @@
             }
         }
     }
-}+}
+
+//// If we don't have any peers, push it back into the reciever since it is
+//// bound to fail.
+//if swarm.behaviour().gossipsub.all_peers().collect_vec().is_empty() {
+//    let _ = self.message_sender.send((dest, message));
+//    continue;
+//}