<<<<<<< HEAD
=======
use crate::message::ExternalMessage;
>>>>>>> ff1ac2c1
use jsonrpsee::RpcModule;
use std::{
    net::Ipv4Addr,
    sync::{Arc, Mutex},
};
use tokio::sync::mpsc::UnboundedSender;

use crate::{api, cfg::NodeConfig, crypto::SecretKey, node, p2p_node::OutboundMessageTuple};

use anyhow::{anyhow, Result};
use http::{header, Method};
use libp2p::{futures::StreamExt, PeerId};

use crate::message::Message;
use node::Node;
use std::time::Duration;
use tokio::{
    select,
    sync::mpsc,
    time::{self, Instant},
};
use tokio_stream::wrappers::UnboundedReceiverStream;
use tower_http::cors::{Any, CorsLayer};
<<<<<<< HEAD
use tracing::trace;

use crate::message::Message;
=======
use tracing::*;
>>>>>>> ff1ac2c1

pub struct NodeLauncher {
    pub node: Arc<Mutex<Node>>,
    pub config: NodeConfig,
    pub rpc_module: RpcModule<Arc<Mutex<Node>>>,
    pub inbound_message_sender: UnboundedSender<(PeerId, Message)>,
    pub inbound_message_receiver: UnboundedReceiverStream<(PeerId, Message)>,
<<<<<<< HEAD
    pub reset_timeout_receiver: UnboundedReceiverStream<()>,
    node_launched: bool,
=======
    outbound_message_sender: UnboundedSender<OutboundMessageTuple>,
    pub reset_timeout_receiver: UnboundedReceiverStream<()>,
    secret_key: SecretKey,
    node_launched: bool,
    consensus_timeout: Duration,
>>>>>>> ff1ac2c1
}

impl NodeLauncher {
    pub async fn new(
        secret_key: SecretKey,
        config: NodeConfig,
        outbound_message_sender: UnboundedSender<OutboundMessageTuple>,
    ) -> Result<Self> {
        let (inbound_message_sender, inbound_message_receiver) = mpsc::unbounded_channel();
        let inbound_message_receiver = UnboundedReceiverStream::new(inbound_message_receiver);
        let (reset_timeout_sender, reset_timeout_receiver) = mpsc::unbounded_channel();
        let reset_timeout_receiver = UnboundedReceiverStream::new(reset_timeout_receiver);

        let node = Node::new(
            config.clone(),
            secret_key,
            outbound_message_sender.clone(),
            reset_timeout_sender.clone(),
        )?;
        let node = Arc::new(Mutex::new(node));

        let rpc_module = api::rpc_module(Arc::clone(&node));

        if !config.disable_rpc {
            trace!("Launching JSON-RPC server");
            // Construct the JSON-RPC API server. We inject a [CorsLayer] to ensure web browsers can call our API directly.
            let cors = CorsLayer::new()
                .allow_methods(Method::POST)
                .allow_origin(Any)
                .allow_headers([header::CONTENT_TYPE]);
            let middleware = tower::ServiceBuilder::new().layer(cors);
            let port = config.json_rpc_port;
            let server = jsonrpsee::server::ServerBuilder::new()
                .set_middleware(middleware)
                .build((Ipv4Addr::UNSPECIFIED, port))
                .await?;
            let handle = server.start(rpc_module.clone());
<<<<<<< HEAD
            let _ = tokio::spawn(handle.stopped());
=======
            tokio::spawn(handle.stopped());
>>>>>>> ff1ac2c1
        }

        Ok(Self {
            node,
            rpc_module,
            inbound_message_sender,
            inbound_message_receiver,
            reset_timeout_receiver,
<<<<<<< HEAD
            node_launched: false,
=======
            outbound_message_sender,
            node_launched: false,
            consensus_timeout: config.consensus_timeout,
            secret_key,
>>>>>>> ff1ac2c1
            config,
        })
    }

    pub fn message_sender(&self) -> UnboundedSender<(PeerId, Message)> {
        self.inbound_message_sender.clone()
    }

    pub async fn start_p2p_node(&mut self) -> Result<()> {
        if self.node_launched {
            return Err(anyhow!("Node already running!"));
        }

<<<<<<< HEAD
        let mut terminate = signal::unix::signal(SignalKind::terminate())?;
=======
>>>>>>> ff1ac2c1
        let sleep = time::sleep(self.config.consensus_timeout);
        tokio::pin!(sleep);

        self.node_launched = true;

        let mut joined = false;

        loop {
            select! {
                message = self.inbound_message_receiver.next() => {
                    let (source, message) = message.expect("message stream should be infinite");
                    self.node.lock().unwrap().handle_message(source, message).unwrap();
                },
                () = &mut sleep => {
                    trace!("timeout elapsed");
<<<<<<< HEAD
                    self.node.lock().unwrap().handle_timeout().unwrap();
                    sleep.as_mut().reset(Instant::now() + self.config.consensus_timeout);
=======
                    if !joined {
                        self.outbound_message_sender.send((None, self.config.eth_chain_id, Message::External(ExternalMessage::JoinCommittee(self.secret_key.node_public_key())))).unwrap();
                        joined = true;
                    } else {
                        self.node.lock().unwrap().handle_timeout().unwrap();
                    }
                    sleep.as_mut().reset(Instant::now() + self.consensus_timeout);
>>>>>>> ff1ac2c1
                },
                r = self.reset_timeout_receiver.next() => {
                    let () = r.expect("reset timeout stream should be infinite");
                    trace!("timeout reset");
                    sleep.as_mut().reset(Instant::now() + self.config.consensus_timeout);
                },
            }
        }
    }
}<|MERGE_RESOLUTION|>--- conflicted
+++ resolved
@@ -1,7 +1,4 @@
-<<<<<<< HEAD
-=======
 use crate::message::ExternalMessage;
->>>>>>> ff1ac2c1
 use jsonrpsee::RpcModule;
 use std::{
     net::Ipv4Addr,
@@ -25,13 +22,7 @@
 };
 use tokio_stream::wrappers::UnboundedReceiverStream;
 use tower_http::cors::{Any, CorsLayer};
-<<<<<<< HEAD
-use tracing::trace;
-
-use crate::message::Message;
-=======
 use tracing::*;
->>>>>>> ff1ac2c1
 
 pub struct NodeLauncher {
     pub node: Arc<Mutex<Node>>,
@@ -39,16 +30,11 @@
     pub rpc_module: RpcModule<Arc<Mutex<Node>>>,
     pub inbound_message_sender: UnboundedSender<(PeerId, Message)>,
     pub inbound_message_receiver: UnboundedReceiverStream<(PeerId, Message)>,
-<<<<<<< HEAD
-    pub reset_timeout_receiver: UnboundedReceiverStream<()>,
-    node_launched: bool,
-=======
     outbound_message_sender: UnboundedSender<OutboundMessageTuple>,
     pub reset_timeout_receiver: UnboundedReceiverStream<()>,
     secret_key: SecretKey,
     node_launched: bool,
     consensus_timeout: Duration,
->>>>>>> ff1ac2c1
 }
 
 impl NodeLauncher {
@@ -86,11 +72,7 @@
                 .build((Ipv4Addr::UNSPECIFIED, port))
                 .await?;
             let handle = server.start(rpc_module.clone());
-<<<<<<< HEAD
-            let _ = tokio::spawn(handle.stopped());
-=======
             tokio::spawn(handle.stopped());
->>>>>>> ff1ac2c1
         }
 
         Ok(Self {
@@ -99,14 +81,10 @@
             inbound_message_sender,
             inbound_message_receiver,
             reset_timeout_receiver,
-<<<<<<< HEAD
-            node_launched: false,
-=======
             outbound_message_sender,
             node_launched: false,
             consensus_timeout: config.consensus_timeout,
             secret_key,
->>>>>>> ff1ac2c1
             config,
         })
     }
@@ -120,10 +98,6 @@
             return Err(anyhow!("Node already running!"));
         }
 
-<<<<<<< HEAD
-        let mut terminate = signal::unix::signal(SignalKind::terminate())?;
-=======
->>>>>>> ff1ac2c1
         let sleep = time::sleep(self.config.consensus_timeout);
         tokio::pin!(sleep);
 
@@ -139,10 +113,6 @@
                 },
                 () = &mut sleep => {
                     trace!("timeout elapsed");
-<<<<<<< HEAD
-                    self.node.lock().unwrap().handle_timeout().unwrap();
-                    sleep.as_mut().reset(Instant::now() + self.config.consensus_timeout);
-=======
                     if !joined {
                         self.outbound_message_sender.send((None, self.config.eth_chain_id, Message::External(ExternalMessage::JoinCommittee(self.secret_key.node_public_key())))).unwrap();
                         joined = true;
@@ -150,7 +120,6 @@
                         self.node.lock().unwrap().handle_timeout().unwrap();
                     }
                     sleep.as_mut().reset(Instant::now() + self.consensus_timeout);
->>>>>>> ff1ac2c1
                 },
                 r = self.reset_timeout_receiver.next() => {
                     let () = r.expect("reset timeout stream should be infinite");
