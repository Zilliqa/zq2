use jsonrpsee::{server::ServerHandle, RpcModule};
use std::{
    iter,
    net::Ipv4Addr,
    path::PathBuf,
    sync::{Arc, Mutex},
    time::Duration,
};
use tokio::sync::mpsc::UnboundedSender;

use crate::{
    api,
    cfg::Config,
    crypto::SecretKey,
    networking::{request_response, MessageCodec, MessageProtocol, ProtocolSupport},
    node,
};

use anyhow::{anyhow, Result};
use clap::Parser;
use http::{header, Method};
use libp2p::{
    core::upgrade,
    futures::StreamExt,
    gossipsub::{self, IdentTopic, MessageAuthenticity},
    identify, mdns,
    multiaddr::{Multiaddr, Protocol},
    noise,
    swarm::{dial_opts::DialOpts, NetworkBehaviour, SwarmBuilder, SwarmEvent},
    tcp, yamux, PeerId, Transport,
};

use node::Node;
use tokio::{
    select,
    signal::{self, unix::SignalKind},
    sync::mpsc,
    time::{self, Instant},
};
use tokio_stream::wrappers::UnboundedReceiverStream;
use tower_http::cors::{Any, CorsLayer};
<<<<<<< HEAD
use tracing::{error, info, trace};
=======
use tracing::*;
>>>>>>> 5a340795

use crate::message::Message;

#[derive(Parser, Debug)]
struct Args {
    #[arg(value_parser = SecretKey::from_hex)]
    secret_key: SecretKey,
    #[clap(long, short, default_value = "config.toml")]
    config_file: PathBuf,
    #[clap(long, default_value = "false")]
    no_jsonrpc: bool,
}

#[derive(NetworkBehaviour)]
struct Behaviour {
    request_response: request_response::Behaviour<MessageCodec>,
    gossipsub: gossipsub::Behaviour,
    mdns: mdns::tokio::Behaviour,
    identify: identify::Behaviour,
}

pub struct NodeLauncher {
    pub node: Arc<Mutex<Node>>,
    pub rpc_module: RpcModule<Arc<Mutex<Node>>>,
    pub secret_key: SecretKey,
    pub peer_id: PeerId,
    pub message_sender: UnboundedSender<(Option<PeerId>, Message)>,
    pub message_receiver: UnboundedReceiverStream<(Option<PeerId>, Message)>,
    pub reset_timeout_sender: UnboundedSender<()>,
    pub reset_timeout_receiver: UnboundedReceiverStream<()>,
    rpc_launched: bool,
    node_launched: bool,
    consensus_timeout: Duration,
    bootstrap_address: Option<Multiaddr>,
}

impl NodeLauncher {
    pub fn new(secret_key: SecretKey, config: Config) -> Result<Self> {
        let (message_sender, message_receiver) = mpsc::unbounded_channel();
        let message_receiver = UnboundedReceiverStream::new(message_receiver);
        let (reset_timeout_sender, reset_timeout_receiver) = mpsc::unbounded_channel();
        let reset_timeout_receiver = UnboundedReceiverStream::new(reset_timeout_receiver);

        let peer_id = PeerId::from(secret_key.to_libp2p_keypair().public());

        let node = Node::new(
            config.clone(),
            secret_key,
            message_sender.clone(),
            reset_timeout_sender.clone(),
        )?;
        let node = Arc::new(Mutex::new(node));

        let rpc_module = api::rpc_module(Arc::clone(&node));

        Ok(Self {
            node,
            rpc_module,
            secret_key,
            peer_id,
            message_sender,
            message_receiver,
            reset_timeout_sender,
            reset_timeout_receiver,
            rpc_launched: false,
            node_launched: false,
            consensus_timeout: config.consensus_timeout,
            bootstrap_address: config.bootstrap_address,
        })
    }

    pub fn get_node_handle(&self) -> Arc<Mutex<Node>> {
        self.node.clone()
    }

    pub fn get_rpc_server_handle(&self) -> RpcModule<Arc<Mutex<Node>>> {
        self.rpc_module.clone()
    }

    pub fn get_message_sender_handle(&self) -> UnboundedSender<(Option<PeerId>, Message)> {
        self.message_sender.clone()
    }

    pub fn get_reset_timeout_sender_handle(&self) -> UnboundedSender<()> {
        self.reset_timeout_sender.clone()
    }

    pub async fn launch_rpc_server(&mut self) -> Result<ServerHandle> {
        if self.rpc_launched {
            return Err(anyhow!("RPC server already running!"));
        }
        trace!("Launching JSON-RPC server");
        // Construct the JSON-RPC API server. We inject a [CorsLayer] to ensure web browsers can call our API directly.
        let cors = CorsLayer::new()
            .allow_methods(Method::POST)
            .allow_origin(Any)
            .allow_headers([header::CONTENT_TYPE]);
        let middleware = tower::ServiceBuilder::new().layer(cors);
        let port = self.node.lock().unwrap().config.json_rpc_port;
        let server = jsonrpsee::server::ServerBuilder::new()
            .set_middleware(middleware)
            .build((Ipv4Addr::UNSPECIFIED, port))
            .await?;
        let handle = server.start(self.rpc_module.clone());
        self.rpc_launched = true;
        Ok(handle)
    }

    pub async fn start_p2p_node(&mut self, p2p_port: u16) -> Result<()> {
        if self.node_launched {
            return Err(anyhow!("Node already running!"));
        }

        let key_pair = self.secret_key.to_libp2p_keypair();
        let peer_id = PeerId::from(key_pair.public());
        info!(%peer_id);

        let transport = tcp::tokio::Transport::new(tcp::Config::default())
            .upgrade(upgrade::Version::V1)
            .authenticate(noise::Config::new(&key_pair)?)
            .multiplex(yamux::Config::default())
            .boxed();

        let behaviour = Behaviour {
            // TODO: Consider replacing with [request_response::json::Behaviour].
            request_response: request_response::Behaviour::with_codec(
                MessageCodec,
                iter::once((MessageProtocol, ProtocolSupport::Full)),
                Default::default(),
            ),
            gossipsub: gossipsub::Behaviour::new(
                MessageAuthenticity::Signed(key_pair.clone()),
                gossipsub::ConfigBuilder::default()
                    .max_transmit_size(524288)
                    .build()
                    .map_err(|e| anyhow!(e))?,
            )
            .map_err(|e| anyhow!(e))?,
            mdns: mdns::Behaviour::new(Default::default(), peer_id)?,
            identify: identify::Behaviour::new(identify::Config::new(
                "/ipfs/id/1.0.0".to_owned(),
                key_pair.public(),
            )),
        };

        let mut swarm = SwarmBuilder::with_tokio_executor(transport, behaviour, peer_id).build();

        let mut addr: Multiaddr = "/ip4/0.0.0.0".parse().unwrap();

        addr.push(Protocol::Tcp(p2p_port));

        swarm.listen_on(addr)?;

        if let Some(bootstrap_address) = &self.bootstrap_address {
            swarm.dial(
                DialOpts::unknown_peer_id()
                    .address(bootstrap_address.clone())
                    .build(),
            )?;
        }

        let topic = IdentTopic::new("topic");
        swarm.behaviour_mut().gossipsub.subscribe(&topic)?;

        let mut terminate = signal::unix::signal(SignalKind::terminate())?;
        let sleep = time::sleep(self.consensus_timeout);
        tokio::pin!(sleep);

        self.node_launched = true;

        let mut joined = false;

        loop {
            select! {
                event = swarm.next() => match event.expect("swarm stream should be infinite") {
                    SwarmEvent::NewListenAddr { address, .. } => {
                        info!(%address, "started listening");
                    }
                    SwarmEvent::Behaviour(BehaviourEvent::Mdns(mdns::Event::Discovered(list))) => {
                        for (peer, _) in list {
                            info!(%peer, "adding peer");
                            swarm.behaviour_mut().gossipsub.add_explicit_peer(&peer);
                        }
                    }
                    SwarmEvent::Behaviour(BehaviourEvent::Mdns(mdns::Event::Expired(list))) => {
                        for (peer, _) in list {
                            swarm.behaviour_mut().gossipsub.remove_explicit_peer(&peer);
                        }
                    }
                    SwarmEvent::Behaviour(BehaviourEvent::Identify(identify::Event::Received { info: identify::Info { observed_addr, .. }, .. })) => {
                        // Mark the address observed for us by the external peer as confirmed.
                        // TODO: We shouldn't trust this, instead we should confirm our own address manually or using
                        // `libp2p-autonat`.
                        swarm.add_external_address(observed_addr);
                    }
                    SwarmEvent::Behaviour(BehaviourEvent::Gossipsub(gossipsub::Event::Message{
                        message: gossipsub::Message {
                            source,
                            data, ..
                        }, ..
                    })) => {
                        let source = source.expect("message should have a source");
                        let message = serde_json::from_slice::<Message>(&data).unwrap();
                        let message_type = message.name();
<<<<<<< HEAD
                        trace!(%source, message_type, "message recieved");
=======
                        let to = self.peer_id;
                        debug!(%source, %to, message_type, "broadcast recieved");
>>>>>>> 5a340795
                        self.node.lock().unwrap().handle_message(source, message).unwrap();
                    }

                    SwarmEvent::Behaviour(BehaviourEvent::RequestResponse(request_response::Event::Message { message, peer })) => {
<<<<<<< HEAD
                                match message {
                                    request_response::Message::Request {request, channel, ..} => {
                                        trace!(%peer, "direct message received");
=======
                        match message {
                            request_response::Message::Request { request, channel, .. } => {
                                let to = self.peer_id;
                                let message_type = request.name();
                                debug!(%peer, %to, message_type, "message received");
>>>>>>> 5a340795

                                self.node.lock().unwrap().handle_message(peer, request).unwrap();

                                let _ = swarm.behaviour_mut().request_response.send_response(channel, Message::RequestResponse);
                            }
                            request_response::Message::Response { .. } => {}
                        }
                    }
                    _ => {},
                },
                message = self.message_receiver.next() => {
                    let (dest, message) = message.expect("message stream should be infinite");
                    let message_type = message.name();
                    let data = serde_json::to_vec(&message).unwrap();
                    let from = self.peer_id;

                    match dest {
                        Some(dest) => {
<<<<<<< HEAD
                            trace!(%dest, message_type, "sending direct message");
                            let _ = swarm.behaviour_mut().request_response.send_request(&dest, message);
                        },
                        None => {
                            trace!(message_type, "sending gossip message");
=======
                            debug!(%from, %dest, message_type, "sending message");
                            if from == dest {
                                self.node.lock().unwrap().handle_message(from, message).unwrap();
                            } else {
                                let _ = swarm.behaviour_mut().request_response.send_request(&dest, message);
                            }
                        },
                        None => {
                            debug!(%from, message_type, "broadcasting");
>>>>>>> 5a340795
                            match swarm.behaviour_mut().gossipsub.publish(topic.hash(), data)  {
                                Ok(_) => {},
                                Err(e) => {
                                    error!(%e, "failed to publish message");
                                }
                            }
                            // Also broadcast the message to ourselves.
                            self.node.lock().unwrap().handle_message(from, message).unwrap();
                        },
                    }
                },
                () = &mut sleep => {
                    trace!("timeout elapsed");
                    if !joined {
                        self.message_sender.send((None, Message::JoinCommittee(self.secret_key.node_public_key()))).unwrap();
                        joined = true;
                    } else {
                        self.node.lock().unwrap().handle_timeout().unwrap();
                    }
                    sleep.as_mut().reset(Instant::now() + self.consensus_timeout);
                },
                r = self.reset_timeout_receiver.next() => {
                    let () = r.expect("reset timeout stream should be infinite");
                    trace!("timeout reset");
                    sleep.as_mut().reset(Instant::now() + self.consensus_timeout);
                },
                _ = terminate.recv() => { break; },
                _ = signal::ctrl_c() => { break; },
            }
        }
        Ok(())
    }
}<|MERGE_RESOLUTION|>--- conflicted
+++ resolved
@@ -39,11 +39,7 @@
 };
 use tokio_stream::wrappers::UnboundedReceiverStream;
 use tower_http::cors::{Any, CorsLayer};
-<<<<<<< HEAD
-use tracing::{error, info, trace};
-=======
 use tracing::*;
->>>>>>> 5a340795
 
 use crate::message::Message;
 
@@ -248,27 +244,17 @@
                         let source = source.expect("message should have a source");
                         let message = serde_json::from_slice::<Message>(&data).unwrap();
                         let message_type = message.name();
-<<<<<<< HEAD
-                        trace!(%source, message_type, "message recieved");
-=======
                         let to = self.peer_id;
                         debug!(%source, %to, message_type, "broadcast recieved");
->>>>>>> 5a340795
                         self.node.lock().unwrap().handle_message(source, message).unwrap();
                     }
 
                     SwarmEvent::Behaviour(BehaviourEvent::RequestResponse(request_response::Event::Message { message, peer })) => {
-<<<<<<< HEAD
-                                match message {
-                                    request_response::Message::Request {request, channel, ..} => {
-                                        trace!(%peer, "direct message received");
-=======
                         match message {
                             request_response::Message::Request { request, channel, .. } => {
                                 let to = self.peer_id;
                                 let message_type = request.name();
                                 debug!(%peer, %to, message_type, "message received");
->>>>>>> 5a340795
 
                                 self.node.lock().unwrap().handle_message(peer, request).unwrap();
 
@@ -287,23 +273,11 @@
 
                     match dest {
                         Some(dest) => {
-<<<<<<< HEAD
                             trace!(%dest, message_type, "sending direct message");
                             let _ = swarm.behaviour_mut().request_response.send_request(&dest, message);
                         },
                         None => {
                             trace!(message_type, "sending gossip message");
-=======
-                            debug!(%from, %dest, message_type, "sending message");
-                            if from == dest {
-                                self.node.lock().unwrap().handle_message(from, message).unwrap();
-                            } else {
-                                let _ = swarm.behaviour_mut().request_response.send_request(&dest, message);
-                            }
-                        },
-                        None => {
-                            debug!(%from, message_type, "broadcasting");
->>>>>>> 5a340795
                             match swarm.behaviour_mut().gossipsub.publish(topic.hash(), data)  {
                                 Ok(_) => {},
                                 Err(e) => {
