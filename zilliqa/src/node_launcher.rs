<<<<<<< HEAD
use crate::p2p_node::LocalMessageTuple;
use crate::{health::HealthLayer, message::ExternalMessage};
=======
use crate::health::HealthLayer;
>>>>>>> cdf101c3
use jsonrpsee::RpcModule;
use std::{
    net::Ipv4Addr,
    sync::{Arc, Mutex},
};
use tokio::sync::mpsc::UnboundedSender;

use crate::{api, cfg::NodeConfig, crypto::SecretKey, node, p2p_node::OutboundMessageTuple};

use anyhow::{anyhow, Result};
use http::{header, Method};
use libp2p::{futures::StreamExt, PeerId};

use crate::message::InternalMessage;
use node::Node;
use std::time::Duration;
use tokio::{
    select,
    sync::mpsc,
    time::{self, Instant},
};
use tokio_stream::wrappers::UnboundedReceiverStream;
use tower_http::cors::{Any, CorsLayer};
use tracing::*;

pub struct NodeLauncher {
    pub node: Arc<Mutex<Node>>,
    pub config: NodeConfig,
    pub rpc_module: RpcModule<Arc<Mutex<Node>>>,
<<<<<<< HEAD
    /// The following three message streams are used for networked messages.
    /// The sender is provided to the p2p coordinator, to forward messages to the node.
    pub inbound_message_sender: UnboundedSender<(PeerId, ExternalMessage)>,
    /// The corresponding receiver is handled here, forwarding messages to the node struct.
    pub inbound_message_receiver: UnboundedReceiverStream<(PeerId, ExternalMessage)>,
    /// This sender is provided to the node's MessageSender, to send messages back to the network.
    outbound_message_sender: UnboundedSender<OutboundMessageTuple>,
    /// The following three message streams are used for local messages.
    /// The sender is provided to the p2p coordinator, to forward cross-shard messages to the node.
    pub local_inbound_message_sender: UnboundedSender<(u64, InternalMessage)>,
    /// The corresponding receiver is handled here, forwarding messages to the node struct.
    pub local_inbound_message_receiver: UnboundedReceiverStream<(u64, InternalMessage)>,

=======
    pub inbound_message_sender: UnboundedSender<(PeerId, Message)>,
    pub inbound_message_receiver: UnboundedReceiverStream<(PeerId, Message)>,
>>>>>>> cdf101c3
    pub reset_timeout_receiver: UnboundedReceiverStream<()>,
    node_launched: bool,
}

impl NodeLauncher {
    pub async fn new(
        secret_key: SecretKey,
        config: NodeConfig,
        outbound_message_sender: UnboundedSender<OutboundMessageTuple>,
        local_outbound_message_sender: UnboundedSender<LocalMessageTuple>,
    ) -> Result<Self> {
        let (inbound_message_sender, inbound_message_receiver) = mpsc::unbounded_channel();
        let inbound_message_receiver = UnboundedReceiverStream::new(inbound_message_receiver);
        let (local_inbound_message_sender, local_inbound_message_receiver) =
            mpsc::unbounded_channel();
        let local_inbound_message_receiver =
            UnboundedReceiverStream::new(local_inbound_message_receiver);
        let (reset_timeout_sender, reset_timeout_receiver) = mpsc::unbounded_channel();
        let reset_timeout_receiver = UnboundedReceiverStream::new(reset_timeout_receiver);

        let node = Node::new(
            config.clone(),
            secret_key,
            outbound_message_sender.clone(),
            local_outbound_message_sender.clone(),
            reset_timeout_sender.clone(),
        )?;
        let node = Arc::new(Mutex::new(node));

        let rpc_module = api::rpc_module(Arc::clone(&node));

        if !config.disable_rpc {
            trace!("Launching JSON-RPC server");
            // Construct the JSON-RPC API server. We inject a [CorsLayer] to ensure web browsers can call our API directly.
            let cors = CorsLayer::new()
                .allow_methods(Method::POST)
                .allow_origin(Any)
                .allow_headers([header::CONTENT_TYPE]);
            let middleware = tower::ServiceBuilder::new().layer(HealthLayer).layer(cors);
            let port = config.json_rpc_port;
            let server = jsonrpsee::server::ServerBuilder::new()
                .set_middleware(middleware)
                .build((Ipv4Addr::UNSPECIFIED, port))
                .await;

            match server {
                Ok(server) => {
                    info!("JSON-RPC server listening on port {}", port);
                    let handle = server.start(rpc_module.clone());
                    tokio::spawn(handle.stopped());
                }
                Err(e) => {
                    error!("Failed to start JSON-RPC server: {}", e);
                }
            }
        }

        Ok(Self {
            node,
            rpc_module,
            inbound_message_sender,
            inbound_message_receiver,
<<<<<<< HEAD
            outbound_message_sender,
            reset_timeout_receiver,
            local_inbound_message_sender,
            local_inbound_message_receiver,
=======
            reset_timeout_receiver,
>>>>>>> cdf101c3
            node_launched: false,
            config,
        })
    }

    pub fn message_input(&self) -> UnboundedSender<(PeerId, ExternalMessage)> {
        self.inbound_message_sender.clone()
    }

    pub fn local_message_input(&self) -> UnboundedSender<(u64, InternalMessage)> {
        self.local_inbound_message_sender.clone()
    }

    pub async fn start_shard_node(&mut self) -> Result<()> {
        if self.node_launched {
            return Err(anyhow!("Node already running!"));
        }

        let sleep = time::sleep(Duration::from_millis(5));
        tokio::pin!(sleep);

        self.node_launched = true;

        loop {
            select! {
                _message = self.local_inbound_message_receiver.next() => {
                    let (_source, _message) = _message.expect("message stream should be infinite");
                    todo!("Local messages will need to be handled once cross-shard messaging is implemented");
                }
                message = self.inbound_message_receiver.next() => {
                    let (source, message) = message.expect("message stream should be infinite");
                    self.node.lock().unwrap().handle_network_message(source, message).unwrap();
                },
                () = &mut sleep => {
<<<<<<< HEAD
                    trace!("timeout elapsed");

                    if !joined {
                        self.outbound_message_sender.send((None, self.config.eth_chain_id, ExternalMessage::JoinCommittee(self.secret_key.node_public_key()))).unwrap();
                        joined = true;
                    } else {
                        self.node.lock().unwrap().handle_timeout().unwrap();
                    }
                    sleep.as_mut().reset(Instant::now() + self.consensus_timeout);
=======
                    // No messages for a while, so check if consensus wants to timeout
                    self.node.lock().unwrap().handle_timeout();
                    sleep.as_mut().reset(Instant::now() + Duration::from_millis(500));
>>>>>>> cdf101c3
                },
                r = self.reset_timeout_receiver.next() => {
                    let () = r.expect("reset timeout stream should be infinite");
                    trace!("timeout reset");
                    sleep.as_mut().reset(Instant::now() + Duration::from_millis(5000));
                },
            }
        }
    }
}<|MERGE_RESOLUTION|>--- conflicted
+++ resolved
@@ -1,9 +1,5 @@
-<<<<<<< HEAD
 use crate::p2p_node::LocalMessageTuple;
 use crate::{health::HealthLayer, message::ExternalMessage};
-=======
-use crate::health::HealthLayer;
->>>>>>> cdf101c3
 use jsonrpsee::RpcModule;
 use std::{
     net::Ipv4Addr,
@@ -33,24 +29,17 @@
     pub node: Arc<Mutex<Node>>,
     pub config: NodeConfig,
     pub rpc_module: RpcModule<Arc<Mutex<Node>>>,
-<<<<<<< HEAD
-    /// The following three message streams are used for networked messages.
+    /// The following two message streams are used for networked messages.
     /// The sender is provided to the p2p coordinator, to forward messages to the node.
     pub inbound_message_sender: UnboundedSender<(PeerId, ExternalMessage)>,
     /// The corresponding receiver is handled here, forwarding messages to the node struct.
     pub inbound_message_receiver: UnboundedReceiverStream<(PeerId, ExternalMessage)>,
-    /// This sender is provided to the node's MessageSender, to send messages back to the network.
-    outbound_message_sender: UnboundedSender<OutboundMessageTuple>,
-    /// The following three message streams are used for local messages.
+    /// The following two message streams are used for local messages.
     /// The sender is provided to the p2p coordinator, to forward cross-shard messages to the node.
     pub local_inbound_message_sender: UnboundedSender<(u64, InternalMessage)>,
     /// The corresponding receiver is handled here, forwarding messages to the node struct.
     pub local_inbound_message_receiver: UnboundedReceiverStream<(u64, InternalMessage)>,
 
-=======
-    pub inbound_message_sender: UnboundedSender<(PeerId, Message)>,
-    pub inbound_message_receiver: UnboundedReceiverStream<(PeerId, Message)>,
->>>>>>> cdf101c3
     pub reset_timeout_receiver: UnboundedReceiverStream<()>,
     node_launched: bool,
 }
@@ -113,14 +102,9 @@
             rpc_module,
             inbound_message_sender,
             inbound_message_receiver,
-<<<<<<< HEAD
-            outbound_message_sender,
             reset_timeout_receiver,
             local_inbound_message_sender,
             local_inbound_message_receiver,
-=======
-            reset_timeout_receiver,
->>>>>>> cdf101c3
             node_launched: false,
             config,
         })
@@ -155,21 +139,9 @@
                     self.node.lock().unwrap().handle_network_message(source, message).unwrap();
                 },
                 () = &mut sleep => {
-<<<<<<< HEAD
-                    trace!("timeout elapsed");
-
-                    if !joined {
-                        self.outbound_message_sender.send((None, self.config.eth_chain_id, ExternalMessage::JoinCommittee(self.secret_key.node_public_key()))).unwrap();
-                        joined = true;
-                    } else {
-                        self.node.lock().unwrap().handle_timeout().unwrap();
-                    }
-                    sleep.as_mut().reset(Instant::now() + self.consensus_timeout);
-=======
                     // No messages for a while, so check if consensus wants to timeout
                     self.node.lock().unwrap().handle_timeout();
                     sleep.as_mut().reset(Instant::now() + Duration::from_millis(500));
->>>>>>> cdf101c3
                 },
                 r = self.reset_timeout_receiver.next() => {
                     let () = r.expect("reset timeout stream should be infinite");
