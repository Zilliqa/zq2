--- conflicted
+++ resolved
@@ -271,7 +271,6 @@
                     let message_type = message.name();
                     let data = serde_json::to_vec(&message).unwrap();
                     let from = self.peer_id;
-<<<<<<< HEAD
 
                     if swarm.behaviour().gossipsub.all_peers().collect_vec().is_empty() {
                         warn!("no peers to send message to - deferring transmission.");
@@ -280,8 +279,6 @@
                         self.message_sender.send((dest, message));
                         continue;
                     }
-=======
->>>>>>> ee7c8f50
 
                     match dest {
                         Some(dest) => {
@@ -310,10 +307,6 @@
                     if !joined {
                         self.message_sender.send((None, Message::JoinCommittee(self.secret_key.node_public_key()))).unwrap();
                         joined = true;
-<<<<<<< HEAD
-                        //self.node.lock().unwrap().add_peer()
-=======
->>>>>>> ee7c8f50
                     } else {
                         self.node.lock().unwrap().handle_timeout().unwrap();
                     }
