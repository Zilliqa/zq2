--- conflicted
+++ resolved
@@ -1,31 +1,23 @@
-<<<<<<< HEAD
 use ethabi::{Event, Log, RawLog};
-use evm_ds::protos::evm_proto::Log as ProtoLog;
 use primitive_types::H256;
-use std::{cell::RefCell, collections::BTreeMap, num::NonZeroUsize};
-
-=======
-use crate::message::ExternalMessage;
+use std::collections::BTreeMap;
+use std::path::Path;
+
+use crate::message::{ExternalMessage, InternalMessage};
 use crate::node::MessageSender;
->>>>>>> ff1ac2c1
 use anyhow::{anyhow, Result};
 use bitvec::bitvec;
 use libp2p::PeerId;
-use primitive_types::H256;
 use serde::{Deserialize, Serialize};
 use sled::{Db, Tree};
-use std::{collections::BTreeMap, error::Error, fmt::Display};
+use std::{error::Error, fmt::Display};
 use tracing::*;
 
 use crate::message::Committee;
 use crate::{
-<<<<<<< HEAD
+    block_store::BlockStore,
     cfg::NodeConfig,
     contracts,
-=======
-    block_store::BlockStore,
-    cfg::NodeConfig,
->>>>>>> ff1ac2c1
     crypto::{verify_messages, Hash, NodePublicKey, NodeSignature, SecretKey},
     exec::TouchedAddressEventListener,
     exec::TransactionApplyResult,
@@ -116,16 +108,9 @@
 pub struct Consensus {
     secret_key: SecretKey,
     config: NodeConfig,
-<<<<<<< HEAD
-    committee: Vec<Validator>,
-    block_headers: Tree,
-    canonical_block_numbers: Tree,
-    blocks: Tree,
-    votes: BTreeMap<Hash, (Vec<NodeSignature>, BitVec, u128)>,
-=======
+    message_sender: MessageSender,
     block_store: BlockStore,
     votes: BTreeMap<Hash, (Vec<NodeSignature>, BitVec, u128, bool)>,
->>>>>>> ff1ac2c1
     new_views: BTreeMap<u64, NewViewVote>,
     high_qc: QuorumCertificate,
     view: u64,
@@ -145,21 +130,8 @@
     /// An index of address to a list of transaction hashes, for which this address appeared somewhere in the
     /// transaction trace. The list of transations is ordered by execution order.
     touched_address_index: Tree,
-<<<<<<< HEAD
     /// Lookup of block hashes for transaction hashes.
     block_hash_reverse_index: Tree,
-    block_cache: RefCell<LruCache<Hash, Block>>,
-}
-
-impl Consensus {
-    pub fn new(secret_key: SecretKey, config: NodeConfig) -> Result<Self> {
-        let validator = Validator {
-            public_key: secret_key.node_public_key(),
-            peer_id: secret_key.to_libp2p_keypair().public().to_peer_id(),
-            weight: 100,
-        };
-
-=======
 }
 
 impl Consensus {
@@ -168,15 +140,21 @@
         config: NodeConfig,
         message_sender: MessageSender,
     ) -> Result<Self> {
->>>>>>> ff1ac2c1
-        trace!("Opening database at path {:?}", config.data_dir);
+        trace!(
+            "Opening database in {:?} for shard {}",
+            config.data_dir,
+            config.eth_chain_id
+        );
 
         let db = match &config.data_dir {
-            Some(path) => sled::open(path)?,
+            Some(path) => {
+                let path = Path::new(path).join(config.eth_chain_id.to_string());
+                sled::open(path)?
+            }
             None => sled::Config::new().temporary(true).open()?,
         };
 
-        let block_store = BlockStore::new(&db, message_sender)?;
+        let block_store = BlockStore::new(&db, message_sender.clone())?;
 
         let state_trie = db.open_tree(STATE_TRIE_TREE)?;
 
@@ -191,13 +169,8 @@
             })
             .transpose()?;
 
-<<<<<<< HEAD
-        let mut state = if let Some(header) = latest_block_header {
-            State::new_at_root(state_trie, H256(header.state_root_hash.0))
-=======
         let mut state = if let Some(latest_block) = &latest_block {
-            State::new_from_root(state_trie, H256(latest_block.state_root_hash().0))
->>>>>>> ff1ac2c1
+            State::new_at_root(state_trie, H256(latest_block.state_root_hash().0))
         } else {
             State::new_with_genesis(state_trie)?
         };
@@ -241,6 +214,7 @@
             secret_key,
             config,
             block_store,
+            message_sender,
             votes: BTreeMap::new(),
             new_views: BTreeMap::new(),
             high_qc: QuorumCertificate::genesis(1024), // TODO: Restore `high_qc` from persistence
@@ -261,10 +235,7 @@
             consensus.add_block(latest_block.clone())?;
             consensus.save_highest_view(latest_block.hash(), latest_block.view())?;
             // treat genesis as finalized
-            consensus
-                .db
-                .insert(LATEST_FINALIZED_VIEW, &latest_block.view().to_be_bytes())?;
-            consensus.finalized_view = latest_block.view();
+            consensus.finalize(latest_block.clone())?;
             consensus.view = 1;
         }
 
@@ -294,20 +265,6 @@
         }) {
             return Ok(None);
         }
-<<<<<<< HEAD
-        debug!(%peer, "added pending peer");
-=======
-
-        if self
-            .committee()?
-            .iter()
-            .filter(|v| v.peer_id == peer_id)
-            .count()
-            > 0
-        {
-            return Ok(None);
-        }
->>>>>>> ff1ac2c1
 
         self.pending_peers.push(Validator {
             peer_id,
@@ -315,21 +272,6 @@
             weight: 100,
         });
 
-<<<<<<< HEAD
-        // Before we have at least 3 other nodes (not including ourselves) there is no point trying to propose blocks,
-        // because the supermajority condition is impossible to achieve.
-        if self.pending_peers.len() >= 3 && self.view == 0 {
-            let genesis = Block::genesis(self.committee.len(), self.state.root_hash()?);
-            self.high_qc = Some(genesis.qc.clone());
-            self.add_block(genesis.clone())?;
-            self.save_highest_view(genesis.hash(), genesis.view())?;
-            // treat genesis as finalized
-            self.finalize(genesis.clone())?;
-            self.update_view(1);
-            let vote = self.vote_from_block(&genesis);
-            let leader = self.get_leader(self.view).peer_id;
-            return Ok(Some((leader, vote)));
-=======
         debug!(%peer_id, "added pending peer");
 
         if self.view == 1 {
@@ -347,7 +289,6 @@
                 let vote = self.vote_from_block(&genesis);
                 return Ok(Some((Some(leader.peer_id), ExternalMessage::Vote(vote))));
             }
->>>>>>> ff1ac2c1
         }
 
         Ok(None)
@@ -417,24 +358,18 @@
             .ok_or_else(|| anyhow!("missing block"))?;
         let next_leader = block.committee.leader(proposal_view).peer_id;
         let block_state_root = block.state_root_hash();
-<<<<<<< HEAD
-        if self.check_safe_block(block.clone())? {
-            let mut block_receipts: Vec<TransactionReceipt> = Vec::new();
-            for txn in &transactions {
-                if let Some(result) = self.apply_transaction(txn.clone(), parent_header)? {
-                    let tx_hash = txn.hash();
-                    self.block_hash_reverse_index
-                        .insert(tx_hash.0, &block.hash().0)?;
-=======
 
         // If the proposed block is safe, vote for it and advance to the next round.
         trace!("checking whether block is safe");
         if self.check_safe_block(&block)? {
             trace!("block is safe");
 
+            let mut block_receipts: Vec<TransactionReceipt> = Vec::new();
             for txn in &transactions {
                 if let Some(result) = self.apply_transaction(txn.clone(), parent.header)? {
->>>>>>> ff1ac2c1
+                    let tx_hash = txn.hash();
+                    self.block_hash_reverse_index
+                        .insert(tx_hash.0, &block.hash().0)?;
                     let receipt = TransactionReceipt {
                         block_hash: block.hash(),
                         tx_hash,
@@ -442,14 +377,9 @@
                         contract_address: result.contract_address,
                         logs: result.logs,
                     };
-<<<<<<< HEAD
                     block_receipts.push(receipt);
-=======
                     self.transactions
                         .insert(txn.hash().0, bincode::serialize(&txn)?)?;
-                    self.transaction_receipts
-                        .insert(txn.hash().0, bincode::serialize(&receipt)?)?;
->>>>>>> ff1ac2c1
                 }
             }
             // If we were the proposer we would've already processed the transactions
@@ -579,70 +509,6 @@
                 vote_view = block_view + 1,
                 "storing vote"
             );
-<<<<<<< HEAD
-            // if we are already in the round in which the vote counts and have reached supermajority
-            if block_view + 1 == self.view && supermajority {
-                let qc = self.qc_from_bits(block_hash, &signatures, cosigned.clone());
-                let parent_hash = qc.block_hash;
-                let parent = self.get_block(&parent_hash)?;
-                let parent_header = parent.header;
-
-                let applied_transactions: Vec<_> =
-                    self.new_transactions.values().cloned().collect();
-                let applied_transactions: Vec<_> = applied_transactions
-                    .into_iter()
-                    .filter_map(|tx| {
-                        let result = self.apply_transaction(tx.clone(), parent_header);
-                        result
-                            .transpose()
-                            .map(|r| r.map(|r| (tx.clone(), r.success, r.contract_address, r.logs)))
-                    })
-                    .collect::<Result<_>>()?;
-                let applied_transaction_hashes: Vec<_> = applied_transactions
-                    .iter()
-                    .map(|(tx, _, _, _)| tx.hash())
-                    .collect();
-
-                let proposal = Block::from_qc(
-                    self.secret_key,
-                    self.view,
-                    qc,
-                    parent_hash,
-                    self.state.root_hash()?,
-                    applied_transaction_hashes,
-                    SystemTime::max(SystemTime::now(), parent_header.timestamp),
-                );
-
-                let mut block_receipts: Vec<TransactionReceipt> = Vec::new();
-                let applied_transactions: Result<Vec<_>> = applied_transactions
-                    .into_iter()
-                    .map(|(tx, success, contract_address, logs)| {
-                        let tx_hash = tx.hash();
-                        self.block_hash_reverse_index
-                            .insert(tx_hash.0, &proposal.hash().0)?;
-                        let receipt = TransactionReceipt {
-                            block_hash: proposal.hash(),
-                            tx_hash,
-                            success,
-                            contract_address,
-                            logs,
-                        };
-                        block_receipts.push(receipt);
-                        Ok(tx)
-                    })
-                    .collect();
-                // Merge any new transactions with any that had already been applied
-                self.transaction_receipts
-                    .insert(proposal.hash().0, bincode::serialize(&block_receipts)?)?;
-
-                let applied_transactions = applied_transactions?;
-
-                // as a future improvement, process the proposal before broadcasting it
-                trace!("vote successful");
-                return Ok(Some((proposal, applied_transactions)));
-                // we don't want to keep the collected votes if we proposed a new block
-                // we should remove the collected votes if we couldn't reach supermajority within the view
-=======
             if supermajority_reached {
                 self.block_store.request_block_by_view(block_view)?;
                 self.download_blocks_up_to(block_view)?;
@@ -693,7 +559,6 @@
                     // we don't want to keep the collected votes if we proposed a new block
                     // we should remove the collected votes if we couldn't reach supermajority within the view
                 }
->>>>>>> ff1ac2c1
             }
         }
 
@@ -854,7 +719,6 @@
             .transpose()
     }
 
-<<<<<<< HEAD
     pub fn get_transaction_receipt(&self, hash: &Hash) -> Result<Option<TransactionReceipt>> {
         let Some(block_hash) = self.get_block_hash_from_transaction(hash)? else {
             return Ok(None);
@@ -872,10 +736,9 @@
             return Ok(vec![]); // no transations in block, most likely
         };
 
-        let mut logs: Result<Vec<_>, _> = receipts
+        let logs: Result<Vec<_>, _> = receipts
             .into_iter()
-            .map(|receipt| receipt.logs)
-            .flatten()
+            .flat_map(|receipt| receipt.logs)
             .filter(|log| log.topics[0] == event.signature())
             .map(|log| {
                 event.parse_log_whole(RawLog {
@@ -885,16 +748,11 @@
             })
             .collect();
 
-        return Ok(logs?);
-    }
-
-    fn save_highest_view(&self, block_hash: Hash, view: u64) -> Result<()> {
-        self.canonical_block_numbers
-            .insert(view.to_be_bytes(), &block_hash.0)?;
-=======
+        Ok(logs?)
+    }
+
     fn save_highest_view(&mut self, block_hash: Hash, view: u64) -> Result<()> {
         self.block_store.set_canonical(view, block_hash)?;
->>>>>>> ff1ac2c1
         Ok(())
     }
 
@@ -1019,30 +877,17 @@
 
         if prev_1.view() == 0 || prev_1.view() == prev_2.view() + 1 {
             let committed_block = prev_2;
-<<<<<<< HEAD
-            let Ok(finalized_block) = self.get_block(&self.finalized) else { return Ok(()); };
-            let mut current = committed_block.clone();
-=======
-            let committed_block_view = committed_block.view();
             let finalized_block = self
                 .get_block_by_view(self.finalized_view)?
                 .ok_or_else(|| anyhow!("missing block"))?;
-            let mut current = committed_block;
->>>>>>> ff1ac2c1
+            let mut current = committed_block.clone();
             // commit blocks back to the last finalized block
             while current.view() > self.finalized_view {
                 let Some(new) = self.get_block(&current.parent_hash())? else { return Ok(()); };
                 current = new;
             }
-<<<<<<< HEAD
-            if current.hash() == self.finalized {
+            if current.hash() == finalized_block.hash() {
                 self.finalize(committed_block)?;
-=======
-            if current.hash() == finalized_block.hash() {
-                self.finalized_view = committed_block_view;
-                self.db
-                    .insert(LATEST_FINALIZED_VIEW, &committed_block_view.to_be_bytes())?;
->>>>>>> ff1ac2c1
                 // discard blocks that can't be committed anymore
             }
         } else {
@@ -1056,22 +901,34 @@
         Ok(())
     }
 
-<<<<<<< HEAD
-    /// Intended to be used with the oldest pending block, to move the finalized tip forward by
-    /// one.
-    /// Does not update view/height.
-    fn finalize(&mut self, newly_finalized_block: Block) -> Result<()> {
-        let hash = newly_finalized_block.hash();
-        self.finalized = hash;
-        self.db.insert(LATEST_FINALIZED_BLOCK_HASH, &hash.0)?;
+    /// Intended to be used with the oldest pending block, to move the
+    /// finalized tip forward by one. Does not update view/height.
+    pub fn finalize(&mut self, newly_finalized_block: Block) -> Result<()> {
+        let view = newly_finalized_block.view();
+        self.finalized_view = view;
+        self.db.insert(LATEST_FINALIZED_VIEW, &view.to_be_bytes())?;
 
         // Process the logs in the block
-        let shard_logs =
-            self.get_logs_in_block(hash, contracts::shard_registry::SHARD_ADDED_EVT.clone())?;
+        let shard_logs = self.get_logs_in_block(
+            newly_finalized_block.hash(),
+            contracts::shard_registry::SHARD_ADDED_EVT.clone(),
+        )?;
         println!("{:?}", shard_logs);
-
-        // TODO: use MessageSender to send the AddShard message for every shard
-=======
+        for log in shard_logs {
+            let Some(shard_id) = log
+                .params
+                .into_iter()
+                .find(|param| param.name == "id")
+                .map(|param| param.value.into_uint()).flatten() else {
+                return Err(anyhow!("LaunchShard event does not contain an id!"))
+                };
+            self.message_sender
+                .send_message_to_coordinator(InternalMessage::LaunchShard(shard_id.as_u64()))?;
+        }
+
+        Ok(())
+    }
+
     /// Check the validity of a block
     fn check_block(&mut self, block: &Block) -> Result<()> {
         block.verify_hash()?;
@@ -1137,7 +994,6 @@
         if !self.block_extends_from(block, &finalized_block)? {
             return Err(anyhow!("invalid block"));
         }
-
         Ok(())
     }
 
@@ -1166,16 +1022,11 @@
                 }
             }
         }
->>>>>>> ff1ac2c1
 
         Ok(())
     }
 
-<<<<<<< HEAD
-    pub fn add_block(&mut self, block: Block) -> Result<()> {
-=======
     fn add_block(&mut self, block: Block) -> Result<()> {
->>>>>>> ff1ac2c1
         let hash = block.hash();
         debug!(?hash, ?block.header.view, "added block");
         self.block_store.process_block(block)?;
