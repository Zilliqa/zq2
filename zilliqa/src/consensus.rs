use ethabi::{Event, Log, RawLog};
use primitive_types::H256;
use std::path::Path;

use crate::message::{ExternalMessage, InternalMessage};
use crate::node::MessageSender;
use anyhow::{anyhow, Result};
use bitvec::bitvec;
use libp2p::PeerId;
<<<<<<< HEAD
use primitive_types::{H160, H256};
=======
>>>>>>> 83ca8b21
use serde::{Deserialize, Serialize};
use sled::{Db, Tree};
use std::ops::Add;
use std::{
    collections::{BTreeMap, HashSet},
    error::Error,
    fmt::Display,
};
use tracing::*;

use crate::message::Committee;
use crate::{
    block_store::BlockStore,
    cfg::NodeConfig,
    contracts,
    crypto::{verify_messages, Hash, NodePublicKey, NodeSignature, SecretKey},
    exec::TransactionApplyResult,
    message::{
        AggregateQc, BitSlice, BitVec, Block, BlockHeader, BlockRef, NewView, Proposal,
        QuorumCertificate, Vote,
    },
    state::{Address, SignedTransaction, State, TransactionReceipt},
    time::SystemTime,
};

// database tree names
/// Key: trie hash; value: trie node
const STATE_TRIE_TREE: &[u8] = b"state_trie";
/// Key: transaction hash; value: transaction data
const TXS_TREE: &[u8] = b"txs_tree";
/// Key: block_hash; value: receipt for all transactions in it
const RECEIPTS_TREE: &[u8] = b"receipts_tree";
/// Key: tx_hash; value: corresponding block_hash
const TX_BLOCK_INDEX: &[u8] = b"tx_block_index";
/// Key: address; value: Vec<tx hash where this address was touched>
const ADDR_TOUCHED_INDEX: &[u8] = b"addresses_touched_index";

// single keys stored in default tree in DB
/// value: u64
const LATEST_FINALIZED_VIEW: &[u8] = b"latest_finalized_view";

#[derive(Debug)]
struct NewViewVote {
    signatures: Vec<NodeSignature>,
    signers: Vec<u16>,
    cosigned: BitVec,
    cosigned_weight: u128,
    qcs: Vec<QuorumCertificate>,
}

#[derive(Debug, Clone, Copy, Serialize, Deserialize)]
pub struct Validator {
    pub public_key: NodePublicKey,
    pub peer_id: PeerId,
    pub weight: u128,
}

impl PartialEq for Validator {
    fn eq(&self, other: &Self) -> bool {
        self.peer_id == other.peer_id
    }
}

impl Eq for Validator {}

impl PartialOrd for Validator {
    fn partial_cmp(&self, other: &Self) -> Option<std::cmp::Ordering> {
        Some(self.cmp(other))
    }
}

impl Ord for Validator {
    fn cmp(&self, other: &Self) -> std::cmp::Ordering {
        self.peer_id.cmp(&other.peer_id)
    }
}

#[derive(Debug)]
struct MissingBlockError(BlockRef);

impl Display for MissingBlockError {
    fn fmt(&self, f: &mut std::fmt::Formatter<'_>) -> std::fmt::Result {
        write!(f, "missing block: {:?}", self.0)
    }
}

impl Error for MissingBlockError {}

impl From<u64> for MissingBlockError {
    fn from(view: u64) -> Self {
        MissingBlockError(BlockRef::View(view))
    }
}

impl From<Hash> for MissingBlockError {
    fn from(hash: Hash) -> Self {
        MissingBlockError(BlockRef::Hash(hash))
    }
}

#[derive(Debug)]
pub struct Consensus {
    secret_key: SecretKey,
    config: NodeConfig,
    message_sender: MessageSender,
    block_store: BlockStore,
    votes: BTreeMap<Hash, (Vec<NodeSignature>, BitVec, u128, bool)>,
    new_views: BTreeMap<u64, NewViewVote>,
    high_qc: QuorumCertificate,
    view: u64,
    finalized_view: u64,
    /// Peers that have appeared between the last view and this one. They will be added to the committee before the next view.
    pending_peers: Vec<Validator>,
    /// Transactions that have been broadcasted by the network, but not yet executed. Transactions will be removed from this map once they are executed.
    new_transactions: BTreeMap<Hash, SignedTransaction>,
    /// Transactions that cannot yet be executed due to the nonce being higher. The value is the number of retries
    new_transactions_waiting: BTreeMap<Hash, u64>,
    /// Transactions that have been executed and included in a block, and the blocks the are
    /// included in.
    transactions: Tree,
    transaction_receipts: Tree,
    /// The account store.
    state: State,
    /// The persistence database
    db: Db,
    /// An index of address to a list of transaction hashes, for which this address appeared somewhere in the
    /// transaction trace. The list of transations is ordered by execution order.
    touched_address_index: Tree,
    /// Lookup of block hashes for transaction hashes.
    block_hash_reverse_index: Tree,
}

impl Consensus {
    pub fn new(
        secret_key: SecretKey,
        config: NodeConfig,
        message_sender: MessageSender,
    ) -> Result<Self> {
        trace!(
            "Opening database in {:?} for shard {}",
            config.data_dir,
            config.eth_chain_id
        );

        let db = match &config.data_dir {
            Some(path) => {
                let path = Path::new(path).join(config.eth_chain_id.to_string());
                sled::open(path)?
            }
            None => sled::Config::new().temporary(true).open()?,
        };

        let block_store = BlockStore::new(&db, message_sender.clone())?;

        let state_trie = db.open_tree(STATE_TRIE_TREE)?;

        let latest_block = db
            .get(LATEST_FINALIZED_VIEW)?
            .map(|b| Ok::<_, anyhow::Error>(u64::from_be_bytes(b.as_ref().try_into()?)))
            .transpose()?
            .map(|view| {
                block_store
                    .get_block_by_view(view)?
                    .ok_or_else(|| anyhow!("no header found at view {view}"))
            })
            .transpose()?;

        let mut state = if let Some(latest_block) = &latest_block {
            State::new_at_root(state_trie, H256(latest_block.state_root_hash().0))
        } else {
            State::new_with_genesis(state_trie, config.consensus.clone())?
        };

        let latest_block = match latest_block {
            Some(l) => l,
            None => {
                if config.consensus.genesis_committee.len() != 1 {
                    return Err(anyhow!(
                        "genesis committee must have length 1, not {}",
                        config.consensus.genesis_committee.len()
                    ));
                }
                let (public_key, peer_id) = config.consensus.genesis_committee[0];
                let genesis_validator = Validator {
                    public_key,
                    peer_id,
                    weight: 100,
                };
                Block::genesis(Committee::new(genesis_validator), state.root_hash()?)
            }
        };
        trace!("Loading state at height {}", latest_block.view());

        let block_hash_reverse_index = db.open_tree(TX_BLOCK_INDEX)?;

        let touched_address_index = db.open_tree(ADDR_TOUCHED_INDEX)?;
        touched_address_index.set_merge_operator(|_k, old_value, additional_value| {
            // We unwrap all errors as we assume that the serialization should always be correct.
            // TODO: maybe use a smarter packing rather than calling bincode twice every time?
            let mut vec = if let Some(old_value) = old_value {
                bincode::deserialize::<Vec<Hash>>(old_value).unwrap()
            } else {
                vec![]
            };
            vec.push(Hash(additional_value.try_into().unwrap()));
            Some(bincode::serialize(&vec).unwrap())
        });

        let mut consensus = Consensus {
            secret_key,
            config,
            block_store,
            message_sender,
            votes: BTreeMap::new(),
            new_views: BTreeMap::new(),
            high_qc: QuorumCertificate::genesis(1024), // TODO: Restore `high_qc` from persistence
            view: latest_block.view(),
            finalized_view: latest_block.view(),
            pending_peers: Vec::new(),
            new_transactions: BTreeMap::new(),
            new_transactions_waiting: BTreeMap::new(),
            transactions: db.open_tree(TXS_TREE)?,
            transaction_receipts: db.open_tree(RECEIPTS_TREE)?,
            state,
            db,
            block_hash_reverse_index,
            touched_address_index,
        };

        // If we're at genesis, add the genesis block.
        if latest_block.view() == 0 {
            consensus.add_block(latest_block.clone())?;
            consensus.save_highest_view(latest_block.hash(), latest_block.view())?;
            // treat genesis as finalized
            consensus.finalize(latest_block.clone())?;
            consensus.view = 1;
        }

        Ok(consensus)
    }

    pub fn get_chain_tip(&self) -> u64 {
        self.view.saturating_sub(1)
    }

    fn committee(&self) -> Result<Committee> {
        let block = self
            .get_block_by_view(self.get_chain_tip())?
            .ok_or_else(|| anyhow!("missing block"))?;
        Ok(block.committee)
    }

    pub fn add_peer(
        &mut self,
        peer_id: PeerId,
        public_key: NodePublicKey,
    ) -> Result<Option<(Option<PeerId>, ExternalMessage)>> {
        if self.pending_peers.contains(&Validator {
            peer_id,
            public_key,
            weight: 100,
        }) {
            return Ok(None);
        }

        self.pending_peers.push(Validator {
            peer_id,
            public_key,
            weight: 100,
        });

        debug!(%peer_id, "added pending peer");

        if self.view == 1 {
            let genesis = self
                .get_block_by_view(0)?
                .ok_or_else(|| anyhow!("missing block"))?;
            // If we're in the genesis committee, vote again.
            if genesis
                .committee
                .iter()
                .any(|v| v.peer_id == self.peer_id())
            {
                trace!("voting for genesis block");
                let leader = self.get_leader(self.view)?;
                let vote = self.vote_from_block(&genesis);
                return Ok(Some((Some(leader.peer_id), ExternalMessage::Vote(vote))));
            }
        }

        Ok(None)
    }

    fn download_blocks_up_to(&mut self, to: u64) -> Result<()> {
        for view in (self.view + 1)..to {
            self.view = view;
            self.block_store.request_block_by_view(view)?;
        }
        self.view = to + 1;

        Ok(())
    }

    pub fn timeout(&mut self) -> Result<(PeerId, NewView)> {
        self.view += 1;

        let leader = self.get_leader(self.view)?.peer_id;

        let new_view = NewView::new(
            self.secret_key,
            self.high_qc.clone(),
            self.view,
            self.secret_key.node_public_key(),
        );
        Ok((leader, new_view))
    }

    pub fn peer_id(&self) -> PeerId {
        self.secret_key.to_libp2p_keypair().public().to_peer_id()
    }

    pub fn proposal(&mut self, proposal: Proposal) -> Result<Option<(PeerId, Vote)>> {
        let (block, transactions) = proposal.into_parts();
        trace!(block_view = block.view(), "handling block proposal");

        if self.block_store.contains_block(block.hash())? {
            trace!("ignoring block proposal, block store contains this block already");
            return Ok(None);
        }

        match self.check_block(&block) {
            Ok(()) => {}
            Err(e) => {
                if let Some(e) = e.downcast_ref::<MissingBlockError>() {
                    trace!(?e, "missing block");
                    match e.0 {
                        BlockRef::Hash(hash) => self.block_store.request_block(hash)?,
                        BlockRef::View(view) => self.block_store.request_block_by_view(view)?,
                    }

                    self.add_block(block)?;

                    return Ok(None);
                } else {
                    return Err(e);
                }
            }
        }

        self.add_block(block.clone())?;
        self.update_high_qc_and_view(block.agg.is_some(), block.qc.clone())?;

        let proposal_view = block.view();
        let parent = self
            .get_block(&block.parent_hash())?
            .ok_or_else(|| anyhow!("missing block"))?;
        let next_leader = block.committee.leader(proposal_view).peer_id;
        let block_state_root = block.state_root_hash();

        // If the proposed block is safe, vote for it and advance to the next round.
        if self.check_safe_block(&block)? {
            trace!("block is safe");

            let mut block_receipts: Vec<TransactionReceipt> = Vec::new();
            for txn in &transactions {
                if let Some(result) = self.apply_transaction(txn.clone(), parent.header)? {
                    let tx_hash = txn.hash();
                    self.block_hash_reverse_index
                        .insert(tx_hash.0, &block.hash().0)?;
                    let receipt = TransactionReceipt {
                        block_hash: block.hash(),
                        tx_hash,
                        success: result.success,
                        contract_address: result.contract_address,
                        logs: result.logs,
                    };
                    info!(?receipt, "applied transaction {:?}", receipt);
                    block_receipts.push(receipt);
                    self.transactions
                        .insert(txn.hash().0, bincode::serialize(&txn)?)?;
                }
            }
            // If we were the proposer we would've already processed the transactions
            if !self.transaction_receipts.contains_key(block.hash().0)? {
                self.transaction_receipts
                    .insert(block.hash().0, bincode::serialize(&block_receipts)?)?;
            }

            if self.state.root_hash()? != block_state_root {
                return Err(anyhow!(
                    "state root hash mismatch, expected: {:?}, actual: {:?}",
                    block_state_root,
                    self.state.root_hash()
                ));
            }
            self.download_blocks_up_to(proposal_view.saturating_sub(1))?;
            self.view = proposal_view + 1;
            self.save_highest_view(block.hash(), proposal_view)?;

            if !block.committee.iter().any(|v| v.peer_id == self.peer_id()) {
                trace!("can't vote for block proposal, we aren't in the committee");
                Ok(None)
            } else {
                trace!(proposal_view, "voting for block");
                let vote = self.vote_from_block(&block);

                Ok(Some((next_leader, vote)))
            }
        } else {
            trace!("block is not safe");
            Ok(None)
        }
    }

    pub fn apply_transaction(
        &mut self,
        txn: SignedTransaction,
        current_block: BlockHeader,
    ) -> Result<Option<TransactionApplyResult>> {
        let hash = txn.hash();

        // If we have the transaction in the mempool, remove it.
        self.new_transactions.remove(&hash);

        // Ensure the transaction has a valid signature
        txn.verify()?;

        // If we haven't applied the transaction yet, do so. This ensures we don't execute the transaction twice if we
        // already executed it in the process of proposing this block.
        if !self.transactions.contains_key(hash.0)? {
            let result = self.state.apply_transaction(
                txn.clone(),
                self.config.eth_chain_id,
                current_block,
            )?;

            for address in result
                .traces
                .lock()
                .unwrap()
                .addresses_sent_funds_to::<H160>()
            {
                self.touched_address_index.merge(address, hash.0)?;
            }

            if !result.success {
                info!("Transaction was a failure...");
            }

            Ok(Some(result))
        } else {
            Ok(None)
        }
    }

    pub fn get_touched_transactions(&self, address: Address) -> Result<Vec<Hash>> {
        self.touched_address_index
            .get(address.0)?
            .map(|encoded| Ok(bincode::deserialize::<Vec<Hash>>(&encoded)?))
            .transpose()
            .map(|opt| opt.unwrap_or_default())
    }

    // Get valid TXs to execute while also cleaning the mempool of TXs that are invalid
    pub fn get_txns_to_execute(&mut self) -> Vec<SignedTransaction> {
        let mut tx_from_addrs: HashSet<Address> = HashSet::new();
        let mut tx_hashes_invalid: Vec<Hash> = Vec::new();
        let mut ret: Vec<SignedTransaction> = Vec::new();

        if self.config.block_tx_limit < 1 {
            warn!("Block TX limit is set to 0, no TXs will be added to the block");
        }

        for (_hash, tx) in self.new_transactions.iter() {
            if ret.len() >= self.config.block_tx_limit {
                break;
            }

            // All TXs must have a corresponding account
            if !self.state.has_account(tx.from_addr) {
                warn!(
                    "Transaction from address {} does not have an account and will be dropped",
                    tx.from_addr
                );
                tx_hashes_invalid.push(tx.hash());
                continue;
            }

            // If the TX nonce is too low, remove it
            let nonce = self.state.must_get_account(tx.from_addr).nonce;
            if tx.transaction.nonce < nonce {
                warn!(
                    "Transaction nonce for tx {} is too low: {} when acct nonce is {}",
                    tx.hash(),
                    tx.transaction.nonce,
                    nonce
                );
                tx_hashes_invalid.push(tx.hash());
                continue;
            }

            // If it is higher, mark it for a retry
            if tx.transaction.nonce > nonce {
                let retries = self.new_transactions_waiting.entry(tx.hash()).or_insert(0);
                let _ = retries.add(1);
                warn!(
                        "Transaction nonce for tx {} is too high: {} when acct nonce is {}, tries: {}/{}",
                        tx.hash(),
                        tx.transaction.nonce,
                        self.state.must_get_account(tx.from_addr).nonce,
                        retries,
                        self.config.tx_retries
                    );

                if *retries >= self.config.tx_retries {
                    warn!(?tx, "Tranaction has exceeded retries and will been removed");
                    tx_hashes_invalid.push(tx.hash());
                    continue;
                }
            }

            // Tx nonce is good to add, we need to check that there isn't already a tx with the same
            // from address, though (no need to drop though)
            if tx_from_addrs.contains(&tx.from_addr) {
                warn!(
                    "Transaction from address {} already exists in block and will not be added",
                    tx.from_addr
                );
                continue;
            }

            // Tx appears to be good, add it to the list
            tx_from_addrs.insert(tx.from_addr);
            ret.push(tx.clone());
        }

        ret
    }

    pub fn vote(&mut self, vote: Vote) -> Result<Option<(Block, Vec<SignedTransaction>)>> {
        let Some(block) = self.get_block(&vote.block_hash)? else {
            return Ok(None);
        }; // TODO: Is this the right response when we recieve a vote for a block we don't know about?
        let block_hash = block.hash();
        let block_view = block.view();
        trace!(block_view, self.view, %block_hash, "handling vote");

        // if we are not the leader of the round in which the vote counts
        if block.committee.leader(block_view).public_key != self.secret_key.node_public_key() {
            trace!(vote_view = block_view + 1, "skipping vote, not the leader");
            return Ok(None);
        }
        // if the vote is too old and does not count anymore
        if block_view + 1 < self.view {
            trace!("vote is too old");
            return Ok(None);
        }

        // verify the sender's signature on block_hash
        let (index, sender) = block
            .committee
            .iter()
            .enumerate()
            .find(|(_, v)| v.public_key == vote.public_key)
            .unwrap();
        vote.verify()?;

        let committee_size = block.committee.len();
        let (mut signatures, mut cosigned, mut cosigned_weight, mut supermajority_reached) =
            self.votes.get(&block_hash).cloned().unwrap_or_else(|| {
                (
                    Vec::new(),
                    bitvec![u8, bitvec::order::Msb0; 0; committee_size],
                    0,
                    false,
                )
            });

        if supermajority_reached {
            trace!("supermajority already reached in this round");
            return Ok(None);
        }

        // if the vote is new, store it
        if !cosigned[index] {
            signatures.push(vote.signature);
            cosigned.set(index, true);
            cosigned_weight += sender.weight;

            supermajority_reached = cosigned_weight * 3 > block.committee.total_weight() * 2;
            trace!(
                cosigned_weight,
                supermajority_reached,
                self.view,
                vote_view = block_view + 1,
                "storing vote"
            );
            if supermajority_reached {
                self.block_store.request_block_by_view(block_view)?;
                self.download_blocks_up_to(block_view)?;

                // if we are already in the round in which the vote counts and have reached supermajority
                if block_view + 1 == self.view {
                    let qc = self.qc_from_bits(block_hash, &signatures, cosigned.clone());
                    let parent_hash = qc.block_hash;
                    let parent = self
                        .get_block(&parent_hash)?
                        .ok_or_else(|| anyhow!("missing block"))?;
                    let parent_header = parent.header;

                    let previous_state_root_hash = self.state.root_hash()?;

                    let transactions = self.get_txns_to_execute();

                    let applied_transactions: Vec<_> = transactions
                        .into_iter()
                        .filter_map(|tx| {
                            let result = self.apply_transaction(tx.clone(), parent_header);
                            result.transpose().map(|r| r.map(|_| tx.clone()))
                        })
                        .collect::<Result<_>>()?;
                    let applied_transaction_hashes: Vec<_> =
                        applied_transactions.iter().map(|tx| tx.hash()).collect();

                    let proposal = Block::from_qc(
                        self.secret_key,
                        self.view,
                        qc,
                        parent_hash,
                        self.state.root_hash()?,
                        applied_transaction_hashes,
                        SystemTime::max(SystemTime::now(), parent_header.timestamp),
                        self.get_next_committee()?,
                    );

                    self.state.set_to_root(H256(previous_state_root_hash.0));

                    self.votes.insert(
                        block_hash,
                        (signatures, cosigned, cosigned_weight, supermajority_reached),
                    );
                    // as a future improvement, process the proposal before broadcasting it
                    trace!(proposal_hash = ?proposal.hash(), "vote successful");
                    return Ok(Some((proposal, applied_transactions)));
                    // we don't want to keep the collected votes if we proposed a new block
                    // we should remove the collected votes if we couldn't reach supermajority within the view
                }
            }
        }

        self.votes.insert(
            block_hash,
            (signatures, cosigned, cosigned_weight, supermajority_reached),
        );

        Ok(None)
    }

    fn get_next_committee(&mut self) -> Result<Committee> {
        let mut committee = self.committee()?;
        committee.add_validators(self.pending_peers.drain(..));
        Ok(committee)
    }

    pub fn new_view(&mut self, _: PeerId, new_view: NewView) -> Result<Option<Block>> {
        // if we are not the leader of the round in which the vote counts
        if self.get_leader(new_view.view)?.public_key != self.secret_key.node_public_key() {
            trace!(new_view.view, "skipping new view, not the leader");
            return Ok(None);
        }
        // if the vote is too old and does not count anymore
        if new_view.view < self.view {
            return Ok(None);
        }
        let committee = self.committee()?;
        // verify the sender's signature on the block hash
        let Some((index, sender)) = committee
            .iter()
            .enumerate()
            .find(|(_, v)| v.public_key == new_view.public_key)
        else {
            debug!("ignoring new view from unknown node (buffer?)");
            return Ok(None);
        };
        new_view.verify(sender.public_key)?;

        // check if the sender's qc is higher than our high_qc or even higher than our view
        self.update_high_qc_and_view(false, new_view.qc.clone())?;

        let committee_size = self.committee()?.len();
        let NewViewVote {
            mut signatures,
            mut signers,
            mut cosigned,
            mut cosigned_weight,
            mut qcs,
        } = self
            .new_views
            .remove(&new_view.view)
            .unwrap_or_else(|| NewViewVote {
                signatures: Vec::new(),
                signers: Vec::new(),
                cosigned: bitvec![u8, bitvec::order::Msb0; 0; committee_size],
                cosigned_weight: 0,
                qcs: Vec::new(),
            });

        let mut supermajority = false;
        // if the vote is new, store it
        if !cosigned[index] {
            signatures.push(new_view.signature);
            signers.push(index as u16);
            cosigned.set(index, true);
            cosigned_weight += sender.weight;
            qcs.push(new_view.qc);
            // TODO: New views broken
            supermajority = cosigned_weight * 3 > 99999 /* total weight of what committee? */ * 2;
            let num_signers = signers.len();
            trace!(
                num_signers,
                cosigned_weight,
                supermajority,
                self.view,
                new_view.view,
                "storing vote for new view"
            );
            if supermajority {
                self.download_blocks_up_to(new_view.view - 1)?;

                // if we are already in the round in which the vote counts and have reached supermajority
                if new_view.view == self.view {
                    // todo: the aggregate qc is an aggregated signature on the qcs, view and validator index which can be batch verified
                    let agg =
                        self.aggregate_qc_from_indexes(new_view.view, qcs, &signatures, signers)?;
                    let high_qc = self.get_highest_from_agg(&agg)?;
                    let parent_hash = high_qc.block_hash;
                    let state_root_hash = self.state.root_hash()?;
                    let parent = self
                        .get_block(&parent_hash)?
                        .ok_or_else(|| anyhow!("missing block"))?;
                    let proposal = Block::from_agg(
                        self.secret_key,
                        self.view,
                        high_qc.clone(),
                        agg,
                        parent_hash,
                        state_root_hash,
                        SystemTime::max(SystemTime::now(), parent.timestamp()),
                        self.get_next_committee()?,
                    );
                    // as a future improvement, process the proposal before broadcasting it
                    return Ok(Some(proposal));
                    // we don't want to keep the collected votes if we proposed a new block
                    // we should remove the collected votes if we couldn't reach supermajority within the view
                }
            }
        }
        if !supermajority {
            self.new_views.insert(
                new_view.view,
                NewViewVote {
                    signatures,
                    signers,
                    cosigned,
                    cosigned_weight,
                    qcs,
                },
            );
        }

        Ok(None)
    }

    pub fn new_transaction(&mut self, txn: SignedTransaction) -> Result<()> {
        txn.verify()?; // sanity check
        self.new_transactions.insert(txn.hash(), txn);

        Ok(())
    }

    pub fn get_transaction_by_hash(&self, hash: Hash) -> Result<Option<SignedTransaction>> {
        if let Some(txn) = self.new_transactions.get(&hash) {
            return Ok(Some(txn.clone()));
        }

        self.transactions
            .get(hash.0)?
            .map(|encoded| Ok(bincode::deserialize::<SignedTransaction>(&encoded)?))
            .transpose()
    }

    pub fn get_block_hash_from_transaction(&self, tx_hash: &Hash) -> Result<Option<Hash>> {
        self.block_hash_reverse_index
            .get(tx_hash.0)?
            .map(|ivec| ivec.as_ref().try_into())
            .transpose()
    }

    pub fn get_transaction_receipts_in_block(
        &self,
        block_hash: Hash,
    ) -> Result<Option<Vec<TransactionReceipt>>> {
        self.transaction_receipts
            .get(block_hash.0)?
            .map(|encoded| Ok(bincode::deserialize::<Vec<TransactionReceipt>>(&encoded)?))
            .transpose()
    }

    pub fn get_transaction_receipt(&self, hash: &Hash) -> Result<Option<TransactionReceipt>> {
        let Some(block_hash) = self.get_block_hash_from_transaction(hash)? else {
            return Ok(None);
        };
        let Some(block_receipts) = self.get_transaction_receipts_in_block(block_hash)? else {
            return Ok(None);
        };
        Ok(block_receipts
            .into_iter()
            .find(|receipt| receipt.tx_hash == *hash))
    }

    pub fn get_logs_in_block(
        &self,
        hash: Hash,
        event: Event,
        emitter: Address,
    ) -> Result<Vec<Log>> {
        let Some(receipts) = self.get_transaction_receipts_in_block(hash)? else {
            return Ok(vec![]); // no transations in block, most likely
        };

        let logs: Result<Vec<_>, _> = receipts
            .into_iter()
            .flat_map(|receipt| receipt.logs)
            .filter(|log| log.address == emitter.0 && log.topics[0] == event.signature())
            .map(|log| {
                event.parse_log_whole(RawLog {
                    topics: log.topics,
                    data: log.data,
                })
            })
            .collect();

        Ok(logs?)
    }

    fn save_highest_view(&mut self, block_hash: Hash, view: u64) -> Result<()> {
        self.block_store.set_canonical(view, block_hash)?;
        Ok(())
    }

    fn update_high_qc_and_view(
        &mut self,
        from_agg: bool,
        new_high_qc: QuorumCertificate,
    ) -> Result<()> {
        let Some(new_high_qc_block) = self.block_store.get_block(new_high_qc.block_hash)? else {
            // We don't set high_qc to a qc if we don't have its block.
            return Ok(());
        };

        let new_high_qc_block_view = new_high_qc_block.view();

        if self.high_qc.block_hash == Hash::ZERO {
            self.high_qc = new_high_qc;
        } else {
            let current_high_qc_view = self
                .get_block(&self.high_qc.block_hash)?
                .ok_or_else(|| anyhow!("missing block"))?
                .view();
            // If `from_agg` then we always release the lock because the supermajority has a different high_qc.
            if from_agg || new_high_qc_block_view > current_high_qc_view {
                self.high_qc = new_high_qc;
            }
        }

        self.download_blocks_up_to(new_high_qc_block_view)?;

        Ok(())
    }

    fn aggregate_qc_from_indexes(
        &self,
        view: u64,
        qcs: Vec<QuorumCertificate>,
        signatures: &[NodeSignature],
        signers: Vec<u16>,
    ) -> Result<AggregateQc> {
        assert_eq!(qcs.len(), signatures.len());
        assert_eq!(signatures.len(), signers.len());
        Ok(AggregateQc {
            signature: NodeSignature::aggregate(signatures)?,
            signers,
            view,
            qcs,
        })
    }

    fn qc_from_bits(
        &self,
        block_hash: Hash,
        signatures: &[NodeSignature],
        cosigned: BitVec,
    ) -> QuorumCertificate {
        // we've already verified the signatures upon receipt of the responses so there's no need to do it again
        QuorumCertificate {
            signature: NodeSignature::aggregate(signatures).unwrap(),
            cosigned,
            block_hash,
        }
    }

    fn block_extends_from(&self, block: &Block, ancestor: &Block) -> Result<bool> {
        // todo: the block extends from another block through a chain of parent hashes and not qcs
        let mut current = block.clone();
        while current.view() > ancestor.view() {
            let Some(next) = self.get_block(&current.parent_hash())? else {
                return Err(MissingBlockError::from(current.parent_hash()).into());
            };
            current = next;
        }
        Ok(current.view() == 0 || current.hash() == ancestor.hash())
    }

    fn check_safe_block(&mut self, proposal: &Block) -> Result<bool> {
        let Some(qc_block) = self.get_block(&proposal.qc.block_hash)? else {
            trace!("could not get qc for block: {}", proposal.qc.block_hash);
            return Ok(false);
        };
        // We don't vote on blocks older than our view
        let outdated = proposal.view() < self.view;
        let proposal_hash = proposal.hash();
        match proposal.agg {
            // we check elsewhere that qc is the highest among the qcs in the agg
            Some(_) => match self.block_extends_from(proposal, &qc_block) {
                Ok(true) => {
                    let block_hash = proposal_hash;
                    self.check_and_commit(block_hash)?;
                    Ok(!outdated)
                }
                Ok(false) => {
                    trace!("block does not extend from parent");
                    Ok(false)
                }
                Err(e) => {
                    trace!(?e, "error checking block extension");
                    Ok(false)
                }
            },
            None => {
                if proposal.view() == 0 || proposal.view() == qc_block.view() + 1 {
                    self.check_and_commit(proposal.hash())?;

                    if outdated {
                        trace!("proposal is outdated: {} < {}", proposal.view(), self.view);
                    }

                    Ok(!outdated)
                } else {
                    trace!(
                        "block does not extend from parent, {} != {} + 1",
                        proposal.view(),
                        qc_block.view()
                    );
                    Ok(false)
                }
            }
        }
    }

    fn check_and_commit(&mut self, proposal_hash: Hash) -> Result<()> {
        let Some(proposal) = self.get_block(&proposal_hash)? else {
            trace!("block not found: {proposal_hash}");
            return Ok(());
        };
        let Some(prev_1) = self.get_block(&proposal.qc.block_hash)? else {
            trace!("parent not found: {}", proposal.qc.block_hash);
            return Ok(());
        };
        let Some(prev_2) = self.get_block(&prev_1.qc.block_hash)? else {
            trace!("grandparent not found: {}", prev_1.qc.block_hash);
            return Ok(());
        };

        if prev_1.view() == 0 || prev_1.view() == prev_2.view() + 1 {
            let committed_block = prev_2;
            let finalized_block = self
                .get_block_by_view(self.finalized_view)?
                .ok_or_else(|| anyhow!("missing block"))?;
            let mut current = committed_block.clone();
            // commit blocks back to the last finalized block
            while current.view() > self.finalized_view {
                let Some(new) = self.get_block(&current.parent_hash())? else {
                    return Ok(());
                };
                current = new;
            }
            if current.hash() == finalized_block.hash() {
                self.finalize(committed_block)?;
                // discard blocks that can't be committed anymore
            }
        } else {
            trace!(
                "parent does not extend from grandparent {} != {} + 1",
                prev_1.view(),
                prev_2.view(),
            );
        }

        Ok(())
    }

    /// Intended to be used with the oldest pending block, to move the
    /// finalized tip forward by one. Does not update view/height.
    pub fn finalize(&mut self, newly_finalized_block: Block) -> Result<()> {
        let view = newly_finalized_block.view();
        self.finalized_view = view;
        self.db.insert(LATEST_FINALIZED_VIEW, &view.to_be_bytes())?;

        if self.config.consensus.is_main {
            // Check for new shards to join
            let shard_logs = self.get_logs_in_block(
                newly_finalized_block.hash(),
                contracts::shard_registry::SHARD_ADDED_EVT.clone(),
                Address::SHARD_CONTRACT,
            )?;
            for log in shard_logs {
                let Some(shard_id) = log
                .params
                .into_iter()
                .find(|param| param.name == "id")
                .and_then(|param| param.value.into_uint()) else {
                return Err(anyhow!("LaunchShard event does not contain an id!"))
                };
                self.message_sender
                    .send_message_to_coordinator(InternalMessage::LaunchShard(shard_id.as_u64()))?;
            }
        }

        Ok(())
    }

    /// Check the validity of a block
    fn check_block(&mut self, block: &Block) -> Result<()> {
        block.verify_hash()?;

        if block.view() == 0 {
            return Ok(());
        }

        let Some(finalized_block) = self.get_block_by_view(self.finalized_view)? else {
            return Err(MissingBlockError::from(self.finalized_view).into());
        };
        if block.view() < finalized_block.view() {
            return Err(anyhow!(
                "block is too old: view is {} but we have finalized {}",
                block.view(),
                finalized_block.view()
            ));
        }

        let Some(parent) = self.get_block(&block.parent_hash())? else {
            return Err(MissingBlockError::from(block.parent_hash()).into());
        };

        // Derive the proposer from the block's view
        let proposer = parent.committee.leader(parent.view());
        trace!("I think the block proposer is: {}", proposer.peer_id);
        // Verify the proposer's signature on the block
        proposer
            .public_key
            .verify(block.hash().as_bytes(), block.signature())?;
        // Check if the co-signers of the block's QC represent the supermajority.
        self.check_quorum_in_bits(block.view(), &block.qc.cosigned)?;
        // Verify the block's QC signature
        self.verify_qc_signature(&block.qc)?;
        if let Some(agg) = &block.agg {
            // Check if the signers of the block's aggregate QC represent the supermajority
            self.check_quorum_in_indices(block.view(), &agg.signers)?;
            // Verify the aggregate QC's signature
            self.batch_verify_agg_signature(agg)?;
        }

        // Retrieve the highest among the aggregated QCs and check if it equals the block's QC.
        let block_high_qc = self.get_high_qc_from_block(block)?;
        let Some(block_high_qc_block) = self.get_block(&block_high_qc.block_hash)? else {
            return Err(MissingBlockError::from(block_high_qc.block_hash).into());
        };
        // Prevent the creation of forks from the already committed chain
        if block_high_qc_block.view() < finalized_block.view() {
            return Err(anyhow!("invalid block"));
        }

        // This block's timestamp must be greater than or equal to the parent block's timestamp.
        if block.timestamp() < parent.timestamp() {
            return Err(anyhow!("timestamp decreased from parent"));
        }

        // This block's timestamp must be at most `self.allowed_timestamp_skew` away from the current time. Note this
        // can be either forwards or backwards in time.
        let difference = block
            .timestamp()
            .elapsed()
            .unwrap_or_else(|err| err.duration());
        if difference > self.config.allowed_timestamp_skew {
            return Err(anyhow!(
                "timestamp difference greater than allowed skew: {difference:?}"
            ));
        }

        if !self.block_extends_from(block, &finalized_block)? {
            return Err(anyhow!("invalid block"));
        }
        Ok(())
    }

    // Checks for the validity of a block and adds it to our block store if valid.
    pub fn receive_block(&mut self, block: Block) -> Result<()> {
        if self.block_store.contains_block(block.hash())? {
            return Ok(());
        }

        match self.check_block(&block) {
            Ok(()) => {
                self.update_high_qc_and_view(block.agg.is_some(), block.qc.clone())?;
                self.add_block(block)?;
            }
            Err(e) => {
                // TODO: Downcasting is a bit ugly here - We should probably have an error enum instead.
                if let Some(e) = e.downcast_ref::<MissingBlockError>() {
                    // We don't call `update_high_qc_and_view` here because the block might be a fork of the finalized chain
                    self.add_block(block)?;
                    match e.0 {
                        BlockRef::Hash(hash) => self.block_store.request_block(hash),
                        BlockRef::View(view) => self.block_store.request_block_by_view(view),
                    }?
                } else {
                    return Err(e);
                }
            }
        }

        Ok(())
    }

    fn add_block(&mut self, block: Block) -> Result<()> {
        let hash = block.hash();
        debug!(?hash, ?block.header.view, "added block");
        self.block_store.process_block(block)?;
        Ok(())
    }

    fn vote_from_block(&self, block: &Block) -> Vote {
        Vote {
            block_hash: block.hash(),
            signature: self.secret_key.sign(block.hash().as_bytes()),
            public_key: self.secret_key.node_public_key(),
        }
    }

    fn get_high_qc_from_block<'a>(&self, block: &'a Block) -> Result<&'a QuorumCertificate> {
        let Some(agg) = &block.agg else {
            return Ok(&block.qc);
        };

        let high_qc = self.get_highest_from_agg(agg)?;

        if &block.qc != high_qc {
            return Err(anyhow!("qc mismatch"));
        }

        Ok(&block.qc)
    }

    pub fn get_block(&self, key: &Hash) -> Result<Option<Block>> {
        self.block_store.get_block(*key)
    }

    pub fn get_block_by_view(&self, view: u64) -> Result<Option<Block>> {
        self.block_store.get_block_by_view(view)
    }

    pub fn view(&self) -> u64 {
        self.view
    }

    pub fn finalized_view(&self) -> u64 {
        self.finalized_view
    }

    pub fn state(&self) -> &State {
        &self.state
    }

    pub fn state_at(&self, view: u64) -> Result<Option<State>> {
        Ok(self
            .get_block_by_view(view)?
            .map(|block| self.state.at_root(H256(block.state_root_hash().0))))
    }

    pub fn try_get_state_at(&self, view: u64) -> Result<State> {
        self.state_at(view)?
            .ok_or_else(|| anyhow!("No block at height {view}"))
    }

    pub fn seen_tx_already(&self, hash: &Hash) -> Result<bool> {
        Ok(self.new_transactions.contains_key(hash) || self.transactions.contains_key(hash.0)?)
    }

    fn get_highest_from_agg<'a>(&self, agg: &'a AggregateQc) -> Result<&'a QuorumCertificate> {
        agg.qcs
            .iter()
            .map(|qc| (qc, self.get_block(&qc.block_hash)))
            .try_fold(None, |acc, (qc, block)| {
                let block = block?.ok_or_else(|| anyhow!("missing block"))?;
                if let Some((_, acc_view)) = acc {
                    if acc_view < block.view() {
                        Ok::<_, anyhow::Error>(Some((qc, block.view())))
                    } else {
                        Ok(acc)
                    }
                } else {
                    Ok(Some((qc, block.view())))
                }
            })?
            .ok_or_else(|| anyhow!("no qcs in agg"))
            .map(|(qc, _)| qc)
    }

    fn verify_qc_signature(&self, _: &QuorumCertificate) -> Result<()> {
        // TODO: Build aggregate signature from public keys and validate `qc.block_hash` against `qc.signature`.
        Ok(())
    }

    fn batch_verify_agg_signature(&self, agg: &AggregateQc) -> Result<()> {
        let messages: Vec<_> = agg
            .qcs
            .iter()
            .enumerate()
            .map(|(i, qc)| {
                let mut bytes = Vec::new();
                bytes.extend_from_slice(qc.compute_hash().as_bytes());
                bytes.extend_from_slice(&agg.signers[i].to_be_bytes());
                bytes.extend_from_slice(&agg.view.to_be_bytes());
                bytes
            })
            .collect();
        let messages: Vec<_> = messages.iter().map(|m| m.as_slice()).collect();

        let committee = self.committee()?;
        let public_keys: Vec<_> = agg
            .signers
            .iter()
            .map(|i| committee.get_by_index(*i as usize).unwrap().public_key)
            .collect();

        verify_messages(agg.signature, &messages, &public_keys)
    }

    fn get_leader(&self, view: u64) -> Result<Validator> {
        // currently it's a simple round robin but later
        // we will select the leader based on the weights
        // Get the previous block, so we know the committee, then calculate the leader from there.
        let block = self.get_block_by_view(view - 1)?;

        let block = match block {
            Some(block) => block,
            None => self
                .get_block_by_view(0)?
                .ok_or_else(|| anyhow!("missing genesis block!"))?,
        };

        Ok(block.committee.leader(view))
    }

    fn check_quorum_in_bits(&self, view: u64, cosigned: &BitSlice) -> Result<()> {
        let committee = &self
            .get_block_by_view(view - 1)?
            .ok_or_else(|| anyhow!("missing block"))?
            .committee;
        let cosigned_sum: u128 = committee
            .iter()
            .enumerate()
            .map(|(i, v)| if cosigned[i] { v.weight } else { 0 })
            .sum();

        if cosigned_sum * 3 <= committee.total_weight() * 2 {
            return Err(anyhow!("no quorum"));
        }

        Ok(())
    }

    fn check_quorum_in_indices(&self, view: u64, signers: &[u16]) -> Result<()> {
        let committee = &self
            .get_block_by_view(view - 1)?
            .ok_or_else(|| anyhow!("missing block"))?
            .committee;
        let signed_sum: u128 = signers
            .iter()
            .map(|i| committee.get_by_index(*i as usize).unwrap().weight)
            .sum();

        if signed_sum * 3 <= committee.total_weight() * 2 {
            return Err(anyhow!("no quorum"));
        }

        Ok(())
    }
}<|MERGE_RESOLUTION|>--- conflicted
+++ resolved
@@ -7,10 +7,7 @@
 use anyhow::{anyhow, Result};
 use bitvec::bitvec;
 use libp2p::PeerId;
-<<<<<<< HEAD
 use primitive_types::{H160, H256};
-=======
->>>>>>> 83ca8b21
 use serde::{Deserialize, Serialize};
 use sled::{Db, Tree};
 use std::ops::Add;
@@ -1038,11 +1035,12 @@
             )?;
             for log in shard_logs {
                 let Some(shard_id) = log
-                .params
-                .into_iter()
-                .find(|param| param.name == "id")
-                .and_then(|param| param.value.into_uint()) else {
-                return Err(anyhow!("LaunchShard event does not contain an id!"))
+                    .params
+                    .into_iter()
+                    .find(|param| param.name == "id")
+                    .and_then(|param| param.value.into_uint())
+                else {
+                    return Err(anyhow!("LaunchShard event does not contain an id!"));
                 };
                 self.message_sender
                     .send_message_to_coordinator(InternalMessage::LaunchShard(shard_id.as_u64()))?;
