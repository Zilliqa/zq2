--- conflicted
+++ resolved
@@ -961,17 +961,8 @@
 
     fn add_block(&mut self, block: Block) -> Result<()> {
         let hash = block.hash();
-<<<<<<< HEAD
-        if block.header.view == 4 {
-            debug!(?hash, ?block.header.view, "added block");
-        }
-        self.block_headers
-            .insert(hash.as_bytes(), bincode::serialize(&block.header)?)?;
-        self.blocks.insert(hash.0, bincode::serialize(&block)?)?;
-=======
         debug!(?hash, ?block.header.view, "added block");
         self.block_store.process_block(block)?;
->>>>>>> 5a340795
         Ok(())
     }
 
