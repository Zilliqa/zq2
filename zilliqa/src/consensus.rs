use std::{
    cell::RefCell,
    collections::{BTreeMap, HashMap},
    error::Error,
    fmt::Display,
    sync::Arc,
    time::Duration,
};

use alloy::primitives::{Address, BlockNumber, U256};
use anyhow::{anyhow, Context, Result};
use bitvec::{bitarr, order::Msb0};
use eth_trie::{EthTrie, MemoryDB, Trie};
use itertools::Itertools;
use libp2p::PeerId;
use revm::Inspector;
use serde::{Deserialize, Serialize};
use tokio::sync::{broadcast, mpsc::UnboundedSender};
use tracing::*;

use crate::{
    block_store::BlockStore,
    blockhooks,
    cfg::{ConsensusConfig, NodeConfig},
    crypto::{verify_messages, Hash, NodePublicKey, NodeSignature, SecretKey},
    db::{self, Db},
    exec::{PendingState, TransactionApplyResult},
    inspector::{self, ScillaInspector, TouchedAddressInspector},
    message::{
        AggregateQc, BitArray, BitSlice, Block, BlockHeader, BlockRef, BlockStrategy,
        ExternalMessage, InternalMessage, NewView, ProcessProposal, Proposal, QuorumCertificate,
        Vote, MAX_COMMITTEE_SIZE,
    },
    node::{MessageSender, NetworkMessage, OutgoingMessageFailure},
    pool::{TransactionPool, TxAddResult, TxPoolContent},
    range_map::RangeMap,
    state::State,
    time::SystemTime,
    transaction::{EvmGas, SignedTransaction, TransactionReceipt, VerifiedTransaction},
};

#[derive(Debug)]
struct NewViewVote {
    signatures: Vec<NodeSignature>,
    cosigned: BitArray,
    cosigned_weight: u128,
    qcs: BTreeMap<usize, QuorumCertificate>,
}

#[derive(Debug, Clone, Copy, Serialize, Deserialize)]
pub struct Validator {
    pub public_key: NodePublicKey,
    pub peer_id: PeerId,
}

impl PartialEq for Validator {
    fn eq(&self, other: &Self) -> bool {
        self.peer_id == other.peer_id
    }
}

impl Eq for Validator {}

impl PartialOrd for Validator {
    fn partial_cmp(&self, other: &Self) -> Option<std::cmp::Ordering> {
        Some(self.cmp(other))
    }
}

impl Ord for Validator {
    fn cmp(&self, other: &Self) -> std::cmp::Ordering {
        self.peer_id.cmp(&other.peer_id)
    }
}

#[derive(Debug)]
struct MissingBlockError(BlockRef);

impl Display for MissingBlockError {
    fn fmt(&self, f: &mut std::fmt::Formatter<'_>) -> std::fmt::Result {
        write!(f, "missing block: {:?}", self.0)
    }
}

impl Error for MissingBlockError {}

impl From<u64> for MissingBlockError {
    fn from(view: u64) -> Self {
        MissingBlockError(BlockRef::View(view))
    }
}

impl From<Hash> for MissingBlockError {
    fn from(hash: Hash) -> Self {
        MissingBlockError(BlockRef::Hash(hash))
    }
}

type BlockVotes = (Vec<NodeSignature>, BitArray, u128, bool);

#[derive(Debug)]
struct CachedLeader {
    block_number: u64,
    view: u64,
    next_leader: Validator,
}

type EarlyProposal = (
    Block,
    Vec<VerifiedTransaction>,
    EthTrie<MemoryDB>,
    EthTrie<MemoryDB>,
);

/// The consensus algorithm is pipelined fast-hotstuff, as given in this paper: https://arxiv.org/pdf/2010.11454.pdf
///
/// The algorithm can be condensed down into the following explanation:
/// - Blocks must contain either a QuorumCertificate (QC), or an aggregated QuorumCertificate (aggQC).
/// - A QuorumCertificate is an aggregation of signatures of threshold validators against a block hash (the previous block)
/// - An aggQC is an aggregation of threshold QC.
/// - at each time step, a.k.a 'view' a leader is chosen (based on view number) from the validators (committee) to propose a block
/// - committee members vote (create a signature) on the block proposal
/// - after threshold signatures are aggregated, a QC is formed which points to the block proposal
///
/// Happy path:
/// - Start at genesis, there is only a block with a dummy QC which everyone sees (exceptional case).
/// - everyone advances view to 1
/// - validators vote on genesis
/// - a high QC (QC pointing to the highest known hash) is formed from the validators votes on genesis
/// - everyone advances view to 2
/// - next leader proposes a block
/// - validators vote on block 1 -> new high QC... and so on.
///
/// Unhappy path:
/// - In the unhappy path, there is the possibility of forks (for example if you executed the block proposal).
/// - In this case, the view will time out with no leader successfully proposing a block.
/// - From this point forward, block view =/= block number
/// - The view will increment on all or some nodes. The timeout for view increments doubles each time,
///    which guarantees all nodes eventually are on the same view
/// - Nodes send a NewView message, which is a signature over the view, and their highQC
/// - This is collected to form an aggQC
/// - This aggQC is used to propose a block
/// - The votes on that block form the next highQC
///
#[derive(Debug)]
pub struct Consensus {
    secret_key: SecretKey,
    config: NodeConfig,
    message_sender: MessageSender,
    reset_timeout: UnboundedSender<Duration>,
    pub block_store: BlockStore,
    latest_leader_cache: RefCell<Option<CachedLeader>>,
    votes: BTreeMap<Hash, BlockVotes>,
    /// Votes for a block we don't have stored. They are retained in case we receive the block later.
    // TODO(#719): Consider how to limit the size of this.
    buffered_votes: BTreeMap<Hash, Vec<Vote>>,
    new_views: BTreeMap<u64, NewViewVote>,
    pub high_qc: QuorumCertificate,
    /// The account store.
    state: State,
    /// The persistence database
    db: Arc<Db>,
    /// Receipts cache
    receipts_cache: HashMap<Hash, (TransactionReceipt, Vec<Address>)>,
    receipts_cache_hash: Hash,
    /// Actions that act on newly created blocks
    pub transaction_pool: TransactionPool,
    /// Pending proposal. Gets created as soon as we become aware that we are leader for this view.
    early_proposal: Option<EarlyProposal>,
    /// Flag indicating that block creation should be postponed at least until empty_block_timeout is reached
    create_next_block_on_timeout: bool,
    /// Timestamp of most recent view change
    view_updated_at: SystemTime,
    pub new_blocks: broadcast::Sender<BlockHeader>,
    pub new_receipts: broadcast::Sender<(TransactionReceipt, usize)>,
    pub new_transactions: broadcast::Sender<VerifiedTransaction>,
    pub new_transaction_hashes: broadcast::Sender<Hash>,
}

impl Consensus {
    pub fn new(
        secret_key: SecretKey,
        config: NodeConfig,
        message_sender: MessageSender,
        reset_timeout: UnboundedSender<Duration>,
        db: Arc<Db>,
    ) -> Result<Self> {
        trace!(
            "Opening database in {:?} for shard {}",
            config.data_dir,
            config.eth_chain_id
        );

        // Start chain from checkpoint. Load data file and initialise data in tables
        let mut checkpoint_data = None;
        if let Some(checkpoint) = &config.load_checkpoint {
            trace!("Loading state from checkpoint: {:?}", checkpoint);
            checkpoint_data = db.load_trusted_checkpoint(
                &checkpoint.file,
                &checkpoint.hash,
                config.eth_chain_id,
            )?;
        }

        // It is important to create the `BlockStore` after the checkpoint has been loaded into the DB. The
        // `BlockStore` pre-loads and caches information about the currently stored blocks.
        let block_store = BlockStore::new(&config, db.clone(), message_sender.clone())?;

        let latest_block = db
            .get_finalized_view()?
            .map(|view| {
                block_store
                    .get_block_by_view(view)?
                    .ok_or_else(|| anyhow!("no header found at view {view}"))
            })
            .transpose()?;

        let mut state = if let Some(latest_block) = &latest_block {
            trace!("Loading state from latest block");
            State::new_at_root(
                db.state_trie()?,
                latest_block.state_root_hash().into(),
                config.clone(),
                block_store.clone_read_only(),
            )
        } else {
            trace!("Constructing new state from genesis");
            State::new_with_genesis(
                db.state_trie()?,
                config.clone(),
                block_store.clone_read_only(),
            )?
        };

        let (latest_block, latest_block_view) = match latest_block {
            Some(l) => (Some(l.clone()), l.view()),
            None => {
                let genesis = Block::genesis(state.root_hash()?);
                (Some(genesis.clone()), 0)
            }
        };

        let (start_view, finalized_view, high_qc) = {
            match db.get_high_qc()? {
                Some(qc) => {
                    let high_block = block_store
                        .get_block(qc.block_hash)?
                        .ok_or_else(|| anyhow!("missing block that high QC points to!"))?;

                    let finalized_number = db
                        .get_finalized_view()?
                        .ok_or_else(|| anyhow!("missing latest finalized view!"))?;
                    let finalized_block = db
                        .get_block_by_view(finalized_number)?
                        .ok_or_else(|| anyhow!("missing finalized block!"))?;

                    // If latest view was written to disk then always start from there. Otherwise start from (highest out of high block and finalised block) + 1
                    let start_view = db
                        .get_view()?
                        .or_else(|| {
                            Some(std::cmp::max(high_block.view(), finalized_block.view()) + 1)
                        })
                        .unwrap();

                    trace!(
                        "recovery: high_block view {0}, finalized_number {1}, start_view {2}",
                        high_block.view(),
                        finalized_number,
                        start_view
                    );

                    if finalized_number > high_block.view() {
                        // We know of a finalized view higher than the view in finalized_number; start there.
                        state.set_to_root(finalized_block.header.state_root_hash.into());
                    } else {
                        // The high_block contains the latest finalized view. Start there.
                        state.set_to_root(high_block.header.state_root_hash.into());
                    }

                    // If we have newer blocks, erase them
                    // @todo .. more elegantly :-)
                    loop {
                        let highest_block_number = db
                            .get_highest_canonical_block_number()?
                            .ok_or_else(|| anyhow!("can't find highest block num in database!"))?;

                        let head_block = block_store
                            .get_canonical_block_by_number(highest_block_number)?
                            .ok_or_else(|| anyhow!("missing head block!"))?;
                        trace!(
                            "recovery: highest_block_number {highest_block_number} view {0}",
                            head_block.view()
                        );

                        if head_block.view() > high_block.view()
                            && head_block.view() > finalized_number
                        {
                            trace!("recovery: stored block {0} reverted", highest_block_number);
                            db.remove_transactions_executed_in_block(&head_block.hash())?;
                            db.remove_block(&head_block)?;
                        } else {
                            break;
                        }
                    }

                    info!(
                        "During recovery, starting consensus at view {}, finalised view {}",
                        start_view, finalized_number
                    );
                    (start_view, finalized_number, qc)
                }
                None => {
                    let start_view = 1;
                    let finalized_view = 0;
                    (start_view, finalized_view, QuorumCertificate::genesis())
                }
            }
        };

        let mut consensus = Consensus {
            secret_key,
            config,
            block_store,
            latest_leader_cache: RefCell::new(None),
            message_sender,
            reset_timeout,
            votes: BTreeMap::new(),
            buffered_votes: BTreeMap::new(),
            new_views: BTreeMap::new(),
            high_qc,
            state,
            db,
            receipts_cache: HashMap::new(),
            receipts_cache_hash: Hash::ZERO,
            transaction_pool: Default::default(),
            early_proposal: None,
            create_next_block_on_timeout: false,
            view_updated_at: SystemTime::now(),
            new_blocks: broadcast::Sender::new(4),
            new_receipts: broadcast::Sender::new(128),
            new_transactions: broadcast::Sender::new(128),
            new_transaction_hashes: broadcast::Sender::new(128),
        };
        consensus.db.set_view(start_view)?;
        consensus.set_finalized_view(finalized_view)?;

        // If we're at genesis, add the genesis block and return
        if latest_block_view == 0 {
            if let Some(genesis) = latest_block {
                // The genesis block might already be stored and we were interrupted before we got a
                // QC for it.
                if consensus.get_block(&genesis.hash())?.is_none() {
                    consensus.add_block(None, genesis.clone())?;
                }
            }
            // treat genesis as finalized
            consensus.set_finalized_view(latest_block_view)?;
            return Ok(consensus);
        }

        // If we started from a checkpoint, execute the checkpointed block now
        if let Some((block, transactions, parent)) = checkpoint_data {
            consensus.execute_block(
                None,
                &block,
                transactions,
                &consensus
                    .state
                    .at_root(parent.state_root_hash().into())
                    .get_stakers(block.header)?,
            )?;
        }

        // If timestamp of when current high_qc was written exists then use it to estimate the minimum number of blocks the network has moved on since shut down
        // This is useful in scenarios in which consensus has failed since this node went down
        if let Some(latest_high_qc_timestamp) = consensus.db.get_high_qc_updated_at()? {
            let view_diff = Consensus::minimum_views_in_time_difference(
                latest_high_qc_timestamp.elapsed()?,
                consensus.config.consensus.consensus_timeout,
            );
            let min_view_since_high_qc_updated = high_qc.view + 1 + view_diff;
            if min_view_since_high_qc_updated > start_view {
                info!(
                    "Based on elapsed clock time of {} seconds since lastest high_qc update, we are atleast {} views above our current high_qc view. This is larger than our stored view so jump to new start_view {}",
                    latest_high_qc_timestamp.elapsed()?.as_secs(),
                    view_diff,
                    min_view_since_high_qc_updated
                );
                consensus.db.set_view(min_view_since_high_qc_updated)?;
            }

            // Remind block_store of our peers and request any potentially missing blocks
            let high_block = consensus
                .block_store
                .get_block(high_qc.block_hash)?
                .ok_or_else(|| anyhow!("missing block that high QC points to!"))?;

            let executed_block = BlockHeader {
                number: high_block.header.number + 1,
                ..Default::default()
            };
            let state_at = consensus.state.at_root(high_block.state_root_hash().into());

            // Grab last seen committee's peerIds in case others also went offline
            let committee = state_at.get_stakers(executed_block)?;
            let recent_peer_ids: Vec<_> = committee
                .iter()
                .filter(|&&peer_public_key| peer_public_key != consensus.public_key())
                .filter_map(|&peer_public_key| {
                    state_at.get_peer_id(peer_public_key).unwrap_or(None)
                })
                .collect();

            consensus
                .block_store
                .set_peers_and_view(high_block.view(), &recent_peer_ids)?;
            // It is likley that we missed the most recent proposal. Request it now
            consensus
                .block_store
                .request_blocks(&RangeMap::from_closed_interval(
                    high_block.view(),
                    high_block.view() + 1,
                ))?;
        }

        Ok(consensus)
    }

    /// Build NewView message for this view
    fn build_new_view(&mut self) -> Result<NetworkMessage> {
        let view = self.get_view()?;
        let block = self.get_block(&self.high_qc.block_hash)?.ok_or_else(|| {
            anyhow!("missing block corresponding to our high qc - this should never happen")
        })?;
        let leader = self.leader_at_block(&block, view);
        Ok((
            leader.map(|leader| leader.peer_id),
            ExternalMessage::NewView(Box::new(NewView::new(
                self.secret_key,
                self.high_qc,
                view,
                self.secret_key.node_public_key(),
            ))),
        ))
    }

    pub fn public_key(&self) -> NodePublicKey {
        self.secret_key.node_public_key()
    }

    pub fn head_block(&self) -> Block {
        let highest_block_number = self
            .block_store
            .get_highest_canonical_block_number()
            .unwrap()
            .unwrap();
        self.block_store
            .get_canonical_block_by_number(highest_block_number)
            .unwrap()
            .unwrap()
    }

    pub fn timeout(&mut self) -> Result<Option<NetworkMessage>> {
        let view = self.get_view()?;
        // We never want to timeout while on view 1
        if view == 1 {
            let block = self
                .get_block_by_view(0)
                .unwrap()
                .ok_or_else(|| anyhow!("missing block"))?;
            // Get the list of stakers for the next block.
            let next_block_header = BlockHeader {
                number: block.number() + 1,
                ..block.header
            };
            let stakers = self.state.get_stakers(next_block_header)?;
            // If we're in the genesis committee, vote again.
            if stakers.iter().any(|v| *v == self.public_key()) {
                info!("timeout in view: {:?}, we will vote for block rather than incrementing view, block hash: {}", view, block.hash());
                let leader = self.leader_at_block(&block, view).unwrap();
                let vote = self.vote_from_block(&block);
                return Ok(Some((
                    Some(leader.peer_id),
                    ExternalMessage::Vote(Box::new(vote)),
                )));
            } else {
                info!(
                    "We are on view: {:?} but we are not a validator, so we are waiting.",
                    view
                );
            }

            return Ok(None);
        }

        let (
            time_since_last_view_change,
            exponential_backoff_timeout,
            minimum_time_left_for_empty_block,
        ) = self.get_consensus_timeout_params()?;

        trace!(
            "timeout reached create_next_block_on_timeout: {}",
            self.create_next_block_on_timeout
        );
        if self.create_next_block_on_timeout {
            let empty_block_timeout_ms =
                self.config.consensus.empty_block_timeout.as_millis() as u64;

            let has_txns_for_next_block = self.transaction_pool.has_txn_ready();

            // Check if enough time elapsed or there's something in mempool or we don't have enough
            // time but let's try at least until new view can happen
            if time_since_last_view_change > empty_block_timeout_ms
                || has_txns_for_next_block
                || (time_since_last_view_change + minimum_time_left_for_empty_block
                    >= exponential_backoff_timeout)
            {
                if let Ok(Some((block, transactions))) = self.propose_new_block() {
                    self.create_next_block_on_timeout = false;
                    return Ok(Some((
                        None,
                        ExternalMessage::Proposal(Proposal::from_parts(block, transactions)),
                    )));
                };
            } else {
                self.reset_timeout.send(
                    self.config
                        .consensus
                        .empty_block_timeout
                        .saturating_sub(Duration::from_millis(time_since_last_view_change)),
                )?;
                return Ok(None);
            }
        }

        // Now consider whether we want to timeout - the timeout duration doubles every time, so it
        // Should eventually have all nodes on the same view

        if time_since_last_view_change < exponential_backoff_timeout {
            trace!(
                "Not proceeding with view change. Current view: {} - time since last: {}, timeout requires: {}",
                view,
                time_since_last_view_change,
                exponential_backoff_timeout
            );

            // Resend NewView message for this view if timeout period is a multiple of consensus_timeout
            if (time_since_last_view_change
                > self.config.consensus.consensus_timeout.as_millis() as u64)
                && (Duration::from_millis(time_since_last_view_change).as_secs()
                    % self.config.consensus.consensus_timeout.as_secs())
                    == 0
            {
                return Ok(Some(self.build_new_view()?));
            }

            return Ok(None);
        }

        trace!("Considering view change: view: {} time since: {} timeout: {} last known view: {} last hash: {}", view, time_since_last_view_change, exponential_backoff_timeout, self.high_qc.view, self.head_block().hash());

        let block = self.get_block(&self.high_qc.block_hash)?.ok_or_else(|| {
            anyhow!("missing block corresponding to our high qc - this should never happen")
        })?;

        // Get the list of stakers for the next block.
        let next_block_header = BlockHeader {
            number: block.number() + 1,
            ..block.header
        };
        let stakers = self
            .state
            .at_root(block.state_root_hash().into())
            .get_stakers(next_block_header)?;
        if !stakers.iter().any(|v| *v == self.public_key()) {
            debug!(
                "can't vote for new view, we aren't in the committee of length {:?}",
                stakers.len()
            );
            return Ok(None);
        }

        let next_view = view + 1;
        let next_exponential_backoff_timeout = self.exponential_backoff_timeout(next_view);
        info!(
            "***** TIMEOUT: View is now {} -> {}. Next view change in {}ms",
            view, next_view, next_exponential_backoff_timeout
        );

        self.set_view(next_view)?;
        let new_view = self.build_new_view()?;
        Ok(Some(new_view))
    }

    fn get_consensus_timeout_params(&self) -> Result<(u64, u64, u64)> {
        let time_since_last_view_change = SystemTime::now()
            .duration_since(self.view_updated_at)
            .unwrap_or_default()
            .as_millis() as u64;
        let exponential_backoff_timeout = self.exponential_backoff_timeout(self.get_view()?);

        let minimum_time_left_for_empty_block = self
            .config
            .consensus
            .minimum_time_left_for_empty_block
            .as_millis() as u64;

        trace!(
            time_since_last_view_change,
            exponential_backoff_timeout,
            minimum_time_left_for_empty_block,
        );

        Ok((
            time_since_last_view_change,
            exponential_backoff_timeout,
            minimum_time_left_for_empty_block,
        ))
    }

    pub fn peer_id(&self) -> PeerId {
        self.secret_key.to_libp2p_keypair().public().to_peer_id()
    }

    pub fn proposal(
        &mut self,
        from: PeerId,
        proposal: Proposal,
        during_sync: bool,
    ) -> Result<Option<NetworkMessage>> {
        self.cleanup_votes()?;
        let (block, transactions) = proposal.into_parts();
        let head_block = self.head_block();
        let mut view = self.get_view()?;

        trace!(
            block_view = block.view(),
            block_number = block.number(),
            "handling block proposal {}",
            block.hash()
        );

        if self.block_store.contains_block(&block.hash())? {
            trace!("ignoring block proposal, block store contains this block already");
            return Ok(None);
        }

        if block.view() <= head_block.header.view {
            warn!(
                "Rejecting block - view not greater than our current head block! {} vs {}",
                block.view(),
                head_block.header.view
            );
            return Ok(None);
        }

        if block.gas_limit() > self.config.consensus.eth_block_gas_limit
            || block.gas_used() > block.gas_limit()
        {
            warn!(
                "Block gas used/limit check failed. Used: {}, Limit: {}, config limit: {}",
                block.gas_used(),
                block.gas_limit(),
                self.config.consensus.eth_block_gas_limit
            );
            return Ok(None);
        }

        match self.check_block(&block, during_sync) {
            Ok(()) => {}
            Err((e, temporary)) => {
                // If this block could become valid in the future, buffer it.
                if temporary {
                    self.block_store.buffer_proposal(
                        from,
                        Proposal::from_parts_with_hashes(
                            block,
                            transactions
                                .into_iter()
                                .map(|tx| {
                                    let hash = tx.calculate_hash();
                                    (tx, hash)
                                })
                                .collect(),
                        ),
                    )?;
                } else {
                    warn!(?e, "invalid block proposal received!");
                }
                return Ok(None);
            }
        }

        self.update_high_qc_and_view(block.agg.is_some(), block.header.qc)?;

        let proposal_view = block.view();
        let parent = self
            .get_block(&block.parent_hash())?
            .ok_or_else(|| anyhow!("missing block parent"))?;

        trace!("checking if block view {} is safe", block.view());

        // If the proposed block is safe, vote for it and advance to the next round.
        if self.check_safe_block(&block)? {
            // If the proposed block is safe but outdated then add to block cache - we may need it later
            let outdated = block.view() < view;
            let process_immediately = !outdated || during_sync;
            if !process_immediately {
                trace!(
                    "proposal is outdated: {} < {} but may be useful in the future, buffering",
                    block.view(),
                    view
                );
                self.block_store.buffer_proposal(
                    from,
                    Proposal::from_parts_with_hashes(
                        block,
                        transactions
                            .into_iter()
                            .map(|tx| {
                                let hash = tx.calculate_hash();
                                (tx, hash)
                            })
                            .collect(),
                    ),
                )?;
                return Ok(None);
            }

            trace!(
                "block view {} number {} aka {} is safe",
                block.view(),
                block.number(),
                block.hash()
            );

            if head_block.hash() != parent.hash() || block.number() != head_block.header.number + 1
            {
                warn!(
                    "******* Fork detected! \nHead block: {:?} \nBlock prop: {:?}. We are node {}",
                    head_block,
                    block,
                    self.peer_id()
                );
                self.deal_with_fork(&block)?;
            }

            // Must make sure state root hash is set to the parent's state root hash before applying transactions
            if self.state.root_hash()? != parent.state_root_hash() {
                warn!("state root hash prior to block execution mismatch, expected: {:?}, actual: {:?}, head: {:?}", parent.state_root_hash(), self.state.root_hash()?, head_block);
                self.state.set_to_root(parent.state_root_hash().into());
            }
            let stakers: Vec<_> = self.state.get_stakers(block.header)?;

            // It is possible to source Proposals from own storage during sync, which alters the source of the Proposal.
            // Only allow from == self, for fast-forwarding, in normal case but not during sync
            let from = (self.peer_id() != from || !during_sync).then_some(from);
            self.execute_block(from, &block, transactions, &stakers)?;

            if view != proposal_view + 1 {
                view = proposal_view + 1;
                self.set_view(view)?;
                debug!("*** setting view to proposal view... view is now {}", view);
            }

            if let Some(buffered_votes) = self.buffered_votes.remove(&block.hash()) {
                // If we've buffered votes for this block, process them now.
                let count = buffered_votes.len();
                for (i, vote) in buffered_votes.into_iter().enumerate() {
                    trace!("applying buffered vote {} of {count}", i + 1);
                    if let Some((block, transactions)) = self.vote(vote)? {
                        // If we reached the supermajority while processing this vote, send the next block proposal.
                        // Further votes are ignored (including our own).
                        // TODO(#720): We should prioritise our own vote.
                        trace!("supermajority reached, sending next proposal");
                        return Ok(Some((
                            None,
                            ExternalMessage::Proposal(Proposal::from_parts(block, transactions)),
                        )));
                    }
                    // A bit hacky: processing of our buffered votes may have resulted in an early_proposal be created and awaiting empty block timeout for broadcast. In this case we must return now
                    if self.create_next_block_on_timeout
                        && self.early_proposal.is_some()
                        && self.early_proposal.as_ref().unwrap().0.view() == proposal_view + 1
                    {
                        trace!("supermajority reached, early proposal awaiting broadcast");
                        return Ok(None);
                    }
                }

                // If we reach this point, we had some buffered votes but they were not sufficient to reach a
                // supermajority.
            }

            // Get the list of stakers for the next block.
            let next_block_header = BlockHeader {
                number: block.number() + 1,
                ..block.header
            };
            let stakers = self.state.get_stakers(next_block_header)?;

            if !stakers.iter().any(|v| *v == self.public_key()) {
                debug!(
                    "can't vote for block proposal, we aren't in the committee of length {:?}",
                    stakers.len()
                );
                return Ok(None);
            } else {
                let vote = self.vote_from_block(&block);
                let next_leader = self.leader_at_block(&block, view);

                if self.create_next_block_on_timeout {
                    warn!("Create block on timeout set. Clearing");
                    self.create_next_block_on_timeout = false;
                }
                if self.early_proposal.is_some() {
                    let (_, txns, _, _) = self.early_proposal.take().unwrap();
                    for txn in txns.into_iter().rev() {
                        self.transaction_pool.insert_ready_transaction(txn)?;
                    }
                    warn!("Early proposal exists but we are not leader. Clearing proposal");
                    self.early_proposal = None;
                }

                let Some(next_leader) = next_leader else {
                    warn!("Next leader is currently not reachable, has it joined committee yet?");
                    return Ok(None);
                };

                self.latest_leader_cache.replace(Some(CachedLeader {
                    block_number: block.number(),
                    view,
                    next_leader,
                }));

                if !during_sync {
                    trace!(proposal_view, ?next_leader, "voting for block");
                    return Ok(Some((
                        Some(next_leader.peer_id),
                        ExternalMessage::Vote(Box::new(vote)),
                    )));
                }
            }
        } else {
            trace!("block is not safe");
        }

        Ok(None)
    }

    /// Apply the rewards at the tail-end of the Proposal.
    /// Note that the algorithm below is mentioned in cfg.rs - if you change the way
    /// rewards are calculated, please change the comments in the configuration structure there.
    fn apply_rewards_late_at(
        parent_block: &Block,
        at_state: &mut State,
        config: &ConsensusConfig,
        committee: &[NodePublicKey],
        proposer: NodePublicKey,
        block: &Block,
    ) -> Result<()> {
        debug!("apply late rewards in view {}", block.view());
        let rewards_per_block: u128 = *config.rewards_per_hour / config.blocks_per_hour as u128;

        // Get the reward addresses from the parent state
        let parent_state = at_state.at_root(parent_block.state_root_hash().into());

        let proposer_address = parent_state.get_reward_address(proposer)?;

        let mut total_cosigner_stake = 0;
        let cosigner_stake: Vec<_> = committee
            .iter()
            .enumerate()
            .filter(|(i, _)| block.header.qc.cosigned[*i])
            .map(|(_, pub_key)| {
                let reward_address = parent_state.get_reward_address(*pub_key).unwrap();
                let stake = parent_state
                    .get_stake(*pub_key, block.header)
                    .unwrap()
                    .unwrap()
                    .get();
                total_cosigner_stake += stake;
                (reward_address, stake)
            })
            .collect();

        // Track total awards given out. This may be different to rewards_per_block because we round down on division when we split the rewards
        let mut total_rewards_issued = 0;

        // Reward the Proposer
        if let Some(proposer_address) = proposer_address {
            let reward = rewards_per_block / 2;
            at_state.mutate_account(proposer_address, |a| {
                a.balance = a
                    .balance
                    .checked_add(reward)
                    .ok_or_else(|| anyhow!("Overflow occured in proposer account balance"))?;
                Ok(())
            })?;
            total_rewards_issued += reward;
        }

        // Reward the committee
        for (reward_address, stake) in cosigner_stake {
            if let Some(cosigner) = reward_address {
                let reward = (U256::from(rewards_per_block / 2) * U256::from(stake)
                    / U256::from(total_cosigner_stake))
                .to::<u128>();
                at_state.mutate_account(cosigner, |a| {
                    a.balance = a
                        .balance
                        .checked_add(reward)
                        .ok_or(anyhow!("Overflow occured in cosigner account balance"))?;
                    Ok(())
                })?;
                total_rewards_issued += reward;
            }
        }

        // ZIP-9: Fund rewards amount from zero account
        at_state.mutate_account(Address::ZERO, |a| {
            a.balance = a
                .balance
                .checked_sub(total_rewards_issued)
                .ok_or(anyhow!("No funds left in zero account"))?;
            Ok(())
        })?;

        Ok(())
    }

    pub fn apply_transaction<I: Inspector<PendingState> + ScillaInspector>(
        &mut self,
        txn: VerifiedTransaction,
        current_block: BlockHeader,
        inspector: I,
    ) -> Result<Option<TransactionApplyResult>> {
        let state = &mut self.state;
        Self::apply_transaction_at(state, txn, current_block, inspector)
    }

    pub fn apply_transaction_at<I: Inspector<PendingState> + ScillaInspector>(
        state: &mut State,
        txn: VerifiedTransaction,
        current_block: BlockHeader,
        inspector: I,
    ) -> Result<Option<TransactionApplyResult>> {
        let hash = txn.hash;

        let result = state.apply_transaction(txn.clone(), current_block, inspector);
        let result = match result {
            Ok(r) => r,
            Err(error) => {
                warn!(?hash, ?error, "transaction failed to execute");
                return Ok(None);
            }
        };

        if !result.success() {
            info!("Transaction was a failure...");
        }

        Ok(Some(result))
    }

    pub fn txpool_content(&self) -> Result<TxPoolContent> {
        self.transaction_pool.preview_content(&self.state)
    }

    pub fn pending_transaction_count(&self, account: Address) -> u64 {
        let current_nonce = self.state.must_get_account(account).nonce;

        self.transaction_pool
            .pending_transaction_count(account, current_nonce)
    }

    pub fn get_touched_transactions(&self, address: Address) -> Result<Vec<Hash>> {
        self.db.get_touched_transactions(address)
    }

    /// Clear up anything in memory that is no longer required. This is to avoid memory leaks.
    pub fn cleanup_votes(&mut self) -> Result<()> {
        // Wrt votes, we only care about votes on hashes for the current view or higher
        let keys_to_process: Vec<_> = self.votes.keys().copied().collect();

        for key in keys_to_process {
            if let Ok(Some(block)) = self.get_block(&key) {
                // Remove votes for blocks that have been finalized. However, note that the block hashes which are keys
                // into `self.votes` are the parent hash of the (potential) block that is being voted on. Therefore, we
                // subtract one in this condition to ensure there is no chance of removing votes for blocks that still
                // have a chance of being mined. It is possible this is unnecessary, since `self.finalized_view` is
                // already at least 2 views behind the head of the chain, but keeping one extra vote in memory doesn't
                // cost much and does make us more confident that we won't dispose of valid votes.
                if block.view() < self.get_finalized_view()?.saturating_sub(1) {
                    trace!(block_view = %block.view(), block_hash = %key, "cleaning vote");
                    self.votes.remove(&key);
                }
            } else {
                warn!("Missing block for vote (this shouldn't happen), removing from memory");
                trace!(block_hash = %key, "cleaning vote");
                self.votes.remove(&key);
            }
        }

        // Wrt new views, we only care about new views for the current view or higher
        let view = self.get_view()?;
        self.new_views.retain(|k, _| *k >= view);
        Ok(())
    }

    pub fn vote(&mut self, vote: Vote) -> Result<Option<(Block, Vec<VerifiedTransaction>)>> {
        let block_hash = vote.block_hash;
        let block_view = vote.view;
        let current_view = self.get_view()?;
        trace!(block_view, current_view, %block_hash, "handling vote");

        // if the vote is too old and does not count anymore
        if block_view + 1 < current_view {
            trace!("vote is too old");
            return Ok(None);
        }

        // Verify the signature in the vote matches the public key in the vote. This tells us that the vote was created
        // by the owner of `vote.public_key`, but we don't yet know that a vote from that node is valid. In other
        // words, a malicious node which is not part of the consensus committee may send us a vote and this check will
        // still pass. We later validate that the owner of `vote.public_key` is a valid voter.
        vote.verify()?;

        // Retrieve the actual block this vote is for.
        let Some(block) = self.get_block(&block_hash)? else {
            trace!("vote for unknown block, buffering");
            // If we don't have the block yet, we buffer the vote in case we recieve the block later. Note that we
            // don't know the leader of this view without the block, so we may be storing this unnecessarily, however
            // non-malicious nodes should only have sent us this vote if they thought we were the leader.
            self.buffered_votes
                .entry(block_hash)
                .or_default()
                .push(vote);
            return Ok(None);
        };

        // if we are not the leader of the round in which the vote counts
        // The vote is in the happy path (?) - so the view is block view + 1
        if !self.are_we_leader_for_view(block_hash, block_view + 1) {
            trace!(
                vote_view = block_view + 1,
                ?block_hash,
                "skipping vote, not the leader"
            );
            return Ok(None);
        }

        let executed_block = BlockHeader {
            number: block.header.number + 1,
            ..Default::default()
        };

        let committee = self
            .state
            .at_root(block.state_root_hash().into())
            .get_stakers(executed_block)?;

        // verify the sender's signature on block_hash
        let Some((index, _)) = committee
            .iter()
            .enumerate()
            .find(|(_, &v)| v == vote.public_key)
        else {
            warn!("Skipping vote outside of committee");
            return Ok(None);
        };

        let (mut signatures, mut cosigned, mut cosigned_weight, mut supermajority_reached) =
            self.votes.get(&block_hash).cloned().unwrap_or_else(|| {
                (
                    Vec::new(),
                    bitarr![u8, Msb0; 0; MAX_COMMITTEE_SIZE],
                    0,
                    false,
                )
            });

        if supermajority_reached {
            trace!(
                "(vote) supermajority already reached in this round {}",
                current_view
            );
            return Ok(None);
        }

        // if the vote is new, store it
        if !cosigned[index] {
            signatures.push(vote.signature());
            cosigned.set(index, true);
            // Update state to root pointed by voted block (in meantime it might have changed!)
            self.state.set_to_root(block.state_root_hash().into());
            let Some(weight) = self.state.get_stake(vote.public_key, executed_block)? else {
                return Err(anyhow!("vote from validator without stake"));
            };
            cosigned_weight += weight.get();

            let total_weight = self.total_weight(&committee, executed_block);
            supermajority_reached = cosigned_weight * 3 > total_weight * 2;

            trace!(
                cosigned_weight,
                supermajority_reached,
                total_weight,
                current_view,
                vote_view = block_view + 1,
                "storing vote"
            );
            self.votes.insert(
                block_hash,
                (
                    signatures.clone(),
                    cosigned,
                    cosigned_weight,
                    supermajority_reached,
                ),
            );
            // if we are already in the round in which the vote counts and have reached supermajority
            if supermajority_reached {
                // We propose new block immediately if there's something in mempool or it's the first view
                // Otherwise the block will be proposed on timeout
                if current_view == 1 {
                    return self.propose_new_block();
                }

                self.early_proposal_assemble_at(None)?;

                return self.ready_for_block_proposal();
            }
        } else {
            self.votes.insert(
                block_hash,
                (signatures, cosigned, cosigned_weight, supermajority_reached),
            );
        }

        // Either way assemble early proposal now if it doesnt already exist
        self.early_proposal_assemble_at(None)?;

        Ok(None)
    }

    /// Finalise the early Proposal.
    /// This should only run after majority QC or aggQC are available.
    /// It applies the rewards and produces the final Proposal.
    fn early_proposal_finish_at(&mut self, mut proposal: Block) -> Result<Option<Block>> {
        // Retrieve parent block data
        let parent_block = self
            .get_block(&proposal.parent_hash())?
            .context("missing parent block")?;
        let parent_block_hash = parent_block.hash();

        let mut state = self.state.clone();
        let previous_state_root_hash = state.root_hash()?;
        state.set_to_root(proposal.state_root_hash().into());

        // Compute the majority QC. If aggQC exists then QC is already set to correct value.
        let (final_qc, committee) = match proposal.agg {
            Some(_) => {
                let committee: Vec<_> = self.committee_for_hash(proposal.header.qc.block_hash)?;
                (proposal.header.qc, committee)
            }
            None => {
                // Check for majority
                let Some((signatures, cosigned, _, supermajority_reached)) =
                    self.votes.get(&parent_block_hash)
                else {
                    warn!("tried to finalise a proposal without any votes");
                    return Ok(None);
                };
                if !supermajority_reached {
                    warn!("tried to finalise a proposal without majority");
                    return Ok(None);
                };
                // Retrieve the previous leader and committee - for rewards
                let committee = state
                    .at_root(parent_block.state_root_hash().into())
                    .get_stakers(proposal.header)?;
                (
                    self.qc_from_bits(
                        parent_block_hash,
                        signatures,
                        *cosigned,
                        parent_block.view(),
                    ),
                    committee,
                )
            }
        };

        let proposer = self
            .leader_at_block(&parent_block, proposal.view())
            .context("missing parent block leader")?
            .public_key;
        // Apply the rewards when exiting the round
        proposal.header.qc = final_qc;
        Self::apply_rewards_late_at(
            &parent_block,
            &mut state,
            &self.config.consensus,
            &committee,
            proposer, // Last leader
            &proposal,
        )?;

        // ZIP-9: Sink gas to zero account
        state.mutate_account(Address::ZERO, |a| {
            a.balance = a
                .balance
                .checked_add(proposal.gas_used().0 as u128)
                .ok_or(anyhow!("Overflow occured in zero account balance"))?;
            Ok(())
        })?;

        // Finalise the proposal with final QC and state.
        let proposal = Block::from_qc(
            self.secret_key,
            proposal.header.view,
            proposal.header.number,
            // majority QC
            final_qc,
            proposal.agg,
            // post-reward updated state
            state.root_hash()?,
            proposal.header.transactions_root_hash,
            proposal.header.receipts_root_hash,
            proposal.transactions,
            proposal.header.timestamp, // set block timestamp to **start** point of assembly.
            proposal.header.gas_used,
            proposal.header.gas_limit,
        );
        self.receipts_cache_hash = proposal.header.receipts_root_hash;

        // Restore the state to previous
        state.set_to_root(previous_state_root_hash.into());
        self.state = state;

        // Return the final proposal
        Ok(Some(proposal))
    }

    /// Assembles the Proposal block early.
    /// This is performed before the majority QC is available.
    /// It does all the needed work but with a dummy QC.
    fn early_proposal_assemble_at(&mut self, agg: Option<AggregateQc>) -> Result<()> {
        let view = self.get_view()?;
        if self.early_proposal.is_some() && self.early_proposal.as_ref().unwrap().0.view() == view {
            return Ok(());
        }

        let (qc, parent) = match agg {
            // Create dummy QC for now if aggQC not provided
            None => {
                // Start with highest canonical block
                let num = self
                    .db
                    .get_highest_canonical_block_number()?
                    .context("no canonical blocks")?; // get highest canonical block number
                let block = self
                    .get_canonical_block_by_number(num)?
                    .context("missing canonical block")?; // retrieve highest canonical block
                (
                    QuorumCertificate::new_with_identity(block.hash(), block.view()),
                    block,
                )
            }
            Some(ref agg) => {
                let qc = self.get_highest_from_agg(agg)?;
                let parent = self
                    .get_block(&qc.block_hash)?
                    .ok_or_else(|| anyhow!("missing block"))?;
                (qc, parent)
            }
        };

        // This is a partial header of a block that will be proposed with some transactions executed below.
        // It is needed so that each transaction is executed within proper block context (the block it belongs to)
        let executed_block_header = BlockHeader {
            view,
            number: parent.header.number + 1,
            timestamp: SystemTime::max(SystemTime::now(), parent.timestamp()), // block timestamp at **start** of assembly, not end.
            gas_limit: self.config.consensus.eth_block_gas_limit,
            ..BlockHeader::default()
        };

        debug!(
            "assemble early proposal {} in view {}",
            executed_block_header.number, executed_block_header.view
        );

        // Ensure sane state
        if self.state.root_hash()? != parent.state_root_hash() {
            warn!(
                "state root hash mismatch, expected: {:?}, actual: {:?}",
                parent.state_root_hash(),
                self.state.root_hash()?
            );
        }

        // Clear internal receipt cache.
        // Since this is a speed enhancement, we're ignoring scenarios where the receipts cache may hold receipts for more than one proposal.
        self.receipts_cache.clear();
        self.receipts_cache_hash = Hash::ZERO;

        // Internal states
        let mut receipts_trie = EthTrie::new(Arc::new(MemoryDB::new(true)));
        let mut transactions_trie: EthTrie<MemoryDB> = EthTrie::new(Arc::new(MemoryDB::new(true)));
        let applied_txs = Vec::<VerifiedTransaction>::new();

        // Generate the early proposal
        // Some critical parts are dummy/missing:
        // a. Majority QC is missing
        // b. Rewards have not been applied
        // c. transactions have not been added
        let proposal = Block::from_qc(
            self.secret_key,
            executed_block_header.view,
            executed_block_header.number,
            qc,
            agg,
            parent.state_root_hash(), // late state before transactions or rewards are applied
            Hash(transactions_trie.root_hash()?.into()),
            Hash(receipts_trie.root_hash()?.into()),
            vec![],
            executed_block_header.timestamp,
            EvmGas(0),
            executed_block_header.gas_limit,
        );

        self.early_proposal = Some((proposal, applied_txs, transactions_trie, receipts_trie));
        self.early_proposal_apply_transactions()?;

        Ok(())
    }

    /// Updates self.early_proposal data (proposal, applied_transactions, transactions_trie, receipts_trie) to include any transactions in the mempool
    fn early_proposal_apply_transactions(&mut self) -> Result<()> {
        if self.early_proposal.is_none() {
            error!("could not apply transactions to early_proposal because it does not exist");
            return Ok(());
        }

        let mut state = self.state.clone();
        let previous_state_root_hash = state.root_hash()?;

        let proposal = self.early_proposal.as_ref().unwrap().0.clone();

        // Use state root hash of current early proposal
        state.set_to_root(proposal.state_root_hash().into());
        // Internal states
        let mut updated_root_hash: Hash = state.root_hash()?;
        let mut gas_left = proposal.header.gas_limit - proposal.header.gas_used;
        let mut tx_index_in_block = proposal.transactions.len();

        // Assemble new block with whatever is in the mempool
        while let Some(tx) = self.transaction_pool.best_transaction(&state)? {
            // First - check if we have time left to process txns and give enough time for block propagation
            let (
                time_since_last_view_change,
                exponential_backoff_timeout,
                minimum_time_left_for_empty_block,
            ) = self.get_consensus_timeout_params()?;

            if time_since_last_view_change + minimum_time_left_for_empty_block
                >= exponential_backoff_timeout
            {
                debug!(
                    time_since_last_view_change,
                    exponential_backoff_timeout,
                    minimum_time_left_for_empty_block,
                    "timeout proposal {} for view {}",
                    proposal.header.number,
                    proposal.header.view,
                );
                // don't have time
                break;
            }

            // Apply specific txn
            let mut inspector = TouchedAddressInspector::default();
            let result = Self::apply_transaction_at(
                &mut state,
                tx.clone(),
                proposal.header,
                &mut inspector,
            )?;
            self.db.insert_transaction(&tx.hash, &tx.tx)?;

            // Skip transactions whose execution resulted in an error and drop them.
            let Some(result) = result else {
                warn!("Dropping failed transaction: {:?}", tx.hash);
                self.transaction_pool.mark_executed(&tx.clone());
                continue;
            };

            // Decrement gas price and break loop if limit is exceeded
            gas_left = if let Some(g) = gas_left.checked_sub(result.gas_used()) {
                g
            } else {
                debug!(
                    time_since_last_view_change,
                    exponential_backoff_timeout,
                    minimum_time_left_for_empty_block,
                    "gasout proposal {} for view {}",
                    proposal.header.number,
                    proposal.header.view,
                );
                // out of gas, undo last transaction
                info!(nonce = tx.tx.nonce(), "gas limit reached",);
                state.set_to_root(updated_root_hash.into());
                break;
            };

            // Clone itself before invalidating the reference
            let tx = tx.clone();
            // Do necessary work to assemble the transaction
            self.transaction_pool.mark_executed(&tx);

            // Grab and update early_proposal data in own scope to avoid multiple mutable references to self
            {
                let (proposal, applied_txs, transactions_trie, receipts_trie) =
                    self.early_proposal.as_mut().unwrap();

                transactions_trie.insert(tx.hash.as_bytes(), tx.hash.as_bytes())?;

                let receipt = Self::create_txn_receipt(
                    result,
                    tx.hash,
                    tx_index_in_block,
                    self.config.consensus.eth_block_gas_limit - gas_left,
                );

                let receipt_hash = receipt.compute_hash();
                debug!("During assembly in view: {}, transaction with hash: {:?} produced receipt: {:?}, receipt hash: {:?}", proposal.header.view, tx.hash, receipt, receipt_hash);
                receipts_trie.insert(receipt_hash.as_bytes(), receipt_hash.as_bytes())?;

                // Forwarding cache
                let addresses = inspector.touched.into_iter().collect_vec();
                self.receipts_cache.insert(tx.hash, (receipt, addresses));

                tx_index_in_block += 1;
                updated_root_hash = state.root_hash()?;
                applied_txs.push(tx);
            }
        }

        // Grab and update early_proposal data in own scope to avoid multiple mutable references to Self
        {
            let (proposal, applied_txs, transactions_trie, receipts_trie) =
                self.early_proposal.as_mut().unwrap();

            let applied_transaction_hashes = applied_txs.iter().map(|tx| tx.hash).collect_vec();
            trace!(
                "applied {} transactions to early block for view {}",
                tx_index_in_block - proposal.transactions.len(),
                proposal.header.view
            );

            // Update proposal with transactions added
            proposal.header.state_root_hash = state.root_hash()?;
            proposal.header.transactions_root_hash = Hash(transactions_trie.root_hash()?.into());
            proposal.header.receipts_root_hash = Hash(receipts_trie.root_hash()?.into());
            proposal.transactions = applied_transaction_hashes;
            proposal.header.gas_used = proposal.header.gas_limit - gas_left;
        }

        // Restore the state to previous
        state.set_to_root(previous_state_root_hash.into());
        self.state = state;

        // as a future improvement, process the proposal before broadcasting it
        Ok(())
    }

    /// Called when consensus will accept our early_block.
    /// Either propose now or set timeout to allow for txs to come in.
    fn ready_for_block_proposal(&mut self) -> Result<Option<(Block, Vec<VerifiedTransaction>)>> {
        // Check if there's enough time to wait on a timeout and then propagate an empty block in the network before other participants trigger NewView
        let (
            time_since_last_view_change,
            exponential_backoff_timeout,
            minimum_time_left_for_empty_block,
        ) = self.get_consensus_timeout_params()?;

        if time_since_last_view_change + minimum_time_left_for_empty_block
            >= exponential_backoff_timeout
        {
            return self.propose_new_block();
        }

        // Reset the timeout and wake up again once it has been at least `empty_block_timeout` since
        // the last view change. At this point we should be ready to produce a new block.
        self.create_next_block_on_timeout = true;
        self.reset_timeout.send(
            self.config
                .consensus
                .empty_block_timeout
                .saturating_sub(Duration::from_millis(time_since_last_view_change)),
        )?;
        trace!(
            "will propose new proposal on timeout for view {}",
            self.get_view()?
        );

        Ok(None)
    }
    /// Assembles a Pending block.
    fn assemble_pending_block_at(&self, state: &mut State) -> Result<Option<Block>> {
        // Start with highest canonical block
        let num = self
            .db
            .get_highest_canonical_block_number()?
            .context("no canonical blocks")?; // get highest canonical block number
        let block = self
            .get_canonical_block_by_number(num)?
            .context("missing canonical block")?; // retrieve highest canonical block

        // Generate early QC
        let early_qc = QuorumCertificate::new_with_identity(block.hash(), block.view());
        let parent = self
            .get_block(&early_qc.block_hash)?
            .context("missing parent block")?;

        // Ensure sane state
        let previous_state_root_hash = state.root_hash()?;
        if previous_state_root_hash != block.state_root_hash() {
            warn!(
                "state root hash mismatch, expected: {:?}, actual: {:?}",
                block.state_root_hash(),
                previous_state_root_hash
            );
            state.set_to_root(block.state_root_hash().into());
        }

        // Internal states
        let mut gas_left = self.config.consensus.eth_block_gas_limit;
        let mut receipts_trie = EthTrie::new(Arc::new(MemoryDB::new(true)));
        let mut transactions_trie = EthTrie::new(Arc::new(MemoryDB::new(true)));
        let mut updated_root_hash = state.root_hash()?;
        let mut tx_index_in_block = 0;
        let mut applied_transaction_hashes = Vec::<Hash>::new();

        // This is a partial header of a block that will be proposed with some transactions executed below.
        // It is needed so that each transaction is executed within proper block context (the block it belongs to)
        let executed_block_header = BlockHeader {
            view: self.get_view()?,
            number: parent.header.number + 1,
            timestamp: SystemTime::max(SystemTime::now(), parent.header.timestamp),
            gas_limit: gas_left,
            ..BlockHeader::default()
        };

        // Retrieve a list of pending transactions
        let pending = self.transaction_pool.pending_transactions(state)?;

        for txn in pending.into_iter() {
            // First - check for time
            let (
                time_since_last_view_change,
                exponential_backoff_timeout,
                minimum_time_left_for_empty_block,
            ) = self.get_consensus_timeout_params()?;

            if time_since_last_view_change + minimum_time_left_for_empty_block
                >= exponential_backoff_timeout
            {
                break;
            }

            // Apply specific txn
            let result = Self::apply_transaction_at(
                state,
                txn.clone(),
                executed_block_header,
                inspector::noop(),
            )?;
            self.db.insert_transaction(&txn.hash, &txn.tx)?;

            // Skip transactions whose execution resulted in an error
            let Some(result) = result else {
                continue;
            };

            // Second - check for gas
            gas_left = if let Some(g) = gas_left.checked_sub(result.gas_used()) {
                g
            } else {
                state.set_to_root(updated_root_hash.into());
                break;
            };

            // Do necessary work to assemble the transaction
            transactions_trie.insert(txn.hash.as_bytes(), txn.hash.as_bytes())?;

            let receipt = Self::create_txn_receipt(
                result,
                txn.hash,
                tx_index_in_block,
                self.config.consensus.eth_block_gas_limit - gas_left,
            );
            let receipt_hash = receipt.compute_hash();
            receipts_trie.insert(receipt_hash.as_bytes(), receipt_hash.as_bytes())?;

            tx_index_in_block += 1;
            updated_root_hash = state.root_hash()?;
            applied_transaction_hashes.push(txn.hash);
        }

        // Generate the pending proposal, with dummy data
        let proposal = Block::from_qc(
            self.secret_key,
            executed_block_header.view,
            executed_block_header.number,
            early_qc, // dummy QC for early proposal
            None,
            state.root_hash()?, // late state before rewards are applied
            Hash(transactions_trie.root_hash()?.into()),
            Hash(receipts_trie.root_hash()?.into()),
            applied_transaction_hashes,
            executed_block_header.timestamp,
            executed_block_header.gas_limit - gas_left,
            executed_block_header.gas_limit,
        );

        // Return the pending block
        Ok(Some(proposal))
    }

    /// Produces the Proposal block.
    /// It must return a final Proposal with correct QC, regardless of whether it is empty or not.
    fn propose_new_block(&mut self) -> Result<Option<(Block, Vec<VerifiedTransaction>)>> {
        // We expect early_proposal to exist already but try create incase it doesn't
        self.early_proposal_assemble_at(None)?;
        let (pending_block, applied_txs, _, _) = self.early_proposal.take().unwrap(); // safe to unwrap due to check above

        // intershard transactions are not meant to be broadcast
        let (mut broadcasted_transactions, opaque_transactions): (Vec<_>, Vec<_>) = applied_txs
            .clone()
            .into_iter()
            .partition(|tx| !matches!(tx.tx, SignedTransaction::Intershard { .. }));
        // however, for the transactions that we are NOT broadcasting, we re-insert
        // them into the pool - this is because upon broadcasting the proposal, we will
        // have to re-execute it ourselves (in order to vote on it) and thus will
        // need those transactions again
        for tx in opaque_transactions {
            let account_nonce = self.state.get_account(tx.signer)?.nonce;
            self.transaction_pool
                .insert_transaction(tx, account_nonce, false);
        }

        // finalise the proposal
        let Some(final_block) = self.early_proposal_finish_at(pending_block)? else {
            // Do not Propose.
            // Recover the proposed transactions into the pool.
            while let Some(txn) = broadcasted_transactions.pop() {
                self.transaction_pool.insert_ready_transaction(txn)?;
            }
            return Ok(None);
        };

        info!(proposal_hash = ?final_block.hash(), ?final_block.header.view, ?final_block.header.number, txns = final_block.transactions.len(), "######### proposing block");

        Ok(Some((final_block, broadcasted_transactions)))
    }

    /// Insert transaction and add to early_proposal if possible.
    pub fn handle_new_transaction(
        &mut self,
        txn: SignedTransaction,
        from_broadcast: bool,
    ) -> Result<TxAddResult> {
        let Ok(verified) = txn.verify() else {
            return Ok(TxAddResult::CannotVerifySignature);
        };
        let inserted = self.new_transaction(verified, from_broadcast)?;
        if inserted.was_added()
            && self.create_next_block_on_timeout
            && self.early_proposal.is_some()
            && self.transaction_pool.has_txn_ready()
        {
            trace!(
                "add transaction to early proposal {}",
                self.early_proposal.as_ref().unwrap().0.header.view
            );
            self.early_proposal_apply_transactions()?;
        }
        Ok(inserted)
    }

    /// Provides a preview of the early proposal.
    pub fn get_pending_block(&self) -> Result<Option<Block>> {
        let mut state = self.state.clone();

        let Some(pending_block) = self.assemble_pending_block_at(&mut state)? else {
            return Ok(None);
        };

        Ok(Some(pending_block))
    }

    fn are_we_leader_for_view(&mut self, parent_hash: Hash, view: u64) -> bool {
        match self.leader_for_view(parent_hash, view) {
            Some(leader) => leader == self.public_key(),
            None => false,
        }
    }

    fn leader_for_view(&mut self, parent_hash: Hash, view: u64) -> Option<NodePublicKey> {
        if let Ok(Some(parent)) = self.get_block(&parent_hash) {
            let leader = self.leader_at_block(&parent, view).unwrap();
            Some(leader.public_key)
        } else {
            if view > 1 {
                warn!(
                    "parent not found while determining leader for view {}",
                    view
                );
                return None;
            }
            let head_block = self.head_block();
            let leader = self.leader_at_block(&head_block, view).unwrap();
            Some(leader.public_key)
        }
    }

    fn committee_for_hash(&self, parent_hash: Hash) -> Result<Vec<NodePublicKey>> {
        let Ok(Some(parent)) = self.get_block(&parent_hash) else {
            return Err(anyhow!("parent block not found: {:?}", parent_hash));
        };

        let parent_root_hash = parent.state_root_hash();

        let state = self.state.at_root(parent_root_hash.into());
        let executed_block = BlockHeader {
            number: parent.header.number + 1,
            ..Default::default()
        };

        let committee = state.get_stakers(executed_block)?;

        Ok(committee)
    }

    pub fn new_view(
        &mut self,
        new_view: NewView,
    ) -> Result<Option<(Block, Vec<VerifiedTransaction>)>> {
        trace!("Received new view for height: {:?}", new_view.view);
        let mut current_view = self.get_view()?;

        // The leader for this view should be chosen according to the parent of the highest QC
        // What happens when there are multiple QCs with different parents?
        // if we are not the leader of the round in which the vote counts
        if !self.are_we_leader_for_view(new_view.qc.block_hash, new_view.view) {
            trace!(new_view.view, "skipping new view, not the leader");
            return Ok(None);
        }
        // if the vote is too old and does not count anymore
        if new_view.view < current_view {
            trace!(new_view.view, "Received a vote which is too old for us, discarding. Our view is: {} and new_view is: {}", current_view, new_view.view);
            return Ok(None);
        }

        // Get the committee for the qc hash (should be highest?) for this view
        let committee: Vec<_> = self.committee_for_hash(new_view.qc.block_hash)?;
        // verify the sender's signature on the block hash
        let Some((index, public_key)) = committee
            .iter()
            .enumerate()
            .find(|(_, &public_key)| public_key == new_view.public_key)
        else {
            debug!("ignoring new view from unknown node (buffer?) - committee size is : {:?} hash is: {:?} high hash is: {:?}", committee.len(), new_view.qc.block_hash, self.high_qc.block_hash);
            return Ok(None);
        };

        new_view.verify(*public_key)?;

        // check if the sender's qc is higher than our high_qc or even higher than our view
        self.update_high_qc_and_view(false, new_view.qc)?;
        current_view = self.get_view()?;

        let NewViewVote {
            mut signatures,
            mut cosigned,
            mut cosigned_weight,
            mut qcs,
        } = self
            .new_views
            .remove(&new_view.view)
            .unwrap_or_else(|| NewViewVote {
                signatures: Vec::new(),
                cosigned: bitarr![u8, Msb0; 0; MAX_COMMITTEE_SIZE],
                cosigned_weight: 0,
                qcs: BTreeMap::new(),
            });

        let Ok(Some(parent)) = self.get_block(&new_view.qc.block_hash) else {
            return Err(anyhow!(
                "parent block not found: {:?}",
                new_view.qc.block_hash
            ));
        };
        let executed_block = BlockHeader {
            number: parent.header.number + 1,
            ..Default::default()
        };

        let mut supermajority = false;

        // if the vote is new, store it
        if !cosigned[index] {
            cosigned.set(index, true);
            signatures.push(new_view.signature);

            let Ok(Some(parent)) = self.get_block(&new_view.qc.block_hash) else {
                return Err(anyhow!(
                    "parent block not found: {:?}",
                    new_view.qc.block_hash
                ));
            };
            // Update state to root pointed by voted block (in meantime it might have changed!)
            self.state.set_to_root(parent.state_root_hash().into());
            let Some(weight) = self.state.get_stake(new_view.public_key, executed_block)? else {
                return Err(anyhow!("vote from validator without stake"));
            };
            cosigned_weight += weight.get();
            qcs.insert(index, new_view.qc);

            supermajority = cosigned_weight * 3 > self.total_weight(&committee, executed_block) * 2;

            let num_signers = signatures.len();

            trace!(
                num_signers,
                cosigned_weight,
                supermajority,
                current_view,
                new_view.view,
                "storing vote for new view"
            );
            if supermajority {
                if current_view < new_view.view {
                    info!(
                        "forcibly updating view to {} as majority is ahead",
                        new_view.view
                    );
                    current_view = new_view.view;
                    self.set_view(current_view)?;
                }

                // if we are already in the round in which the vote counts and have reached supermajority we can propose a block
                if new_view.view == current_view {
                    // todo: the aggregate qc is an aggregated signature on the qcs, view and validator index which can be batch verified
                    let agg =
                        self.aggregate_qc_from_indexes(new_view.view, qcs, &signatures, cosigned)?;

                    trace!(
                        view = current_view,
                        "######### creating proposal block from new view"
                    );

                    // We now have a valid aggQC so can create early_block with it
                    self.early_proposal_assemble_at(Some(agg))?;

                    // as a future improvement, process the proposal before broadcasting it
                    return self.ready_for_block_proposal();

                    // we don't want to keep the collected votes if we proposed a new block
                    // we should remove the collected votes if we couldn't reach supermajority within the view
                }
            }
        }
        if !supermajority {
            self.new_views.insert(
                new_view.view,
                NewViewVote {
                    signatures,
                    cosigned,
                    cosigned_weight,
                    qcs,
                },
            );
        }

        Ok(None)
    }

    /// Returns (flag, outcome).
    /// flag is true if the transaction was newly added to the pool - ie. if it validated correctly and has not been seen before.
    pub fn new_transaction(
        &mut self,
        txn: VerifiedTransaction,
        from_broadcast: bool,
    ) -> Result<TxAddResult> {
        if self.db.contains_transaction(&txn.hash)? {
            debug!("Transaction {:?} already in mempool", txn.hash);
            return Ok(TxAddResult::Duplicate(txn.hash));
        }

        // Perform insertion under early state, if available
        let early_account = match self.early_proposal.as_ref() {
            Some((block, _, _, _)) => {
                let state = self.state.at_root(block.state_root_hash().into());
                state.get_account(txn.signer)?
            }
            _ => self.state.get_account(txn.signer)?,
        };

        let eth_chain_id = self.config.eth_chain_id;

        let validation_result = txn.tx.validate(
            &early_account,
            self.config.consensus.eth_block_gas_limit,
            eth_chain_id,
        )?;
        if !validation_result.is_ok() {
            debug!(
                "Unable to validate txn with hash: {:?}, from: {:?}, nonce: {:?} : {:?}",
                txn.hash,
                txn.signer,
                txn.tx.nonce(),
                validation_result,
            );
            return Ok(TxAddResult::ValidationFailed(validation_result));
        }

        let txn_hash = txn.hash;

        let insert_result =
            self.transaction_pool
                .insert_transaction(txn, early_account.nonce, from_broadcast);
        if insert_result.was_added() {
            let _ = self.new_transaction_hashes.send(txn_hash);

            // Avoid cloning the transaction aren't any subscriptions to send it to.
            if self.new_transactions.receiver_count() != 0 {
                // Clone the transaction from the pool, because we moved it in.
                let txn = self
                    .transaction_pool
                    .get_transaction(txn_hash)
                    .ok_or_else(|| anyhow!("transaction we just added is missing"))?
                    .clone();
                let _ = self.new_transactions.send(txn);
            }
        }
        Ok(insert_result)
    }

    pub fn get_transaction_by_hash(&self, hash: Hash) -> Result<Option<VerifiedTransaction>> {
        Ok(self
            .db
            .get_transaction(&hash)?
            .map(|tx| tx.verify())
            .transpose()?
            .or_else(|| self.transaction_pool.get_transaction(hash).cloned()))
    }

    pub fn get_transaction_receipt(&self, hash: &Hash) -> Result<Option<TransactionReceipt>> {
        let Some(block_hash) = self.db.get_block_hash_reverse_index(hash)? else {
            return Ok(None);
        };
        let block_receipts = self.db.get_transaction_receipts_in_block(&block_hash)?;
        Ok(block_receipts
            .into_iter()
            .find(|receipt| receipt.tx_hash == *hash))
    }

    fn update_high_qc_and_view(
        &mut self,
        from_agg: bool,
        new_high_qc: QuorumCertificate,
    ) -> Result<()> {
        let view = self.get_view()?;
        let Some(new_high_qc_block) = self.block_store.get_block(new_high_qc.block_hash)? else {
            // We don't set high_qc to a qc if we don't have its block.
            warn!("Recieved potential high QC but didn't have the corresponding block");
            return Ok(());
        };

        let new_high_qc_block_view = new_high_qc_block.view();

        if self.high_qc.block_hash == Hash::ZERO {
            trace!("received high qc, self high_qc is currently uninitialized, setting to the new one.");
            self.db.set_high_qc(new_high_qc)?;
            self.high_qc = new_high_qc;
        } else {
            let current_high_qc_view = self
                .get_block(&self.high_qc.block_hash)?
                .ok_or_else(|| {
                    anyhow!("missing block corresponding to our high qc - this should never happen")
                })?
                .view();
            // If `from_agg` then we always release the lock because the supermajority has a different high_qc.
            if from_agg || new_high_qc_block_view > current_high_qc_view {
                trace!(
                    "updating view from {} to {}, high QC view is {}",
                    view,
                    new_high_qc_block_view + 1,
                    current_high_qc_view,
                );
                self.db.set_high_qc(new_high_qc)?;
                self.high_qc = new_high_qc;
                if new_high_qc_block_view >= view {
                    self.set_view(new_high_qc_block_view + 1)?;
                }
            }
        }

        Ok(())
    }

    fn aggregate_qc_from_indexes(
        &self,
        view: u64,
        qcs: BTreeMap<usize, QuorumCertificate>,
        signatures: &[NodeSignature],
        cosigned: BitArray,
    ) -> Result<AggregateQc> {
        assert_eq!(qcs.len(), signatures.len());

        Ok(AggregateQc {
            signature: NodeSignature::aggregate(signatures)?,
            cosigned,
            view,
            // Because qcs is a map from index to qc, this will
            // end up as a list in ascending order of index, which
            // is what we want to correspond with the way
            // batch_verify_agg_signature() will attempt to verify
            // them.
            qcs: qcs.values().cloned().collect::<Vec<QuorumCertificate>>(),
        })
    }

    fn qc_from_bits(
        &self,
        block_hash: Hash,
        signatures: &[NodeSignature],
        cosigned: BitArray,
        view: u64,
    ) -> QuorumCertificate {
        // we've already verified the signatures upon receipt of the responses so there's no need to do it again
        QuorumCertificate::new(signatures, cosigned, block_hash, view)
    }

    fn block_extends_from(&self, block: &Block, ancestor: &Block) -> Result<bool> {
        // todo: the block extends from another block through a chain of parent hashes and not qcs
        // make ticket for this
        let mut current = block.clone();
        while current.view() > ancestor.view() {
            let Some(next) = self.get_block(&current.parent_hash())? else {
                warn!("Missing block when traversing to find ancestor! Current parent hash: {:?} {:?}", current.parent_hash(), current);
                return Err(MissingBlockError::from(current.parent_hash()).into());
            };
            current = next;
        }

        Ok(current.view() == 0 || current.hash() == ancestor.hash())
    }

    fn check_safe_block(&mut self, proposal: &Block) -> Result<bool> {
        let Some(qc_block) = self.get_block(&proposal.parent_hash())? else {
            trace!("could not get qc for block: {}", proposal.parent_hash());
            return Ok(false);
        };
        match proposal.agg {
            // we check elsewhere that qc is the highest among the qcs in the agg
            Some(_) => match self.block_extends_from(proposal, &qc_block) {
                Ok(true) => {
                    self.check_and_commit(proposal)?;
                    Ok(true)
                }
                Ok(false) => {
                    trace!("block does not extend from parent");
                    Ok(false)
                }
                Err(e) => {
                    trace!(?e, "error checking block extension");
                    Ok(false)
                }
            },
            None => {
                if proposal.view() == 0 || proposal.view() == qc_block.view() + 1 {
                    self.check_and_commit(proposal)?;
                    Ok(true)
                } else {
                    trace!(
                        "block does not extend from parent, {} != {} + 1",
                        proposal.view(),
                        qc_block.view()
                    );
                    Ok(false)
                }
            }
        }
    }

    /// Check if a new proposal allows an older block to become finalized.
    /// Errors iff the proposal's parent is not known.
    fn check_and_commit(&mut self, proposal: &Block) -> Result<()> {
        // The condition for a block to be finalized is if there is a direct two-chain. From the paper:
        // Once a replica is convinced, it checks
        // if a two-chain is formed over the top of the parent of the
        // block pointed by the highQC (the first chain in the two-chain
        // formed has to be a one-direct chain in case of pipelined Fast-
        // HotStuff). Then a replica can safely commit the parent of the
        // block pointed by the highQC.

        let Some(qc_block) = self.get_block(&proposal.parent_hash())? else {
            warn!("missing qc block when checking whether to finalize!");
            return Err(MissingBlockError::from(proposal.parent_hash()).into());
        };

        // If we don't have the parent (e.g. genesis, or pruned node), we can't finalize, so just exit
        let Some(qc_parent) = self.get_block(&qc_block.parent_hash())? else {
            warn!("missing qc parent block when checking whether to finalize!");
            return Ok(());
        };

        // If we have a one-direct chain, we can finalize the parent regardless of the proposal's view number
        if qc_parent.view() + 1 == qc_block.view() {
            self.finalize_block(qc_parent)?;
        } else {
            warn!(
                "Cannot finalize block {} with view {} and number {} because of child {} with view {} and number {}",
                qc_parent.hash(),
                qc_parent.view(),
                qc_parent.number(),
                qc_block.hash(),
                qc_block.view(),
                qc_block.number()
            );
        }

        Ok(())
    }

    /// Saves the finalized tip view, and runs all hooks for the newly finalized block
    fn finalize_block(&mut self, block: Block) -> Result<()> {
        trace!(
            "Finalizing block {} at view {} num {}",
            block.hash(),
            block.view(),
            block.number()
        );
        self.set_finalized_view(block.view())?;

        let receipts = self.db.get_transaction_receipts_in_block(&block.hash())?;

        for (destination_shard, intershard_call) in blockhooks::get_cross_shard_messages(&receipts)?
        {
            self.message_sender.send_message_to_shard(
                destination_shard,
                InternalMessage::IntershardCall(intershard_call),
            )?;
        }

        if self.config.consensus.is_main {
            // Main shard will join all new shards
            for new_shard_id in blockhooks::get_launch_shard_messages(&receipts)? {
                self.message_sender
                    .send_message_to_coordinator(InternalMessage::LaunchShard(new_shard_id))?;
            }

            // Main shard also hosts the shard registry, so will be notified of newly established
            // links. Notify corresponding shard nodes of said links, if any
            for (from, to) in blockhooks::get_link_creation_messages(&receipts)? {
                self.message_sender
                    .send_message_to_shard(to, InternalMessage::LaunchLink(from))?;
            }
        }

        if self.block_is_first_in_epoch(block.number())
            && !block.is_genesis()
            && self.config.do_checkpoints
            && self.epoch_is_checkpoint(self.epoch_number(block.number()))
        {
            if let Some(checkpoint_path) = self.db.get_checkpoint_dir()? {
                let parent = self
                    .db
                    .get_block_by_hash(&block.parent_hash())?
                    .ok_or(anyhow!(
                        "Trying to checkpoint block, but we don't have its parent"
                    ))?;
                let transactions: Vec<SignedTransaction> = block
                    .transactions
                    .iter()
                    .map(|txn_hash| {
                        let tx = self.db.get_transaction(txn_hash)?.ok_or(anyhow!(
                            "failed to fetch transaction {} for checkpoint parent {}",
                            txn_hash,
                            parent.hash()
                        ))?;
                        Ok::<_, anyhow::Error>(tx)
                    })
                    .collect::<Result<Vec<SignedTransaction>>>()?;

                self.message_sender.send_message_to_coordinator(
                    InternalMessage::ExportBlockCheckpoint(
                        Box::new(block),
                        transactions,
                        Box::new(parent),
                        self.db.state_trie()?.clone(),
                        checkpoint_path,
                    ),
                )?;
            }
        }

        Ok(())
    }

    /// Trigger a checkpoint, for debugging.
    /// Returns (file_name, block_hash). At some time after you call this function, hopefully a checkpoint will end up in the file
    pub fn checkpoint_at(&mut self, block_number: u64) -> Result<(String, String)> {
        let block = self
            .get_canonical_block_by_number(block_number)?
            .ok_or(anyhow!("No such block number {block_number}"))?;
        let parent = self
            .db
            .get_block_by_hash(&block.parent_hash())?
            .ok_or(anyhow!(
                "Trying to checkpoint block, but we don't have its parent"
            ))?;
        let transactions: Vec<SignedTransaction> = block
            .transactions
            .iter()
            .map(|txn_hash| {
                let tx = self.db.get_transaction(txn_hash)?.ok_or(anyhow!(
                    "failed to fetch transaction {} for checkpoint parent {}",
                    txn_hash,
                    parent.hash()
                ))?;
                Ok::<_, anyhow::Error>(tx)
            })
            .collect::<Result<Vec<SignedTransaction>>>()?;
        let checkpoint_dir = self
            .db
            .get_checkpoint_dir()?
            .ok_or(anyhow!("No checkpoint directory configured"))?;
        let file_name = db::get_checkpoint_filename(checkpoint_dir.clone(), &block)?;
        let hash = block.hash();
        self.message_sender
            .send_message_to_coordinator(InternalMessage::ExportBlockCheckpoint(
                Box::new(block),
                transactions,
                Box::new(parent),
                self.db.state_trie()?.clone(),
                checkpoint_dir,
            ))?;
        Ok((file_name.display().to_string(), hash.to_string()))
    }

    /// Check the validity of a block. Returns `Err(_, true)` if this block could become valid in the future and
    /// `Err(_, false)` if this block could never be valid.
    fn check_block(&self, block: &Block, during_sync: bool) -> Result<(), (anyhow::Error, bool)> {
        block.verify_hash().map_err(|e| (e, false))?;

        if block.view() == 0 {
            // We only check a block if we receive it from an external source. We obviously already have the genesis
            // block, so we aren't ever expecting to receive it.
            return Err((anyhow!("tried to check genesis block"), false));
        }

        let Some(parent) = self
            .get_block(&block.parent_hash())
            .map_err(|e| (e, false))?
        else {
            warn!(
                "Missing parent block while trying to check validity of block {}",
                block.number()
            );
            return Err((MissingBlockError::from(block.parent_hash()).into(), true));
        };

        let finalized_view = self.get_finalized_view().map_err(|e| (e, false))?;
        let Some(finalized_block) = self
            .get_block_by_view(finalized_view)
            .map_err(|e| (e, false))?
        else {
            return Err((MissingBlockError::from(finalized_view).into(), false));
        };
        if block.view() < finalized_block.view() {
            return Err((
                anyhow!(
                    "block is too old: view is {} but we have finalized {}",
                    block.view(),
                    finalized_block.view()
                ),
                false,
            ));
        }

        // Derive the proposer from the block's view
        let proposer = self.leader_at_block(&parent, block.view()).unwrap();

        // Verify the proposer's signature on the block
        let verified = proposer
            .public_key
            .verify(block.hash().as_bytes(), block.signature());

        let committee = self
            .state
            .at_root(parent.state_root_hash().into())
            .get_stakers(block.header)
            .map_err(|e| (e, false))?;

        if verified.is_err() {
            info!(?block, "Unable to verify block = ");
            return Err((anyhow!("invalid block signature found! block hash: {:?} block view: {:?} committee len {:?}", block.hash(), block.view(), committee.len()), false));
        }

        // Check if the co-signers of the block's QC represent the supermajority.
        self.check_quorum_in_bits(
            &block.header.qc.cosigned,
            &committee,
            parent.state_root_hash(),
            block,
        )
        .map_err(|e| (e, false))?;

        // Verify the block's QC signature - note the parent should be the committee the QC
        // was signed over.
        self.verify_qc_signature(&block.header.qc, committee.clone())
            .map_err(|e| (e, false))?;
        if let Some(agg) = &block.agg {
            // Check if the signers of the block's aggregate QC represent the supermajority
            self.check_quorum_in_indices(
                &agg.cosigned,
                &committee,
                parent.state_root_hash(),
                block,
            )
            .map_err(|e| (e, false))?;
            // Verify the aggregate QC's signature
            self.batch_verify_agg_signature(agg, &committee)
                .map_err(|e| (e, false))?;
        }

        // Retrieve the highest among the aggregated QCs and check if it equals the block's QC.
        let block_high_qc = self.get_high_qc_from_block(block).map_err(|e| (e, false))?;
        let Some(block_high_qc_block) = self
            .get_block(&block_high_qc.block_hash)
            .map_err(|e| (e, false))?
        else {
            warn!("missing finalized block4");
            return Err((
                MissingBlockError::from(block_high_qc.block_hash).into(),
                false,
            ));
        };
        // Prevent the creation of forks from the already committed chain
        if block_high_qc_block.view() < finalized_block.view() {
            warn!(
                "invalid block - high QC view is {} while finalized is {}. Our High QC: {}, block: {:?}",
                block_high_qc_block.view(),
                finalized_block.view(),
                self.high_qc,
                block);
            return Err((
                anyhow!(
                    "invalid block - high QC view is {} while finalized is {}",
                    block_high_qc_block.view(),
                    finalized_block.view()
                ),
                false,
            ));
        }

        // This block's timestamp must be greater than or equal to the parent block's timestamp.
        if block.timestamp() < parent.timestamp() {
            return Err((anyhow!("timestamp decreased from parent"), false));
        }

        // This block's timestamp should be at most `self.allowed_timestamp_skew` away from the current time. Note this
        // can be either forwards or backwards in time.
        let difference = block
            .timestamp()
            .elapsed()
            .unwrap_or_else(|err| err.duration());
        if !during_sync && difference > self.config.allowed_timestamp_skew {
            return Err((
                anyhow!(
                    "timestamp difference for block {} greater than allowed skew: {difference:?}",
                    block.view()
                ),
                false,
            ));
        }

        // Blocks must be in sequential order
        if block.header.number != parent.header.number + 1 {
            return Err((
                anyhow!(
                    "block number is not sequential: {} != {} + 1",
                    block.header.number,
                    parent.header.number
                ),
                false,
            ));
        }

        if !self
            .block_extends_from(block, &finalized_block)
            .map_err(|e| (e, false))?
        {
            warn!(
                "invalid block {:?}, does not extend finalized block {:?} our head is {:?}",
                block,
                finalized_block,
                self.head_block()
            );

            return Err((
                anyhow!("invalid block, does not extend from finalized block"),
                false,
            ));
        }
        Ok(())
    }

    // Receives availability and passes it on to the block store.
    pub fn receive_block_availability(
        &mut self,
        from: PeerId,
        availability: &Option<Vec<BlockStrategy>>,
    ) -> Result<()> {
        trace!(
            "Received block availability from {:?} avail {:?}",
            from,
            availability
        );
        self.block_store.update_availability(from, availability)?;
        Ok(())
    }

    // Checks for the validity of a block and adds it to our block store if valid.
    // Returns true when the block is valid and newly seen and false otherwise.
    // Optionally returns a proposal that should be sent as the result of this newly received block. This occurs when
    // the node has buffered votes for a block it doesn't know about and later receives that block, resulting in a new
    // block proposal.
    pub fn receive_block(&mut self, from: PeerId, proposal: Proposal) -> Result<Option<Proposal>> {
        trace!(
            "received block: {} number: {}, view: {}",
            proposal.hash(),
            proposal.number(),
            proposal.view()
        );
        self.block_store
            .received_process_proposal(proposal.header.view);
        let result = self.proposal(from, proposal, true)?;
        // Processing the received block can either result in:
        // * A `Proposal`, if we have buffered votes for this block which form a supermajority, meaning we can
        // propose the next block.
        // * A `Vote`, if the block is valid and we are in the proposed block's committee. However, this block
        // occured in the past, meaning our vote is no longer valid.
        // Therefore, we filter the result to only include `Proposal`s. This avoids us sending useless `Vote`s
        // to the network while syncing.
        Ok(result.and_then(|(_, message)| message.into_proposal()))
    }

    fn add_block(&mut self, from: Option<PeerId>, block: Block) -> Result<()> {
        let hash = block.hash();
        debug!(?from, ?hash, ?block.header.view, ?block.header.number, "added block");
        let _ = self.new_blocks.send(block.header);
        // We may have child blocks; process them too.
        self.block_store
            .process_block(from, block)?
            .into_iter()
            .try_for_each(|(from_id, child_proposal)| -> Result<()> {
                // The only reason this can fail is permanent failure of the messaging mechanism, so
                // propagate it back here.
                // Mark this block in the cache as "we're about to process this one"
                let view = child_proposal.header.view;
                self.message_sender.send_external_message(
                    self.peer_id(),
                    ExternalMessage::ProcessProposal(ProcessProposal {
                        from: from_id.to_bytes(),
                        block: child_proposal,
                    }),
                )?;
                self.block_store.expect_process_proposal(view);
                Ok(())
            })?;
        Ok(())
    }

    fn block_is_first_in_epoch(&self, number: u64) -> bool {
        number % self.config.consensus.blocks_per_epoch == 0
    }

    fn epoch_number(&self, block_number: u64) -> u64 {
        // This will need additonal tracking if we ever allow blocks_per_epoch to be changed
        block_number / self.config.consensus.blocks_per_epoch
    }

    fn epoch_is_checkpoint(&self, epoch_number: u64) -> bool {
        epoch_number % self.config.consensus.epochs_per_checkpoint == 0
    }

    fn vote_from_block(&self, block: &Block) -> Vote {
        Vote::new(
            self.secret_key,
            block.hash(),
            self.secret_key.node_public_key(),
            block.view(),
        )
    }

    fn get_high_qc_from_block(&self, block: &Block) -> Result<QuorumCertificate> {
        let Some(agg) = &block.agg else {
            return Ok(block.header.qc);
        };

        let high_qc = self.get_highest_from_agg(agg)?;

        if block.header.qc != high_qc {
            return Err(anyhow!("qc mismatch"));
        }

        Ok(block.header.qc)
    }

    pub fn get_block(&self, key: &Hash) -> Result<Option<Block>> {
        self.block_store.get_block(*key)
    }

    pub fn get_block_by_view(&self, view: u64) -> Result<Option<Block>> {
        self.block_store.get_block_by_view(view)
    }

    pub fn get_canonical_block_by_number(&self, number: u64) -> Result<Option<Block>> {
        self.block_store.get_canonical_block_by_number(number)
    }

    fn set_finalized_view(&mut self, view: u64) -> Result<()> {
        self.db.set_finalized_view(view)
    }

    pub fn get_finalized_view(&self) -> Result<u64> {
        Ok(self.db.get_finalized_view()?.unwrap_or_else(|| {
            warn!("no finalised view found in table. Defaulting to 0");
            0
        }))
    }

    fn set_view(&mut self, view: u64) -> Result<()> {
        if self.db.set_view(view)? {
            self.view_updated_at = SystemTime::now();
        } else {
            warn!(
                "Tried to set view to lower or same value - this is incorrect. value: {}",
                view
            );
        }
        Ok(())
    }

    pub fn get_view(&self) -> Result<u64> {
        Ok(self.db.get_view()?.unwrap_or_else(|| {
            warn!("no view found in table. Defaulting to 0");
            0
        }))
    }

    /// Calculate how long we should wait before timing out for this view
    pub fn exponential_backoff_timeout(&self, view: u64) -> u64 {
        let view_difference = view.saturating_sub(self.high_qc.view);
        // in view N our highQC is the one we obtained in view N-1 (or before) and its view is N-2 (or lower)
        // in other words, the current view is always at least 2 views ahead of the highQC's view
        // i.e. to get `consensus_timeout_ms * 2^0` we have to subtract 2 from `view_difference`
        let consensus_timeout = self.config.consensus.consensus_timeout.as_millis() as u64;
        consensus_timeout * 2u64.pow((view_difference as u32).saturating_sub(2))
    }

    /// Find minimum number of views which could have passed by in the given time difference.
    /// We assume that no valid proposals have been finalised in this time.
    pub fn minimum_views_in_time_difference(
        time_difference: Duration,
        consensus_timeout: Duration,
    ) -> u64 {
        let normalised_time_difference =
            (time_difference.as_millis() / consensus_timeout.as_millis()) as u64;
        let mut views = 0;
        let mut total = 0;
        loop {
            total += 2u64.pow(views);
            if total > normalised_time_difference {
                break;
            }
            views += 1;
        }
        views as u64
    }

    pub fn state(&self) -> &State {
        &self.state
    }

    pub fn state_at(&self, number: u64) -> Result<Option<State>> {
        Ok(self
            .block_store
            .get_canonical_block_by_number(number)?
            .map(|block| self.state.at_root(block.state_root_hash().into())))
    }

    pub fn try_get_state_at(&self, number: u64) -> Result<State> {
        self.state_at(number)?
            .ok_or_else(|| anyhow!("No block at height {number}"))
    }

    fn get_highest_from_agg(&self, agg: &AggregateQc) -> Result<QuorumCertificate> {
        agg.qcs
            .iter()
            .map(|qc| (qc, self.get_block(&qc.block_hash)))
            .try_fold(None, |acc, (qc, block)| {
                let block = block?.ok_or_else(|| anyhow!("missing block"))?;
                if let Some((_, acc_view)) = acc {
                    if acc_view < block.view() {
                        Ok::<_, anyhow::Error>(Some((qc, block.view())))
                    } else {
                        Ok(acc)
                    }
                } else {
                    Ok(Some((qc, block.view())))
                }
            })?
            .ok_or_else(|| anyhow!("no qcs in agg"))
            .map(|(qc, _)| *qc)
    }

    fn verify_qc_signature(
        &self,
        qc: &QuorumCertificate,
        public_keys: Vec<NodePublicKey>,
    ) -> Result<()> {
        let len = public_keys.len();
        match qc.verify(public_keys) {
            true => Ok(()),
            false => {
                warn!(
                    "invalid qc signature found when verifying! Public keys: {:?}. QC: {}",
                    len, qc
                );
                Err(anyhow!("invalid qc signature found!"))
            }
        }
    }

    fn batch_verify_agg_signature(
        &self,
        agg: &AggregateQc,
        committee: &[NodePublicKey],
    ) -> Result<()> {
        let mut public_keys = Vec::new();
        for (index, bit) in agg.cosigned.iter().enumerate() {
            if *bit {
                public_keys.push(*committee.get(index).unwrap());
            }
        }

        let messages: Vec<_> = agg
            .qcs
            .iter()
            .zip(public_keys.iter())
            .map(|(qc, key)| {
                let mut bytes = Vec::new();
                bytes.extend_from_slice(qc.compute_hash().as_bytes());
                bytes.extend_from_slice(&key.as_bytes());
                bytes.extend_from_slice(&agg.view.to_be_bytes());
                bytes
            })
            .collect();
        let messages: Vec<_> = messages.iter().map(|m| m.as_slice()).collect();

        verify_messages(agg.signature, &messages, &public_keys)?;
        Ok(())
    }

    // TODO: Consider if these checking functions should be implemented at the deposit contract level instead?

    fn check_quorum_in_bits(
        &self,
        cosigned: &BitSlice,
        committee: &[NodePublicKey],
        parent_state_hash: Hash,
        block: &Block,
    ) -> Result<()> {
        let parent_state = self.state.at_root(parent_state_hash.into());

        let (total_weight, cosigned_sum) = committee
            .iter()
            .enumerate()
            .map(|(i, public_key)| {
                (
                    i,
                    parent_state
                        .get_stake(*public_key, block.header)
                        .unwrap()
                        .unwrap()
                        .get(),
                )
            })
            .fold((0, 0), |(total_weight, cosigned_sum), (i, stake)| {
                (
                    total_weight + stake,
                    cosigned_sum + cosigned[i].then_some(stake).unwrap_or_default(),
                )
            });

        if cosigned_sum * 3 <= total_weight * 2 {
            return Err(anyhow!("no quorum"));
        }

        Ok(())
    }

    fn check_quorum_in_indices(
        &self,
        signers: &BitSlice,
        committee: &[NodePublicKey],
        parent_state_hash: Hash,
        block: &Block,
    ) -> Result<()> {
        let parent_state = self.state.at_root(parent_state_hash.into());

        let cosigned_sum: u128 = signers
            .iter()
            .enumerate()
            .map(|(i, bit)| {
                if *bit {
                    let public_key = committee.get(i).unwrap();
                    let stake = parent_state
                        .get_stake(*public_key, block.header)
                        .unwrap()
                        .unwrap();
                    stake.get()
                } else {
                    0
                }
            })
            .sum();

        if cosigned_sum * 3 <= self.total_weight(committee, block.header) * 2 {
            return Err(anyhow!("no quorum"));
        }

        Ok(())
    }

    pub fn leader_at_block(&self, block: &Block, view: u64) -> Option<Validator> {
        if let Some(CachedLeader {
            block_number: cached_block_number,
            view: cached_view,
            next_leader,
        }) = *self.latest_leader_cache.borrow()
        {
            if cached_block_number == block.number() && cached_view == view {
                return Some(next_leader);
            }
        }

        let Ok(state_at) = self.try_get_state_at(block.number()) else {
            return None;
        };

        let executed_block = BlockHeader {
            number: block.header.number + 1,
            ..Default::default()
        };
        let public_key = state_at.leader(view, executed_block).unwrap();
        let peer_id = state_at.get_peer_id(public_key).unwrap().unwrap();

        Some(Validator {
            public_key,
            peer_id,
        })
    }

    fn total_weight(&self, committee: &[NodePublicKey], executed_block: BlockHeader) -> u128 {
        committee
            .iter()
            .map(|&pub_key| {
                let stake = self
                    .state
                    .get_stake(pub_key, executed_block)
                    .unwrap()
                    .unwrap();
                stake.get()
            })
            .sum()
    }

    /// Deal with the fork to this block. The block is assumed to be valid to switch to.
    /// Set the current head block to the parent of the proposed block,
    /// This will make it so the block is ready to become the new head
    fn deal_with_fork(&mut self, block: &Block) -> Result<()> {
        // To generically deal with forks where the proposed block could be at any height, we
        // Find the common ancestor (backward) of the head block and the new block
        // Then, revert the blocks from the head block to the common ancestor
        // Then, apply the blocks (forward) from the common ancestor to the parent of the new block
        let mut head = self.head_block();
        let mut head_height = head.number();
        let mut proposed_block = block.clone();
        let mut proposed_block_height = block.number();
        trace!(
            "Dealing with fork: from block {} (height {}), back to block {} (height {})",
            head.hash(),
            head_height,
            proposed_block.hash(),
            proposed_block_height
        );

        // Need to make sure both pointers are at the same height
        while head_height > proposed_block_height {
            trace!("Stepping back head block pointer");
            head = self.get_block(&head.parent_hash())?.unwrap();
            head_height = head.number();
        }

        while proposed_block_height > head_height {
            trace!("Stepping back proposed block pointer");
            proposed_block = self.get_block(&proposed_block.parent_hash())?.unwrap();
            proposed_block_height = proposed_block.number();
        }

        // We now have both hash pointers at the same height, we can walk back until they are equal.
        while head.hash() != proposed_block.hash() {
            trace!("Stepping back both pointers");
            head = self.get_block(&head.parent_hash())?.unwrap();
            proposed_block = self.get_block(&proposed_block.parent_hash())?.unwrap();
        }

        // Now, we want to revert the blocks until the head block is the common ancestor
        while self.head_block().hash() != head.hash() {
            let head_block = self.head_block();
            let parent_block = self.get_block(&head_block.parent_hash())?.ok_or_else(|| {
                anyhow!(
                    "missing block parent when reverting blocks: {}",
                    head_block.parent_hash()
                )
            })?;

            if head_block.header.view == 0 {
                panic!("genesis block is not supposed to be reverted");
            }

            trace!("Reverting block {head_block:?}");
            // block store doesn't require anything, it will just hold blocks that may now be invalid

            // State is easily set - must be to the parent block, though
            trace!(
                "Setting state to: {} aka block: {parent_block:?}",
                parent_block.state_root_hash()
            );
            self.state
                .set_to_root(parent_block.state_root_hash().into());

            // Ensure the transaction pool is consistent by recreating it. This is moderately costly, but forks are
            // rare.
            let existing_txns = self.transaction_pool.drain();

            for txn in existing_txns {
                let account_nonce = self.state.get_account(txn.signer)?.nonce;
                self.transaction_pool
                    .insert_transaction(txn, account_nonce, false);
            }

            // block transactions need to be removed from self.transactions and re-injected
            for tx_hash in &head_block.transactions {
                let orig_tx = self.get_transaction_by_hash(*tx_hash)?.unwrap();

                // Insert this unwound transaction back into the transaction pool.
                let account_nonce = self.state.get_account(orig_tx.signer)?.nonce;
                self.transaction_pool
                    .insert_transaction(orig_tx, account_nonce, false);
            }
            // then purge them all from the db, including receipts and indexes
            self.db
                .remove_transactions_executed_in_block(&head_block.hash())?;

            // this block is no longer in the main chain
            self.db.mark_block_as_non_canonical(head_block.hash())?;
        }

        // Now, we execute forward from the common ancestor to the new block parent which can
        // be required in rare cases.
        // We have the chain of blocks from the ancestor upwards to the proposed block via walking back.
        while self.head_block().hash() != block.parent_hash() {
            trace!("Advancing the head block to prepare for proposed block fork.");
            trace!("Head block: {:?}", self.head_block());
            trace!("desired block hash: {}", block.parent_hash());

            let desired_block_height = self.head_block().number() + 1;
            // Pointer to parent of head block
            let mut block_pointer = self
                .get_block(&block.parent_hash())?
                .ok_or_else(|| anyhow!("missing block when advancing head block pointer"))?;

            // If the parent of the proposed
            if block_pointer.header.number < desired_block_height {
                panic!("block height mismatch when advancing head block pointer");
            }

            while block_pointer.header.number != desired_block_height {
                block_pointer = self
                    .get_block(&block_pointer.parent_hash())?
                    .ok_or_else(|| anyhow!("missing block when advancing head block pointer"))?;
            }

            // We now have the block pointer at the desired height, we can apply it.
            trace!("Fork execution of block: {block_pointer:?}");
            let transactions = block_pointer.transactions.clone();
            let transactions = transactions
                .iter()
                .map(|tx_hash| self.get_transaction_by_hash(*tx_hash).unwrap().unwrap().tx)
                .collect();
            let parent = self
                .get_block(&block_pointer.parent_hash())?
                .ok_or_else(|| anyhow!("missing parent"))?;
            let committee: Vec<_> = self
                .state
                .at_root(parent.state_root_hash().into())
                .get_stakers(block_pointer.header)?;
            self.execute_block(None, &block_pointer, transactions, &committee)?;
        }

        Ok(())
    }

    fn execute_block(
        &mut self,
        from: Option<PeerId>,
        block: &Block,
        transactions: Vec<SignedTransaction>,
        committee: &[NodePublicKey],
    ) -> Result<()> {
        debug!("Executing block: {:?}", block.header);

        let parent = self
            .get_block(&block.parent_hash())?
            .ok_or_else(|| anyhow!("missing parent block when executing block!"))?;

        if !transactions.is_empty() {
            trace!("applying {} transactions to state", transactions.len());
        }

        // Early return if it is safe to fast-forward
        if self.receipts_cache_hash == block.receipts_root_hash()
            && from.is_some_and(|peer_id| peer_id == self.peer_id())
        {
            debug!(
                "fast-forward self-proposal {} for view {}",
                block.header.number, block.header.view
            );

            let mut block_receipts = Vec::new();

            for (tx_index, txn_hash) in block.transactions.iter().enumerate() {
                let (receipt, addresses) = self
                    .receipts_cache
                    .remove(txn_hash)
                    .expect("receipt cached during proposal assembly");

                // Recover set of receipts
                block_receipts.push((receipt, tx_index));

                // Apply 'touched-address' from cache
                for address in addresses {
                    self.db.add_touched_address(address, *txn_hash)?;
                }
            }
            // fast-forward state
            self.state.set_to_root(block.state_root_hash().into());

            // broadcast/commit receipts
            return self.broadcast_commit_receipts(from, block, block_receipts);
        };

        let mut verified_txns = Vec::new();

        // We re-inject any missing Intershard transactions (or really, any missing
        // transactions) from our mempool. If any txs are unavailable in both the
        // message or locally, the proposal cannot be applied
        for (idx, tx_hash) in block.transactions.iter().enumerate() {
            // Prefer to insert verified txn from pool. This is faster.
            let txn = match self.transaction_pool.get_transaction(*tx_hash) {
                Some(txn) => txn.clone(),
                _ => match transactions
                    .get(idx)
                    .map(|sig_tx| sig_tx.clone().verify())
                    .transpose()?
                {
                    // Otherwise, recover txn from proposal. This is slower.
                    Some(txn) if txn.hash == *tx_hash => txn,
                    _ => {
                        warn!("Proposal {} at view {} referenced a transaction {} that was neither included in the broadcast nor found locally - cannot apply block", block.hash(), block.view(), tx_hash);
                        return Ok(());
                    }
                },
            };
            verified_txns.push(txn);
        }

        let mut block_receipts = Vec::new();
        let mut cumulative_gas_used = EvmGas(0);
        let mut receipts_trie = EthTrie::new(Arc::new(MemoryDB::new(true)));
        let mut transactions_trie = EthTrie::new(Arc::new(MemoryDB::new(true)));

        let transaction_hashes = verified_txns
            .iter()
            .map(|tx| format!("{:?}", tx.hash))
            .join(",");

<<<<<<< HEAD
        for (tx_index, txn) in verified_txns.into_iter().enumerate() {
            self.new_transaction(txn.clone(), false)?;
=======
        let mut touched_addresses = vec![];
        for (tx_index, txn) in verified_txns.iter().enumerate() {
            self.new_transaction(txn.clone())?;
>>>>>>> af2279fe
            let tx_hash = txn.hash;
            let mut inspector = TouchedAddressInspector::default();
            let result = self
                .apply_transaction(txn.clone(), block.header, &mut inspector)?
                .ok_or_else(|| anyhow!("proposed transaction failed to execute"))?;
            self.transaction_pool.mark_executed(txn);
            for address in inspector.touched {
                touched_addresses.push((address, tx_hash));
            }

            let gas_used = result.gas_used();
            cumulative_gas_used += gas_used;

            if cumulative_gas_used > block.gas_limit() {
                warn!("Cumulative gas used by executing transactions exceeded block limit!");
                return Ok(());
            }

            let receipt = Self::create_txn_receipt(result, tx_hash, tx_index, cumulative_gas_used);

            let receipt_hash = receipt.compute_hash();

            debug!("During execution in view: {}, transaction with hash: {:?} produced receipt: {:?}, receipt hash: {:?}", self.get_view()?, tx_hash, receipt, receipt_hash);
            receipts_trie.insert(receipt_hash.as_bytes(), receipt_hash.as_bytes())?;

            transactions_trie.insert(tx_hash.as_bytes(), tx_hash.as_bytes())?;

            debug!(?receipt, "applied transaction {:?}", receipt);
            block_receipts.push((receipt, tx_index));
        }
        self.db.with_sqlite_tx(|sqlite_tx| {
            for txn in &verified_txns {
                self.db
                    .insert_transaction_with_db_tx(sqlite_tx, &txn.hash, &txn.tx)?;
            }
            for (addr, txn_hash) in touched_addresses {
                self.db
                    .add_touched_address_with_db_tx(sqlite_tx, addr, txn_hash)?;
            }
            Ok(())
        })?;

        if cumulative_gas_used != block.gas_used() {
            warn!("Cumulative gas used by executing all transactions: {cumulative_gas_used} is different that the one provided in the block: {}", block.gas_used());
            return Ok(());
        }

        let receipts_root_hash: Hash = receipts_trie.root_hash()?.into();
        if block.header.receipts_root_hash != receipts_root_hash {
            warn!(
                "Block number: {}, Receipt root mismatch. Specified in block: {} vs computed: {}, txn_hashes: {}",
                block.number(), block.header.receipts_root_hash, receipts_root_hash, transaction_hashes
            );
            return Ok(());
        }

        let transactions_root_hash: Hash = transactions_trie.root_hash()?.into();
        if block.header.transactions_root_hash != transactions_root_hash {
            warn!(
                "Block number: {}, Transactions root mismatch. Specified in block: {} vs computed: {}, txn_hashes: {}",
                block.number(), block.header.transactions_root_hash, transactions_root_hash, transaction_hashes
            );
            return Ok(());
        }

        // Apply rewards after executing transactions but with the committee members from the previous block
        let proposer = self.leader_at_block(&parent, block.view()).unwrap();
        Self::apply_rewards_late_at(
            &parent,
            &mut self.state,
            &self.config.consensus,
            committee,
            proposer.public_key,
            block,
        )?;

        // ZIP-9: Sink gas to zero account
        self.state.mutate_account(Address::ZERO, |a| {
            a.balance = a
                .balance
                .checked_add(block.gas_used().0 as u128)
                .ok_or(anyhow!("Overflow occured in zero account balance"))?;
            Ok(())
        })?;

        if self.state.root_hash()? != block.state_root_hash() {
            warn!(
                "State root hash mismatch! Our state hash: {}, block hash: {:?} block prop: {:?}",
                self.state.root_hash()?,
                block.state_root_hash(),
                block,
            );
            return Err(anyhow!(
                "state root hash mismatch, expected: {:?}, actual: {:?}",
                block.state_root_hash(),
                self.state.root_hash()
            ));
        }

        self.broadcast_commit_receipts(from, block, block_receipts)
    }

    fn broadcast_commit_receipts(
        &mut self,
        from: Option<PeerId>,
        block: &Block,
        mut block_receipts: Vec<(TransactionReceipt, usize)>,
    ) -> Result<()> {
        // Broadcast receipts
        for (receipt, tx_index) in &mut block_receipts {
            receipt.block_hash = block.hash();
            // Avoid cloning the receipt if there are no subscriptions to send it to.
            if self.new_receipts.receiver_count() != 0 {
                let _ = self.new_receipts.send((receipt.clone(), *tx_index));
            }
        }

        // Important - only add blocks we are going to execute because they can potentially
        // overwrite the mapping of block height to block, which there should only be one of.
        // for example, this HAS to be after the deal with fork call
        if !self.db.contains_block(&block.hash())? {
            // Only tell the block store where this block came from if it wasn't from ourselves.
            let from = from.filter(|peer_id| *peer_id != self.peer_id());
            // If we were the proposer we would've already processed the block, hence the check
            self.add_block(from, block.clone())?;
        }
        {
            // helper scope to shadow db, to avoid moving it into the closure
            // closure has to be move to take ownership of block_receipts
            let db = &self.db;
            self.db.with_sqlite_tx(move |sqlite_tx| {
                for (receipt, _) in block_receipts {
                    db.insert_transaction_receipt_with_db_tx(sqlite_tx, receipt)?;
                }
                Ok(())
            })?;
        }

        self.db.mark_block_as_canonical(block.hash())?;

        Ok(())
    }

    fn create_txn_receipt(
        apply_result: TransactionApplyResult,
        tx_hash: Hash,
        tx_index: usize,
        cumulative_gas_used: EvmGas,
    ) -> TransactionReceipt {
        let success = apply_result.success();
        let contract_address = apply_result.contract_address();
        let gas_used = apply_result.gas_used();
        let accepted = apply_result.accepted();
        let (logs, transitions, errors, exceptions) = apply_result.into_parts();

        TransactionReceipt {
            tx_hash,
            block_hash: Hash::ZERO,
            index: tx_index as u64,
            success,
            contract_address,
            logs,
            transitions,
            gas_used,
            cumulative_gas_used,
            accepted,
            errors,
            exceptions,
        }
    }

    pub fn report_outgoing_message_failure(
        &mut self,
        failure: OutgoingMessageFailure,
    ) -> Result<()> {
        self.block_store.report_outgoing_message_failure(failure)
    }

    pub fn tick(&mut self) -> Result<()> {
        trace!("consensus::tick()");
        trace!("request_missing_blocks from timer");

        // Drives the block fetching state machine - see docs/fetching_blocks.md
        if self.block_store.request_missing_blocks()? {
            // We're syncing..
            // Is it likely that the next thing in the buffer could be the next block?
            let likely_blocks = self.block_store.next_proposals_if_likely()?;
            if likely_blocks.is_empty() {
                trace!("no blocks buffered");
                // If there are no next blocks buffered, someone may well have lied to us about
                // where the gaps in the view range are. This should be a rare occurrence, so in
                // lieu of timing it out, just zap the view range gap and we'll take the hit on
                // any rerequests.
                self.block_store.delete_empty_view_range_cache();
            } else {
                likely_blocks.into_iter().for_each(|(from, block)| {
                    trace!(
                        "buffer may contain the next block - {0:?} v={1} n={2}",
                        block.hash(),
                        block.view(),
                        block.number()
                    );
                    // Ignore errors here - just carry on and wait for re-request to clean up.
                    let view = block.view();
                    let _ = self.message_sender.send_external_message(
                        self.peer_id(),
                        ExternalMessage::ProcessProposal(ProcessProposal {
                            from: from.to_bytes(),
                            block,
                        }),
                    );
                    self.block_store.expect_process_proposal(view);
                });
            }
        } else {
            trace!("not syncing ...");
        }
        Ok(())
    }

    pub fn buffer_proposal(&mut self, from: PeerId, proposal: Proposal) -> Result<()> {
        self.block_store.buffer_proposal(from, proposal)?;
        Ok(())
    }

    pub fn buffer_lack_of_proposals(
        &mut self,
        from_view: u64,
        proposals: &Vec<Proposal>,
    ) -> Result<()> {
        self.block_store
            .buffer_lack_of_proposals(from_view, proposals)
    }

    pub fn get_sync_data(&self) -> Result<Option<(BlockNumber, BlockNumber, BlockNumber)>> {
        self.block_store.get_sync_data()
    }
}

#[cfg(test)]
mod tests {
    use super::*;
    #[test]
    fn test_minimum_views_in_time_difference() {
        assert_eq!(
            Consensus::minimum_views_in_time_difference(
                Duration::from_secs(4),
                Duration::from_secs(5)
            ),
            0
        );
        assert_eq!(
            Consensus::minimum_views_in_time_difference(
                Duration::from_secs(5),
                Duration::from_secs(5)
            ),
            1
        );
        assert_eq!(
            Consensus::minimum_views_in_time_difference(
                Duration::from_secs(14),
                Duration::from_secs(5)
            ),
            1
        );
        assert_eq!(
            Consensus::minimum_views_in_time_difference(
                Duration::from_secs(15),
                Duration::from_secs(5)
            ),
            2
        );
        assert_eq!(
            Consensus::minimum_views_in_time_difference(
                Duration::from_secs(34),
                Duration::from_secs(5)
            ),
            2
        );
        assert_eq!(
            Consensus::minimum_views_in_time_difference(
                Duration::from_secs(35),
                Duration::from_secs(5)
            ),
            3
        );
    }
}<|MERGE_RESOLUTION|>--- conflicted
+++ resolved
@@ -3016,20 +3016,15 @@
             .map(|tx| format!("{:?}", tx.hash))
             .join(",");
 
-<<<<<<< HEAD
+        let mut touched_addresses = vec![];
         for (tx_index, txn) in verified_txns.into_iter().enumerate() {
             self.new_transaction(txn.clone(), false)?;
-=======
-        let mut touched_addresses = vec![];
-        for (tx_index, txn) in verified_txns.iter().enumerate() {
-            self.new_transaction(txn.clone())?;
->>>>>>> af2279fe
             let tx_hash = txn.hash;
             let mut inspector = TouchedAddressInspector::default();
             let result = self
                 .apply_transaction(txn.clone(), block.header, &mut inspector)?
                 .ok_or_else(|| anyhow!("proposed transaction failed to execute"))?;
-            self.transaction_pool.mark_executed(txn);
+            self.transaction_pool.mark_executed(&txn);
             for address in inspector.touched {
                 touched_addresses.push((address, tx_hash));
             }
