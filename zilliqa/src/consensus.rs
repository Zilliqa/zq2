--- conflicted
+++ resolved
@@ -1991,52 +1991,14 @@
         let Ok(state_at) = self.try_get_state_at(block.number()) else {
             return None;
         };
-        let leader = self.leader_raw(&state_at, view);
-
-<<<<<<< HEAD
-        Some(leader)
-    }
-
-    pub fn leader_raw(&self, state: &State, view: u64) -> (NodePublicKeyRaw, PeerId) {
-        let committee = state.get_stakers_raw().unwrap();
-
-        let mut rng = ChaCha8Rng::seed_from_u64(view);
-        let dist = WeightedIndex::new(committee.iter().map(|pub_key| {
-            let stake = state
-                .get_stake_raw(pub_key.clone())
-                .unwrap()
-                .context("Committee member has no stake")
-                .unwrap();
-            stake.get()
-        }))
-        .unwrap();
-        let index = dist.sample(&mut rng);
-        let public_key = committee.get(index).unwrap();
-
-        let peer_id = self
-            .state
+
+        let public_key = state_at.leader_raw(view).unwrap();
+        let peer_id = state_at
             .get_peer_id_raw(public_key.clone())
             .unwrap()
-            .context("Unable to get peer_id from staking contract!")
             .unwrap();
 
-        (public_key.clone(), peer_id)
-    }
-
-    pub fn leader(&self, state: &State, view: u64) -> Validator {
-        let (public_key_raw, peer_id) = self.leader_raw(state, view);
-
-        Validator {
-            public_key: public_key_raw.try_into().unwrap(),
-=======
-        let public_key = state_at.leader(view).unwrap();
-        let peer_id = state_at.get_peer_id(public_key).unwrap().unwrap();
-
-        Some(Validator {
-            public_key,
->>>>>>> 9b3ad548
-            peer_id,
-        })
+        Some((public_key, peer_id))
     }
 
     fn total_weight(&self, committee: &[NodePublicKey]) -> u128 {
