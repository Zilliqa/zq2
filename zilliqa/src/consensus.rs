--- conflicted
+++ resolved
@@ -470,11 +470,7 @@
         }
     }
 
-<<<<<<< HEAD
     pub fn timeout(&mut self) -> Result<Option<(PeerId, ExternalMessage)>> {
-=======
-    pub fn timeout(&mut self) -> Option<(PeerId, ExternalMessage)> {
->>>>>>> 8e50a446
         // We never want to timeout while on view 1
         if self.view.get_view() == 1 {
             let genesis = self
@@ -957,7 +953,8 @@
             if supermajority_reached {
                 // if we are already in the round in which the vote counts and have reached supermajority
                 if block_view + 1 == self.view.get_view() {
-                    let qc = self.qc_from_bits(block_hash, &signatures, cosigned.clone(), block_view);
+                    let qc =
+                        self.qc_from_bits(block_hash, &signatures, cosigned.clone(), block_view);
                     let parent_hash = qc.block_hash;
                     let parent = self
                         .get_block(&parent_hash)?
