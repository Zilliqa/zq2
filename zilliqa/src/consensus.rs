use std::{
    cell::RefCell,
    collections::{BTreeMap, HashMap},
    error::Error,
    fmt::Display,
    sync::Arc,
    time::Duration,
};

use alloy::primitives::{Address, BlockNumber, U256};
use anyhow::{anyhow, Context, Result};
use bitvec::{bitarr, order::Msb0};
use eth_trie::{EthTrie, MemoryDB, Trie};
use itertools::Itertools;
use libp2p::PeerId;
use revm::Inspector;
use serde::{Deserialize, Serialize};
use tokio::sync::{broadcast, mpsc::UnboundedSender};
use tracing::*;

use crate::{
    block_store::BlockStore,
    blockhooks,
    cfg::{ConsensusConfig, NodeConfig},
    crypto::{verify_messages, Hash, NodePublicKey, NodeSignature, SecretKey},
    db::{self, Db},
    exec::{PendingState, TransactionApplyResult},
    inspector::{self, ScillaInspector, TouchedAddressInspector},
    message::{
        AggregateQc, BitArray, BitSlice, Block, BlockHeader, BlockRef, BlockStrategy,
        ExternalMessage, InternalMessage, NewView, ProcessProposal, Proposal, QuorumCertificate,
        Vote, MAX_COMMITTEE_SIZE,
    },
    node::{MessageSender, NetworkMessage, OutgoingMessageFailure},
    pool::{TransactionPool, TxAddResult, TxPoolContent},
    state::State,
    time::SystemTime,
    transaction::{EvmGas, SignedTransaction, TransactionReceipt, VerifiedTransaction},
};

#[derive(Debug)]
struct NewViewVote {
    signatures: Vec<NodeSignature>,
    cosigned: BitArray,
    cosigned_weight: u128,
    qcs: BTreeMap<usize, QuorumCertificate>,
}

#[derive(Debug, Clone, Copy, Serialize, Deserialize)]
pub struct Validator {
    pub public_key: NodePublicKey,
    pub peer_id: PeerId,
}

impl PartialEq for Validator {
    fn eq(&self, other: &Self) -> bool {
        self.peer_id == other.peer_id
    }
}

impl Eq for Validator {}

impl PartialOrd for Validator {
    fn partial_cmp(&self, other: &Self) -> Option<std::cmp::Ordering> {
        Some(self.cmp(other))
    }
}

impl Ord for Validator {
    fn cmp(&self, other: &Self) -> std::cmp::Ordering {
        self.peer_id.cmp(&other.peer_id)
    }
}

#[derive(Debug)]
struct MissingBlockError(BlockRef);

impl Display for MissingBlockError {
    fn fmt(&self, f: &mut std::fmt::Formatter<'_>) -> std::fmt::Result {
        write!(f, "missing block: {:?}", self.0)
    }
}

impl Error for MissingBlockError {}

impl From<u64> for MissingBlockError {
    fn from(view: u64) -> Self {
        MissingBlockError(BlockRef::View(view))
    }
}

impl From<Hash> for MissingBlockError {
    fn from(hash: Hash) -> Self {
        MissingBlockError(BlockRef::Hash(hash))
    }
}

type BlockVotes = (Vec<NodeSignature>, BitArray, u128, bool);

#[derive(Debug)]
struct CachedLeader {
    block_number: u64,
    view: u64,
    next_leader: Validator,
}

type EarlyProposal = (
    Block,
    Vec<VerifiedTransaction>,
    EthTrie<MemoryDB>,
    EthTrie<MemoryDB>,
);

/// The consensus algorithm is pipelined fast-hotstuff, as given in this paper: https://arxiv.org/pdf/2010.11454.pdf
///
/// The algorithm can be condensed down into the following explanation:
/// - Blocks must contain either a QuorumCertificate (QC), or an aggregated QuorumCertificate (aggQC).
/// - A QuorumCertificate is an aggregation of signatures of threshold validators against a block hash (the previous block)
/// - An aggQC is an aggregation of threshold QC.
/// - at each time step, a.k.a 'view' a leader is chosen (based on view number) from the validators (committee) to propose a block
/// - committee members vote (create a signature) on the block proposal
/// - after threshold signatures are aggregated, a QC is formed which points to the block proposal
///
/// Happy path:
/// - Start at genesis, there is only a block with a dummy QC which everyone sees (exceptional case).
/// - everyone advances view to 1
/// - validators vote on genesis
/// - a high QC (QC pointing to the highest known hash) is formed from the validators votes on genesis
/// - everyone advances view to 2
/// - next leader proposes a block
/// - validators vote on block 1 -> new high QC... and so on.
///
/// Unhappy path:
/// - In the unhappy path, there is the possibility of forks (for example if you executed the block proposal).
/// - In this case, the view will time out with no leader successfully proposing a block.
/// - From this point forward, block view =/= block number
/// - The view will increment on all or some nodes. The timeout for view increments doubles each time,
///    which guarantees all nodes eventually are on the same view
/// - Nodes send a NewView message, which is a signature over the view, and their highQC
/// - This is collected to form an aggQC
/// - This aggQC is used to propose a block
/// - The votes on that block form the next highQC
///
#[derive(Debug)]
pub struct Consensus {
    secret_key: SecretKey,
    config: NodeConfig,
    message_sender: MessageSender,
    reset_timeout: UnboundedSender<Duration>,
    pub block_store: BlockStore,
    latest_leader_cache: RefCell<Option<CachedLeader>>,
    votes: BTreeMap<Hash, BlockVotes>,
    /// Votes for a block we don't have stored. They are retained in case we receive the block later.
    // TODO(#719): Consider how to limit the size of this.
    buffered_votes: BTreeMap<Hash, Vec<Vote>>,
    new_views: BTreeMap<u64, NewViewVote>,
    pub high_qc: QuorumCertificate,
    /// The account store.
    state: State,
    /// The persistence database
    db: Arc<Db>,
    /// Receipts cache
    receipts_cache: HashMap<Hash, (TransactionReceipt, Vec<Address>)>,
    receipts_cache_hash: Hash,
    /// Actions that act on newly created blocks
    transaction_pool: TransactionPool,
    /// Pending proposal. Gets created as soon as we become aware that we are leader for this view.
    early_proposal: Option<EarlyProposal>,
    /// Flag indicating that block creation should be postponed at least until empty_block_timeout is reached
    create_next_block_on_timeout: bool,
    pub new_blocks: broadcast::Sender<BlockHeader>,
    pub new_receipts: broadcast::Sender<(TransactionReceipt, usize)>,
    pub new_transactions: broadcast::Sender<VerifiedTransaction>,
    pub new_transaction_hashes: broadcast::Sender<Hash>,
}

impl Consensus {
    pub fn new(
        secret_key: SecretKey,
        config: NodeConfig,
        message_sender: MessageSender,
        reset_timeout: UnboundedSender<Duration>,
        db: Arc<Db>,
    ) -> Result<Self> {
        trace!(
            "Opening database in {:?} for shard {}",
            config.data_dir,
            config.eth_chain_id
        );

        let block_store = BlockStore::new(&config, db.clone(), message_sender.clone())?;

        // Start chain from checkpoint. Load data file and initialise data in tables
        let mut checkpoint_data = None;
        if let Some(checkpoint) = &config.load_checkpoint {
            trace!("Loading state from checkpoint: {:?}", checkpoint);
            checkpoint_data = db.load_trusted_checkpoint(
                &checkpoint.file,
                &checkpoint.hash,
                config.eth_chain_id,
            )?;
        }

        let latest_block = db
            .get_finalized_view()?
            .map(|view| {
                block_store
                    .get_block_by_view(view)?
                    .ok_or_else(|| anyhow!("no header found at view {view}"))
            })
            .transpose()?;

        let mut state = if let Some(latest_block) = &latest_block {
            trace!("Loading state from latest block");
            State::new_at_root(
                db.state_trie()?,
                latest_block.state_root_hash().into(),
                config.clone(),
                block_store.clone_read_only(),
            )
        } else {
            trace!("Constructing new state from genesis");
            State::new_with_genesis(
                db.state_trie()?,
                config.clone(),
                block_store.clone_read_only(),
            )?
        };

        let (latest_block, latest_block_view) = match latest_block {
            Some(l) => (Some(l.clone()), l.view()),
            None => {
                let genesis = Block::genesis(state.root_hash()?);
                (Some(genesis.clone()), 0)
            }
        };

        let (start_view, finalized_view, high_qc) = {
            match db.get_high_qc()? {
                Some(qc) => {
                    let high_block = block_store
                        .get_block(qc.block_hash)?
                        .ok_or_else(|| anyhow!("missing block that high QC points to!"))?;

                    let finalized_number = db
                        .get_finalized_view()?
                        .ok_or_else(|| anyhow!("missing latest finalized view!"))?;
                    let finalized_block = db
                        .get_block_by_view(finalized_number)?
                        .ok_or_else(|| anyhow!("missing finalized block!"))?;

                    // If latest view was written to disk then always start from there. Otherwise start from (highest out of high block and finalised block) + 1
                    let mut start_view = db
                        .get_view()?
                        .or_else(|| {
                            Some(std::cmp::max(high_block.view(), finalized_block.view()) + 1)
                        })
                        .unwrap();

                    trace!(
                        "recovery: high_block view {0}, finalized_number {1} , start_view {2}",
                        high_block.view(),
                        finalized_number,
                        start_view
                    );

                    // If timestamp of when current view was written exists then use it to estimate the minimum number of blocks the network has moved on since shut down
                    if let Some(latest_view_timestamp) = db.get_view_updated_at()? {
                        let view_diff = Consensus::minimum_views_in_time_difference(
                            latest_view_timestamp.elapsed()?,
                            config.consensus.consensus_timeout,
                        );
                        start_view += view_diff;
                        debug!("Atleast {} views changed since last view was written. new start_view {}", view_diff, start_view);
                    }

                    if finalized_number > high_block.view() {
                        // We know of a finalized view higher than the view in finalized_number; start there.
                        state.set_to_root(finalized_block.header.state_root_hash.into());
                    } else {
                        // The high_block contains the latest finalized view. Start there.
                        state.set_to_root(high_block.header.state_root_hash.into());
                    }

                    // If we have newer blocks, erase them
                    // @todo .. more elegantly :-)
                    loop {
                        let highest_block_number = db
                            .get_highest_canonical_block_number()?
                            .ok_or_else(|| anyhow!("can't find highest block num in database!"))?;

                        let head_block = block_store
                            .get_canonical_block_by_number(highest_block_number)?
                            .ok_or_else(|| anyhow!("missing head block!"))?;
                        trace!(
                            "recovery: highest_block_number {highest_block_number} view {0}",
                            head_block.view()
                        );

                        if head_block.view() > high_block.view()
                            && head_block.view() > finalized_number
                        {
                            trace!("recovery: stored block {0} reverted", highest_block_number);
                            db.remove_transactions_executed_in_block(&head_block.hash())?;
                            db.remove_block(&head_block)?;
                        } else {
                            break;
                        }
                    }

                    info!(
                        "During recovery, starting consensus at view {}, finalised view {}",
                        start_view, finalized_number
                    );
                    (start_view, finalized_number, qc)
                }
                None => {
                    let start_view = 1;
                    let finalized_view = 0;
                    (start_view, finalized_view, QuorumCertificate::genesis())
                }
            }
        };

        let mut consensus = Consensus {
            secret_key,
            config,
            block_store,
            latest_leader_cache: RefCell::new(None),
            message_sender,
            reset_timeout,
            votes: BTreeMap::new(),
            buffered_votes: BTreeMap::new(),
            new_views: BTreeMap::new(),
            high_qc,
            state,
            db,
            receipts_cache: HashMap::new(),
            receipts_cache_hash: Hash::ZERO,
            transaction_pool: Default::default(),
            early_proposal: None,
            create_next_block_on_timeout: false,
            new_blocks: broadcast::Sender::new(4),
            new_receipts: broadcast::Sender::new(128),
            new_transactions: broadcast::Sender::new(128),
            new_transaction_hashes: broadcast::Sender::new(128),
        };
        consensus.db.set_view(start_view)?;
        consensus.set_finalized_view(finalized_view)?;

        // If we're at genesis, add the genesis block.
        if latest_block_view == 0 {
            if let Some(genesis) = latest_block {
                // The genesis block might already be stored and we were interrupted before we got a
                // QC for it.
                if consensus.get_block(&genesis.hash())?.is_none() {
                    consensus.add_block(None, genesis.clone())?;
                }
            }
            // treat genesis as finalized
            consensus.set_finalized_view(latest_block_view)?;
        }

        // If we started from a checkpoint, execute the checkpointed block now
        if let Some((block, transactions, parent)) = checkpoint_data {
            consensus.execute_block(
                None,
                &block,
                transactions,
                &consensus
                    .state
                    .at_root(parent.state_root_hash().into())
                    .get_stakers(block.header)?,
            )?;
        }

        Ok(consensus)
    }

    pub fn public_key(&self) -> NodePublicKey {
        self.secret_key.node_public_key()
    }

    pub fn head_block(&self) -> Block {
        let highest_block_number = self
            .block_store
            .get_highest_canonical_block_number()
            .unwrap()
            .unwrap();
        self.block_store
            .get_canonical_block_by_number(highest_block_number)
            .unwrap()
            .unwrap()
    }

    pub fn timeout(&mut self) -> Result<Option<NetworkMessage>> {
        let view = self.get_view()?;
        // We never want to timeout while on view 1
        if view == 1 {
            let block = self
                .get_block_by_view(0)
                .unwrap()
                .ok_or_else(|| anyhow!("missing block"))?;
            // Get the list of stakers for the next block.
            let next_block_header = BlockHeader {
                number: block.number() + 1,
                ..block.header
            };
            let stakers = self.state.get_stakers(next_block_header)?;
            // If we're in the genesis committee, vote again.
            if stakers.iter().any(|v| *v == self.public_key()) {
                info!("timeout in view: {:?}, we will vote for block rather than incrementing view, block hash: {}", view, block.hash());
                let leader = self.leader_at_block(&block, view).unwrap();
                let vote = self.vote_from_block(&block);
                return Ok(Some((
                    Some(leader.peer_id),
                    ExternalMessage::Vote(Box::new(vote)),
                )));
            } else {
                info!(
                    "We are on view: {:?} but we are not a validator, so we are waiting.",
                    view
                );
            }

            return Ok(None);
        }

        let (
            time_since_last_view_change,
            exponential_backoff_timeout,
            minimum_time_left_for_empty_block,
        ) = self.get_consensus_timeout_params()?;

        trace!(
            "timeout reached create_next_block_on_timeout: {}",
            self.create_next_block_on_timeout
        );
        if self.create_next_block_on_timeout {
            let empty_block_timeout_ms =
                self.config.consensus.empty_block_timeout.as_millis() as u64;

            let has_txns_for_next_block = self.transaction_pool.has_txn_ready();

            // Check if enough time elapsed or there's something in mempool or we don't have enough
            // time but let's try at least until new view can happen
            if time_since_last_view_change > empty_block_timeout_ms
                || has_txns_for_next_block
                || (time_since_last_view_change + minimum_time_left_for_empty_block
                    >= exponential_backoff_timeout)
            {
                if let Ok(Some((block, transactions))) = self.propose_new_block() {
                    self.create_next_block_on_timeout = false;
                    return Ok(Some((
                        None,
                        ExternalMessage::Proposal(Proposal::from_parts(block, transactions)),
                    )));
                };
            } else {
                self.reset_timeout.send(
                    self.config
                        .consensus
                        .empty_block_timeout
                        .saturating_sub(Duration::from_millis(time_since_last_view_change)),
                )?;
                return Ok(None);
            }
        }

        // Now consider whether we want to timeout - the timeout duration doubles every time, so it
        // Should eventually have all nodes on the same view

        if time_since_last_view_change < exponential_backoff_timeout {
            trace!(
                "Not proceeding with view change. Current view: {} - time since last: {}, timeout requires: {}",
                view,
                time_since_last_view_change,
                exponential_backoff_timeout
            );
            return Ok(None);
        }

        trace!("Considering view change: view: {} time since: {} timeout: {} last known view: {} last hash: {}", view, time_since_last_view_change, exponential_backoff_timeout, self.high_qc.view, self.head_block().hash());

        let block = self.get_block(&self.high_qc.block_hash)?.ok_or_else(|| {
            anyhow!("missing block corresponding to our high qc - this should never happen")
        })?;

        // Get the list of stakers for the next block.
        let next_block_header = BlockHeader {
            number: block.number() + 1,
            ..block.header
        };
        let stakers = self
            .state
            .at_root(block.state_root_hash().into())
            .get_stakers(next_block_header)?;
        if !stakers.iter().any(|v| *v == self.public_key()) {
            debug!(
                "can't vote for new view, we aren't in the committee of length {:?}",
                stakers.len()
            );
            return Ok(None);
        }

        let next_view = view + 1;
        let next_exponential_backoff_timeout = self.exponential_backoff_timeout(next_view);
        info!(
            "***** TIMEOUT: View is now {} -> {}. Next view change in {}ms",
            view, next_view, next_exponential_backoff_timeout
        );

        self.set_view(next_view)?;
        let Some(leader) = self.leader_at_block(&block, next_view) else {
            return Ok(None);
        };

        let new_view = NewView::new(
            self.secret_key,
            self.high_qc,
            next_view,
            self.secret_key.node_public_key(),
        );

        Ok(Some((
            Some(leader.peer_id),
            ExternalMessage::NewView(Box::new(new_view)),
        )))
    }

    fn get_consensus_timeout_params(&self) -> Result<(u64, u64, u64)> {
        let time_since_last_view_change = SystemTime::now()
            .duration_since(self.get_view_updated_at()?)
            .unwrap_or_default()
            .as_millis() as u64;
        let exponential_backoff_timeout = self.exponential_backoff_timeout(self.get_view()?);

        let minimum_time_left_for_empty_block = self
            .config
            .consensus
            .minimum_time_left_for_empty_block
            .as_millis() as u64;

        trace!(
            time_since_last_view_change,
            exponential_backoff_timeout,
            minimum_time_left_for_empty_block,
        );

        Ok((
            time_since_last_view_change,
            exponential_backoff_timeout,
            minimum_time_left_for_empty_block,
        ))
    }

    pub fn peer_id(&self) -> PeerId {
        self.secret_key.to_libp2p_keypair().public().to_peer_id()
    }

    pub fn proposal(
        &mut self,
        from: PeerId,
        proposal: Proposal,
        during_sync: bool,
    ) -> Result<Option<NetworkMessage>> {
        self.cleanup_votes()?;
        let (block, transactions) = proposal.into_parts();
        let head_block = self.head_block();
        let mut view = self.get_view()?;

        trace!(
            block_view = block.view(),
            block_number = block.number(),
            "handling block proposal {}",
            block.hash()
        );

        if self.block_store.contains_block(&block.hash())? {
            trace!("ignoring block proposal, block store contains this block already");
            return Ok(None);
        }

        if block.view() <= head_block.header.view {
            warn!(
                "Rejecting block - view not greater than our current head block! {} vs {}",
                block.view(),
                head_block.header.view
            );
            return Ok(None);
        }

        if block.gas_limit() > self.config.consensus.eth_block_gas_limit
            || block.gas_used() > block.gas_limit()
        {
            warn!(
                "Block gas used/limit check failed. Used: {}, Limit: {}, config limit: {}",
                block.gas_used(),
                block.gas_limit(),
                self.config.consensus.eth_block_gas_limit
            );
            return Ok(None);
        }

        match self.check_block(&block, during_sync) {
            Ok(()) => {}
            Err((e, temporary)) => {
                // If this block could become valid in the future, buffer it.
                if temporary {
                    self.block_store.buffer_proposal(
                        from,
                        Proposal::from_parts_with_hashes(
                            block,
                            transactions
                                .into_iter()
                                .map(|tx| {
                                    let hash = tx.calculate_hash();
                                    (tx, hash)
                                })
                                .collect(),
                        ),
                    )?;
                } else {
                    warn!(?e, "invalid block proposal received!");
                }
                return Ok(None);
            }
        }

        self.update_high_qc_and_view(block.agg.is_some(), block.header.qc)?;

        let proposal_view = block.view();
        let parent = self
            .get_block(&block.parent_hash())?
            .ok_or_else(|| anyhow!("missing block parent"))?;

        trace!("checking if block view {} is safe", block.view());

        // If the proposed block is safe, vote for it and advance to the next round.
        if self.check_safe_block(&block)? {
            // If the proposed block is safe but outdated then add to block cache - we may need it later
            let outdated = block.view() < view;
            let process_immediately = !outdated || during_sync;
            if !process_immediately {
                trace!(
                    "proposal is outdated: {} < {} but may be useful in the future, buffering",
                    block.view(),
                    view
                );
                self.block_store.buffer_proposal(
                    from,
                    Proposal::from_parts_with_hashes(
                        block,
                        transactions
                            .into_iter()
                            .map(|tx| {
                                let hash = tx.calculate_hash();
                                (tx, hash)
                            })
                            .collect(),
                    ),
                )?;
                return Ok(None);
            }

            trace!(
                "block view {} number {} aka {} is safe",
                block.view(),
                block.number(),
                block.hash()
            );

            if head_block.hash() != parent.hash() || block.number() != head_block.header.number + 1
            {
                warn!(
                    "******* Fork detected! \nHead block: {:?} \nBlock prop: {:?}. We are node {}",
                    head_block,
                    block,
                    self.peer_id()
                );
                self.deal_with_fork(&block)?;
            }

            // Must make sure state root hash is set to the parent's state root hash before applying transactions
            if self.state.root_hash()? != parent.state_root_hash() {
                warn!("state root hash prior to block execution mismatch, expected: {:?}, actual: {:?}, head: {:?}", parent.state_root_hash(), self.state.root_hash()?, head_block);
                self.state.set_to_root(parent.state_root_hash().into());
            }
            let stakers: Vec<_> = self.state.get_stakers(block.header)?;

            // It is possible to source Proposals from own storage during sync, which alters the source of the Proposal.
            // Only allow from == self, for fast-forwarding, in normal case but not during sync
            let from = (self.peer_id() != from || !during_sync).then_some(from);
            self.execute_block(from, &block, transactions, &stakers)?;

            if view != proposal_view + 1 {
                view = proposal_view + 1;
                self.set_view(view)?;
                debug!("*** setting view to proposal view... view is now {}", view);
            }

            if let Some(buffered_votes) = self.buffered_votes.remove(&block.hash()) {
                // If we've buffered votes for this block, process them now.
                let count = buffered_votes.len();
                for (i, vote) in buffered_votes.into_iter().enumerate() {
                    trace!("applying buffered vote {} of {count}", i + 1);
                    if let Some((block, transactions)) = self.vote(vote)? {
                        // If we reached the supermajority while processing this vote, send the next block proposal.
                        // Further votes are ignored (including our own).
                        // TODO(#720): We should prioritise our own vote.
                        trace!("supermajority reached, sending next proposal");
                        return Ok(Some((
                            None,
                            ExternalMessage::Proposal(Proposal::from_parts(block, transactions)),
                        )));
                    }
                    // A bit hacky: processing of our buffered votes may have resulted in an early_proposal be created and awaiting empty block timeout for broadcast. In this case we must return now
                    if self.create_next_block_on_timeout
                        && self.early_proposal.is_some()
                        && self.early_proposal.as_ref().unwrap().0.view() == proposal_view + 1
                    {
                        trace!("supermajority reached, early proposal awaiting broadcast");
                        return Ok(None);
                    }
                }

                // If we reach this point, we had some buffered votes but they were not sufficient to reach a
                // supermajority.
            }

            // Get the list of stakers for the next block.
            let next_block_header = BlockHeader {
                number: block.number() + 1,
                ..block.header
            };
            let stakers = self.state.get_stakers(next_block_header)?;

            if !stakers.iter().any(|v| *v == self.public_key()) {
                debug!(
                    "can't vote for block proposal, we aren't in the committee of length {:?}",
                    stakers.len()
                );
                return Ok(None);
            } else {
                let vote = self.vote_from_block(&block);
                let next_leader = self.leader_at_block(&block, view);

                if self.create_next_block_on_timeout || self.early_proposal.is_some() {
                    warn!("Early proposal exists but we are not leader. Clearing proposal");
                    self.create_next_block_on_timeout = false;
                    self.early_proposal = None;
                }

                let Some(next_leader) = next_leader else {
                    warn!("Next leader is currently not reachable, has it joined committee yet?");
                    return Ok(None);
                };

                self.latest_leader_cache.replace(Some(CachedLeader {
                    block_number: block.number(),
                    view,
                    next_leader,
                }));

                if !during_sync {
                    trace!(proposal_view, ?next_leader, "voting for block");
                    return Ok(Some((
                        Some(next_leader.peer_id),
                        ExternalMessage::Vote(Box::new(vote)),
                    )));
                }
            }
        } else {
            trace!("block is not safe");
        }

        Ok(None)
    }

    /// Apply the rewards at the tail-end of the Proposal.
    /// Note that the algorithm below is mentioned in cfg.rs - if you change the way
    /// rewards are calculated, please change the comments in the configuration structure there.
    fn apply_rewards_late_at(
        parent_block: &Block,
        at_state: &mut State,
        config: &ConsensusConfig,
        committee: &[NodePublicKey],
        proposer: NodePublicKey,
        block: &Block,
    ) -> Result<()> {
        debug!("apply late rewards in view {}", block.view());
        let rewards_per_block: u128 = *config.rewards_per_hour / config.blocks_per_hour as u128;

        // Get the reward addresses from the parent state
        let parent_state = at_state.at_root(parent_block.state_root_hash().into());

        let proposer_address = parent_state.get_reward_address(proposer)?;

        let mut total_cosigner_stake = 0;
        let cosigner_stake: Vec<_> = committee
            .iter()
            .enumerate()
            .filter(|(i, _)| block.header.qc.cosigned[*i])
            .map(|(_, pub_key)| {
                let reward_address = parent_state.get_reward_address(*pub_key).unwrap();
                let stake = parent_state
                    .get_stake(*pub_key, block.header)
                    .unwrap()
                    .unwrap()
                    .get();
                total_cosigner_stake += stake;
                (reward_address, stake)
            })
            .collect();

        // Track total awards given out. This may be different to rewards_per_block because we round down on division when we split the rewards
        let mut total_rewards_issued = 0;

        // Reward the Proposer
        if let Some(proposer_address) = proposer_address {
            let reward = rewards_per_block / 2;
            at_state.mutate_account(proposer_address, |a| {
                a.balance = a
                    .balance
                    .checked_add(reward)
                    .ok_or_else(|| anyhow!("Overflow occured in proposer account balance"))?;
                Ok(())
            })?;
            total_rewards_issued += reward;
        }

        // Reward the committee
        for (reward_address, stake) in cosigner_stake {
            if let Some(cosigner) = reward_address {
                let reward = (U256::from(rewards_per_block / 2) * U256::from(stake)
                    / U256::from(total_cosigner_stake))
                .to::<u128>();
                at_state.mutate_account(cosigner, |a| {
                    a.balance = a
                        .balance
                        .checked_add(reward)
                        .ok_or(anyhow!("Overflow occured in cosigner account balance"))?;
                    Ok(())
                })?;
                total_rewards_issued += reward;
            }
        }

        // ZIP-9: Fund rewards amount from zero account
        at_state.mutate_account(Address::ZERO, |a| {
            a.balance = a
                .balance
                .checked_sub(total_rewards_issued)
                .ok_or(anyhow!("No funds left in zero account"))?;
            Ok(())
        })?;

        Ok(())
    }

    pub fn apply_transaction<I: Inspector<PendingState> + ScillaInspector>(
        &mut self,
        txn: VerifiedTransaction,
        current_block: BlockHeader,
        inspector: I,
    ) -> Result<Option<TransactionApplyResult>> {
        let db = self.db.clone();
        let state = &mut self.state;
        Self::apply_transaction_at(state, db, txn, current_block, inspector)
    }

    pub fn apply_transaction_at<I: Inspector<PendingState> + ScillaInspector>(
        state: &mut State,
        db: Arc<Db>,
        txn: VerifiedTransaction,
        current_block: BlockHeader,
        inspector: I,
    ) -> Result<Option<TransactionApplyResult>> {
        let hash = txn.hash;

        if !db.contains_transaction(&txn.hash)? {
            db.insert_transaction(&txn.hash, &txn.tx)?;
        }

        let result = state.apply_transaction(txn.clone(), current_block, inspector);
        let result = match result {
            Ok(r) => r,
            Err(error) => {
                warn!(?hash, ?error, "transaction failed to execute");
                return Ok(None);
            }
        };

        if !result.success() {
            info!("Transaction was a failure...");
        }

        Ok(Some(result))
    }

    pub fn txpool_content(&self) -> Result<TxPoolContent> {
        self.transaction_pool.preview_content(&self.state)
    }

    pub fn pending_transaction_count(&self, account: Address) -> u64 {
        let current_nonce = self.state.must_get_account(account).nonce;

        self.transaction_pool
            .pending_transaction_count(account, current_nonce)
    }

    pub fn get_touched_transactions(&self, address: Address) -> Result<Vec<Hash>> {
        self.db.get_touched_transactions(address)
    }

    /// Clear up anything in memory that is no longer required. This is to avoid memory leaks.
    pub fn cleanup_votes(&mut self) -> Result<()> {
        // Wrt votes, we only care about votes on hashes for the current view or higher
        let keys_to_process: Vec<_> = self.votes.keys().copied().collect();

        for key in keys_to_process {
            if let Ok(Some(block)) = self.get_block(&key) {
                // Remove votes for blocks that have been finalized. However, note that the block hashes which are keys
                // into `self.votes` are the parent hash of the (potential) block that is being voted on. Therefore, we
                // subtract one in this condition to ensure there is no chance of removing votes for blocks that still
                // have a chance of being mined. It is possible this is unnecessary, since `self.finalized_view` is
                // already at least 2 views behind the head of the chain, but keeping one extra vote in memory doesn't
                // cost much and does make us more confident that we won't dispose of valid votes.
                if block.view() < self.get_finalized_view()?.saturating_sub(1) {
                    trace!(block_view = %block.view(), block_hash = %key, "cleaning vote");
                    self.votes.remove(&key);
                }
            } else {
                warn!("Missing block for vote (this shouldn't happen), removing from memory");
                trace!(block_hash = %key, "cleaning vote");
                self.votes.remove(&key);
            }
        }

        // Wrt new views, we only care about new views for the current view or higher
        let view = self.get_view()?;
        self.new_views.retain(|k, _| *k >= view);
        Ok(())
    }

    pub fn vote(&mut self, vote: Vote) -> Result<Option<(Block, Vec<VerifiedTransaction>)>> {
        let block_hash = vote.block_hash;
        let block_view = vote.view;
        let current_view = self.get_view()?;
        trace!(block_view, current_view, %block_hash, "handling vote");

        // if the vote is too old and does not count anymore
        if block_view + 1 < current_view {
            trace!("vote is too old");
            return Ok(None);
        }

        // Verify the signature in the vote matches the public key in the vote. This tells us that the vote was created
        // by the owner of `vote.public_key`, but we don't yet know that a vote from that node is valid. In other
        // words, a malicious node which is not part of the consensus committee may send us a vote and this check will
        // still pass. We later validate that the owner of `vote.public_key` is a valid voter.
        vote.verify()?;

        // Retrieve the actual block this vote is for.
        let Some(block) = self.get_block(&block_hash)? else {
            trace!("vote for unknown block, buffering");
            // If we don't have the block yet, we buffer the vote in case we recieve the block later. Note that we
            // don't know the leader of this view without the block, so we may be storing this unnecessarily, however
            // non-malicious nodes should only have sent us this vote if they thought we were the leader.
            self.buffered_votes
                .entry(block_hash)
                .or_default()
                .push(vote);
            return Ok(None);
        };

        // if we are not the leader of the round in which the vote counts
        // The vote is in the happy path (?) - so the view is block view + 1
        if !self.are_we_leader_for_view(block_hash, block_view + 1) {
            trace!(
                vote_view = block_view + 1,
                ?block_hash,
                "skipping vote, not the leader"
            );
            return Ok(None);
        }

        let executed_block = BlockHeader {
            number: block.header.number + 1,
            ..Default::default()
        };

        let committee = self
            .state
            .at_root(block.state_root_hash().into())
            .get_stakers(executed_block)?;

        // verify the sender's signature on block_hash
        let Some((index, _)) = committee
            .iter()
            .enumerate()
            .find(|(_, &v)| v == vote.public_key)
        else {
            warn!("Skipping vote outside of committee");
            return Ok(None);
        };

        let (mut signatures, mut cosigned, mut cosigned_weight, mut supermajority_reached) =
            self.votes.get(&block_hash).cloned().unwrap_or_else(|| {
                (
                    Vec::new(),
                    bitarr![u8, Msb0; 0; MAX_COMMITTEE_SIZE],
                    0,
                    false,
                )
            });

        if supermajority_reached {
            trace!(
                "(vote) supermajority already reached in this round {}",
                current_view
            );
            return Ok(None);
        }

        // if the vote is new, store it
        if !cosigned[index] {
            signatures.push(vote.signature());
            cosigned.set(index, true);
            // Update state to root pointed by voted block (in meantime it might have changed!)
            self.state.set_to_root(block.state_root_hash().into());
            let Some(weight) = self.state.get_stake(vote.public_key, executed_block)? else {
                return Err(anyhow!("vote from validator without stake"));
            };
            cosigned_weight += weight.get();

            let total_weight = self.total_weight(&committee, executed_block);
            supermajority_reached = cosigned_weight * 3 > total_weight * 2;

            trace!(
                cosigned_weight,
                supermajority_reached,
                total_weight,
                current_view,
                vote_view = block_view + 1,
                "storing vote"
            );
            self.votes.insert(
                block_hash,
                (
                    signatures.clone(),
                    cosigned,
                    cosigned_weight,
                    supermajority_reached,
                ),
            );
            // if we are already in the round in which the vote counts and have reached supermajority
            if supermajority_reached {
                // We propose new block immediately if there's something in mempool or it's the first view
                // Otherwise the block will be proposed on timeout
                if current_view == 1 {
                    return self.propose_new_block();
                }

                self.early_proposal_assemble_at(None)?;

                return self.ready_for_block_proposal();
            }
        } else {
            self.votes.insert(
                block_hash,
                (signatures, cosigned, cosigned_weight, supermajority_reached),
            );
        }

        // Either way assemble early proposal now if it doesnt already exist
        self.early_proposal_assemble_at(None)?;

        Ok(None)
    }

    /// Finalise the early Proposal.
    /// This should only run after majority QC or aggQC are available.
    /// It applies the rewards and produces the final Proposal.
    fn early_proposal_finish_at(&mut self, mut proposal: Block) -> Result<Option<Block>> {
        // Retrieve parent block data
        let parent_block = self
            .get_block(&proposal.parent_hash())?
            .context("missing parent block")?;
        let parent_block_hash = parent_block.hash();

        let mut state = self.state.clone();
        let previous_state_root_hash = state.root_hash()?;
        state.set_to_root(proposal.state_root_hash().into());

        // Compute the majority QC. If aggQC exists then QC is already set to correct value.
        let (final_qc, committee) = match proposal.agg {
            Some(_) => {
                let committee: Vec<_> = self.committee_for_hash(proposal.header.qc.block_hash)?;
                (proposal.header.qc, committee)
            }
            None => {
                // Check for majority
                let Some((signatures, cosigned, _, supermajority_reached)) =
                    self.votes.get(&parent_block_hash)
                else {
                    warn!("tried to finalise a proposal without any votes");
                    return Ok(None);
                };
                if !supermajority_reached {
                    warn!("tried to finalise a proposal without majority");
                    return Ok(None);
                };
                // Retrieve the previous leader and committee - for rewards
                let committee = state
                    .at_root(parent_block.state_root_hash().into())
                    .get_stakers(proposal.header)?;
                (
                    self.qc_from_bits(
                        parent_block_hash,
                        signatures,
                        *cosigned,
                        parent_block.view(),
                    ),
                    committee,
                )
            }
        };

        let proposer = self
            .leader_at_block(&parent_block, proposal.view())
            .context("missing parent block leader")?
            .public_key;
        // Apply the rewards when exiting the round
        proposal.header.qc = final_qc;
        Self::apply_rewards_late_at(
            &parent_block,
            &mut state,
            &self.config.consensus,
            &committee,
            proposer, // Last leader
            &proposal,
        )?;

        // ZIP-9: Sink gas to zero account
        state.mutate_account(Address::ZERO, |a| {
            a.balance = a
                .balance
                .checked_add(proposal.gas_used().0 as u128)
                .ok_or(anyhow!("Overflow occured in zero account balance"))?;
            Ok(())
        })?;

        // Finalise the proposal with final QC and state.
        let proposal = Block::from_qc(
            self.secret_key,
            proposal.header.view,
            proposal.header.number,
            // majority QC
            final_qc,
            proposal.agg,
            // post-reward updated state
            state.root_hash()?,
            proposal.header.transactions_root_hash,
            proposal.header.receipts_root_hash,
            proposal.transactions,
            proposal.header.timestamp, // set block timestamp to **start** point of assembly.
            proposal.header.gas_used,
            proposal.header.gas_limit,
        );
        self.receipts_cache_hash = proposal.header.receipts_root_hash;

        // Restore the state to previous
        state.set_to_root(previous_state_root_hash.into());
        self.state = state;

        // Return the final proposal
        Ok(Some(proposal))
    }

    /// Assembles the Proposal block early.
    /// This is performed before the majority QC is available.
    /// It does all the needed work but with a dummy QC.
    fn early_proposal_assemble_at(&mut self, agg: Option<AggregateQc>) -> Result<()> {
        let view = self.get_view()?;
        if self.early_proposal.is_some() && self.early_proposal.as_ref().unwrap().0.view() == view {
            return Ok(());
        }

        let (qc, parent) = match agg {
            // Create dummy QC for now if aggQC not provided
            None => {
                // Start with highest canonical block
                let num = self
                    .db
                    .get_highest_canonical_block_number()?
                    .context("no canonical blocks")?; // get highest canonical block number
                let block = self
                    .get_canonical_block_by_number(num)?
                    .context("missing canonical block")?; // retrieve highest canonical block
                (
                    QuorumCertificate::new_with_identity(block.hash(), block.view()),
                    block,
                )
            }
            Some(ref agg) => {
                let qc = self.get_highest_from_agg(agg)?;
                let parent = self
                    .get_block(&qc.block_hash)?
                    .ok_or_else(|| anyhow!("missing block"))?;
                (qc, parent)
            }
        };

        // This is a partial header of a block that will be proposed with some transactions executed below.
        // It is needed so that each transaction is executed within proper block context (the block it belongs to)
        let executed_block_header = BlockHeader {
            view,
            number: parent.header.number + 1,
            timestamp: SystemTime::max(SystemTime::now(), parent.timestamp()), // block timestamp at **start** of assembly, not end.
            gas_limit: self.config.consensus.eth_block_gas_limit,
            ..BlockHeader::default()
        };

        debug!(
            "assemble early proposal {} in view {}",
            executed_block_header.number, executed_block_header.view
        );

        // Ensure sane state
        if self.state.root_hash()? != parent.state_root_hash() {
            warn!(
                "state root hash mismatch, expected: {:?}, actual: {:?}",
                parent.state_root_hash(),
                self.state.root_hash()?
            );
        }

        // Clear internal receipt cache.
        // Since this is a speed enhancement, we're ignoring scenarios where the receipts cache may hold receipts for more than one proposal.
        self.receipts_cache.clear();
        self.receipts_cache_hash = Hash::ZERO;

        // Internal states
        let mut receipts_trie = EthTrie::new(Arc::new(MemoryDB::new(true)));
        let mut transactions_trie: EthTrie<MemoryDB> = EthTrie::new(Arc::new(MemoryDB::new(true)));
        let applied_txs = Vec::<VerifiedTransaction>::new();

        // Generate the early proposal
        // Some critical parts are dummy/missing:
        // a. Majority QC is missing
        // b. Rewards have not been applied
        // c. transactions have not been added
        let proposal = Block::from_qc(
            self.secret_key,
            executed_block_header.view,
            executed_block_header.number,
            qc,
            agg,
            parent.state_root_hash(), // late state before transactions or rewards are applied
            Hash(transactions_trie.root_hash()?.into()),
            Hash(receipts_trie.root_hash()?.into()),
            vec![],
            executed_block_header.timestamp,
            EvmGas(0),
            executed_block_header.gas_limit,
        );

        self.early_proposal = Some((proposal, applied_txs, transactions_trie, receipts_trie));
        self.early_proposal_apply_transactions()?;

        Ok(())
    }

    /// Updates self.early_proposal data (proposal, applied_transactions, transactions_trie, receipts_trie) to include any transactions in the mempool
    fn early_proposal_apply_transactions(&mut self) -> Result<()> {
        if self.early_proposal.is_none() {
            error!("could not apply transactions to early_proposal because it does not exist");
            return Ok(());
        }

        let mut state = self.state.clone();
        let previous_state_root_hash = state.root_hash()?;

        let proposal = self.early_proposal.as_ref().unwrap().0.clone();

        // Use state root hash of current early proposal
        state.set_to_root(proposal.state_root_hash().into());
        // Internal states
        let mut updated_root_hash: Hash = state.root_hash()?;
        let mut gas_left = proposal.header.gas_limit - proposal.header.gas_used;
        let mut tx_index_in_block = proposal.transactions.len();

        // Assemble new block with whatever is in the mempool
        while let Some(tx) = self.transaction_pool.best_transaction(&state)? {
            // First - check if we have time left to process txns and give enough time for block propagation
            let (
                time_since_last_view_change,
                exponential_backoff_timeout,
                minimum_time_left_for_empty_block,
            ) = self.get_consensus_timeout_params()?;

            if time_since_last_view_change + minimum_time_left_for_empty_block
                >= exponential_backoff_timeout
            {
<<<<<<< HEAD
                // don't have time
=======
                debug!(
                    time_since_last_view_change,
                    exponential_backoff_timeout,
                    minimum_time_left_for_empty_block,
                    "timeout proposal {} for view {}",
                    proposal.header.number,
                    proposal.header.view,
                );
                // don't have time, reinsert txn.
                self.transaction_pool.insert_ready_transaction(tx);
>>>>>>> 0a7c7891
                break;
            }

            // Apply specific txn
            let mut inspector = TouchedAddressInspector::default();
            let result = Self::apply_transaction_at(
                &mut state,
                self.db.clone(),
                tx.clone(),
                proposal.header,
                &mut inspector,
            )?;

            // Skip transactions whose execution resulted in an error and drop them.
            let Some(result) = result else {
                warn!("Dropping failed transaction: {:?}", tx.hash);
                self.transaction_pool.mark_executed(&tx.clone());
                continue;
            };

            // Decrement gas price and break loop if limit is exceeded
            gas_left = if let Some(g) = gas_left.checked_sub(result.gas_used()) {
                g
            } else {
<<<<<<< HEAD
                // undo last transaction
                info!(nonce = tx.tx.nonce(), "gas limit reached",);
=======
                debug!(
                    time_since_last_view_change,
                    exponential_backoff_timeout,
                    minimum_time_left_for_empty_block,
                    "gasout proposal {} for view {}",
                    proposal.header.number,
                    proposal.header.view,
                );
                // out of gas, undo last transaction
                self.transaction_pool.insert_ready_transaction(tx);
>>>>>>> 0a7c7891
                state.set_to_root(updated_root_hash.into());
                break;
            };

            // Clone itself before invalidating the reference
            let tx = tx.clone();
            // Do necessary work to assemble the transaction
            self.transaction_pool.mark_executed(&tx);

            // Grab and update early_proposal data in own scope to avoid multiple mutable references to self
            {
                let (proposal, applied_txs, transactions_trie, receipts_trie) =
                    self.early_proposal.as_mut().unwrap();

                transactions_trie.insert(tx.hash.as_bytes(), tx.hash.as_bytes())?;

                let receipt = Self::create_txn_receipt(
                    result,
                    tx.hash,
                    tx_index_in_block,
                    self.config.consensus.eth_block_gas_limit - gas_left,
                );

                let receipt_hash = receipt.compute_hash();
                debug!("During assembly in view: {}, transaction with hash: {:?} produced receipt: {:?}, receipt hash: {:?}", proposal.header.view, tx.hash, receipt, receipt_hash);
                receipts_trie.insert(receipt_hash.as_bytes(), receipt_hash.as_bytes())?;

                // Forwarding cache
                let addresses = inspector.touched.into_iter().collect_vec();
                self.receipts_cache.insert(tx.hash, (receipt, addresses));

                tx_index_in_block += 1;
                updated_root_hash = state.root_hash()?;
                applied_txs.push(tx);
            }
        }

        // Grab and update early_proposal data in own scope to avoid multiple mutable references to Self
        {
            let (proposal, applied_txs, transactions_trie, receipts_trie) =
                self.early_proposal.as_mut().unwrap();

            let applied_transaction_hashes = applied_txs.iter().map(|tx| tx.hash).collect_vec();
            trace!(
                "applied {} transactions to early block for view {}",
                tx_index_in_block - proposal.transactions.len(),
                proposal.header.view
            );

            // Update proposal with transactions added
            proposal.header.state_root_hash = state.root_hash()?;
            proposal.header.transactions_root_hash = Hash(transactions_trie.root_hash()?.into());
            proposal.header.receipts_root_hash = Hash(receipts_trie.root_hash()?.into());
            proposal.transactions = applied_transaction_hashes;
            proposal.header.gas_used = proposal.header.gas_limit - gas_left;
        }

        // Restore the state to previous
        state.set_to_root(previous_state_root_hash.into());
        self.state = state;

        // as a future improvement, process the proposal before broadcasting it
        Ok(())
    }

    /// Called when consensus will accept our early_block.
    /// Either propose now or set timeout to allow for txs to come in.
    fn ready_for_block_proposal(&mut self) -> Result<Option<(Block, Vec<VerifiedTransaction>)>> {
        // Check if there's enough time to wait on a timeout and then propagate an empty block in the network before other participants trigger NewView
        let (
            time_since_last_view_change,
            exponential_backoff_timeout,
            minimum_time_left_for_empty_block,
        ) = self.get_consensus_timeout_params()?;

        if time_since_last_view_change + minimum_time_left_for_empty_block
            >= exponential_backoff_timeout
        {
            return self.propose_new_block();
        }

        // Reset the timeout and wake up again once it has been at least `empty_block_timeout` since
        // the last view change. At this point we should be ready to produce a new block.
        self.create_next_block_on_timeout = true;
        self.reset_timeout.send(
            self.config
                .consensus
                .empty_block_timeout
                .saturating_sub(Duration::from_millis(time_since_last_view_change)),
        )?;
        trace!(
            "will propose new proposal on timeout for view {}",
            self.get_view()?
        );

        Ok(None)
    }
    /// Assembles a Pending block.
    fn assemble_pending_block_at(&self, state: &mut State) -> Result<Option<Block>> {
        // Start with highest canonical block
        let num = self
            .db
            .get_highest_canonical_block_number()?
            .context("no canonical blocks")?; // get highest canonical block number
        let block = self
            .get_canonical_block_by_number(num)?
            .context("missing canonical block")?; // retrieve highest canonical block

        // Generate early QC
        let early_qc = QuorumCertificate::new_with_identity(block.hash(), block.view());
        let parent = self
            .get_block(&early_qc.block_hash)?
            .context("missing parent block")?;

        // Ensure sane state
        let previous_state_root_hash = state.root_hash()?;
        if previous_state_root_hash != block.state_root_hash() {
            warn!(
                "state root hash mismatch, expected: {:?}, actual: {:?}",
                block.state_root_hash(),
                previous_state_root_hash
            );
            state.set_to_root(block.state_root_hash().into());
        }

        // Internal states
        let mut gas_left = self.config.consensus.eth_block_gas_limit;
        let mut receipts_trie = EthTrie::new(Arc::new(MemoryDB::new(true)));
        let mut transactions_trie = EthTrie::new(Arc::new(MemoryDB::new(true)));
        let mut updated_root_hash = state.root_hash()?;
        let mut tx_index_in_block = 0;
        let mut applied_transaction_hashes = Vec::<Hash>::new();

        // This is a partial header of a block that will be proposed with some transactions executed below.
        // It is needed so that each transaction is executed within proper block context (the block it belongs to)
        let executed_block_header = BlockHeader {
            view: self.get_view()?,
            number: parent.header.number + 1,
            timestamp: SystemTime::max(SystemTime::now(), parent.header.timestamp),
            gas_limit: gas_left,
            ..BlockHeader::default()
        };

        // Retrieve a list of pending transactions
        let pending = self.transaction_pool.pending_transactions(state)?;

        for txn in pending.into_iter() {
            // First - check for time
            let (
                time_since_last_view_change,
                exponential_backoff_timeout,
                minimum_time_left_for_empty_block,
            ) = self.get_consensus_timeout_params()?;

            if time_since_last_view_change + minimum_time_left_for_empty_block
                >= exponential_backoff_timeout
            {
                break;
            }

            // Apply specific txn
            let result = Self::apply_transaction_at(
                state,
                self.db.clone(),
                txn.clone(),
                executed_block_header,
                inspector::noop(),
            )?;

            // Skip transactions whose execution resulted in an error
            let Some(result) = result else {
                continue;
            };

            // Second - check for gas
            gas_left = if let Some(g) = gas_left.checked_sub(result.gas_used()) {
                g
            } else {
                state.set_to_root(updated_root_hash.into());
                break;
            };

            // Do necessary work to assemble the transaction
            transactions_trie.insert(txn.hash.as_bytes(), txn.hash.as_bytes())?;

            let receipt = Self::create_txn_receipt(
                result,
                txn.hash,
                tx_index_in_block,
                self.config.consensus.eth_block_gas_limit - gas_left,
            );
            let receipt_hash = receipt.compute_hash();
            receipts_trie.insert(receipt_hash.as_bytes(), receipt_hash.as_bytes())?;

            tx_index_in_block += 1;
            updated_root_hash = state.root_hash()?;
            applied_transaction_hashes.push(txn.hash);
        }

        // Generate the pending proposal, with dummy data
        let proposal = Block::from_qc(
            self.secret_key,
            executed_block_header.view,
            executed_block_header.number,
            early_qc, // dummy QC for early proposal
            None,
            state.root_hash()?, // late state before rewards are applied
            Hash(transactions_trie.root_hash()?.into()),
            Hash(receipts_trie.root_hash()?.into()),
            applied_transaction_hashes,
            executed_block_header.timestamp,
            executed_block_header.gas_limit - gas_left,
            executed_block_header.gas_limit,
        );

        // Return the pending block
        Ok(Some(proposal))
    }

    /// Produces the Proposal block.
    /// It must return a final Proposal with correct QC, regardless of whether it is empty or not.
    fn propose_new_block(&mut self) -> Result<Option<(Block, Vec<VerifiedTransaction>)>> {
        // We expect early_proposal to exist already but try create incase it doesn't
        self.early_proposal_assemble_at(None)?;
        let (pending_block, applied_txs, _, _) = self.early_proposal.take().unwrap(); // safe to unwrap due to check above

        // intershard transactions are not meant to be broadcast
        let (mut broadcasted_transactions, opaque_transactions): (Vec<_>, Vec<_>) = applied_txs
            .clone()
            .into_iter()
            .partition(|tx| !matches!(tx.tx, SignedTransaction::Intershard { .. }));
        // however, for the transactions that we are NOT broadcasting, we re-insert
        // them into the pool - this is because upon broadcasting the proposal, we will
        // have to re-execute it ourselves (in order to vote on it) and thus will
        // need those transactions again
        for tx in opaque_transactions {
            let account_nonce = self.state.get_account(tx.signer)?.nonce;
            self.transaction_pool.insert_transaction(tx, account_nonce);
        }

        // finalise the proposal
        let Some(final_block) = self.early_proposal_finish_at(pending_block)? else {
            // Do not Propose.
            // Recover the proposed transactions into the pool.
            while let Some(txn) = broadcasted_transactions.pop() {
                self.transaction_pool.insert_ready_transaction(txn)?;
            }
            return Ok(None);
        };

        trace!(proposal_hash = ?final_block.hash(), ?final_block.header.view, ?final_block.header.number, "######### proposing block");

        Ok(Some((final_block, broadcasted_transactions)))
    }

    /// Insert transaction and add to early_proposal if possible.
    pub fn handle_new_transaction(&mut self, txn: SignedTransaction) -> Result<TxAddResult> {
        let Ok(verified) = txn.verify() else {
            return Ok(TxAddResult::CannotVerifySignature);
        };
        let inserted = self.new_transaction(verified)?;
        if inserted.was_added()
            && self.create_next_block_on_timeout
            && self.early_proposal.is_some()
            && self.transaction_pool.has_txn_ready()
        {
            trace!(
                "add transaction to early proposal {}",
                self.early_proposal.as_ref().unwrap().0.header.view
            );
            self.early_proposal_apply_transactions()?;
        }
        Ok(inserted)
    }

    /// Provides a preview of the early proposal.
    pub fn get_pending_block(&self) -> Result<Option<Block>> {
        let mut state = self.state.clone();

        let Some(pending_block) = self.assemble_pending_block_at(&mut state)? else {
            return Ok(None);
        };

        Ok(Some(pending_block))
    }

    fn are_we_leader_for_view(&mut self, parent_hash: Hash, view: u64) -> bool {
        match self.leader_for_view(parent_hash, view) {
            Some(leader) => leader == self.public_key(),
            None => false,
        }
    }

    fn leader_for_view(&mut self, parent_hash: Hash, view: u64) -> Option<NodePublicKey> {
        if let Ok(Some(parent)) = self.get_block(&parent_hash) {
            let leader = self.leader_at_block(&parent, view).unwrap();
            Some(leader.public_key)
        } else {
            if view > 1 {
                warn!(
                    "parent not found while determining leader for view {}",
                    view
                );
                return None;
            }
            let head_block = self.head_block();
            let leader = self.leader_at_block(&head_block, view).unwrap();
            Some(leader.public_key)
        }
    }

    fn committee_for_hash(&self, parent_hash: Hash) -> Result<Vec<NodePublicKey>> {
        let Ok(Some(parent)) = self.get_block(&parent_hash) else {
            return Err(anyhow!("parent block not found: {:?}", parent_hash));
        };

        let parent_root_hash = parent.state_root_hash();

        let state = self.state.at_root(parent_root_hash.into());
        let executed_block = BlockHeader {
            number: parent.header.number + 1,
            ..Default::default()
        };

        let committee = state.get_stakers(executed_block)?;

        Ok(committee)
    }

    pub fn new_view(
        &mut self,
        new_view: NewView,
    ) -> Result<Option<(Block, Vec<VerifiedTransaction>)>> {
        trace!("Received new view for height: {:?}", new_view.view);
        let mut current_view = self.get_view()?;

        // The leader for this view should be chosen according to the parent of the highest QC
        // What happens when there are multiple QCs with different parents?
        // if we are not the leader of the round in which the vote counts
        if !self.are_we_leader_for_view(new_view.qc.block_hash, new_view.view) {
            trace!(new_view.view, "skipping new view, not the leader");
            return Ok(None);
        }
        // if the vote is too old and does not count anymore
        if new_view.view < current_view {
            trace!(new_view.view, "Received a vote which is too old for us, discarding. Our view is: {} and new_view is: {}", current_view, new_view.view);
            return Ok(None);
        }

        // Get the committee for the qc hash (should be highest?) for this view
        let committee: Vec<_> = self.committee_for_hash(new_view.qc.block_hash)?;
        // verify the sender's signature on the block hash
        let Some((index, public_key)) = committee
            .iter()
            .enumerate()
            .find(|(_, &public_key)| public_key == new_view.public_key)
        else {
            debug!("ignoring new view from unknown node (buffer?) - committee size is : {:?} hash is: {:?} high hash is: {:?}", committee.len(), new_view.qc.block_hash, self.high_qc.block_hash);
            return Ok(None);
        };

        new_view.verify(*public_key)?;

        // check if the sender's qc is higher than our high_qc or even higher than our view
        self.update_high_qc_and_view(false, new_view.qc)?;
        current_view = self.get_view()?;

        let NewViewVote {
            mut signatures,
            mut cosigned,
            mut cosigned_weight,
            mut qcs,
        } = self
            .new_views
            .remove(&new_view.view)
            .unwrap_or_else(|| NewViewVote {
                signatures: Vec::new(),
                cosigned: bitarr![u8, Msb0; 0; MAX_COMMITTEE_SIZE],
                cosigned_weight: 0,
                qcs: BTreeMap::new(),
            });

        let Ok(Some(parent)) = self.get_block(&new_view.qc.block_hash) else {
            return Err(anyhow!(
                "parent block not found: {:?}",
                new_view.qc.block_hash
            ));
        };
        let executed_block = BlockHeader {
            number: parent.header.number + 1,
            ..Default::default()
        };

        let mut supermajority = false;

        // if the vote is new, store it
        if !cosigned[index] {
            cosigned.set(index, true);
            signatures.push(new_view.signature);

            let Ok(Some(parent)) = self.get_block(&new_view.qc.block_hash) else {
                return Err(anyhow!(
                    "parent block not found: {:?}",
                    new_view.qc.block_hash
                ));
            };
            // Update state to root pointed by voted block (in meantime it might have changed!)
            self.state.set_to_root(parent.state_root_hash().into());
            let Some(weight) = self.state.get_stake(new_view.public_key, executed_block)? else {
                return Err(anyhow!("vote from validator without stake"));
            };
            cosigned_weight += weight.get();
            qcs.insert(index, new_view.qc);

            supermajority = cosigned_weight * 3 > self.total_weight(&committee, executed_block) * 2;

            let num_signers = signatures.len();

            trace!(
                num_signers,
                cosigned_weight,
                supermajority,
                current_view,
                new_view.view,
                "storing vote for new view"
            );
            if supermajority {
                if current_view < new_view.view {
                    info!(
                        "forcibly updating view to {} as majority is ahead",
                        new_view.view
                    );
                    current_view = new_view.view;
                    self.set_view(current_view)?;
                }

                // if we are already in the round in which the vote counts and have reached supermajority we can propose a block
                if new_view.view == current_view {
                    // todo: the aggregate qc is an aggregated signature on the qcs, view and validator index which can be batch verified
                    let agg =
                        self.aggregate_qc_from_indexes(new_view.view, qcs, &signatures, cosigned)?;

                    trace!(
                        view = current_view,
                        "######### creating proposal block from new view"
                    );

                    // We now have a valid aggQC so can create early_block with it
                    self.early_proposal_assemble_at(Some(agg))?;

                    // as a future improvement, process the proposal before broadcasting it
                    return self.ready_for_block_proposal();

                    // we don't want to keep the collected votes if we proposed a new block
                    // we should remove the collected votes if we couldn't reach supermajority within the view
                }
            }
        }
        if !supermajority {
            self.new_views.insert(
                new_view.view,
                NewViewVote {
                    signatures,
                    cosigned,
                    cosigned_weight,
                    qcs,
                },
            );
        }

        Ok(None)
    }

    /// Returns (flag, outcome).
    /// flag is true if the transaction was newly added to the pool - ie. if it validated correctly and has not been seen before.
    pub fn new_transaction(&mut self, txn: VerifiedTransaction) -> Result<TxAddResult> {
        if self.db.contains_transaction(&txn.hash)? {
            debug!("Transaction {:?} already in mempool", txn.hash);
            return Ok(TxAddResult::Duplicate(txn.hash));
        }

        // Perform insertion under early state, if available
        let early_account = match self.early_proposal.as_ref() {
            Some((block, _, _, _)) => {
                let state = self.state.at_root(block.state_root_hash().into());
                state.get_account(txn.signer)?
            }
            _ => self.state.get_account(txn.signer)?,
        };

        let eth_chain_id = self.config.eth_chain_id;

        let validation_result = txn.tx.validate(
            &early_account,
            self.config.consensus.eth_block_gas_limit,
            eth_chain_id,
        )?;
        if !validation_result.is_ok() {
            debug!(
                "Unable to validate txn with hash: {:?}, from: {:?}, nonce: {:?} : {:?}",
                txn.hash,
                txn.signer,
                txn.tx.nonce(),
                validation_result,
            );
            return Ok(TxAddResult::ValidationFailed(validation_result));
        }

        let txn_hash = txn.hash;

        let insert_result = self
            .transaction_pool
            .insert_transaction(txn, early_account.nonce);
        if insert_result.was_added() {
            let _ = self.new_transaction_hashes.send(txn_hash);

            // Avoid cloning the transaction aren't any subscriptions to send it to.
            if self.new_transactions.receiver_count() != 0 {
                // Clone the transaction from the pool, because we moved it in.
                let txn = self
                    .transaction_pool
                    .get_transaction(txn_hash)
                    .ok_or_else(|| anyhow!("transaction we just added is missing"))?
                    .clone();
                let _ = self.new_transactions.send(txn);
            }
        }
        Ok(insert_result)
    }

    pub fn get_transaction_by_hash(&self, hash: Hash) -> Result<Option<VerifiedTransaction>> {
        Ok(self
            .db
            .get_transaction(&hash)?
            .map(|tx| tx.verify())
            .transpose()?
            .or_else(|| self.transaction_pool.get_transaction(hash).cloned()))
    }

    pub fn get_transaction_receipt(&self, hash: &Hash) -> Result<Option<TransactionReceipt>> {
        let Some(block_hash) = self.db.get_block_hash_reverse_index(hash)? else {
            return Ok(None);
        };
        let block_receipts = self.db.get_transaction_receipts_in_block(&block_hash)?;
        Ok(block_receipts
            .into_iter()
            .find(|receipt| receipt.tx_hash == *hash))
    }

    fn update_high_qc_and_view(
        &mut self,
        from_agg: bool,
        new_high_qc: QuorumCertificate,
    ) -> Result<()> {
        let view = self.get_view()?;
        let Some(new_high_qc_block) = self.block_store.get_block(new_high_qc.block_hash)? else {
            // We don't set high_qc to a qc if we don't have its block.
            warn!("Recieved potential high QC but didn't have the corresponding block");
            return Ok(());
        };

        let new_high_qc_block_view = new_high_qc_block.view();

        if self.high_qc.block_hash == Hash::ZERO {
            trace!("received high qc, self high_qc is currently uninitialized, setting to the new one.");
            self.db.set_high_qc(new_high_qc)?;
            self.high_qc = new_high_qc;
        } else {
            let current_high_qc_view = self
                .get_block(&self.high_qc.block_hash)?
                .ok_or_else(|| {
                    anyhow!("missing block corresponding to our high qc - this should never happen")
                })?
                .view();
            // If `from_agg` then we always release the lock because the supermajority has a different high_qc.
            if from_agg || new_high_qc_block_view > current_high_qc_view {
                trace!(
                    "updating view from {} to {}, high QC view is {}",
                    view,
                    new_high_qc_block_view + 1,
                    current_high_qc_view,
                );
                //TODO write high_qc and current_view in one db call
                self.db.set_high_qc(new_high_qc)?;
                self.high_qc = new_high_qc;
                if new_high_qc_block_view >= view {
                    self.set_view(new_high_qc_block_view + 1)?;
                }
            }
        }

        Ok(())
    }

    fn aggregate_qc_from_indexes(
        &self,
        view: u64,
        qcs: BTreeMap<usize, QuorumCertificate>,
        signatures: &[NodeSignature],
        cosigned: BitArray,
    ) -> Result<AggregateQc> {
        assert_eq!(qcs.len(), signatures.len());

        Ok(AggregateQc {
            signature: NodeSignature::aggregate(signatures)?,
            cosigned,
            view,
            // Because qcs is a map from index to qc, this will
            // end up as a list in ascending order of index, which
            // is what we want to correspond with the way
            // batch_verify_agg_signature() will attempt to verify
            // them.
            qcs: qcs.values().cloned().collect::<Vec<QuorumCertificate>>(),
        })
    }

    fn qc_from_bits(
        &self,
        block_hash: Hash,
        signatures: &[NodeSignature],
        cosigned: BitArray,
        view: u64,
    ) -> QuorumCertificate {
        // we've already verified the signatures upon receipt of the responses so there's no need to do it again
        QuorumCertificate::new(signatures, cosigned, block_hash, view)
    }

    fn block_extends_from(&self, block: &Block, ancestor: &Block) -> Result<bool> {
        // todo: the block extends from another block through a chain of parent hashes and not qcs
        // make ticket for this
        let mut current = block.clone();
        while current.view() > ancestor.view() {
            let Some(next) = self.get_block(&current.parent_hash())? else {
                warn!("Missing block when traversing to find ancestor! Current parent hash: {:?} {:?}", current.parent_hash(), current);
                return Err(MissingBlockError::from(current.parent_hash()).into());
            };
            current = next;
        }

        Ok(current.view() == 0 || current.hash() == ancestor.hash())
    }

    fn check_safe_block(&mut self, proposal: &Block) -> Result<bool> {
        let Some(qc_block) = self.get_block(&proposal.parent_hash())? else {
            trace!("could not get qc for block: {}", proposal.parent_hash());
            return Ok(false);
        };
        match proposal.agg {
            // we check elsewhere that qc is the highest among the qcs in the agg
            Some(_) => match self.block_extends_from(proposal, &qc_block) {
                Ok(true) => {
                    self.check_and_commit(proposal)?;
                    Ok(true)
                }
                Ok(false) => {
                    trace!("block does not extend from parent");
                    Ok(false)
                }
                Err(e) => {
                    trace!(?e, "error checking block extension");
                    Ok(false)
                }
            },
            None => {
                if proposal.view() == 0 || proposal.view() == qc_block.view() + 1 {
                    self.check_and_commit(proposal)?;
                    Ok(true)
                } else {
                    trace!(
                        "block does not extend from parent, {} != {} + 1",
                        proposal.view(),
                        qc_block.view()
                    );
                    Ok(false)
                }
            }
        }
    }

    /// Check if a new proposal allows an older block to become finalized.
    /// Errors iff the proposal's parent is not known.
    fn check_and_commit(&mut self, proposal: &Block) -> Result<()> {
        // The condition for a block to be finalized is if there is a direct two-chain. From the paper:
        // Once a replica is convinced, it checks
        // if a two-chain is formed over the top of the parent of the
        // block pointed by the highQC (the first chain in the two-chain
        // formed has to be a one-direct chain in case of pipelined Fast-
        // HotStuff). Then a replica can safely commit the parent of the
        // block pointed by the highQC.

        let Some(qc_block) = self.get_block(&proposal.parent_hash())? else {
            warn!("missing qc block when checking whether to finalize!");
            return Err(MissingBlockError::from(proposal.parent_hash()).into());
        };

        // If we don't have the parent (e.g. genesis, or pruned node), we can't finalize, so just exit
        let Some(qc_parent) = self.get_block(&qc_block.parent_hash())? else {
            warn!("missing qc parent block when checking whether to finalize!");
            return Ok(());
        };

        // If we have a one-direct chain, we can finalize the parent regardless of the proposal's view number
        if qc_parent.view() + 1 == qc_block.view() {
            self.finalize_block(qc_parent)?;
        } else {
            warn!(
                "Cannot finalize block {} with view {} and number {} because of child {} with view {} and number {}",
                qc_parent.hash(),
                qc_parent.view(),
                qc_parent.number(),
                qc_block.hash(),
                qc_block.view(),
                qc_block.number()
            );
        }

        Ok(())
    }

    /// Saves the finalized tip view, and runs all hooks for the newly finalized block
    fn finalize_block(&mut self, block: Block) -> Result<()> {
        trace!(
            "Finalizing block {} at view {} num {}",
            block.hash(),
            block.view(),
            block.number()
        );
        self.set_finalized_view(block.view())?;

        let receipts = self.db.get_transaction_receipts_in_block(&block.hash())?;

        for (destination_shard, intershard_call) in blockhooks::get_cross_shard_messages(&receipts)?
        {
            self.message_sender.send_message_to_shard(
                destination_shard,
                InternalMessage::IntershardCall(intershard_call),
            )?;
        }

        if self.config.consensus.is_main {
            // Main shard will join all new shards
            for new_shard_id in blockhooks::get_launch_shard_messages(&receipts)? {
                self.message_sender
                    .send_message_to_coordinator(InternalMessage::LaunchShard(new_shard_id))?;
            }

            // Main shard also hosts the shard registry, so will be notified of newly established
            // links. Notify corresponding shard nodes of said links, if any
            for (from, to) in blockhooks::get_link_creation_messages(&receipts)? {
                self.message_sender
                    .send_message_to_shard(to, InternalMessage::LaunchLink(from))?;
            }
        }

        if self.block_is_first_in_epoch(block.number())
            && !block.is_genesis()
            && self.config.do_checkpoints
            && self.epoch_is_checkpoint(self.epoch_number(block.number()))
        {
            if let Some(checkpoint_path) = self.db.get_checkpoint_dir()? {
                let parent = self
                    .db
                    .get_block_by_hash(&block.parent_hash())?
                    .ok_or(anyhow!(
                        "Trying to checkpoint block, but we don't have its parent"
                    ))?;
                let transactions: Vec<SignedTransaction> = block
                    .transactions
                    .iter()
                    .map(|txn_hash| {
                        let tx = self.db.get_transaction(txn_hash)?.ok_or(anyhow!(
                            "failed to fetch transaction {} for checkpoint parent {}",
                            txn_hash,
                            parent.hash()
                        ))?;
                        Ok::<_, anyhow::Error>(tx)
                    })
                    .collect::<Result<Vec<SignedTransaction>>>()?;

                self.message_sender.send_message_to_coordinator(
                    InternalMessage::ExportBlockCheckpoint(
                        Box::new(block),
                        transactions,
                        Box::new(parent),
                        self.db.state_trie()?.clone(),
                        checkpoint_path,
                    ),
                )?;
            }
        }

        Ok(())
    }

    /// Trigger a checkpoint, for debugging.
    /// Returns (file_name, block_hash). At some time after you call this function, hopefully a checkpoint will end up in the file
    pub fn checkpoint_at(&mut self, block_number: u64) -> Result<(String, String)> {
        let block = self
            .get_canonical_block_by_number(block_number)?
            .ok_or(anyhow!("No such block number {block_number}"))?;
        let parent = self
            .db
            .get_block_by_hash(&block.parent_hash())?
            .ok_or(anyhow!(
                "Trying to checkpoint block, but we don't have its parent"
            ))?;
        let transactions: Vec<SignedTransaction> = block
            .transactions
            .iter()
            .map(|txn_hash| {
                let tx = self.db.get_transaction(txn_hash)?.ok_or(anyhow!(
                    "failed to fetch transaction {} for checkpoint parent {}",
                    txn_hash,
                    parent.hash()
                ))?;
                Ok::<_, anyhow::Error>(tx)
            })
            .collect::<Result<Vec<SignedTransaction>>>()?;
        let checkpoint_dir = self
            .db
            .get_checkpoint_dir()?
            .ok_or(anyhow!("No checkpoint directory configured"))?;
        let file_name = db::get_checkpoint_filename(checkpoint_dir.clone(), &block)?;
        let hash = block.hash();
        self.message_sender
            .send_message_to_coordinator(InternalMessage::ExportBlockCheckpoint(
                Box::new(block),
                transactions,
                Box::new(parent),
                self.db.state_trie()?.clone(),
                checkpoint_dir,
            ))?;
        Ok((file_name.display().to_string(), hash.to_string()))
    }

    /// Check the validity of a block. Returns `Err(_, true)` if this block could become valid in the future and
    /// `Err(_, false)` if this block could never be valid.
    fn check_block(&self, block: &Block, during_sync: bool) -> Result<(), (anyhow::Error, bool)> {
        block.verify_hash().map_err(|e| (e, false))?;

        if block.view() == 0 {
            // We only check a block if we receive it from an external source. We obviously already have the genesis
            // block, so we aren't ever expecting to receive it.
            return Err((anyhow!("tried to check genesis block"), false));
        }

        let Some(parent) = self
            .get_block(&block.parent_hash())
            .map_err(|e| (e, false))?
        else {
            warn!(
                "Missing parent block while trying to check validity of block {}",
                block.number()
            );
            return Err((MissingBlockError::from(block.parent_hash()).into(), true));
        };

        let finalized_view = self.get_finalized_view().map_err(|e| (e, false))?;
        let Some(finalized_block) = self
            .get_block_by_view(finalized_view)
            .map_err(|e| (e, false))?
        else {
            return Err((MissingBlockError::from(finalized_view).into(), false));
        };
        if block.view() < finalized_block.view() {
            return Err((
                anyhow!(
                    "block is too old: view is {} but we have finalized {}",
                    block.view(),
                    finalized_block.view()
                ),
                false,
            ));
        }

        // Derive the proposer from the block's view
        let proposer = self.leader_at_block(&parent, block.view()).unwrap();

        // Verify the proposer's signature on the block
        let verified = proposer
            .public_key
            .verify(block.hash().as_bytes(), block.signature());

        let committee = self
            .state
            .at_root(parent.state_root_hash().into())
            .get_stakers(block.header)
            .map_err(|e| (e, false))?;

        if verified.is_err() {
            info!(?block, "Unable to verify block = ");
            return Err((anyhow!("invalid block signature found! block hash: {:?} block view: {:?} committee len {:?}", block.hash(), block.view(), committee.len()), false));
        }

        // Check if the co-signers of the block's QC represent the supermajority.
        self.check_quorum_in_bits(
            &block.header.qc.cosigned,
            &committee,
            parent.state_root_hash(),
            block,
        )
        .map_err(|e| (e, false))?;

        // Verify the block's QC signature - note the parent should be the committee the QC
        // was signed over.
        self.verify_qc_signature(&block.header.qc, committee.clone())
            .map_err(|e| (e, false))?;
        if let Some(agg) = &block.agg {
            // Check if the signers of the block's aggregate QC represent the supermajority
            self.check_quorum_in_indices(
                &agg.cosigned,
                &committee,
                parent.state_root_hash(),
                block,
            )
            .map_err(|e| (e, false))?;
            // Verify the aggregate QC's signature
            self.batch_verify_agg_signature(agg, &committee)
                .map_err(|e| (e, false))?;
        }

        // Retrieve the highest among the aggregated QCs and check if it equals the block's QC.
        let block_high_qc = self.get_high_qc_from_block(block).map_err(|e| (e, false))?;
        let Some(block_high_qc_block) = self
            .get_block(&block_high_qc.block_hash)
            .map_err(|e| (e, false))?
        else {
            warn!("missing finalized block4");
            return Err((
                MissingBlockError::from(block_high_qc.block_hash).into(),
                false,
            ));
        };
        // Prevent the creation of forks from the already committed chain
        if block_high_qc_block.view() < finalized_block.view() {
            warn!(
                "invalid block - high QC view is {} while finalized is {}. Our High QC: {}, block: {:?}",
                block_high_qc_block.view(),
                finalized_block.view(),
                self.high_qc,
                block);
            return Err((
                anyhow!(
                    "invalid block - high QC view is {} while finalized is {}",
                    block_high_qc_block.view(),
                    finalized_block.view()
                ),
                false,
            ));
        }

        // This block's timestamp must be greater than or equal to the parent block's timestamp.
        if block.timestamp() < parent.timestamp() {
            return Err((anyhow!("timestamp decreased from parent"), false));
        }

        // This block's timestamp should be at most `self.allowed_timestamp_skew` away from the current time. Note this
        // can be either forwards or backwards in time.
        let difference = block
            .timestamp()
            .elapsed()
            .unwrap_or_else(|err| err.duration());
        if !during_sync && difference > self.config.allowed_timestamp_skew {
            return Err((
                anyhow!(
                    "timestamp difference for block {} greater than allowed skew: {difference:?}",
                    block.view()
                ),
                false,
            ));
        }

        // Blocks must be in sequential order
        if block.header.number != parent.header.number + 1 {
            return Err((
                anyhow!(
                    "block number is not sequential: {} != {} + 1",
                    block.header.number,
                    parent.header.number
                ),
                false,
            ));
        }

        if !self
            .block_extends_from(block, &finalized_block)
            .map_err(|e| (e, false))?
        {
            warn!(
                "invalid block {:?}, does not extend finalized block {:?} our head is {:?}",
                block,
                finalized_block,
                self.head_block()
            );

            return Err((
                anyhow!("invalid block, does not extend from finalized block"),
                false,
            ));
        }
        Ok(())
    }

    // Receives availability and passes it on to the block store.
    pub fn receive_block_availability(
        &mut self,
        from: PeerId,
        availability: &Option<Vec<BlockStrategy>>,
    ) -> Result<()> {
        trace!(
            "Received block availability from {:?} avail {:?}",
            from,
            availability
        );
        self.block_store.update_availability(from, availability)?;
        Ok(())
    }

    // Checks for the validity of a block and adds it to our block store if valid.
    // Returns true when the block is valid and newly seen and false otherwise.
    // Optionally returns a proposal that should be sent as the result of this newly received block. This occurs when
    // the node has buffered votes for a block it doesn't know about and later receives that block, resulting in a new
    // block proposal.
    pub fn receive_block(&mut self, from: PeerId, proposal: Proposal) -> Result<Option<Proposal>> {
        trace!(
            "received block: {} number: {}, view: {}",
            proposal.hash(),
            proposal.number(),
            proposal.view()
        );
        self.block_store
            .received_process_proposal(proposal.header.view);
        let result = self.proposal(from, proposal, true)?;
        // Processing the received block can either result in:
        // * A `Proposal`, if we have buffered votes for this block which form a supermajority, meaning we can
        // propose the next block.
        // * A `Vote`, if the block is valid and we are in the proposed block's committee. However, this block
        // occured in the past, meaning our vote is no longer valid.
        // Therefore, we filter the result to only include `Proposal`s. This avoids us sending useless `Vote`s
        // to the network while syncing.
        Ok(result.and_then(|(_, message)| message.into_proposal()))
    }

    fn add_block(&mut self, from: Option<PeerId>, block: Block) -> Result<()> {
        let hash = block.hash();
        debug!(?from, ?hash, ?block.header.view, ?block.header.number, "added block");
        let _ = self.new_blocks.send(block.header);
        // We may have child blocks; process them too.
        self.block_store
            .process_block(from, block)?
            .into_iter()
            .try_for_each(|(from_id, child_proposal)| -> Result<()> {
                // The only reason this can fail is permanent failure of the messaging mechanism, so
                // propagate it back here.
                // Mark this block in the cache as "we're about to process this one"
                let view = child_proposal.header.view;
                self.message_sender.send_external_message(
                    self.peer_id(),
                    ExternalMessage::ProcessProposal(ProcessProposal {
                        from: from_id.to_bytes(),
                        block: child_proposal,
                    }),
                )?;
                self.block_store.expect_process_proposal(view);
                Ok(())
            })?;
        Ok(())
    }

    fn block_is_first_in_epoch(&self, number: u64) -> bool {
        number % self.config.consensus.blocks_per_epoch == 0
    }

    fn epoch_number(&self, block_number: u64) -> u64 {
        // This will need additonal tracking if we ever allow blocks_per_epoch to be changed
        block_number / self.config.consensus.blocks_per_epoch
    }

    fn epoch_is_checkpoint(&self, epoch_number: u64) -> bool {
        epoch_number % self.config.consensus.epochs_per_checkpoint == 0
    }

    fn vote_from_block(&self, block: &Block) -> Vote {
        Vote::new(
            self.secret_key,
            block.hash(),
            self.secret_key.node_public_key(),
            block.view(),
        )
    }

    fn get_high_qc_from_block(&self, block: &Block) -> Result<QuorumCertificate> {
        let Some(agg) = &block.agg else {
            return Ok(block.header.qc);
        };

        let high_qc = self.get_highest_from_agg(agg)?;

        if block.header.qc != high_qc {
            return Err(anyhow!("qc mismatch"));
        }

        Ok(block.header.qc)
    }

    pub fn get_block(&self, key: &Hash) -> Result<Option<Block>> {
        self.block_store.get_block(*key)
    }

    pub fn get_block_by_view(&self, view: u64) -> Result<Option<Block>> {
        self.block_store.get_block_by_view(view)
    }

    pub fn get_canonical_block_by_number(&self, number: u64) -> Result<Option<Block>> {
        self.block_store.get_canonical_block_by_number(number)
    }

    fn set_finalized_view(&mut self, view: u64) -> Result<()> {
        self.db.set_finalized_view(view)
    }

    pub fn get_finalized_view(&self) -> Result<u64> {
        Ok(self.db.get_finalized_view()?.unwrap_or_else(|| {
            warn!("no finalised view found in table. Defaulting to 0");
            0
        }))
    }

    fn set_view(&mut self, view: u64) -> Result<()> {
        if !self.db.set_view(view)? {
            warn!(
                "Tried to set view to lower or same value - this is incorrect. value: {}",
                view
            );
        };
        Ok(())
    }

    pub fn get_view(&self) -> Result<u64> {
        Ok(self.db.get_view()?.unwrap_or_else(|| {
            warn!("no view found in table. Defaulting to 0");
            0
        }))
    }

    pub fn get_view_updated_at(&self) -> Result<SystemTime> {
        Ok(self.db.get_view_updated_at()?.unwrap_or_else(|| {
            warn!("no view timestamp found. Defaulting to now");
            SystemTime::now()
        }))
    }

    /// Calculate how long we should wait before timing out for this view
    pub fn exponential_backoff_timeout(&self, view: u64) -> u64 {
        let view_difference = view.saturating_sub(self.high_qc.view);
        // in view N our highQC is the one we obtained in view N-1 (or before) and its view is N-2 (or lower)
        // in other words, the current view is always at least 2 views ahead of the highQC's view
        // i.e. to get `consensus_timeout_ms * 2^0` we have to subtract 2 from `view_difference`
        let consensus_timeout = self.config.consensus.consensus_timeout.as_millis() as u64;
        consensus_timeout * 2u64.pow((view_difference as u32).saturating_sub(2))
    }

    /// Find minimum number of views which could have passed by in the given time difference.
    /// We assume that no valid proposals have been finalised in this time.
    pub fn minimum_views_in_time_difference(
        time_difference: Duration,
        consensus_timeout: Duration,
    ) -> u64 {
        let normalised_time_difference =
            (time_difference.as_millis() / consensus_timeout.as_millis()) as u64;
        let mut views = 0;
        let mut total = 0;
        loop {
            total += 2u64.pow(views);
            if total > normalised_time_difference {
                break;
            }
            views += 1;
        }

        info!(
            "Based on elapsed clock time of {} seconds since lastest view update, jump ahead {} views",
            time_difference.as_secs(),
            views
        );
        views as u64
    }

    pub fn state(&self) -> &State {
        &self.state
    }

    pub fn state_at(&self, number: u64) -> Result<Option<State>> {
        Ok(self
            .block_store
            .get_canonical_block_by_number(number)?
            .map(|block| self.state.at_root(block.state_root_hash().into())))
    }

    pub fn try_get_state_at(&self, number: u64) -> Result<State> {
        self.state_at(number)?
            .ok_or_else(|| anyhow!("No block at height {number}"))
    }

    fn get_highest_from_agg(&self, agg: &AggregateQc) -> Result<QuorumCertificate> {
        agg.qcs
            .iter()
            .map(|qc| (qc, self.get_block(&qc.block_hash)))
            .try_fold(None, |acc, (qc, block)| {
                let block = block?.ok_or_else(|| anyhow!("missing block"))?;
                if let Some((_, acc_view)) = acc {
                    if acc_view < block.view() {
                        Ok::<_, anyhow::Error>(Some((qc, block.view())))
                    } else {
                        Ok(acc)
                    }
                } else {
                    Ok(Some((qc, block.view())))
                }
            })?
            .ok_or_else(|| anyhow!("no qcs in agg"))
            .map(|(qc, _)| *qc)
    }

    fn verify_qc_signature(
        &self,
        qc: &QuorumCertificate,
        public_keys: Vec<NodePublicKey>,
    ) -> Result<()> {
        let len = public_keys.len();
        match qc.verify(public_keys) {
            true => Ok(()),
            false => {
                warn!(
                    "invalid qc signature found when verifying! Public keys: {:?}. QC: {}",
                    len, qc
                );
                Err(anyhow!("invalid qc signature found!"))
            }
        }
    }

    fn batch_verify_agg_signature(
        &self,
        agg: &AggregateQc,
        committee: &[NodePublicKey],
    ) -> Result<()> {
        let mut public_keys = Vec::new();
        for (index, bit) in agg.cosigned.iter().enumerate() {
            if *bit {
                public_keys.push(*committee.get(index).unwrap());
            }
        }

        let messages: Vec<_> = agg
            .qcs
            .iter()
            .zip(public_keys.iter())
            .map(|(qc, key)| {
                let mut bytes = Vec::new();
                bytes.extend_from_slice(qc.compute_hash().as_bytes());
                bytes.extend_from_slice(&key.as_bytes());
                bytes.extend_from_slice(&agg.view.to_be_bytes());
                bytes
            })
            .collect();
        let messages: Vec<_> = messages.iter().map(|m| m.as_slice()).collect();

        verify_messages(agg.signature, &messages, &public_keys)?;
        Ok(())
    }

    // TODO: Consider if these checking functions should be implemented at the deposit contract level instead?

    fn check_quorum_in_bits(
        &self,
        cosigned: &BitSlice,
        committee: &[NodePublicKey],
        parent_state_hash: Hash,
        block: &Block,
    ) -> Result<()> {
        let parent_state = self.state.at_root(parent_state_hash.into());

        let (total_weight, cosigned_sum) = committee
            .iter()
            .enumerate()
            .map(|(i, public_key)| {
                (
                    i,
                    parent_state
                        .get_stake(*public_key, block.header)
                        .unwrap()
                        .unwrap()
                        .get(),
                )
            })
            .fold((0, 0), |(total_weight, cosigned_sum), (i, stake)| {
                (
                    total_weight + stake,
                    cosigned_sum + cosigned[i].then_some(stake).unwrap_or_default(),
                )
            });

        if cosigned_sum * 3 <= total_weight * 2 {
            return Err(anyhow!("no quorum"));
        }

        Ok(())
    }

    fn check_quorum_in_indices(
        &self,
        signers: &BitSlice,
        committee: &[NodePublicKey],
        parent_state_hash: Hash,
        block: &Block,
    ) -> Result<()> {
        let parent_state = self.state.at_root(parent_state_hash.into());

        let cosigned_sum: u128 = signers
            .iter()
            .enumerate()
            .map(|(i, bit)| {
                if *bit {
                    let public_key = committee.get(i).unwrap();
                    let stake = parent_state
                        .get_stake(*public_key, block.header)
                        .unwrap()
                        .unwrap();
                    stake.get()
                } else {
                    0
                }
            })
            .sum();

        if cosigned_sum * 3 <= self.total_weight(committee, block.header) * 2 {
            return Err(anyhow!("no quorum"));
        }

        Ok(())
    }

    pub fn leader_at_block(&self, block: &Block, view: u64) -> Option<Validator> {
        if let Some(CachedLeader {
            block_number: cached_block_number,
            view: cached_view,
            next_leader,
        }) = *self.latest_leader_cache.borrow()
        {
            if cached_block_number == block.number() && cached_view == view {
                return Some(next_leader);
            }
        }

        let Ok(state_at) = self.try_get_state_at(block.number()) else {
            return None;
        };

        let executed_block = BlockHeader {
            number: block.header.number + 1,
            ..Default::default()
        };
        let public_key = state_at.leader(view, executed_block).unwrap();
        let peer_id = state_at.get_peer_id(public_key).unwrap().unwrap();

        Some(Validator {
            public_key,
            peer_id,
        })
    }

    fn total_weight(&self, committee: &[NodePublicKey], executed_block: BlockHeader) -> u128 {
        committee
            .iter()
            .map(|&pub_key| {
                let stake = self
                    .state
                    .get_stake(pub_key, executed_block)
                    .unwrap()
                    .unwrap();
                stake.get()
            })
            .sum()
    }

    /// Deal with the fork to this block. The block is assumed to be valid to switch to.
    /// Set the current head block to the parent of the proposed block,
    /// This will make it so the block is ready to become the new head
    fn deal_with_fork(&mut self, block: &Block) -> Result<()> {
        // To generically deal with forks where the proposed block could be at any height, we
        // Find the common ancestor (backward) of the head block and the new block
        // Then, revert the blocks from the head block to the common ancestor
        // Then, apply the blocks (forward) from the common ancestor to the parent of the new block
        let mut head = self.head_block();
        let mut head_height = head.number();
        let mut proposed_block = block.clone();
        let mut proposed_block_height = block.number();
        trace!(
            "Dealing with fork: from block {} (height {}), back to block {} (height {})",
            head.hash(),
            head_height,
            proposed_block.hash(),
            proposed_block_height
        );

        // Need to make sure both pointers are at the same height
        while head_height > proposed_block_height {
            trace!("Stepping back head block pointer");
            head = self.get_block(&head.parent_hash())?.unwrap();
            head_height = head.number();
        }

        while proposed_block_height > head_height {
            trace!("Stepping back proposed block pointer");
            proposed_block = self.get_block(&proposed_block.parent_hash())?.unwrap();
            proposed_block_height = proposed_block.number();
        }

        // We now have both hash pointers at the same height, we can walk back until they are equal.
        while head.hash() != proposed_block.hash() {
            trace!("Stepping back both pointers");
            head = self.get_block(&head.parent_hash())?.unwrap();
            proposed_block = self.get_block(&proposed_block.parent_hash())?.unwrap();
        }

        // Now, we want to revert the blocks until the head block is the common ancestor
        while self.head_block().hash() != head.hash() {
            let head_block = self.head_block();
            let parent_block = self.get_block(&head_block.parent_hash())?.ok_or_else(|| {
                anyhow!(
                    "missing block parent when reverting blocks: {}",
                    head_block.parent_hash()
                )
            })?;

            if head_block.header.view == 0 {
                panic!("genesis block is not supposed to be reverted");
            }

            trace!("Reverting block {head_block:?}");
            // block store doesn't require anything, it will just hold blocks that may now be invalid

            // State is easily set - must be to the parent block, though
            trace!(
                "Setting state to: {} aka block: {parent_block:?}",
                parent_block.state_root_hash()
            );
            self.state
                .set_to_root(parent_block.state_root_hash().into());

            // Ensure the transaction pool is consistent by recreating it. This is moderately costly, but forks are
            // rare.
            let existing_txns = self.transaction_pool.drain();

            for txn in existing_txns {
                let account_nonce = self.state.get_account(txn.signer)?.nonce;
                self.transaction_pool.insert_transaction(txn, account_nonce);
            }

            // block transactions need to be removed from self.transactions and re-injected
            for tx_hash in &head_block.transactions {
                let orig_tx = self.get_transaction_by_hash(*tx_hash)?.unwrap();

                // Insert this unwound transaction back into the transaction pool.
                let account_nonce = self.state.get_account(orig_tx.signer)?.nonce;
                self.transaction_pool
                    .insert_transaction(orig_tx, account_nonce);
            }
            // then purge them all from the db, including receipts and indexes
            self.db
                .remove_transactions_executed_in_block(&head_block.hash())?;

            // this block is no longer in the main chain
            self.db.mark_block_as_non_canonical(head_block.hash())?;
        }

        // Now, we execute forward from the common ancestor to the new block parent which can
        // be required in rare cases.
        // We have the chain of blocks from the ancestor upwards to the proposed block via walking back.
        while self.head_block().hash() != block.parent_hash() {
            trace!("Advancing the head block to prepare for proposed block fork.");
            trace!("Head block: {:?}", self.head_block());
            trace!("desired block hash: {}", block.parent_hash());

            let desired_block_height = self.head_block().number() + 1;
            // Pointer to parent of head block
            let mut block_pointer = self
                .get_block(&block.parent_hash())?
                .ok_or_else(|| anyhow!("missing block when advancing head block pointer"))?;

            // If the parent of the proposed
            if block_pointer.header.number < desired_block_height {
                panic!("block height mismatch when advancing head block pointer");
            }

            while block_pointer.header.number != desired_block_height {
                block_pointer = self
                    .get_block(&block_pointer.parent_hash())?
                    .ok_or_else(|| anyhow!("missing block when advancing head block pointer"))?;
            }

            // We now have the block pointer at the desired height, we can apply it.
            trace!("Fork execution of block: {block_pointer:?}");
            let transactions = block_pointer.transactions.clone();
            let transactions = transactions
                .iter()
                .map(|tx_hash| self.get_transaction_by_hash(*tx_hash).unwrap().unwrap().tx)
                .collect();
            let parent = self
                .get_block(&block_pointer.parent_hash())?
                .ok_or_else(|| anyhow!("missing parent"))?;
            let committee: Vec<_> = self
                .state
                .at_root(parent.state_root_hash().into())
                .get_stakers(block_pointer.header)?;
            self.execute_block(None, &block_pointer, transactions, &committee)?;
        }

        Ok(())
    }

    fn execute_block(
        &mut self,
        from: Option<PeerId>,
        block: &Block,
        transactions: Vec<SignedTransaction>,
        committee: &[NodePublicKey],
    ) -> Result<()> {
        debug!("Executing block: {:?}", block.header);

        let parent = self
            .get_block(&block.parent_hash())?
            .ok_or_else(|| anyhow!("missing parent block when executing block!"))?;

        if !transactions.is_empty() {
            trace!("applying {} transactions to state", transactions.len());
        }

        // Early return if it is safe to fast-forward
        if self.receipts_cache_hash == block.receipts_root_hash()
            && from.is_some_and(|peer_id| peer_id == self.peer_id())
        {
            debug!(
                "fast-forward self-proposal {} for view {}",
                block.header.number, block.header.view
            );

            let mut block_receipts = Vec::new();

            for (tx_index, txn_hash) in block.transactions.iter().enumerate() {
                let (receipt, addresses) = self
                    .receipts_cache
                    .remove(txn_hash)
                    .expect("receipt cached during proposal assembly");

                // Recover set of receipts
                block_receipts.push((receipt, tx_index));

                // Apply 'touched-address' from cache
                for address in addresses {
                    self.db.add_touched_address(address, *txn_hash)?;
                }
            }
            // fast-forward state
            self.state.set_to_root(block.state_root_hash().into());

            // broadcast/commit receipts
            return self.broadcast_commit_receipts(from, block, block_receipts);
        };

        let mut verified_txns = Vec::new();

        // We re-inject any missing Intershard transactions (or really, any missing
        // transactions) from our mempool. If any txs are unavailable in both the
        // message or locally, the proposal cannot be applied
        for (idx, tx_hash) in block.transactions.iter().enumerate() {
            // Prefer to insert verified txn from pool. This is faster.
            let txn = match self.transaction_pool.get_transaction(*tx_hash) {
                Some(txn) => txn.clone(),
                _ => match transactions
                    .get(idx)
                    .map(|sig_tx| sig_tx.clone().verify())
                    .transpose()?
                {
                    // Otherwise, recover txn from proposal. This is slower.
                    Some(txn) if txn.hash == *tx_hash => txn,
                    _ => {
                        warn!("Proposal {} at view {} referenced a transaction {} that was neither included in the broadcast nor found locally - cannot apply block", block.hash(), block.view(), tx_hash);
                        return Ok(());
                    }
                },
            };
            verified_txns.push(txn);
        }

        let mut block_receipts = Vec::new();
        let mut cumulative_gas_used = EvmGas(0);
        let mut receipts_trie = EthTrie::new(Arc::new(MemoryDB::new(true)));
        let mut transactions_trie = EthTrie::new(Arc::new(MemoryDB::new(true)));

        let transaction_hashes = verified_txns
            .iter()
            .map(|tx| format!("{:?}", tx.hash))
            .join(",");

        for (tx_index, txn) in verified_txns.into_iter().enumerate() {
            self.new_transaction(txn.clone())?;
            let tx_hash = txn.hash;
            let mut inspector = TouchedAddressInspector::default();
            let result = self
                .apply_transaction(txn.clone(), block.header, &mut inspector)?
                .ok_or_else(|| anyhow!("proposed transaction failed to execute"))?;
            self.transaction_pool.mark_executed(&txn);
            for address in inspector.touched {
                self.db.add_touched_address(address, tx_hash)?;
            }

            let gas_used = result.gas_used();
            cumulative_gas_used += gas_used;

            if cumulative_gas_used > block.gas_limit() {
                warn!("Cumulative gas used by executing transactions exceeded block limit!");
                return Ok(());
            }

            let receipt = Self::create_txn_receipt(result, tx_hash, tx_index, cumulative_gas_used);

            let receipt_hash = receipt.compute_hash();

<<<<<<< HEAD
            debug!("During execution in view: {}, transaction with hash: {:?} produced receipt: {:?}, receipt hash: {:?}", self.view.get_view(), tx_hash, receipt, receipt_hash);
            receipts_trie.insert(receipt_hash.as_bytes(), receipt_hash.as_bytes())?;
=======
            debug!("During execution in view: {}, transaction with hash: {:?} produced receipt: {:?}, receipt hash: {:?}", self.get_view()?, tx_hash, receipt, receipt_hash);
            receipts_trie
                .insert(receipt_hash.as_bytes(), receipt_hash.as_bytes())
                .unwrap();
>>>>>>> 0a7c7891

            transactions_trie.insert(tx_hash.as_bytes(), tx_hash.as_bytes())?;

            info!(?receipt, "applied transaction {:?}", receipt);
            block_receipts.push((receipt, tx_index));
        }

        if cumulative_gas_used != block.gas_used() {
            warn!("Cumulative gas used by executing all transactions: {cumulative_gas_used} is different that the one provided in the block: {}", block.gas_used());
            return Ok(());
        }

        let receipts_root_hash: Hash = receipts_trie.root_hash()?.into();
        if block.header.receipts_root_hash != receipts_root_hash {
            warn!(
                "Block number: {}, Receipt root mismatch. Specified in block: {} vs computed: {}, txn_hashes: {}",
                block.number(), block.header.receipts_root_hash, receipts_root_hash, transaction_hashes
            );
            return Ok(());
        }

        let transactions_root_hash: Hash = transactions_trie.root_hash()?.into();
        if block.header.transactions_root_hash != transactions_root_hash {
            warn!(
                "Block number: {}, Transactions root mismatch. Specified in block: {} vs computed: {}, txn_hashes: {}",
                block.number(), block.header.transactions_root_hash, transactions_root_hash, transaction_hashes
            );
            return Ok(());
        }

        // Apply rewards after executing transactions but with the committee members from the previous block
        let proposer = self.leader_at_block(&parent, block.view()).unwrap();
        Self::apply_rewards_late_at(
            &parent,
            &mut self.state,
            &self.config.consensus,
            committee,
            proposer.public_key,
            block,
        )?;

        // ZIP-9: Sink gas to zero account
        self.state.mutate_account(Address::ZERO, |a| {
            a.balance = a
                .balance
                .checked_add(block.gas_used().0 as u128)
                .ok_or(anyhow!("Overflow occured in zero account balance"))?;
            Ok(())
        })?;

        if self.state.root_hash()? != block.state_root_hash() {
            warn!(
                "State root hash mismatch! Our state hash: {}, block hash: {:?} block prop: {:?}",
                self.state.root_hash()?,
                block.state_root_hash(),
                block,
            );
            return Err(anyhow!(
                "state root hash mismatch, expected: {:?}, actual: {:?}",
                block.state_root_hash(),
                self.state.root_hash()
            ));
        }

        self.broadcast_commit_receipts(from, block, block_receipts)
    }

    fn broadcast_commit_receipts(
        &mut self,
        from: Option<PeerId>,
        block: &Block,
        mut block_receipts: Vec<(TransactionReceipt, usize)>,
    ) -> Result<()> {
        // Broadcast receipts
        for (receipt, tx_index) in &mut block_receipts {
            receipt.block_hash = block.hash();
            // Avoid cloning the receipt if there are no subscriptions to send it to.
            if self.new_receipts.receiver_count() != 0 {
                let _ = self.new_receipts.send((receipt.clone(), *tx_index));
            }
        }

        // Important - only add blocks we are going to execute because they can potentially
        // overwrite the mapping of block height to block, which there should only be one of.
        // for example, this HAS to be after the deal with fork call
        if !self.db.contains_block(&block.hash())? {
            // Only tell the block store where this block came from if it wasn't from ourselves.
            let from = from.filter(|peer_id| *peer_id != self.peer_id());
            // If we were the proposer we would've already processed the block, hence the check
            self.add_block(from, block.clone())?;
        }
        {
            // helper scope to shadow db, to avoid moving it into the closure
            // closure has to be move to take ownership of block_receipts
            let db = &self.db;
            self.db.with_sqlite_tx(move |sqlite_tx| {
                for (receipt, _) in block_receipts {
                    db.insert_transaction_receipt_with_db_tx(sqlite_tx, receipt)?;
                }
                Ok(())
            })?;
        }

        self.db.mark_block_as_canonical(block.hash())?;

        Ok(())
    }

    fn create_txn_receipt(
        apply_result: TransactionApplyResult,
        tx_hash: Hash,
        tx_index: usize,
        cumulative_gas_used: EvmGas,
    ) -> TransactionReceipt {
        let success = apply_result.success();
        let contract_address = apply_result.contract_address();
        let gas_used = apply_result.gas_used();
        let accepted = apply_result.accepted();
        let (logs, transitions, errors, exceptions) = apply_result.into_parts();

        TransactionReceipt {
            tx_hash,
            block_hash: Hash::ZERO,
            index: tx_index as u64,
            success,
            contract_address,
            logs,
            transitions,
            gas_used,
            cumulative_gas_used,
            accepted,
            errors,
            exceptions,
        }
    }

    pub fn report_outgoing_message_failure(
        &mut self,
        failure: OutgoingMessageFailure,
    ) -> Result<()> {
        self.block_store.report_outgoing_message_failure(failure)
    }

    pub fn tick(&mut self) -> Result<()> {
        trace!("consensus::tick()");
        trace!("request_missing_blocks from timer");

        // Drives the block fetching state machine - see docs/fetching_blocks.md
        if self.block_store.request_missing_blocks()? {
            // We're syncing..
            // Is it likely that the next thing in the buffer could be the next block?
            let likely_blocks = self.block_store.next_proposals_if_likely()?;
            if likely_blocks.is_empty() {
                trace!("no blocks buffered");
                // If there are no next blocks buffered, someone may well have lied to us about
                // where the gaps in the view range are. This should be a rare occurrence, so in
                // lieu of timing it out, just zap the view range gap and we'll take the hit on
                // any rerequests.
                self.block_store.delete_empty_view_range_cache();
            } else {
                likely_blocks.into_iter().for_each(|(from, block)| {
                    trace!(
                        "buffer may contain the next block - {0:?} v={1} n={2}",
                        block.hash(),
                        block.view(),
                        block.number()
                    );
                    // Ignore errors here - just carry on and wait for re-request to clean up.
                    let view = block.view();
                    let _ = self.message_sender.send_external_message(
                        self.peer_id(),
                        ExternalMessage::ProcessProposal(ProcessProposal {
                            from: from.to_bytes(),
                            block,
                        }),
                    );
                    self.block_store.expect_process_proposal(view);
                });
            }
        } else {
            trace!("not syncing ...");
        }
        Ok(())
    }

    pub fn buffer_proposal(&mut self, from: PeerId, proposal: Proposal) -> Result<()> {
        self.block_store.buffer_proposal(from, proposal)?;
        Ok(())
    }

    pub fn buffer_lack_of_proposals(
        &mut self,
        from_view: u64,
        proposals: &Vec<Proposal>,
    ) -> Result<()> {
        self.block_store
            .buffer_lack_of_proposals(from_view, proposals)
    }

    pub fn get_sync_data(&self) -> Result<Option<(BlockNumber, BlockNumber, BlockNumber)>> {
        self.block_store.get_sync_data()
    }
}

#[cfg(test)]
mod tests {
    use super::*;
    #[test]
    fn test_minimum_views_in_time_difference() {
        assert_eq!(
            Consensus::minimum_views_in_time_difference(
                Duration::from_secs(4),
                Duration::from_secs(5)
            ),
            0
        );
        assert_eq!(
            Consensus::minimum_views_in_time_difference(
                Duration::from_secs(5),
                Duration::from_secs(5)
            ),
            1
        );
        assert_eq!(
            Consensus::minimum_views_in_time_difference(
                Duration::from_secs(14),
                Duration::from_secs(5)
            ),
            1
        );
        assert_eq!(
            Consensus::minimum_views_in_time_difference(
                Duration::from_secs(15),
                Duration::from_secs(5)
            ),
            2
        );
        assert_eq!(
            Consensus::minimum_views_in_time_difference(
                Duration::from_secs(34),
                Duration::from_secs(5)
            ),
            2
        );
        assert_eq!(
            Consensus::minimum_views_in_time_difference(
                Duration::from_secs(35),
                Duration::from_secs(5)
            ),
            3
        );
    }
}<|MERGE_RESOLUTION|>--- conflicted
+++ resolved
@@ -1303,9 +1303,6 @@
             if time_since_last_view_change + minimum_time_left_for_empty_block
                 >= exponential_backoff_timeout
             {
-<<<<<<< HEAD
-                // don't have time
-=======
                 debug!(
                     time_since_last_view_change,
                     exponential_backoff_timeout,
@@ -1314,9 +1311,7 @@
                     proposal.header.number,
                     proposal.header.view,
                 );
-                // don't have time, reinsert txn.
-                self.transaction_pool.insert_ready_transaction(tx);
->>>>>>> 0a7c7891
+                // don't have time
                 break;
             }
 
@@ -1341,10 +1336,6 @@
             gas_left = if let Some(g) = gas_left.checked_sub(result.gas_used()) {
                 g
             } else {
-<<<<<<< HEAD
-                // undo last transaction
-                info!(nonce = tx.tx.nonce(), "gas limit reached",);
-=======
                 debug!(
                     time_since_last_view_change,
                     exponential_backoff_timeout,
@@ -1354,8 +1345,7 @@
                     proposal.header.view,
                 );
                 // out of gas, undo last transaction
-                self.transaction_pool.insert_ready_transaction(tx);
->>>>>>> 0a7c7891
+                info!(nonce = tx.tx.nonce(), "gas limit reached",);
                 state.set_to_root(updated_root_hash.into());
                 break;
             };
@@ -2986,15 +2976,8 @@
 
             let receipt_hash = receipt.compute_hash();
 
-<<<<<<< HEAD
-            debug!("During execution in view: {}, transaction with hash: {:?} produced receipt: {:?}, receipt hash: {:?}", self.view.get_view(), tx_hash, receipt, receipt_hash);
+            debug!("During execution in view: {}, transaction with hash: {:?} produced receipt: {:?}, receipt hash: {:?}", self.get_view()?, tx_hash, receipt, receipt_hash);
             receipts_trie.insert(receipt_hash.as_bytes(), receipt_hash.as_bytes())?;
-=======
-            debug!("During execution in view: {}, transaction with hash: {:?} produced receipt: {:?}, receipt hash: {:?}", self.get_view()?, tx_hash, receipt, receipt_hash);
-            receipts_trie
-                .insert(receipt_hash.as_bytes(), receipt_hash.as_bytes())
-                .unwrap();
->>>>>>> 0a7c7891
 
             transactions_trie.insert(tx_hash.as_bytes(), tx_hash.as_bytes())?;
 
