use std::{
    collections::{BTreeMap, HashMap},
    error::Error,
    fmt::Display,
    sync::Arc,
    time::Duration,
};

use alloy::primitives::{Address, U256};
use anyhow::{Context, Result, anyhow};
use bitvec::{bitarr, order::Msb0};
use eth_trie::{EthTrie, MemoryDB, Trie};
use itertools::Itertools;
use k256::pkcs8::der::DateTime;
use libp2p::PeerId;
use revm::Inspector;
use serde::{Deserialize, Serialize};
use tokio::sync::{broadcast, mpsc::UnboundedSender};
use tracing::*;

use crate::{
    api::types::eth::SyncingStruct,
    blockhooks,
    cfg::{ConsensusConfig, ForkName, NodeConfig},
    constants::TIME_TO_ALLOW_PROPOSAL_BROADCAST,
    crypto::{BlsSignature, Hash, NodePublicKey, SecretKey, verify_messages},
    db::{self, Db},
    exec::{PendingState, TransactionApplyResult},
    inspector::{self, ScillaInspector, TouchedAddressInspector},
    message::{
        AggregateQc, BitArray, BitSlice, Block, BlockHeader, BlockRef, BlockStrategy,
        ExternalMessage, GossipSubTopic, InternalMessage, MAX_COMMITTEE_SIZE, NewView, Proposal,
        QuorumCertificate, Vote,
    },
    node::{MessageSender, NetworkMessage},
    pool::{PendingOrQueued, TransactionPool, TxAddResult, TxPoolContent},
    state::State,
    sync::{Sync, SyncPeers},
    time::SystemTime,
    transaction::{EvmGas, SignedTransaction, TransactionReceipt, VerifiedTransaction},
};

#[derive(Clone, Debug, Serialize)]
pub struct NewViewVote {
    signatures: Vec<BlsSignature>,
    cosigned: BitArray,
    cosigned_weight: u128,
    qcs: BTreeMap<usize, QuorumCertificate>,
}

#[derive(Debug, Clone, Copy, Serialize, Deserialize)]
pub struct Validator {
    pub public_key: NodePublicKey,
    pub peer_id: PeerId,
}

impl PartialEq for Validator {
    fn eq(&self, other: &Self) -> bool {
        self.peer_id == other.peer_id
    }
}

impl Eq for Validator {}

impl PartialOrd for Validator {
    fn partial_cmp(&self, other: &Self) -> Option<std::cmp::Ordering> {
        Some(self.cmp(other))
    }
}

impl Ord for Validator {
    fn cmp(&self, other: &Self) -> std::cmp::Ordering {
        self.peer_id.cmp(&other.peer_id)
    }
}

#[derive(Debug)]
struct MissingBlockError(BlockRef);

impl Display for MissingBlockError {
    fn fmt(&self, f: &mut std::fmt::Formatter<'_>) -> std::fmt::Result {
        write!(f, "missing block: {:?}", self.0)
    }
}

impl Error for MissingBlockError {}

impl From<u64> for MissingBlockError {
    fn from(view: u64) -> Self {
        MissingBlockError(BlockRef::View(view))
    }
}

impl From<Hash> for MissingBlockError {
    fn from(hash: Hash) -> Self {
        MissingBlockError(BlockRef::Hash(hash))
    }
}

pub type BlockVotes = (Vec<BlsSignature>, BitArray, u128, bool);

type EarlyProposal = (
    Block,
    Vec<VerifiedTransaction>,
    EthTrie<MemoryDB>,
    EthTrie<MemoryDB>,
    u128, // Cumulative gas fee which will be sent to ZERO account
);

/// The consensus algorithm is pipelined fast-hotstuff, as given in this paper: https://arxiv.org/pdf/2010.11454.pdf
///
/// The algorithm can be condensed down into the following explanation:
/// - Blocks must contain either a QuorumCertificate (QC), or an aggregated QuorumCertificate (aggQC).
/// - A QuorumCertificate is an aggregation of signatures of threshold validators against a block hash (the previous block)
/// - An aggQC is an aggregation of threshold QC.
/// - at each time step, a.k.a 'view' a leader is chosen (based on view number) from the validators (committee) to propose a block
/// - committee members vote (create a signature) on the block proposal
/// - after threshold signatures are aggregated, a QC is formed which points to the block proposal
///
/// Happy path:
/// - Start at genesis, there is only a block with a dummy QC which everyone sees (exceptional case).
/// - everyone advances view to 1
/// - validators vote on genesis
/// - a high QC (QC pointing to the highest known hash) is formed from the validators votes on genesis
/// - everyone advances view to 2
/// - next leader proposes a block
/// - validators vote on block 1 -> new high QC... and so on.
///
/// Unhappy path:
/// - In the unhappy path, there is the possibility of forks (for example if you executed the block proposal).
/// - In this case, the view will time out with no leader successfully proposing a block.
/// - From this point forward, block view =/= block number
/// - The view will increment on all or some nodes. The timeout for view increments doubles each time,
///   which guarantees all nodes eventually are on the same view
/// - Nodes send a NewView message, which is a signature over the view, and their highQC
/// - This is collected to form an aggQC
/// - This aggQC is used to propose a block
/// - The votes on that block form the next highQC
///
#[derive(Debug)]
pub struct Consensus {
    secret_key: SecretKey,
    config: NodeConfig,
    message_sender: MessageSender,
    reset_timeout: UnboundedSender<Duration>,
    pub sync: Sync,
    pub votes: BTreeMap<Hash, BlockVotes>,
    /// Votes for a block we don't have stored. They are retained in case we receive the block later.
    // TODO(#719): Consider how to limit the size of this.
    pub buffered_votes: BTreeMap<Hash, Vec<(PeerId, Vote)>>,
    pub new_views: BTreeMap<u64, NewViewVote>,
    network_message_cache: Option<NetworkMessage>,
    pub high_qc: QuorumCertificate,
    /// The account store.
    state: State,
    /// The persistence database
    db: Arc<Db>,
    /// Receipts cache
    receipts_cache: HashMap<Hash, (TransactionReceipt, Vec<Address>)>,
    receipts_cache_hash: Hash,
    /// Actions that act on newly created blocks
    transaction_pool: TransactionPool,
    /// Pending proposal. Gets created as soon as we become aware that we are leader for this view.
    early_proposal: Option<EarlyProposal>,
    /// Flag indicating that block broadcasting should be postponed at least until block_time is reached
    create_next_block_on_timeout: bool,
    /// Timestamp of most recent view change
    view_updated_at: SystemTime,
    pub new_blocks: broadcast::Sender<BlockHeader>,
    pub new_receipts: broadcast::Sender<(TransactionReceipt, usize)>,
    pub new_transactions: broadcast::Sender<VerifiedTransaction>,
    pub new_transaction_hashes: broadcast::Sender<Hash>,
    /// Used for testing and test network recovery
    force_view: Option<(u64, DateTime)>,
    /// Mark if this node is in the committee at it's current head block height
    in_committee: bool,
}

impl Consensus {
    pub fn new(
        secret_key: SecretKey,
        config: NodeConfig,
        message_sender: MessageSender,
        reset_timeout: UnboundedSender<Duration>,
        db: Arc<Db>,
        peers: Arc<SyncPeers>,
    ) -> Result<Self> {
        trace!(
            "Opening database in {:?} for shard {}",
            config.data_dir, config.eth_chain_id
        );

        // Start chain from checkpoint. Load data file and initialise data in tables
        let mut checkpoint_data = None;
        if let Some(checkpoint) = &config.load_checkpoint {
            trace!("Loading state from checkpoint: {:?}", checkpoint);
            checkpoint_data = db.load_trusted_checkpoint(
                &checkpoint.file,
                &checkpoint.hash,
                config.eth_chain_id,
            )?;
        }

        let latest_block = db
            .get_finalized_view()?
            .and_then(|view| {
                db.get_block_hash_by_view(view)
                    .expect("no header found at view {view}")
            })
            .and_then(|hash| {
                db.get_block_by_hash(&hash)
                    .expect("no block found for hash {hash}")
            });

        let mut state = if let Some(latest_block) = &latest_block {
            trace!("Loading state from latest block");
            State::new_at_root(
                db.state_trie()?,
                latest_block.state_root_hash().into(),
                config.clone(),
                db.clone(),
            )
        } else {
            trace!("Constructing new state from genesis");
            State::new_with_genesis(db.state_trie()?, config.clone(), db.clone())
        }?;

        let (latest_block, latest_block_view) = match latest_block {
            Some(l) => (Some(l.clone()), l.view()),
            None => {
                let genesis = Block::genesis(state.root_hash()?);
                (Some(genesis.clone()), 0)
            }
        };

        let (start_view, high_qc) = {
            match db.get_high_qc()? {
                Some(qc) => {
                    let high_block = db
                        .get_block_by_hash(&qc.block_hash)?
                        .ok_or_else(|| anyhow!("missing block that high QC points to!"))?;
                    let finalized_view = db
                        .get_finalized_view()?
                        .ok_or_else(|| anyhow!("missing latest finalized view!"))?;
                    let finalized_block = db
                        .get_block_by_view(finalized_view)?
                        .ok_or_else(|| anyhow!("missing finalized block!"))?;

                    // If latest view was written to disk then always start from there. Otherwise start from (highest out of high block and finalised block) + 1
                    let start_view = db
                        .get_view()?
                        .or_else(|| {
                            Some(std::cmp::max(high_block.view(), finalized_block.view()) + 1)
                        })
                        .unwrap();

                    trace!(
                        "recovery: high_block view {0}, finalized_number {1}, start_view {2}",
                        high_block.view(),
                        finalized_view,
                        start_view
                    );

                    if finalized_view > high_block.view() {
                        // We know of a finalized view higher than the view in finalized_number; start there.
                        state.set_to_root(finalized_block.header.state_root_hash.into());
                    } else {
                        // The high_block contains the latest finalized view. Start there.
                        state.set_to_root(high_block.header.state_root_hash.into());
                    }

                    info!(
                        "During recovery, starting consensus at view {}, finalised view {}",
                        start_view, finalized_view
                    );
                    (start_view, qc)
                }
                None => {
                    let start_view = 1;
                    let finalized_view = 0;
                    // We always mark view 1 as voted even though we haven't voted yet, because we can only send a
                    // `Vote` for the genesis block. We can never send `NewView(1)`.
                    db.set_view(start_view, true)?;
                    db.set_finalized_view(finalized_view)?;
                    (start_view, QuorumCertificate::genesis())
                }
            }
        };

        let sync = Sync::new(
            &config,
            db.clone(),
            &latest_block,
            message_sender.clone(),
            peers.clone(),
        )?;

<<<<<<< HEAD
        let prune_interval = config.sync.prune_interval;

        let txn_pool_config = config.txn_pool.clone();
=======
>>>>>>> eab9ba90
        let mut consensus = Consensus {
            secret_key,
            config,
            sync,
            message_sender,
            reset_timeout,
            votes: BTreeMap::new(),
            buffered_votes: BTreeMap::new(),
            new_views: BTreeMap::new(),
            network_message_cache: None,
            high_qc,
            state,
            db,
            receipts_cache: HashMap::new(),
            receipts_cache_hash: Hash::ZERO,
            transaction_pool: TransactionPool::new(txn_pool_config),
            early_proposal: None,
            create_next_block_on_timeout: false,
            view_updated_at: SystemTime::now(),
            new_blocks: broadcast::Sender::new(4),
            new_receipts: broadcast::Sender::new(128),
            new_transactions: broadcast::Sender::new(128),
            new_transaction_hashes: broadcast::Sender::new(128),
            force_view: None,
            in_committee: true,
        };

        // If we're at genesis, add the genesis block and return
        if latest_block_view == 0 {
            if let Some(genesis) = latest_block {
                // The genesis block might already be stored and we were interrupted before we got a
                // QC for it.
                if consensus.get_block(&genesis.hash())?.is_none() {
                    consensus.add_block(None, genesis.clone())?;
                }
            }
            // treat genesis as finalized
            consensus.set_finalized_view(latest_block_view)?;
            return Ok(consensus);
        }

        // If we started from a checkpoint, execute the checkpointed block now
        if let Some((block, transactions, parent)) = checkpoint_data {
            consensus.execute_block(
                None,
                &block,
                transactions,
                &consensus
                    .state
                    .at_root(parent.state_root_hash().into())
                    .get_stakers(block.header)?,
            )?;
        }

        // If timestamp of when current high_qc was written exists then use it to estimate the minimum number of blocks the network has moved on since shut down
        // This is useful in scenarios in which consensus has failed since this node went down
        if let Some(latest_high_qc_timestamp) = consensus.db.get_high_qc_updated_at()? {
            let view_diff = Consensus::minimum_views_in_time_difference(
                latest_high_qc_timestamp.elapsed()?,
                consensus.config.consensus.consensus_timeout,
            );
            let min_view_since_high_qc_updated = high_qc.view + 1 + view_diff;
            if min_view_since_high_qc_updated > start_view {
                info!(
                    "Based on elapsed clock time of {} seconds since lastest high_qc update, we are atleast {} views above our current high_qc view. This is larger than our stored view so jump to new start_view {}",
                    latest_high_qc_timestamp.elapsed()?.as_secs(),
                    view_diff,
                    min_view_since_high_qc_updated
                );
                consensus
                    .db
                    .set_view(min_view_since_high_qc_updated, false)?;
            }
        }

        // Set self.network_message_cache incase the network is stuck
        if consensus.db.get_voted_in_view()? {
            let block = consensus.head_block();
            if let Some(leader) = consensus.leader_at_block(&block, consensus.get_view()?) {
                consensus.build_vote(leader.peer_id, consensus.vote_from_block(&block));
            }
        } else {
            consensus.build_new_view()?;
        }

        Ok(consensus)
    }

    /// Build NewView message for this view
    fn build_new_view(&mut self) -> Result<NetworkMessage> {
        let view = self.get_view()?;
        let block = self.get_block(&self.high_qc.block_hash)?.ok_or_else(|| {
            anyhow!("missing block corresponding to our high qc - this should never happen")
        })?;
        let leader = self.leader_at_block(&block, view);
        let new_view_message = (
            leader.map(|leader: Validator| leader.peer_id),
            ExternalMessage::NewView(Box::new(NewView::new(
                self.secret_key,
                self.high_qc,
                view,
                self.secret_key.node_public_key(),
            ))),
        );

        self.network_message_cache = Some(new_view_message.clone());
        Ok(new_view_message)
    }

    pub fn public_key(&self) -> NodePublicKey {
        self.secret_key.node_public_key()
    }

    pub fn head_block(&self) -> Block {
        let highest_block_number = self
            .db
            .get_highest_canonical_block_number()
            .unwrap()
            .unwrap();
        self.db
            .get_canonical_block_by_number(highest_block_number)
            .unwrap()
            .unwrap()
    }

    pub fn get_highest_canonical_block_number(&self) -> u64 {
        self.db
            .get_highest_canonical_block_number()
            .unwrap()
            .unwrap()
    }

    pub fn timeout(&mut self) -> Result<Option<NetworkMessage>> {
        let view = self.get_view()?;
        // We never want to timeout while on view 1
        if view == 1 {
            let block = self
                .get_block_by_view(0)
                .unwrap()
                .ok_or_else(|| anyhow!("missing block"))?;
            // Get the list of stakers for the next block.
            let next_block_header = BlockHeader {
                number: block.number() + 1,
                ..block.header
            };
            let stakers = self.state.get_stakers(next_block_header)?;
            // If we're in the genesis committee, vote again.
            if stakers.iter().any(|v| *v == self.public_key()) {
                info!(
                    "timeout in view: {:?}, we will vote for block rather than incrementing view, block hash: {}",
                    view,
                    block.hash()
                );
                let leader = self.leader_at_block(&block, view).unwrap();
                let vote = self.vote_from_block(&block);
                let network_msg = self.build_vote(leader.peer_id, vote);
                return Ok(Some(network_msg));
            } else {
                info!(
                    "We are on view: {:?} but we are not a validator, so we are waiting.",
                    view
                );
            }

            return Ok(None);
        }

        let (
            milliseconds_since_last_view_change,
            milliseconds_remaining_of_block_time,
            exponential_backoff_timeout,
        ) = self.get_consensus_timeout_params()?;
        trace!(
            milliseconds_since_last_view_change,
            exponential_backoff_timeout,
            milliseconds_remaining_of_block_time,
            "timeout reached create_next_block_on_timeout: {}",
            self.create_next_block_on_timeout
        );

        if self.create_next_block_on_timeout {
            // Check if enough time elapsed to propose block
            if milliseconds_remaining_of_block_time == 0 {
                match self.propose_new_block() {
                    Ok(Some(network_message)) => {
                        self.create_next_block_on_timeout = false;
                        return Ok(Some(network_message));
                    }
                    Ok(None) => {
                        error!("Failed to finalise block proposal.");
                        self.create_next_block_on_timeout = false;
                        self.early_proposal = None;
                    }
                    Err(e) => error!("Failed to finalise proposal: {e}"),
                };
            } else {
                self.reset_timeout
                    .send(Duration::from_millis(milliseconds_remaining_of_block_time))?;
                return Ok(None);
            }
        }

        // If we are not leader then consider whether we want to timeout - the timeout duration doubles every time, so it
        // Should eventually have all nodes on the same view
        if milliseconds_since_last_view_change < exponential_backoff_timeout {
            trace!(
                "Not proceeding with view change. Current view: {} - time since last: {}, timeout requires: {}",
                view, milliseconds_since_last_view_change, exponential_backoff_timeout
            );

            // Resend NewView message for this view if timeout period is a multiple of consensus_timeout
            if (milliseconds_since_last_view_change
                > self.config.consensus.consensus_timeout.as_millis() as u64)
                && !self.config.consensus.new_view_broadcast_interval.is_zero()
                && (Duration::from_millis(milliseconds_since_last_view_change).as_secs()
                    % self.config.consensus.new_view_broadcast_interval.as_secs())
                    == 0
            {
                match self.network_message_cache.take() {
                    Some((_, ExternalMessage::NewView(new_view))) => {
                        // If new_view message is not for this view then it must be outdated
                        if new_view.view == self.get_view()? {
                            // When re-sending new view messages we broadcast them, rather than only sending them to the
                            // view leader. This speeds up network recovery when many nodes have different high QCs.
                            return Ok(Some((None, ExternalMessage::NewView(new_view))));
                        }
                    }
                    Some((peer, ExternalMessage::Vote(vote))) => {
                        if vote.view + 1 == self.get_view()? {
                            return Ok(Some((peer, ExternalMessage::Vote(vote))));
                        }
                    }
                    _ => {}
                }
            }

            return Ok(None);
        }

        trace!(
            "Considering view change: view: {} time since: {} timeout: {} last known view: {}, last height: {}, last hash: {}",
            view,
            milliseconds_since_last_view_change,
            exponential_backoff_timeout,
            self.high_qc.view,
            self.head_block().number(),
            self.head_block().hash()
        );

        let block = self.get_block(&self.high_qc.block_hash)?.ok_or_else(|| {
            anyhow!("missing block corresponding to our high qc - this should never happen")
        })?;

        // Get the list of stakers for the next block.
        let next_block_header = BlockHeader {
            number: block.number() + 1,
            ..block.header
        };
        let stakers = self
            .state
            .at_root(block.state_root_hash().into())
            .get_stakers(next_block_header)?;
        if !stakers.iter().any(|v| *v == self.public_key()) {
            debug!(
                "can't vote for new view, we aren't in the committee of length {:?}",
                stakers.len()
            );
            return Ok(None);
        }

        let next_view = view + 1;
        let next_exponential_backoff_timeout = self.exponential_backoff_timeout(next_view);
        info!(
            "***** TIMEOUT: View is now {} -> {}. Next view change in {}ms",
            view, next_view, next_exponential_backoff_timeout
        );

        self.set_view(next_view, false)?;
        let new_view = self.build_new_view()?;
        Ok(Some(new_view))
    }

    /// All values returned in milliseconds
    pub fn get_consensus_timeout_params(&self) -> Result<(u64, u64, u64)> {
        let view = self.get_view()?;
        let milliseconds_since_last_view_change = SystemTime::now()
            .duration_since(self.view_updated_at)
            .unwrap_or_default();
        let mut milliseconds_remaining_of_block_time = self
            .config
            .consensus
            .block_time
            .saturating_sub(milliseconds_since_last_view_change);

        // In order to maintain close to 1 second block times we broadcast 1-TIME_TO_ALLOW_PROPOSAL_BROADCAST seconds after the previous block to allow for network messages and block processing
        if self.config.consensus.block_time > TIME_TO_ALLOW_PROPOSAL_BROADCAST {
            milliseconds_remaining_of_block_time = milliseconds_remaining_of_block_time
                .saturating_sub(TIME_TO_ALLOW_PROPOSAL_BROADCAST);
        }

        let mut exponential_backoff_timeout = self.exponential_backoff_timeout(view);

        // Override exponential_backoff_timeout in forced set view scenario
        match self.force_view {
            Some((forced_view, timeout_instant)) if view == forced_view => {
                exponential_backoff_timeout = SystemTime::from(timeout_instant)
                    .duration_since(SystemTime::now())?
                    .saturating_sub(milliseconds_since_last_view_change)
                    .as_millis() as u64;
            }
            _ => {}
        }

        Ok((
            milliseconds_since_last_view_change.as_millis() as u64,
            milliseconds_remaining_of_block_time.as_millis() as u64,
            exponential_backoff_timeout,
        ))
    }

    pub fn peer_id(&self) -> PeerId {
        self.secret_key.to_libp2p_keypair().public().to_peer_id()
    }

    pub fn proposal(
        &mut self,
        from: PeerId,
        proposal: Proposal,
        during_sync: bool,
    ) -> Result<Option<NetworkMessage>> {
        self.cleanup_votes()?;
        let (block, transactions) = proposal.into_parts();
        let head_block = self.head_block();
        let mut view = self.get_view()?;

        trace!(
            block_view = block.view(),
            block_number = block.number(),
            "handling block proposal {}",
            block.hash()
        );

        if self.db.contains_block(&block.hash())? {
            trace!("ignoring block proposal, block store contains this block already");
            return Ok(None);
        }

        if !during_sync && block.view() <= head_block.header.view {
            warn!(
                "Rejecting block - view not greater than our current head block! {} vs {}",
                block.view(),
                head_block.header.view
            );
            return Ok(None);
        }

        if block.gas_limit() > self.config.consensus.eth_block_gas_limit
            || block.gas_used() > block.gas_limit()
        {
            warn!(
                "Block gas used/limit check failed. Used: {}, Limit: {}, config limit: {}",
                block.gas_used(),
                block.gas_limit(),
                self.config.consensus.eth_block_gas_limit
            );
            return Ok(None);
        }

        if let Err(e) = self.check_block(&block, during_sync) {
            warn!(?e, "invalid block proposal received!");
            return Ok(None);
        }

        self.update_high_qc_and_view(block.agg.is_some(), block.header.qc)?;

        let proposal_view = block.view();
        let parent = self
            .get_block(&block.parent_hash())?
            .ok_or_else(|| anyhow!("missing block parent"))?;

        trace!("checking if block view {} is safe", block.view());

        // If the proposed block is safe, vote for it and advance to the next round.
        if self.check_safe_block(&block)? {
            // If the proposed block is safe but outdated then add to block cache - we may need it later
            let outdated = block.view() < view;
            let process_immediately = !outdated || during_sync;
            if !process_immediately {
                trace!(
                    "proposal is outdated: {} < {} but may be useful in the future, buffering",
                    block.view(),
                    view
                );
                return Ok(None);
            }

            trace!(
                "block view {} number {} aka {} is safe",
                block.view(),
                block.number(),
                block.hash()
            );

            if head_block.hash() != parent.hash() || block.number() != head_block.header.number + 1
            {
                warn!(
                    "******* Fork detected! \nHead block: {:?} \nBlock prop: {:?}. We are node {}",
                    head_block,
                    block,
                    self.peer_id()
                );
                self.deal_with_fork(&block)?;
            }

            // Must make sure state root hash is set to the parent's state root hash before applying transactions
            if self.state.root_hash()? != parent.state_root_hash() {
                warn!(
                    "state root hash prior to block execution mismatch, expected: {:?}, actual: {:?}, head: {:?}",
                    parent.state_root_hash(),
                    self.state.root_hash()?,
                    head_block
                );
                self.state.set_to_root(parent.state_root_hash().into());
            }
            let stakers: Vec<_> = self.state.get_stakers(block.header)?;

            // It is possible to source Proposals from own storage during sync, which alters the source of the Proposal.
            // Only allow from == self, for fast-forwarding, in normal case but not during sync
            let from = (self.peer_id() != from || !during_sync).then_some(from);
            self.execute_block(from, &block, transactions, &stakers)?;

            if view != proposal_view + 1 {
                view = proposal_view + 1;
                // We will send a vote in this view.
                self.set_view(view, true)?;
                debug!("*** setting view to proposal view... view is now {}", view);
            }

            if let Some(buffered_votes) = self.buffered_votes.remove(&block.hash()) {
                // If we've buffered votes for this block, process them now.
                let count = buffered_votes.len();
                for (i, (from, vote)) in buffered_votes.into_iter().enumerate() {
                    trace!("applying buffered vote {} of {count}", i + 1);
                    if let Some(network_message) = self.vote(from, vote)? {
                        // If we reached the supermajority while processing this vote, send the next block proposal.
                        // Further votes are ignored (including our own).
                        // TODO(#720): We should prioritise our own vote.
                        trace!("supermajority reached, sending next proposal");
                        return Ok(Some(network_message));
                    }
                    // A bit hacky: processing of our buffered votes may have resulted in an early_proposal be created and awaiting empty block timeout for broadcast. In this case we must return now
                    if self.create_next_block_on_timeout
                        && self.early_proposal.is_some()
                        && self.early_proposal.as_ref().unwrap().0.view() == proposal_view + 1
                    {
                        trace!("supermajority reached, early proposal awaiting broadcast");
                        return Ok(None);
                    }
                }

                // If we reach this point, we had some buffered votes but they were not sufficient to reach a
                // supermajority.
            }

            // Get the list of stakers for the next block.
            let next_block_header = BlockHeader {
                number: block.number() + 1,
                ..block.header
            };
            let stakers = self.state.get_stakers(next_block_header)?;

            if !stakers.iter().any(|v| *v == self.public_key()) {
                self.in_committee(false)?;
                debug!(
                    "can't vote for block proposal, we aren't in the committee of length {:?}",
                    stakers.len()
                );
                return Ok(None);
            } else {
                self.in_committee(true)?;
                let vote = self.vote_from_block(&block);
                let next_leader = self.leader_at_block(&block, view);

                if self.create_next_block_on_timeout {
                    warn!("Create block on timeout set. Clearing");
                    self.create_next_block_on_timeout = false;
                }
                if self.early_proposal.is_some() {
                    let (_, txns, _, _, _) = self.early_proposal.take().unwrap();
                    for txn in txns.into_iter().rev() {
                        self.transaction_pool.insert_ready_transaction(txn)?;
                    }
                    warn!("Early proposal exists but we are not leader. Clearing proposal");
                    self.early_proposal = None;
                }

                let Some(next_leader) = next_leader else {
                    warn!("Next leader is currently not reachable, has it joined committee yet?");
                    return Ok(None);
                };

                if !during_sync {
                    trace!(proposal_view, ?next_leader, "voting for block");
                    let network_message = self.build_vote(next_leader.peer_id, vote);
                    return Ok(Some(network_message));
                }
            }
        } else {
            trace!("block is not safe");
        }

        Ok(None)
    }

    fn build_vote(&mut self, peer_id: PeerId, vote: Vote) -> NetworkMessage {
        let network_msg = (Some(peer_id), ExternalMessage::Vote(Box::new(vote)));
        self.network_message_cache = Some(network_msg.clone());
        network_msg
    }

    /// Apply the rewards at the tail-end of the Proposal.
    /// Note that the algorithm below is mentioned in cfg.rs - if you change the way
    /// rewards are calculated, please change the comments in the configuration structure there.
    fn apply_rewards_late_at(
        parent_block: &Block,
        at_state: &mut State,
        config: &ConsensusConfig,
        committee: &[NodePublicKey],
        proposer: NodePublicKey,
        block: &Block,
    ) -> Result<()> {
        debug!("apply late rewards in view {}", block.view());
        let rewards_per_block: u128 = *config.rewards_per_hour / config.blocks_per_hour as u128;

        // Get the reward addresses from the parent state
        let parent_state = at_state.at_root(parent_block.state_root_hash().into());

        let proposer_address = parent_state.get_reward_address(proposer)?;

        let cosigner_stake: Vec<_> = committee
            .iter()
            .enumerate()
            .filter(|(i, _)| block.header.qc.cosigned[*i])
            .map(|(_, pub_key)| {
                let reward_address = parent_state.get_reward_address(*pub_key).unwrap();
                let stake = parent_state
                    .get_stake(*pub_key, block.header)
                    .unwrap()
                    .unwrap()
                    .get();
                (reward_address, stake)
            })
            .collect();

        let total_cosigner_stake = cosigner_stake.iter().fold(0, |sum, c| sum + c.1);
        if total_cosigner_stake == 0 {
            return Err(anyhow!("total stake is 0"));
        }

        // Track total awards given out. This may be different to rewards_per_block because we round down on division when we split the rewards
        let mut total_rewards_issued = 0;

        // Reward the Proposer
        if let Some(proposer_address) = proposer_address {
            let reward = rewards_per_block / 2;
            at_state.mutate_account(proposer_address, |a| {
                a.balance = a
                    .balance
                    .checked_add(reward)
                    .ok_or_else(|| anyhow!("Overflow occured in proposer account balance"))?;
                Ok(())
            })?;
            total_rewards_issued += reward;
        }

        // Reward the committee
        for (reward_address, stake) in cosigner_stake {
            if let Some(cosigner) = reward_address {
                let reward = (U256::from(rewards_per_block / 2) * U256::from(stake)
                    / U256::from(total_cosigner_stake))
                .to::<u128>();
                at_state.mutate_account(cosigner, |a| {
                    a.balance = a
                        .balance
                        .checked_add(reward)
                        .ok_or(anyhow!("Overflow occured in cosigner account balance"))?;
                    Ok(())
                })?;
                total_rewards_issued += reward;
            }
        }

        // ZIP-9: Fund rewards amount from zero account
        at_state.mutate_account(Address::ZERO, |a| {
            a.balance = a
                .balance
                .checked_sub(total_rewards_issued)
                .ok_or(anyhow!("No funds left in zero account"))?;
            Ok(())
        })?;

        Ok(())
    }

    pub fn apply_transaction<I: Inspector<PendingState> + ScillaInspector>(
        &mut self,
        txn: VerifiedTransaction,
        current_block: BlockHeader,
        inspector: I,
        enable_inspector: bool,
    ) -> Result<Option<TransactionApplyResult>> {
        let state = &mut self.state;
        Self::apply_transaction_at(state, txn, current_block, inspector, enable_inspector)
    }

    pub fn apply_transaction_at<I: Inspector<PendingState> + ScillaInspector>(
        state: &mut State,
        txn: VerifiedTransaction,
        current_block: BlockHeader,
        inspector: I,
        enable_inspector: bool,
    ) -> Result<Option<TransactionApplyResult>> {
        let hash = txn.hash;

        let result =
            state.apply_transaction(txn.clone(), current_block, inspector, enable_inspector);
        let result = match result {
            Ok(r) => r,
            Err(error) => {
                warn!(?hash, ?error, "transaction failed to execute");
                return Ok(None);
            }
        };

        if !result.success() {
            info!("Transaction was a failure...");
        }

        Ok(Some(result))
    }

    pub fn txpool_content(&self) -> Result<TxPoolContent> {
        self.transaction_pool.preview_content(&self.state)
    }

    pub fn get_pending_or_queued(
        &self,
        txn: &VerifiedTransaction,
    ) -> Result<Option<PendingOrQueued>> {
        self.transaction_pool
            .get_pending_or_queued(&self.state, txn)
    }

    pub fn pending_transaction_count(&self, account: Address) -> u64 {
        let current_nonce = self.state.must_get_account(account).nonce;

        self.transaction_pool
            .pending_transaction_count(account, current_nonce)
    }

    pub fn get_touched_transactions(&self, address: Address) -> Result<Vec<Hash>> {
        if !self.config.enable_ots_indices {
            return Err(anyhow!("Otterscan indices are disabled"));
        }

        self.db.get_touched_transactions(address)
    }

    /// Clear up anything in memory that is no longer required. This is to avoid memory leaks.
    pub fn cleanup_votes(&mut self) -> Result<()> {
        // Wrt votes, we only care about votes on hashes for the current view or higher
        let keys_to_process: Vec<_> = self.votes.keys().copied().collect();

        for key in keys_to_process {
            if let Ok(Some(block)) = self.get_block(&key) {
                // Remove votes for blocks that have been finalized. However, note that the block hashes which are keys
                // into `self.votes` are the parent hash of the (potential) block that is being voted on. Therefore, we
                // subtract one in this condition to ensure there is no chance of removing votes for blocks that still
                // have a chance of being mined. It is possible this is unnecessary, since `self.finalized_view` is
                // already at least 2 views behind the head of the chain, but keeping one extra vote in memory doesn't
                // cost much and does make us more confident that we won't dispose of valid votes.
                if block.view() < self.get_finalized_view()?.saturating_sub(1) {
                    trace!(block_view = %block.view(), block_hash = %key, "cleaning vote");
                    self.votes.remove(&key);
                }
            } else {
                warn!("Missing block for vote (this shouldn't happen), removing from memory");
                trace!(block_hash = %key, "cleaning vote");
                self.votes.remove(&key);
            }
        }

        // Wrt new views, we only care about new views for the current view or higher
        let view = self.get_view()?;
        self.new_views.retain(|k, _| *k >= view);
        Ok(())
    }

    pub fn vote(&mut self, peer_id: PeerId, vote: Vote) -> Result<Option<NetworkMessage>> {
        let block_hash = vote.block_hash;
        let block_view = vote.view;
        let current_view = self.get_view()?;
        info!(block_view, current_view, %block_hash, "handling vote from: {:?}", peer_id);

        // if the vote is too old and does not count anymore
        if block_view + 1 < current_view {
            trace!("vote is too old");
            return Ok(None);
        }

        // Verify the signature in the vote matches the public key in the vote. This tells us that the vote was created
        // by the owner of `vote.public_key`, but we don't yet know that a vote from that node is valid. In other
        // words, a malicious node which is not part of the consensus committee may send us a vote and this check will
        // still pass. We later validate that the owner of `vote.public_key` is a valid voter.
        vote.verify()?;

        // Retrieve the actual block this vote is for.
        let Some(block) = self.get_block(&block_hash)? else {
            trace!("vote for unknown block, buffering");
            // If we don't have the block yet, we buffer the vote in case we recieve the block later. Note that we
            // don't know the leader of this view without the block, so we may be storing this unnecessarily, however
            // non-malicious nodes should only have sent us this vote if they thought we were the leader.
            self.buffered_votes
                .entry(block_hash)
                .or_default()
                .push((peer_id, vote));
            return Ok(None);
        };

        // if we are not the leader of the round in which the vote counts
        // The vote is in the happy path (?) - so the view is block view + 1
        if !self.are_we_leader_for_view(block_hash, block_view + 1) {
            trace!(
                vote_view = block_view + 1,
                ?block_hash,
                "skipping vote, not the leader"
            );
            return Ok(None);
        }

        let executed_block = BlockHeader {
            number: block.header.number + 1,
            ..Default::default()
        };

        let committee = self
            .state
            .at_root(block.state_root_hash().into())
            .get_stakers(executed_block)?;

        // verify the sender's signature on block_hash
        let Some((index, _)) = committee
            .iter()
            .enumerate()
            .find(|&(_, &v)| v == vote.public_key)
        else {
            warn!("Skipping vote outside of committee");
            return Ok(None);
        };

        let (mut signatures, mut cosigned, mut cosigned_weight, mut supermajority_reached) =
            self.votes.get(&block_hash).cloned().unwrap_or_else(|| {
                (
                    Vec::new(),
                    bitarr![u8, Msb0; 0; MAX_COMMITTEE_SIZE],
                    0,
                    false,
                )
            });

        if supermajority_reached {
            info!(
                "(vote) supermajority already reached in this view {}",
                current_view
            );
            return Ok(None);
        }

        // if the vote is new, store it
        if !cosigned[index] {
            signatures.push(vote.signature());
            cosigned.set(index, true);
            // Update state to root pointed by voted block (in meantime it might have changed!)
            self.state.set_to_root(block.state_root_hash().into());
            let Some(weight) = self.state.get_stake(vote.public_key, executed_block)? else {
                return Err(anyhow!("vote from validator without stake"));
            };
            cosigned_weight += weight.get();

            let total_weight = self.total_weight(&committee, executed_block);
            supermajority_reached = cosigned_weight * 3 > total_weight * 2;

            trace!(
                cosigned_weight,
                supermajority_reached,
                total_weight,
                current_view,
                vote_view = block_view + 1,
                "storing vote"
            );
            self.votes.insert(
                block_hash,
                (
                    signatures.clone(),
                    cosigned,
                    cosigned_weight,
                    supermajority_reached,
                ),
            );
            // if we are already in the round in which the vote counts and have reached supermajority
            if supermajority_reached {
                // We propose new block immediately if it is the first view
                // Otherwise the block will be proposed on timeout
                if current_view == 1 {
                    return self.propose_new_block();
                }

                self.early_proposal_assemble_at(None)?;

                // It is possible that we have collected votes for a forked block. Do not propose in that case.
                if let Some(early_proposal) = &self.early_proposal {
                    if early_proposal.0.parent_hash() == block_hash {
                        return self.ready_for_block_proposal();
                    }
                }
            }
        } else {
            self.votes.insert(
                block_hash,
                (signatures, cosigned, cosigned_weight, supermajority_reached),
            );
        }

        // Either way assemble early proposal now if it doesnt already exist
        self.early_proposal_assemble_at(None)?;

        Ok(None)
    }

    /// Finalise the early Proposal.
    /// This should only run after majority QC or aggQC are available.
    /// It applies the rewards and produces the final Proposal.
    fn early_proposal_finish_at(
        &mut self,
        mut proposal: Block,
        cumulative_gas_fee: u128,
    ) -> Result<Option<Block>> {
        // Retrieve parent block data
        let parent_block = self
            .get_block(&proposal.parent_hash())?
            .context("missing parent block")?;
        let parent_block_hash = parent_block.hash();

        let mut state = self.state.clone();
        let previous_state_root_hash = state.root_hash()?;
        state.set_to_root(proposal.state_root_hash().into());

        // Compute the majority QC. If aggQC exists then QC is already set to correct value.
        let (final_qc, committee) = match proposal.agg {
            Some(_) => {
                let committee: Vec<_> = self.committee_for_hash(proposal.header.qc.block_hash)?;
                (proposal.header.qc, committee)
            }
            None => {
                // Check for majority
                let Some((signatures, cosigned, _, supermajority_reached)) =
                    self.votes.get(&parent_block_hash)
                else {
                    warn!("tried to finalise a proposal without any votes");
                    return Ok(None);
                };
                if !supermajority_reached {
                    warn!("tried to finalise a proposal without majority");
                    return Ok(None);
                };
                // Retrieve the previous leader and committee - for rewards
                let committee = state
                    .at_root(parent_block.state_root_hash().into())
                    .get_stakers(proposal.header)?;
                (
                    self.qc_from_bits(
                        parent_block_hash,
                        signatures,
                        *cosigned,
                        parent_block.view(),
                    ),
                    committee,
                )
            }
        };

        let proposer = self
            .leader_at_block(&parent_block, proposal.view())
            .context("missing parent block leader")?
            .public_key;
        // Apply the rewards when exiting the round
        proposal.header.qc = final_qc;
        Self::apply_rewards_late_at(
            &parent_block,
            &mut state,
            &self.config.consensus,
            &committee,
            proposer, // Last leader
            &proposal,
        )?;

        // ZIP-9: Sink gas to zero account
        let fork = self.state.forks.get(proposal.header.number);
        let gas_fee_amount = if fork.transfer_gas_fee_to_zero_account {
            cumulative_gas_fee
        } else {
            proposal.gas_used().0 as u128
        };

        state.mutate_account(Address::ZERO, |a| {
            a.balance = a
                .balance
                .checked_add(gas_fee_amount)
                .ok_or(anyhow!("Overflow occured in zero account balance"))?;
            Ok(())
        })?;

        if !fork.fund_accounts_from_zero_account.is_empty() {
            if let Some(fork_height) = self
                .state
                .forks
                .find_height_fork_first_activated(ForkName::FundAccountsFromZeroAccount)
            {
                if fork_height == proposal.header.number {
                    for address_amount_pair in fork.fund_accounts_from_zero_account.clone() {
                        state.mutate_account(Address::ZERO, |a| {
                            a.balance = a
                                .balance
                                .checked_sub(*address_amount_pair.1)
                                .ok_or(anyhow!("Underflow occurred in zero account balance"))?;
                            Ok(())
                        })?;
                        state.mutate_account(address_amount_pair.0, |a| {
                            a.balance = a
                                .balance
                                .checked_add(*address_amount_pair.1)
                                .ok_or(anyhow!("Overflow occurred in Faucet account balance"))?;
                            Ok(())
                        })?;
                    }
                }
            };
        }

        if self.block_is_first_in_epoch(proposal.header.number) {
            // Update state with any contract upgrades for this block
            state.contract_upgrade_apply_state_change(&self.config.consensus, proposal.header)?;
        }

        // Finalise the proposal with final QC and state.
        let proposal = Block::from_qc(
            self.secret_key,
            proposal.header.view,
            proposal.header.number,
            // majority QC
            final_qc,
            proposal.agg,
            // post-reward updated state
            state.root_hash()?,
            proposal.header.transactions_root_hash,
            proposal.header.receipts_root_hash,
            proposal.transactions,
            proposal.header.timestamp, // set block timestamp to **start** point of assembly.
            proposal.header.gas_used,
            proposal.header.gas_limit,
        );
        self.receipts_cache_hash = proposal.header.receipts_root_hash;

        // Restore the state to previous
        state.set_to_root(previous_state_root_hash.into());
        self.state = state;

        // Return the final proposal
        Ok(Some(proposal))
    }

    /// Assembles the Proposal block early.
    /// This is performed before the majority QC is available.
    /// It does all the needed work but with a dummy QC.
    fn early_proposal_assemble_at(&mut self, agg: Option<AggregateQc>) -> Result<()> {
        let view = self.get_view()?;
        if self.early_proposal.is_some() && self.early_proposal.as_ref().unwrap().0.view() == view {
            return Ok(());
        }

        let (qc, parent) = match agg {
            // Create dummy QC for now if aggQC not provided
            None => {
                // Start with highest canonical block
                let num = self
                    .db
                    .get_highest_canonical_block_number()?
                    .context("no canonical blocks")?; // get highest canonical block number
                let block = self
                    .get_canonical_block_by_number(num)?
                    .context("missing canonical block")?; // retrieve highest canonical block
                (
                    QuorumCertificate::new_with_identity(block.hash(), block.view()),
                    block,
                )
            }
            Some(ref agg) => {
                let qc = self.get_highest_from_agg(agg)?;
                let parent = self
                    .get_block(&qc.block_hash)?
                    .ok_or_else(|| anyhow!("missing block"))?;
                (qc, parent)
            }
        };

        // This is a partial header of a block that will be proposed with some transactions executed below.
        // It is needed so that each transaction is executed within proper block context (the block it belongs to)
        let executed_block_header = BlockHeader {
            view,
            number: parent.header.number + 1,
            timestamp: SystemTime::max(SystemTime::now(), parent.timestamp()), // block timestamp at **start** of assembly, not end.
            gas_limit: self.config.consensus.eth_block_gas_limit,
            ..BlockHeader::default()
        };

        debug!(
            "assemble early proposal view {} block number {}",
            executed_block_header.view, executed_block_header.number
        );

        // Ensure sane state
        if self.state.root_hash()? != parent.state_root_hash() {
            warn!(
                "state root hash mismatch, expected: {:?}, actual: {:?}",
                parent.state_root_hash(),
                self.state.root_hash()?
            );
        }

        // Clear internal receipt cache.
        // Since this is a speed enhancement, we're ignoring scenarios where the receipts cache may hold receipts for more than one proposal.
        self.receipts_cache.clear();
        self.receipts_cache_hash = Hash::ZERO;

        // Internal states
        let mut receipts_trie = EthTrie::new(Arc::new(MemoryDB::new(true)));
        let mut transactions_trie: EthTrie<MemoryDB> = EthTrie::new(Arc::new(MemoryDB::new(true)));
        let applied_txs = Vec::<VerifiedTransaction>::new();

        // Generate the early proposal
        // Some critical parts are dummy/missing:
        // a. Majority QC is missing
        // b. Rewards have not been applied
        // c. transactions have not been added
        let proposal = Block::from_qc(
            self.secret_key,
            executed_block_header.view,
            executed_block_header.number,
            qc,
            agg,
            parent.state_root_hash(), // late state before transactions or rewards are applied
            Hash(transactions_trie.root_hash()?.into()),
            Hash(receipts_trie.root_hash()?.into()),
            vec![],
            executed_block_header.timestamp,
            EvmGas(0),
            executed_block_header.gas_limit,
        );

        self.early_proposal = Some((proposal, applied_txs, transactions_trie, receipts_trie, 0));
        self.early_proposal_apply_transactions()?;

        Ok(())
    }

    /// Updates self.early_proposal data (proposal, applied_transactions, transactions_trie, receipts_trie) to include any transactions in the mempool
    fn early_proposal_apply_transactions(&mut self) -> Result<()> {
        if self.early_proposal.is_none() {
            error!("could not apply transactions to early_proposal because it does not exist");
            return Ok(());
        }

        let mut state = self.state.clone();
        let previous_state_root_hash = state.root_hash()?;

        let proposal = self.early_proposal.as_ref().unwrap().0.clone();

        // Use state root hash of current early proposal
        state.set_to_root(proposal.state_root_hash().into());
        // Internal states
        let mut gas_left = proposal.header.gas_limit - proposal.header.gas_used;
        let mut tx_index_in_block = proposal.transactions.len();

        // Assemble new block with whatever is in the mempool
        while let Some(tx) = self.transaction_pool.best_transaction(&state)? {
            // First - check if we have time left to process txns and give enough time for block propagation
            let (_, milliseconds_remaining_of_block_time, _) =
                self.get_consensus_timeout_params()?;

            if milliseconds_remaining_of_block_time == 0 {
                debug!(
                    "stopped adding txs to block number {} because block time is reached",
                    proposal.header.number,
                );
                break;
            }

            if gas_left < tx.tx.gas_limit() {
                debug!(?gas_left, gas_limit = ?tx.tx.gas_limit(), "block out of space");
                break;
            }

            // Apply specific txn
            let mut inspector = TouchedAddressInspector::default();
            let result = Self::apply_transaction_at(
                &mut state,
                tx.clone(),
                proposal.header,
                &mut inspector,
                self.config.enable_ots_indices,
            )?;

            // Skip transactions whose execution resulted in an error and drop them.
            let Some(result) = result else {
                warn!("Dropping failed transaction: {:?}", tx.hash);
                self.transaction_pool.mark_executed(&tx.clone());
                continue;
            };

            // Reduce remaining gas in this block
            gas_left = gas_left
                .checked_sub(result.gas_used())
                .ok_or_else(|| anyhow!("gas_used > gas_limit"))?;

            let gas_fee = result.gas_used().0 as u128 * tx.tx.gas_price_per_evm_gas();

            // Clone itself before invalidating the reference
            let tx = tx.clone();
            // Do necessary work to assemble the transaction
            self.transaction_pool.mark_executed(&tx);

            // Grab and update early_proposal data in own scope to avoid multiple mutable references to self
            {
                let (proposal, applied_txs, transactions_trie, receipts_trie, cumulative_gas_fee) =
                    self.early_proposal.as_mut().unwrap();

                *cumulative_gas_fee += gas_fee;
                transactions_trie.insert(tx.hash.as_bytes(), tx.hash.as_bytes())?;

                let receipt = Self::create_txn_receipt(
                    result,
                    tx.hash,
                    tx_index_in_block,
                    self.config.consensus.eth_block_gas_limit - gas_left,
                );

                let receipt_hash = receipt.compute_hash();
                debug!(
                    "During assembly in view: {}, transaction with hash: {:?} produced receipt: {:?}, receipt hash: {:?}",
                    proposal.header.view, tx.hash, receipt, receipt_hash
                );
                receipts_trie.insert(receipt_hash.as_bytes(), receipt_hash.as_bytes())?;

                // Forwarding cache
                let addresses = inspector.touched.into_iter().collect_vec();
                self.receipts_cache.insert(tx.hash, (receipt, addresses));

                tx_index_in_block += 1;
                applied_txs.push(tx);
            }
        }
        let (_, applied_txs, _, _, _) = self.early_proposal.as_ref().unwrap();
        self.db.with_sqlite_tx(|sqlite_tx| {
            for tx in applied_txs {
                self.db
                    .insert_transaction_with_db_tx(sqlite_tx, &tx.hash, &tx.tx)?;
            }
            Ok(())
        })?;

        // Grab and update early_proposal data in own scope to avoid multiple mutable references to Self
        {
            let (proposal, applied_txs, transactions_trie, receipts_trie, _) =
                self.early_proposal.as_mut().unwrap();

            let applied_transaction_hashes = applied_txs.iter().map(|tx| tx.hash).collect_vec();
            trace!(
                "applied {} transactions to early block for view {}",
                tx_index_in_block - proposal.transactions.len(),
                proposal.header.view
            );

            // Update proposal with transactions added
            proposal.header.state_root_hash = state.root_hash()?;
            proposal.header.transactions_root_hash = Hash(transactions_trie.root_hash()?.into());
            proposal.header.receipts_root_hash = Hash(receipts_trie.root_hash()?.into());
            proposal.transactions = applied_transaction_hashes;
            proposal.header.gas_used = proposal.header.gas_limit - gas_left;
        }

        // Restore the state to previous
        state.set_to_root(previous_state_root_hash.into());
        self.state = state;

        // as a future improvement, process the proposal before broadcasting it
        Ok(())
    }

    /// Called when consensus will accept our early_block.
    /// Either propose now or set timeout to allow for txs to come in.
    fn ready_for_block_proposal(&mut self) -> Result<Option<NetworkMessage>> {
        // Check if there's enough time to wait on a timeout and then propagate an empty block in the network before other participants trigger NewView
        let (milliseconds_since_last_view_change, milliseconds_remaining_of_block_time, _) =
            self.get_consensus_timeout_params()?;

        if milliseconds_remaining_of_block_time == 0 {
            return self.propose_new_block();
        }

        // Reset the timeout and wake up again once it has been at least `block_time` since
        // the last view change. At this point we should be ready to produce a new block.
        self.create_next_block_on_timeout = true;
        self.reset_timeout.send(
            self.config
                .consensus
                .block_time
                .saturating_sub(Duration::from_millis(milliseconds_since_last_view_change)),
        )?;
        trace!(
            "will propose new proposal on timeout for view {}",
            self.get_view()?
        );

        Ok(None)
    }
    /// Assembles a Pending block.
    fn assemble_pending_block_at(&self, state: &mut State) -> Result<Option<Block>> {
        // Start with highest canonical block
        let num = self
            .db
            .get_highest_canonical_block_number()?
            .context("no canonical blocks")?; // get highest canonical block number
        let block = self
            .get_canonical_block_by_number(num)?
            .context("missing canonical block")?; // retrieve highest canonical block

        // Generate early QC
        let early_qc = QuorumCertificate::new_with_identity(block.hash(), block.view());
        let parent = self
            .get_block(&early_qc.block_hash)?
            .context("missing parent block")?;

        // Set state to that of parent
        state.set_to_root(block.state_root_hash().into());

        // Internal states
        let mut gas_left = self.config.consensus.eth_block_gas_limit;
        let mut receipts_trie = EthTrie::new(Arc::new(MemoryDB::new(true)));
        let mut transactions_trie = EthTrie::new(Arc::new(MemoryDB::new(true)));
        let mut tx_index_in_block = 0;
        let mut applied_transaction_hashes = Vec::<Hash>::new();

        // This is a partial header of a block that will be proposed with some transactions executed below.
        // It is needed so that each transaction is executed within proper block context (the block it belongs to)
        let executed_block_header = BlockHeader {
            view: self.get_view()?,
            number: parent.header.number + 1,
            timestamp: SystemTime::max(SystemTime::now(), parent.header.timestamp),
            gas_limit: gas_left,
            ..BlockHeader::default()
        };

        // Retrieve a list of pending transactions
        let pending = self.transaction_pool.pending_transactions(state)?;

        for txn in pending.into_iter() {
            // First - check for time
            let (_, milliseconds_remaining_of_block_time, _) =
                self.get_consensus_timeout_params()?;

            if milliseconds_remaining_of_block_time == 0 {
                break;
            }

            if gas_left < txn.tx.gas_limit() {
                debug!(?gas_left, gas_limit = ?txn.tx.gas_limit(), "block out of space");
                break;
            }

            // Apply specific txn
            let result = Self::apply_transaction_at(
                state,
                txn.clone(),
                executed_block_header,
                inspector::noop(),
                false,
            )?;
            self.db.insert_transaction(&txn.hash, &txn.tx)?;

            // Skip transactions whose execution resulted in an error
            let Some(result) = result else {
                continue;
            };

            // Reduce remaining gas in this block
            gas_left = gas_left
                .checked_sub(result.gas_used())
                .ok_or_else(|| anyhow!("gas_used > gas_limit"))?;

            // Do necessary work to assemble the transaction
            transactions_trie.insert(txn.hash.as_bytes(), txn.hash.as_bytes())?;

            let receipt = Self::create_txn_receipt(
                result,
                txn.hash,
                tx_index_in_block,
                self.config.consensus.eth_block_gas_limit - gas_left,
            );
            let receipt_hash = receipt.compute_hash();
            receipts_trie.insert(receipt_hash.as_bytes(), receipt_hash.as_bytes())?;

            tx_index_in_block += 1;
            applied_transaction_hashes.push(txn.hash);
        }

        // Generate the pending proposal, with dummy data
        let proposal = Block::from_qc(
            self.secret_key,
            executed_block_header.view,
            executed_block_header.number,
            early_qc, // dummy QC for early proposal
            None,
            state.root_hash()?, // late state before rewards are applied
            Hash(transactions_trie.root_hash()?.into()),
            Hash(receipts_trie.root_hash()?.into()),
            applied_transaction_hashes,
            executed_block_header.timestamp,
            executed_block_header.gas_limit - gas_left,
            executed_block_header.gas_limit,
        );

        // Return the pending block
        Ok(Some(proposal))
    }

    /// Produces the Proposal block.
    /// It must return a final Proposal with correct QC, regardless of whether it is empty or not.
    fn propose_new_block(&mut self) -> Result<Option<NetworkMessage>> {
        // We expect early_proposal to exist already but try create incase it doesn't
        self.early_proposal_assemble_at(None)?;
        let (pending_block, applied_txs, _, _, cumulative_gas_fee) =
            self.early_proposal.take().unwrap(); // safe to unwrap due to check above

        // intershard transactions are not meant to be broadcast
        let (mut broadcasted_transactions, opaque_transactions): (Vec<_>, Vec<_>) = applied_txs
            .clone()
            .into_iter()
            .partition(|tx| !matches!(tx.tx, SignedTransaction::Intershard { .. }));
        // however, for the transactions that we are NOT broadcasting, we re-insert
        // them into the pool - this is because upon broadcasting the proposal, we will
        // have to re-execute it ourselves (in order to vote on it) and thus will
        // need those transactions again
        for tx in opaque_transactions {
            let account_nonce = self.state.get_account(tx.signer)?.nonce;
            self.transaction_pool.insert_transaction(tx, account_nonce);
        }

        // finalise the proposal
        let Some(final_block) = self.early_proposal_finish_at(pending_block, cumulative_gas_fee)?
        else {
            // Do not Propose.
            // Recover the proposed transactions into the pool.
            while let Some(txn) = broadcasted_transactions.pop() {
                self.transaction_pool.insert_ready_transaction(txn)?;
            }
            return Ok(None);
        };

        info!(proposal_hash = ?final_block.hash(), ?final_block.header.view, ?final_block.header.number, txns = final_block.transactions.len(), "######### proposing block");

        Ok(Some((
            None,
            ExternalMessage::Proposal(Proposal::from_parts(final_block, broadcasted_transactions)),
        )))
    }

    /// Insert transaction and add to early_proposal if possible.
    pub fn handle_new_transaction(&mut self, txn: SignedTransaction) -> Result<TxAddResult> {
        let Ok(verified) = txn.verify() else {
            return Ok(TxAddResult::CannotVerifySignature);
        };

        info!(?verified, "seen new txn");

        let inserted = self.new_transaction(verified)?;
        if inserted.was_added()
            && self.create_next_block_on_timeout
            && self.early_proposal.is_some()
            && self.transaction_pool.has_txn_ready()
        {
            trace!(
                "add transaction to early proposal {}",
                self.early_proposal.as_ref().unwrap().0.header.view
            );
            self.early_proposal_apply_transactions()?;
        }
        Ok(inserted)
    }

    /// Provides a preview of the early proposal.
    pub fn get_pending_block(&self) -> Result<Option<Block>> {
        let mut state = self.state.clone();

        let Some(pending_block) = self.assemble_pending_block_at(&mut state)? else {
            return Ok(None);
        };

        Ok(Some(pending_block))
    }

    fn are_we_leader_for_view(&mut self, parent_hash: Hash, view: u64) -> bool {
        match self.leader_for_view(parent_hash, view) {
            Some(leader) => leader == self.public_key(),
            None => false,
        }
    }

    fn leader_for_view(&mut self, parent_hash: Hash, view: u64) -> Option<NodePublicKey> {
        if let Ok(Some(parent)) = self.get_block(&parent_hash) {
            let leader = self.leader_at_block(&parent, view).unwrap();
            Some(leader.public_key)
        } else {
            if view > 1 {
                warn!(
                    "parent not found while determining leader for view {}",
                    view
                );
                return None;
            }
            let head_block = self.head_block();
            let leader = self.leader_at_block(&head_block, view).unwrap();
            Some(leader.public_key)
        }
    }

    fn committee_for_hash(&self, parent_hash: Hash) -> Result<Vec<NodePublicKey>> {
        let Ok(Some(parent)) = self.get_block(&parent_hash) else {
            // tracing::error!("parent block not found: {:?}", parent_hash);
            return Ok(Vec::new()); // return an empty vector instead of Err for graceful app-level error-handling
        };

        let parent_root_hash = parent.state_root_hash();

        let state = self.state.at_root(parent_root_hash.into());
        let executed_block = BlockHeader {
            number: parent.header.number + 1,
            ..Default::default()
        };

        let committee = state.get_stakers(executed_block)?;

        Ok(committee)
    }

    pub fn new_view(&mut self, from: PeerId, new_view: NewView) -> Result<Option<NetworkMessage>> {
        info!(
            "Received new view for view: {:?} from: {:?}",
            new_view.view, from
        );

        if self.get_block(&new_view.qc.block_hash)?.is_none() {
            trace!("high_qc block does not exist for NewView. Attempting to fetch block via sync");
            self.sync.sync_from_probe()?;
            return Ok(None);
        }

        // Get the committee for the qc hash (should be highest?) for this view
        let committee: Vec<_> = self.committee_for_hash(new_view.qc.block_hash)?;
        // verify the sender's signature on the block hash
        let Some((index, public_key)) = committee
            .iter()
            .enumerate()
            .find(|&(_, &public_key)| public_key == new_view.public_key)
        else {
            debug!(
                "ignoring new view from unknown node (buffer?) - committee size is : {:?} hash is: {:?} high hash is: {:?}",
                committee.len(),
                new_view.qc.block_hash,
                self.high_qc.block_hash
            );
            return Ok(None);
        };

        new_view.verify(*public_key)?;

        // Update our high QC and view, even if we are not the leader of this view.
        self.update_high_qc_and_view(false, new_view.qc)?;

        let mut current_view = self.get_view()?;
        // if the vote is too old and does not count anymore
        if new_view.view < current_view {
            trace!(
                new_view.view,
                "Received a NewView which is too old for us, discarding. Our view is: {} and new_view is: {}",
                current_view,
                new_view.view
            );
            return Ok(None);
        }

        // The leader for this view should be chosen according to the parent of the highest QC
        // What happens when there are multiple QCs with different parents?
        // if we are not the leader of the round in which the vote counts
        if !self.are_we_leader_for_view(new_view.qc.block_hash, new_view.view) {
            trace!(new_view.view, "skipping new view, not the leader");
            return Ok(None);
        }

        let NewViewVote {
            mut signatures,
            mut cosigned,
            mut cosigned_weight,
            mut qcs,
        } = self
            .new_views
            .remove(&new_view.view)
            .unwrap_or_else(|| NewViewVote {
                signatures: Vec::new(),
                cosigned: bitarr![u8, Msb0; 0; MAX_COMMITTEE_SIZE],
                cosigned_weight: 0,
                qcs: BTreeMap::new(),
            });

        let Ok(Some(parent)) = self.get_block(&new_view.qc.block_hash) else {
            return Err(anyhow!(
                "parent block not found: {:?}",
                new_view.qc.block_hash
            ));
        };
        let executed_block = BlockHeader {
            number: parent.header.number + 1,
            ..Default::default()
        };

        let mut supermajority = false;

        // if the vote is new, store it
        if !cosigned[index] {
            cosigned.set(index, true);
            signatures.push(new_view.signature);

            let Ok(Some(parent)) = self.get_block(&new_view.qc.block_hash) else {
                return Err(anyhow!(
                    "parent block not found: {:?}",
                    new_view.qc.block_hash
                ));
            };
            // Update state to root pointed by voted block (in meantime it might have changed!)
            self.state.set_to_root(parent.state_root_hash().into());
            let Some(weight) = self.state.get_stake(new_view.public_key, executed_block)? else {
                return Err(anyhow!("vote from validator without stake"));
            };
            cosigned_weight += weight.get();
            qcs.insert(index, new_view.qc);

            supermajority = cosigned_weight * 3 > self.total_weight(&committee, executed_block) * 2;

            let num_signers = signatures.len();

            trace!(
                num_signers,
                cosigned_weight,
                supermajority,
                current_view,
                new_view.view,
                "storing vote for new view"
            );
            if supermajority {
                if current_view < new_view.view {
                    info!(
                        "forcibly updating view to {} as majority is ahead",
                        new_view.view
                    );
                    current_view = new_view.view;
                    self.set_view(current_view, false)?;
                }

                // if we are already in the round in which the vote counts and have reached supermajority we can propose a block
                if new_view.view == current_view {
                    // todo: the aggregate qc is an aggregated signature on the qcs, view and validator index which can be batch verified
                    let agg =
                        self.aggregate_qc_from_indexes(new_view.view, qcs, &signatures, cosigned)?;

                    info!(
                        view = current_view,
                        "######### creating proposal block from new view"
                    );

                    // We now have a valid aggQC so can create early_block with it
                    self.early_proposal_assemble_at(Some(agg))?;

                    // as a future improvement, process the proposal before broadcasting it
                    return self.ready_for_block_proposal();

                    // we don't want to keep the collected votes if we proposed a new block
                    // we should remove the collected votes if we couldn't reach supermajority within the view
                }
            }
        }
        if !supermajority {
            self.new_views.insert(
                new_view.view,
                NewViewVote {
                    signatures,
                    cosigned,
                    cosigned_weight,
                    qcs,
                },
            );
        }

        Ok(None)
    }

    /// Returns (flag, outcome).
    /// flag is true if the transaction was newly added to the pool - ie. if it validated correctly and has not been seen before.
    pub fn new_transaction(&mut self, txn: VerifiedTransaction) -> Result<TxAddResult> {
        if self.db.contains_transaction(&txn.hash)? {
            debug!("Transaction {:?} already in mempool", txn.hash);
            return Ok(TxAddResult::Duplicate(txn.hash));
        }

        // Perform insertion under early state, if available
        let early_account = match self.early_proposal.as_ref() {
            Some((block, _, _, _, _)) => {
                let state = self.state.at_root(block.state_root_hash().into());
                state.get_account(txn.signer)?
            }
            _ => self.state.get_account(txn.signer)?,
        };

        let eth_chain_id = self.config.eth_chain_id;

        let validation_result = txn.tx.validate(
            &early_account,
            self.config.consensus.eth_block_gas_limit,
            eth_chain_id,
        )?;
        if !validation_result.is_ok() {
            debug!(
                "Unable to validate txn with hash: {:?}, from: {:?}, nonce: {:?} : {:?}",
                txn.hash,
                txn.signer,
                txn.tx.nonce(),
                validation_result,
            );
            return Ok(TxAddResult::ValidationFailed(validation_result));
        }

        let txn_hash = txn.hash;

        let insert_result = self
            .transaction_pool
            .insert_transaction(txn, early_account.nonce);
        if insert_result.was_added() {
            let _ = self.new_transaction_hashes.send(txn_hash);

            // Avoid cloning the transaction aren't any subscriptions to send it to.
            if self.new_transactions.receiver_count() != 0 {
                // Clone the transaction from the pool, because we moved it in.
                let txn = self
                    .transaction_pool
                    .get_transaction(txn_hash)
                    .ok_or_else(|| anyhow!("transaction we just added is missing"))?
                    .clone();
                let _ = self.new_transactions.send(txn);
            }
        }
        Ok(insert_result)
    }

    pub fn get_transaction_by_hash(&self, hash: Hash) -> Result<Option<VerifiedTransaction>> {
        Ok(self
            .db
            .get_transaction(&hash)?
            .map(|tx| tx.verify())
            .transpose()?
            .or_else(|| self.transaction_pool.get_transaction(hash).cloned()))
    }

    pub fn get_transaction_receipt(&self, hash: &Hash) -> Result<Option<TransactionReceipt>> {
        let Some(block_hash) = self.db.get_block_hash_reverse_index(hash)? else {
            return Ok(None);
        };
        let block_receipts = self.db.get_transaction_receipts_in_block(&block_hash)?;
        Ok(block_receipts
            .into_iter()
            .find(|receipt| receipt.tx_hash == *hash))
    }

    fn update_high_qc_and_view(
        &mut self,
        from_agg: bool,
        new_high_qc: QuorumCertificate,
    ) -> Result<()> {
        let view = self.get_view()?;
        let Some(new_high_qc_block) = self.db.get_block_by_hash(&new_high_qc.block_hash)? else {
            // We don't set high_qc to a qc if we don't have its block.
            warn!("Recieved potential high QC but didn't have the corresponding block");
            return Ok(());
        };

        let new_high_qc_view = new_high_qc_block.view();

        if self.high_qc.block_hash == Hash::ZERO {
            trace!(
                "received high qc, self high_qc is currently uninitialized, setting to the new one."
            );
            self.db.set_high_qc(new_high_qc)?;
            self.high_qc = new_high_qc;
        } else {
            let current_high_qc_view = self
                .get_block(&self.high_qc.block_hash)?
                .ok_or_else(|| {
                    anyhow!("missing block corresponding to our high qc - this should never happen")
                })?
                .view();
            // If `from_agg` then we always release the lock because the supermajority has a different high_qc.
            if from_agg || new_high_qc_view > current_high_qc_view {
                trace!(
                    new_high_qc_view,
                    current_high_qc_view,
                    current_view = view,
                    "updating high qc"
                );
                self.db.set_high_qc(new_high_qc)?;
                self.high_qc = new_high_qc;
                if new_high_qc_view >= view {
                    self.set_view(new_high_qc_view + 1, false)?;
                }
            }
        }

        Ok(())
    }

    fn aggregate_qc_from_indexes(
        &self,
        view: u64,
        qcs: BTreeMap<usize, QuorumCertificate>,
        signatures: &[BlsSignature],
        cosigned: BitArray,
    ) -> Result<AggregateQc> {
        assert_eq!(qcs.len(), signatures.len());

        Ok(AggregateQc {
            signature: BlsSignature::aggregate(signatures)?,
            cosigned,
            view,
            // Because qcs is a map from index to qc, this will
            // end up as a list in ascending order of index, which
            // is what we want to correspond with the way
            // batch_verify_agg_signature() will attempt to verify
            // them.
            qcs: qcs.values().cloned().collect::<Vec<QuorumCertificate>>(),
        })
    }

    fn qc_from_bits(
        &self,
        block_hash: Hash,
        signatures: &[BlsSignature],
        cosigned: BitArray,
        view: u64,
    ) -> QuorumCertificate {
        // we've already verified the signatures upon receipt of the responses so there's no need to do it again
        QuorumCertificate::new(signatures, cosigned, block_hash, view)
    }

    fn block_extends_from(&self, block: &Block, ancestor: &Block) -> Result<bool> {
        // todo: the block extends from another block through a chain of parent hashes and not qcs
        // make ticket for this
        let mut current = block.clone();
        while current.view() > ancestor.view() {
            let Some(next) = self.get_block(&current.parent_hash())? else {
                warn!(
                    "Missing block when traversing to find ancestor! Current parent hash: {:?} {:?}",
                    current.parent_hash(),
                    current
                );
                return Err(MissingBlockError::from(current.parent_hash()).into());
            };
            current = next;
        }

        Ok(current.view() == 0 || current.hash() == ancestor.hash())
    }

    fn check_safe_block(&mut self, proposal: &Block) -> Result<bool> {
        let Some(qc_block) = self.get_block(&proposal.parent_hash())? else {
            trace!("could not get qc for block: {}", proposal.parent_hash());
            return Ok(false);
        };
        match proposal.agg {
            // we check elsewhere that qc is the highest among the qcs in the agg
            Some(_) => match self.block_extends_from(proposal, &qc_block) {
                Ok(true) => {
                    self.check_and_commit(proposal)?;
                    Ok(true)
                }
                Ok(false) => {
                    trace!("block does not extend from parent");
                    Ok(false)
                }
                Err(e) => {
                    trace!(?e, "error checking block extension");
                    Ok(false)
                }
            },
            None => {
                if proposal.view() == 0 || proposal.view() == qc_block.view() + 1 {
                    self.check_and_commit(proposal)?;
                    Ok(true)
                } else {
                    trace!(
                        "block does not extend from parent, {} != {} + 1",
                        proposal.view(),
                        qc_block.view()
                    );
                    Ok(false)
                }
            }
        }
    }

    /// Check if a new proposal allows an older block to become finalized.
    /// Errors iff the proposal's parent is not known.
    fn check_and_commit(&mut self, proposal: &Block) -> Result<()> {
        // The condition for a block to be finalized is if there is a direct two-chain. From the paper:
        // Once a replica is convinced, it checks
        // if a two-chain is formed over the top of the parent of the
        // block pointed by the highQC (the first chain in the two-chain
        // formed has to be a one-direct chain in case of pipelined Fast-
        // HotStuff). Then a replica can safely commit the parent of the
        // block pointed by the highQC.

        let Some(qc_block) = self.get_block(&proposal.parent_hash())? else {
            warn!("missing qc block when checking whether to finalize!");
            return Err(MissingBlockError::from(proposal.parent_hash()).into());
        };

        // If we don't have the parent (e.g. genesis, or pruned node), we can't finalize, so just exit
        let Some(qc_parent) = self.get_block(&qc_block.parent_hash())? else {
            warn!("missing qc parent block when checking whether to finalize!");
            return Ok(());
        };

        // If we have a one-direct chain, we can finalize the parent regardless of the proposal's view number
        if qc_parent.view() + 1 == qc_block.view() {
            self.finalize_block(qc_parent)?;
        } else {
            warn!(
                "Cannot finalize block {} with view {} and number {} because of child {} with view {} and number {}",
                qc_parent.hash(),
                qc_parent.view(),
                qc_parent.number(),
                qc_block.hash(),
                qc_block.view(),
                qc_block.number()
            );
        }

        Ok(())
    }

    /// Saves the finalized tip view, and runs all hooks for the newly finalized block
    fn finalize_block(&mut self, block: Block) -> Result<()> {
        trace!(
            "Finalizing block {} at view {} num {}",
            block.hash(),
            block.view(),
            block.number()
        );
        self.set_finalized_view(block.view())?;

        let receipts = self.db.get_transaction_receipts_in_block(&block.hash())?;

        for (destination_shard, intershard_call) in blockhooks::get_cross_shard_messages(&receipts)?
        {
            self.message_sender.send_message_to_shard(
                destination_shard,
                InternalMessage::IntershardCall(intershard_call),
            )?;
        }

        if self.config.consensus.is_main {
            // Main shard will join all new shards
            for new_shard_id in blockhooks::get_launch_shard_messages(&receipts)? {
                self.message_sender
                    .send_message_to_coordinator(InternalMessage::LaunchShard(new_shard_id))?;
            }

            // Main shard also hosts the shard registry, so will be notified of newly established
            // links. Notify corresponding shard nodes of said links, if any
            for (from, to) in blockhooks::get_link_creation_messages(&receipts)? {
                self.message_sender
                    .send_message_to_shard(to, InternalMessage::LaunchLink(from))?;
            }
        }

        if self.block_is_first_in_epoch(block.number())
            && !block.is_genesis()
            && self.config.do_checkpoints
            && self.epoch_is_checkpoint(self.epoch_number(block.number()))
        {
            if let Some(checkpoint_path) = self.db.get_checkpoint_dir()? {
                let parent = self
                    .db
                    .get_block_by_hash(&block.parent_hash())?
                    .ok_or(anyhow!(
                        "Trying to checkpoint block, but we don't have its parent"
                    ))?;
                let transactions: Vec<SignedTransaction> = block
                    .transactions
                    .iter()
                    .map(|txn_hash| {
                        let tx = self.db.get_transaction(txn_hash)?.ok_or(anyhow!(
                            "failed to fetch transaction {} for checkpoint parent {}",
                            txn_hash,
                            parent.hash()
                        ))?;
                        Ok::<_, anyhow::Error>(tx)
                    })
                    .collect::<Result<Vec<SignedTransaction>>>()?;

                self.message_sender.send_message_to_coordinator(
                    InternalMessage::ExportBlockCheckpoint(
                        Box::new(block),
                        transactions,
                        Box::new(parent),
                        self.db.state_trie()?.clone(),
                        checkpoint_path,
                    ),
                )?;
            }
        }

        Ok(())
    }

    /// Trigger a checkpoint, for debugging.
    /// Returns (file_name, block_hash). At some time after you call this function, hopefully a checkpoint will end up in the file
    pub fn checkpoint_at(&mut self, block_number: u64) -> Result<(String, String)> {
        let block = self
            .get_canonical_block_by_number(block_number)?
            .ok_or(anyhow!("No such block number {block_number}"))?;
        let parent = self
            .db
            .get_block_by_hash(&block.parent_hash())?
            .ok_or(anyhow!(
                "Trying to checkpoint block, but we don't have its parent"
            ))?;
        let transactions: Vec<SignedTransaction> = block
            .transactions
            .iter()
            .map(|txn_hash| {
                let tx = self.db.get_transaction(txn_hash)?.ok_or(anyhow!(
                    "failed to fetch transaction {} for checkpoint parent {}",
                    txn_hash,
                    parent.hash()
                ))?;
                Ok::<_, anyhow::Error>(tx)
            })
            .collect::<Result<Vec<SignedTransaction>>>()?;
        let checkpoint_dir = self
            .db
            .get_checkpoint_dir()?
            .ok_or(anyhow!("No checkpoint directory configured"))?;
        let file_name = db::get_checkpoint_filename(checkpoint_dir.clone(), &block)?;
        let hash = block.hash();
        self.message_sender
            .send_message_to_coordinator(InternalMessage::ExportBlockCheckpoint(
                Box::new(block),
                transactions,
                Box::new(parent),
                self.db.state_trie()?.clone(),
                checkpoint_dir,
            ))?;
        Ok((file_name.display().to_string(), hash.to_string()))
    }

    /// Check the validity of a block. Returns `Err(_, true)` if this block could become valid in the future and
    /// `Err(_, false)` if this block could never be valid.
    fn check_block(&self, block: &Block, during_sync: bool) -> Result<()> {
        block.verify_hash()?;

        if block.view() == 0 {
            // We only check a block if we receive it from an external source. We obviously already have the genesis
            // block, so we aren't ever expecting to receive it.
            return Err(anyhow!("tried to check genesis block"));
        }

        let Some(parent) = self.get_block(&block.parent_hash())? else {
            warn!(
                "Missing parent block while trying to check validity of block number {}",
                block.number()
            );
            return Err(MissingBlockError::from(block.parent_hash()).into());
        };

        let finalized_view = self.get_finalized_view()?;
        let Some(finalized_block) = self.get_block_by_view(finalized_view)? else {
            return Err(MissingBlockError::from(finalized_view).into());
        };
        if block.view() < finalized_block.view() {
            return Err(anyhow!(
                "block is too old: view is {} but we have finalized {}",
                block.view(),
                finalized_block.view()
            ));
        }

        // Derive the proposer from the block's view
        let Some(proposer) = self.leader_at_block(&parent, block.view()) else {
            return Err(anyhow!(
                "Failed to find leader. Block number {}, Parent number {}",
                block.number(),
                parent.number(),
            ));
        };

        // Verify the proposer's signature on the block
        let verified = proposer
            .public_key
            .verify(block.hash().as_bytes(), block.signature());

        let committee = self
            .state
            .at_root(parent.state_root_hash().into())
            .get_stakers(block.header)?;

        if verified.is_err() {
            info!(?block, "Unable to verify block = ");
            return Err(anyhow!(
                "invalid block signature found! block hash: {:?} block view: {:?} committee len {:?}",
                block.hash(),
                block.view(),
                committee.len()
            ));
        }

        // Check if the co-signers of the block's QC represent the supermajority.
        self.check_quorum_in_bits(
            &block.header.qc.cosigned,
            &committee,
            parent.state_root_hash(),
            block,
        )?;

        // Verify the block's QC signature - note the parent should be the committee the QC
        // was signed over.
        self.verify_qc_signature(&block.header.qc, committee.clone())?;
        if let Some(agg) = &block.agg {
            // Check if the signers of the block's aggregate QC represent the supermajority
            self.check_quorum_in_indices(
                &agg.cosigned,
                &committee,
                parent.state_root_hash(),
                block,
            )?;
            // Verify the aggregate QC's signature
            self.batch_verify_agg_signature(agg, &committee)?;
        }

        // Retrieve the highest among the aggregated QCs and check if it equals the block's QC.
        let block_high_qc = self.get_high_qc_from_block(block)?;
        let Some(block_high_qc_block) = self.get_block(&block_high_qc.block_hash)? else {
            warn!("missing finalized block4");
            return Err(MissingBlockError::from(block_high_qc.block_hash).into());
        };
        // Prevent the creation of forks from the already committed chain
        if block_high_qc_block.view() < finalized_block.view() {
            warn!(
                "invalid block - high QC view is {} while finalized is {}. Our High QC: {}, block: {:?}",
                block_high_qc_block.view(),
                finalized_block.view(),
                self.high_qc,
                block
            );
            return Err(anyhow!(
                "invalid block - high QC view is {} while finalized is {}",
                block_high_qc_block.view(),
                finalized_block.view()
            ));
        }

        // This block's timestamp must be greater than or equal to the parent block's timestamp.
        if block.timestamp() < parent.timestamp() {
            return Err(anyhow!("timestamp decreased from parent"));
        }

        // This block's timestamp should be at most `self.allowed_timestamp_skew` away from the current time. Note this
        // can be either forwards or backwards in time.
        let difference = block
            .timestamp()
            .elapsed()
            .unwrap_or_else(|err| err.duration());
        if !during_sync && difference > self.config.allowed_timestamp_skew {
            return Err(anyhow!(
                "timestamp difference for block {} greater than allowed skew: {difference:?}",
                block.view()
            ));
        }

        // Blocks must be in sequential order
        if block.header.number != parent.header.number + 1 {
            return Err(anyhow!(
                "block number is not sequential: {} != {} + 1",
                block.header.number,
                parent.header.number
            ));
        }

        if !self.block_extends_from(block, &finalized_block)? {
            warn!(
                "invalid block {:?}, does not extend finalized block {:?} our head is {:?}",
                block,
                finalized_block,
                self.head_block()
            );

            return Err(anyhow!(
                "invalid block, does not extend from finalized block"
            ));
        }
        Ok(())
    }

    // Receives availability and passes it on to the block store.
    pub fn receive_block_availability(
        &mut self,
        from: PeerId,
        _availability: &Option<Vec<BlockStrategy>>,
    ) -> Result<()> {
        trace!("Received block availability from {:?}", from);
        Ok(()) // FIXME: Stub
    }

    // Checks for the validity of a block and adds it to our block store if valid.
    // Returns true when the block is valid and newly seen and false otherwise.
    // Optionally returns a proposal that should be sent as the result of this newly received block. This occurs when
    // the node has buffered votes for a block it doesn't know about and later receives that block, resulting in a new
    // block proposal.
    pub fn receive_block(&mut self, from: PeerId, proposal: Proposal) -> Result<Option<Proposal>> {
        trace!(
            "received block: {} number: {}, view: {}",
            proposal.hash(),
            proposal.number(),
            proposal.view()
        );
        let result = self.proposal(from, proposal, true)?;
        // Processing the received block can either result in:
        // * A `Proposal`, if we have buffered votes for this block which form a supermajority, meaning we can
        // propose the next block.
        // * A `Vote`, if the block is valid and we are in the proposed block's committee. However, this block
        // occured in the past, meaning our vote is no longer valid.
        // Therefore, we filter the result to only include `Proposal`s. This avoids us sending useless `Vote`s
        // to the network while syncing.
        Ok(result.and_then(|(_, message)| message.into_proposal()))
    }

    fn add_block(&mut self, from: Option<PeerId>, block: Block) -> Result<()> {
        let hash = block.hash();
        debug!(?from, ?hash, ?block.header.view, ?block.header.number, "added block");
        let _ = self.new_blocks.send(block.header);
        self.db.insert_block(&block)?;
        Ok(())
    }

    fn block_is_first_in_epoch(&self, number: u64) -> bool {
        number % self.config.consensus.blocks_per_epoch == 0
    }

    fn epoch_number(&self, block_number: u64) -> u64 {
        // This will need additonal tracking if we ever allow blocks_per_epoch to be changed
        block_number / self.config.consensus.blocks_per_epoch
    }

    fn epoch_is_checkpoint(&self, epoch_number: u64) -> bool {
        epoch_number % self.config.consensus.epochs_per_checkpoint == 0
    }

    fn vote_from_block(&self, block: &Block) -> Vote {
        Vote::new(
            self.secret_key,
            block.hash(),
            self.secret_key.node_public_key(),
            block.view(),
        )
    }

    fn get_high_qc_from_block(&self, block: &Block) -> Result<QuorumCertificate> {
        let Some(agg) = &block.agg else {
            return Ok(block.header.qc);
        };

        let high_qc = self.get_highest_from_agg(agg)?;

        if block.header.qc != high_qc {
            return Err(anyhow!("qc mismatch"));
        }

        Ok(block.header.qc)
    }

    pub fn get_block(&self, key: &Hash) -> Result<Option<Block>> {
        self.db.get_block_by_hash(key)
    }

    pub fn get_block_by_view(&self, view: u64) -> Result<Option<Block>> {
        self.db.get_block_by_view(view)
    }

    pub fn get_canonical_block_by_number(&self, number: u64) -> Result<Option<Block>> {
        self.db.get_canonical_block_by_number(number)
    }

    fn set_finalized_view(&mut self, view: u64) -> Result<()> {
        self.db.set_finalized_view(view)
    }

    pub fn get_finalized_view(&self) -> Result<u64> {
        Ok(self.db.get_finalized_view()?.unwrap_or_else(|| {
            warn!("no finalised view found in table. Defaulting to 0");
            0
        }))
    }

    fn set_view(&mut self, view: u64, voted: bool) -> Result<()> {
        if self.db.set_view(view, voted)? {
            self.view_updated_at = SystemTime::now();
        } else {
            warn!(
                "Tried to set view to lower or same value - this is incorrect. value: {}",
                view
            );
        }
        Ok(())
    }

    pub fn get_view(&self) -> Result<u64> {
        Ok(self.db.get_view()?.unwrap_or_else(|| {
            warn!("no view found in table. Defaulting to 0");
            0
        }))
    }

    /// Calculate how long we should wait before timing out for this view
    pub fn exponential_backoff_timeout(&self, view: u64) -> u64 {
        let view_difference = view.saturating_sub(self.high_qc.view) as u32;
        // in view N our highQC is the one we obtained in view N-1 (or before) and its view is N-2 (or lower)
        // in other words, the current view is always at least 2 views ahead of the highQC's view
        // i.e. to get `consensus_timeout_ms * 2^0` we have to subtract 2 from `view_difference`
        let consensus_timeout = self.config.consensus.consensus_timeout.as_millis() as f32;
        (consensus_timeout * (1.25f32).powi(view_difference.saturating_sub(2) as i32)).floor()
            as u64
    }

    /// Find minimum number of views which could have passed by in the given time difference.
    /// We assume that no valid proposals have been finalised in this time.
    pub fn minimum_views_in_time_difference(
        time_difference: Duration,
        consensus_timeout: Duration,
    ) -> u64 {
        let normalised_time_difference =
            (time_difference.as_millis() / consensus_timeout.as_millis()) as f32;
        let mut views = 0;
        let mut total = 0.0;
        loop {
            total += (1.5f32).powi(views);
            if total > normalised_time_difference {
                break;
            }
            views += 1;
        }
        views as u64
    }

    pub fn state(&self) -> &State {
        &self.state
    }

    pub fn state_mut(&mut self) -> &mut State {
        &mut self.state
    }

    pub fn state_at(&self, number: u64) -> Result<Option<State>> {
        Ok(self
            .db
            .get_canonical_block_by_number(number)?
            .map(|block| self.state.at_root(block.state_root_hash().into())))
    }

    pub fn try_get_state_at(&self, number: u64) -> Result<State> {
        self.state_at(number)?
            .ok_or_else(|| anyhow!("No block at height {number}"))
    }

    fn get_highest_from_agg(&self, agg: &AggregateQc) -> Result<QuorumCertificate> {
        agg.qcs
            .iter()
            .max_by_key(|qc| qc.view)
            .copied()
            .ok_or_else(|| anyhow!("no qcs in agg"))
    }

    fn verify_qc_signature(
        &self,
        qc: &QuorumCertificate,
        public_keys: Vec<NodePublicKey>,
    ) -> Result<()> {
        let len = public_keys.len();
        match qc.verify(public_keys) {
            true => Ok(()),
            false => {
                warn!(
                    "invalid qc signature found when verifying! Public keys: {:?}. QC: {}",
                    len, qc
                );
                Err(anyhow!("invalid qc signature found!"))
            }
        }
    }

    fn batch_verify_agg_signature(
        &self,
        agg: &AggregateQc,
        committee: &[NodePublicKey],
    ) -> Result<()> {
        let mut public_keys = Vec::new();
        for (index, bit) in agg.cosigned.iter().enumerate() {
            if *bit {
                public_keys.push(*committee.get(index).unwrap());
            }
        }

        let messages: Vec<_> = agg
            .qcs
            .iter()
            .zip(public_keys.iter())
            .map(|(qc, key)| {
                let mut bytes = Vec::new();
                bytes.extend_from_slice(qc.compute_hash().as_bytes());
                bytes.extend_from_slice(&key.as_bytes());
                bytes.extend_from_slice(&agg.view.to_be_bytes());
                bytes
            })
            .collect();
        let messages: Vec<_> = messages.iter().map(|m| m.as_slice()).collect();

        verify_messages(agg.signature, &messages, &public_keys)?;
        Ok(())
    }

    // TODO: Consider if these checking functions should be implemented at the deposit contract level instead?

    fn check_quorum_in_bits(
        &self,
        cosigned: &BitSlice,
        committee: &[NodePublicKey],
        parent_state_hash: Hash,
        block: &Block,
    ) -> Result<()> {
        let parent_state = self.state.at_root(parent_state_hash.into());

        let (total_weight, cosigned_sum) = committee
            .iter()
            .enumerate()
            .map(|(i, public_key)| {
                (
                    i,
                    parent_state
                        .get_stake(*public_key, block.header)
                        .unwrap()
                        .unwrap()
                        .get(),
                )
            })
            .fold((0, 0), |(total_weight, cosigned_sum), (i, stake)| {
                (
                    total_weight + stake,
                    cosigned_sum + cosigned[i].then_some(stake).unwrap_or_default(),
                )
            });

        if cosigned_sum * 3 <= total_weight * 2 {
            return Err(anyhow!("no quorum"));
        }

        Ok(())
    }

    fn check_quorum_in_indices(
        &self,
        signers: &BitSlice,
        committee: &[NodePublicKey],
        parent_state_hash: Hash,
        block: &Block,
    ) -> Result<()> {
        let parent_state = self.state.at_root(parent_state_hash.into());

        let cosigned_sum: u128 = signers
            .iter()
            .enumerate()
            .map(|(i, bit)| {
                if *bit {
                    let public_key = committee.get(i).unwrap();
                    let stake = parent_state
                        .get_stake(*public_key, block.header)
                        .unwrap()
                        .unwrap();
                    stake.get()
                } else {
                    0
                }
            })
            .sum();

        if cosigned_sum * 3 <= self.total_weight(committee, block.header) * 2 {
            return Err(anyhow!("no quorum"));
        }

        Ok(())
    }

    pub fn leader_at_block(&self, block: &Block, view: u64) -> Option<Validator> {
        let state_at = self.state.at_root(block.state_root_hash().into());

        let executed_block = BlockHeader {
            number: block.header.number + 1,
            ..Default::default()
        };
        let Ok(public_key) = state_at.leader(view, executed_block) else {
            return None;
        };

        let Ok(Some(peer_id)) = state_at.get_peer_id(public_key) else {
            return None;
        };

        Some(Validator {
            public_key,
            peer_id,
        })
    }

    fn total_weight(&self, committee: &[NodePublicKey], executed_block: BlockHeader) -> u128 {
        committee
            .iter()
            .map(|&pub_key| {
                let stake = self
                    .state
                    .get_stake(pub_key, executed_block)
                    .unwrap()
                    .unwrap();
                stake.get()
            })
            .sum()
    }

    /// Deal with the fork to this block. The block is assumed to be valid to switch to.
    /// Set the current head block to the parent of the proposed block,
    /// This will make it so the block is ready to become the new head
    fn deal_with_fork(&mut self, block: &Block) -> Result<()> {
        // To generically deal with forks where the proposed block could be at any height, we
        // Find the common ancestor (backward) of the head block and the new block
        // Then, revert the blocks from the head block to the common ancestor
        // Then, apply the blocks (forward) from the common ancestor to the parent of the new block
        let mut head = self.head_block();
        let mut head_height = head.number();
        let mut proposed_block = block.clone();
        let mut proposed_block_height = block.number();
        trace!(
            "Dealing with fork: between head block {} (height {}), and proposed block {} (height {})",
            head.hash(),
            head_height,
            proposed_block.hash(),
            proposed_block_height
        );

        // Need to make sure both pointers are at the same height
        while head_height > proposed_block_height {
            trace!("Stepping back head block pointer");
            head = self.get_block(&head.parent_hash())?.unwrap();
            head_height = head.number();
        }

        while proposed_block_height > head_height {
            trace!("Stepping back proposed block pointer");
            proposed_block = self.get_block(&proposed_block.parent_hash())?.unwrap();
            proposed_block_height = proposed_block.number();
        }

        // We now have both hash pointers at the same height, we can walk back until they are equal.
        while head.hash() != proposed_block.hash() {
            trace!("Stepping back both pointers");
            head = self.get_block(&head.parent_hash())?.unwrap();
            proposed_block = self.get_block(&proposed_block.parent_hash())?.unwrap();
        }
        trace!(
            "common ancestor found: block number: {}, view: {}, hash: {}",
            head.number(),
            head.view(),
            head.hash()
        );

        // Now, we want to revert the blocks until the head block is the common ancestor
        while self.head_block().hash() != head.hash() {
            let head_block = self.head_block();
            let parent_block = self.get_block(&head_block.parent_hash())?.ok_or_else(|| {
                anyhow!(
                    "missing block parent when reverting blocks: {}",
                    head_block.parent_hash()
                )
            })?;

            if head_block.header.view == 0 {
                panic!("genesis block is not supposed to be reverted");
            }

            trace!(
                "Reverting block number: {}, view: {}, hash: {}",
                head_block.number(),
                head_block.view(),
                head_block.hash()
            );
            // block store doesn't require anything, it will just hold blocks that may now be invalid

            // State is easily set - must be to the parent block, though
            trace!(
                "Setting state to: {} aka block: number: {}, view: {}, hash: {}",
                parent_block.state_root_hash(),
                parent_block.number(),
                parent_block.view(),
                parent_block.hash()
            );
            self.state
                .set_to_root(parent_block.state_root_hash().into());

            // block transactions need to be removed from self.transactions and re-injected
            for tx_hash in &head_block.transactions {
                let orig_tx = self.get_transaction_by_hash(*tx_hash)?.unwrap();

                // Insert this unwound transaction back into the transaction pool.
                let account_nonce = self.state.get_account(orig_tx.signer)?.nonce;
                self.transaction_pool
                    .insert_transaction(orig_tx, account_nonce);
            }

            // this block is no longer in the main chain
            self.db.mark_block_as_non_canonical(head_block.hash())?;
        }

        // Now, we execute forward from the common ancestor to the new block parent which can
        // be required in rare cases.
        // We have the chain of blocks from the ancestor upwards to the proposed block via walking back.
        // We also keep track of the hash of the block of the previous iteration of this loop, to detect infinite loops
        // and give up.
        let mut last_block = block.hash();
        while self.head_block().hash() != block.parent_hash() {
            trace!("Advancing the head block to prepare for proposed block fork.");
            let head_block_for_log = self.head_block();
            trace!(
                "Head block number: {}, view: {}, hash: {}",
                head_block_for_log.number(),
                head_block_for_log.view(),
                head_block_for_log.hash()
            );
            trace!("desired block hash: {}", block.parent_hash());

            let desired_block_height = self.head_block().number() + 1;
            // Pointer to parent of proposed block
            let mut block_pointer = self
                .get_block(&block.parent_hash())?
                .ok_or_else(|| anyhow!("missing block when advancing head block pointer"))?;

            if block_pointer.header.number < desired_block_height {
                panic!("block height mismatch when advancing head block pointer");
            }

            // Update pointer to be the next block in the proposed block's chain which the node's chain has not yet executed
            while block_pointer.header.number != desired_block_height {
                block_pointer = self
                    .get_block(&block_pointer.parent_hash())?
                    .ok_or_else(|| anyhow!("missing block when advancing head block pointer"))?;
            }

            if block_pointer.hash() == last_block {
                return Err(anyhow!("entered loop while dealing with fork"));
            }
            last_block = block_pointer.hash();

            // We now have the block pointer at the desired height, we can apply it.
            trace!(
                "Fork execution of block number: {}, view: {}, hash: {}",
                block_pointer.number(),
                block_pointer.view(),
                block_pointer.hash()
            );
            let transactions = block_pointer.transactions.clone();
            let transactions = transactions
                .iter()
                .map(|tx_hash| self.get_transaction_by_hash(*tx_hash).unwrap().unwrap().tx)
                .collect();
            let parent = self
                .get_block(&block_pointer.parent_hash())?
                .ok_or_else(|| anyhow!("missing parent"))?;
            let committee: Vec<_> = self
                .state
                .at_root(parent.state_root_hash().into())
                .get_stakers(block_pointer.header)?;
            self.execute_block(None, &block_pointer, transactions, &committee)?;
        }

        Ok(())
    }

    fn execute_block(
        &mut self,
        from: Option<PeerId>,
        block: &Block,
        transactions: Vec<SignedTransaction>,
        committee: &[NodePublicKey],
    ) -> Result<()> {
        debug!("Executing block: {:?}", block.header);

        let parent = self
            .get_block(&block.parent_hash())?
            .ok_or_else(|| anyhow!("missing parent block when executing block!"))?;

        if !transactions.is_empty() {
            trace!("applying {} transactions to state", transactions.len());
        }

        // Early return if it is safe to fast-forward
        if self.receipts_cache_hash == block.receipts_root_hash()
            && from.is_some_and(|peer_id| peer_id == self.peer_id())
        {
            debug!(
                "fast-forward self-proposal view {} block number {}",
                block.header.view, block.header.number
            );

            let mut block_receipts = Vec::new();

            for (tx_index, txn_hash) in block.transactions.iter().enumerate() {
                let (receipt, addresses) = self
                    .receipts_cache
                    .remove(txn_hash)
                    .expect("receipt cached during proposal assembly");

                // Recover set of receipts
                block_receipts.push((receipt, tx_index));

                // Apply 'touched-address' from cache
                for address in addresses {
                    self.db.add_touched_address(address, *txn_hash)?;
                }
            }
            // fast-forward state
            self.state.set_to_root(block.state_root_hash().into());

            // broadcast/commit receipts
            return self.broadcast_commit_receipts(from, block, block_receipts);
        };

        let mut verified_txns = Vec::new();

        // We re-inject any missing Intershard transactions (or really, any missing
        // transactions) from our mempool. If any txs are unavailable in both the
        // message or locally, the proposal cannot be applied
        for (idx, tx_hash) in block.transactions.iter().enumerate() {
            // Prefer to insert verified txn from pool. This is faster.
            let txn = match self.transaction_pool.get_transaction(*tx_hash) {
                Some(txn) => txn.clone(),
                _ => match transactions
                    .get(idx)
                    .map(|sig_tx| sig_tx.clone().verify())
                    .transpose()?
                {
                    // Otherwise, recover txn from proposal. This is slower.
                    Some(txn) if txn.hash == *tx_hash => txn,
                    _ => {
                        warn!(
                            "Proposal {} at view {} referenced a transaction {} that was neither included in the broadcast nor found locally - cannot apply block",
                            block.hash(),
                            block.view(),
                            tx_hash
                        );
                        return Ok(());
                    }
                },
            };
            verified_txns.push(txn);
        }

        let mut block_receipts = Vec::new();
        let mut cumulative_gas_used = EvmGas(0);
        let mut receipts_trie = EthTrie::new(Arc::new(MemoryDB::new(true)));
        let mut transactions_trie = EthTrie::new(Arc::new(MemoryDB::new(true)));
        let mut cumulative_gas_fee = 0_u128;

        let transaction_hashes = verified_txns
            .iter()
            .map(|tx| format!("{:?}", tx.hash))
            .join(",");

        let mut touched_addresses = vec![];
        for (tx_index, txn) in verified_txns.iter().enumerate() {
            self.new_transaction(txn.clone())?;
            let tx_hash = txn.hash;
            let mut inspector = TouchedAddressInspector::default();
            let result = self
                .apply_transaction(
                    txn.clone(),
                    block.header,
                    &mut inspector,
                    self.config.enable_ots_indices,
                )?
                .ok_or_else(|| anyhow!("proposed transaction failed to execute"))?;
            self.transaction_pool.mark_executed(txn);
            for address in inspector.touched {
                touched_addresses.push((address, tx_hash));
            }

            let gas_used = result.gas_used();
            cumulative_gas_used += gas_used;

            if cumulative_gas_used > block.gas_limit() {
                warn!("Cumulative gas used by executing transactions exceeded block limit!");
                return Ok(());
            }

            let gas_fee = gas_used.0 as u128 * txn.tx.gas_price_per_evm_gas();
            cumulative_gas_fee = cumulative_gas_fee
                .checked_add(gas_fee)
                .ok_or_else(|| anyhow!("Overflow occurred in cumulative gas fee calculation"))?;

            let receipt = Self::create_txn_receipt(result, tx_hash, tx_index, cumulative_gas_used);

            let receipt_hash = receipt.compute_hash();

            debug!(
                "During execution in view: {}, transaction with hash: {:?} produced receipt: {:?}, receipt hash: {:?}",
                self.get_view()?,
                tx_hash,
                receipt,
                receipt_hash
            );
            receipts_trie.insert(receipt_hash.as_bytes(), receipt_hash.as_bytes())?;

            transactions_trie.insert(tx_hash.as_bytes(), tx_hash.as_bytes())?;

            debug!(?receipt, "applied transaction {:?}", receipt);
            block_receipts.push((receipt, tx_index));
        }
        self.db.with_sqlite_tx(|sqlite_tx| {
            for txn in &verified_txns {
                self.db
                    .insert_transaction_with_db_tx(sqlite_tx, &txn.hash, &txn.tx)?;
            }
            for (addr, txn_hash) in touched_addresses {
                self.db
                    .add_touched_address_with_db_tx(sqlite_tx, addr, txn_hash)?;
            }
            Ok(())
        })?;

        if cumulative_gas_used != block.gas_used() {
            warn!(
                "Cumulative gas used by executing all transactions: {cumulative_gas_used} is different than the one provided in the block: {}",
                block.gas_used()
            );
            return Ok(());
        }

        let receipts_root_hash: Hash = receipts_trie.root_hash()?.into();
        if block.header.receipts_root_hash != receipts_root_hash {
            warn!(
                "Block number: {}, Receipt root mismatch. Specified in block: {} vs computed: {}, txn_hashes: {}",
                block.number(),
                block.header.receipts_root_hash,
                receipts_root_hash,
                transaction_hashes
            );
            return Ok(());
        }

        let transactions_root_hash: Hash = transactions_trie.root_hash()?.into();
        if block.header.transactions_root_hash != transactions_root_hash {
            warn!(
                "Block number: {}, Transactions root mismatch. Specified in block: {} vs computed: {}, txn_hashes: {}",
                block.number(),
                block.header.transactions_root_hash,
                transactions_root_hash,
                transaction_hashes
            );
            return Ok(());
        }

        // Apply rewards after executing transactions but with the committee members from the previous block
        let proposer = self.leader_at_block(&parent, block.view()).unwrap();
        Self::apply_rewards_late_at(
            &parent,
            &mut self.state,
            &self.config.consensus,
            committee,
            proposer.public_key,
            block,
        )?;

        // ZIP-9: Sink gas to zero account
        let fork = self.state.forks.get(block.header.number);
        let gas_fee_amount = if fork.transfer_gas_fee_to_zero_account {
            cumulative_gas_fee
        } else {
            block.gas_used().0 as u128
        };

        let mut state = self.state.clone();
        state.mutate_account(Address::ZERO, |a| {
            a.balance = a
                .balance
                .checked_add(gas_fee_amount)
                .ok_or(anyhow!("Overflow occurred in zero account balance"))?;
            Ok(())
        })?;

        if !fork.fund_accounts_from_zero_account.is_empty() {
            if let Some(fork_height) = self
                .state
                .forks
                .find_height_fork_first_activated(ForkName::FundAccountsFromZeroAccount)
            {
                if fork_height == block.header.number {
                    for address_amount_pair in fork.fund_accounts_from_zero_account.clone() {
                        state.mutate_account(Address::ZERO, |a| {
                            a.balance = a
                                .balance
                                .checked_sub(*address_amount_pair.1)
                                .ok_or(anyhow!("Underflow occurred in zero account balance"))?;
                            Ok(())
                        })?;
                        state.mutate_account(address_amount_pair.0, |a| {
                            a.balance = a
                                .balance
                                .checked_add(*address_amount_pair.1)
                                .ok_or(anyhow!("Overflow occurred in Faucet account balance"))?;
                            Ok(())
                        })?;
                    }
                }
            };
        }

        if self.block_is_first_in_epoch(block.header.number) {
            // Update state with any contract upgrades for this block
            state.contract_upgrade_apply_state_change(&self.config.consensus, block.header)?;
        }
        self.state = state;

        if self.state.root_hash()? != block.state_root_hash() {
            warn!(
                "State root hash mismatch! Our state hash: {}, block hash: {:?} block prop: {:?}",
                self.state.root_hash()?,
                block.state_root_hash(),
                block,
            );
            return Err(anyhow!(
                "state root hash mismatch, expected: {:?}, actual: {:?}",
                block.state_root_hash(),
                self.state.root_hash()
            ));
        }

        self.broadcast_commit_receipts(from, block, block_receipts)
    }

    fn broadcast_commit_receipts(
        &mut self,
        from: Option<PeerId>,
        block: &Block,
        mut block_receipts: Vec<(TransactionReceipt, usize)>,
    ) -> Result<()> {
        // Broadcast receipts
        for (receipt, tx_index) in &mut block_receipts {
            receipt.block_hash = block.hash();
            // Avoid cloning the receipt if there are no subscriptions to send it to.
            if self.new_receipts.receiver_count() != 0 {
                let _ = self.new_receipts.send((receipt.clone(), *tx_index));
            }
        }

        // Important - only add blocks we are going to execute because they can potentially
        // overwrite the mapping of block height to block, which there should only be one of.
        // for example, this HAS to be after the deal with fork call
        if !self.db.contains_block(&block.hash())? {
            // Only tell the block store where this block came from if it wasn't from ourselves.
            let from = from.filter(|peer_id| *peer_id != self.peer_id());
            // If we were the proposer we would've already processed the block, hence the check
            self.add_block(from, block.clone())?;
        }
        {
            // helper scope to shadow db, to avoid moving it into the closure
            // closure has to be move to take ownership of block_receipts
            let db = &self.db;
            self.db.with_sqlite_tx(move |sqlite_tx| {
                for (receipt, _) in block_receipts {
                    db.insert_transaction_receipt_with_db_tx(sqlite_tx, receipt)?;
                }
                Ok(())
            })?;
        }

        self.db.mark_block_as_canonical(block.hash())?;

        Ok(())
    }

    fn create_txn_receipt(
        apply_result: TransactionApplyResult,
        tx_hash: Hash,
        tx_index: usize,
        cumulative_gas_used: EvmGas,
    ) -> TransactionReceipt {
        let success = apply_result.success();
        let contract_address = apply_result.contract_address();
        let gas_used = apply_result.gas_used();
        let accepted = apply_result.accepted();
        let (logs, transitions, errors, exceptions) = apply_result.into_parts();

        TransactionReceipt {
            tx_hash,
            block_hash: Hash::ZERO,
            index: tx_index as u64,
            success,
            contract_address,
            logs,
            transitions,
            gas_used,
            cumulative_gas_used,
            accepted,
            errors,
            exceptions,
        }
    }

    pub fn get_num_transactions(&self) -> Result<usize> {
        let count = self.db.get_total_transaction_count()?;
        Ok(count)
    }

    pub fn get_sync_data(&self) -> Result<Option<SyncingStruct>> {
        self.sync.get_sync_data()
    }

    /// This function is intended for use only by admin_forceView API. It is dangerous and should not be touched outside of testing or test network recovery.
    ///
    /// Force set our view and override exponential timeout such that view timeouts at given timestamp
    /// View value must be larger than current
    pub fn force_view(&mut self, view: u64, timeout_at: String) -> Result<()> {
        if self.get_view()? > view {
            return Err(anyhow!(
                "view cannot be forced into lower view than current"
            ));
        }
        match timeout_at.parse::<DateTime>() {
            Ok(datetime) => self.force_view = Some((view, datetime)),
            Err(_) => {
                return Err(anyhow!(
                    "timeout date must be in format 2001-01-02T12:13:14Z"
                ));
            }
        };
        self.set_view(view, false)?;

        // Build a new view - We assume the network is stuck.
        if !self.db.get_voted_in_view()? {
            self.build_new_view()?;
        }
        Ok(())
    }

    fn in_committee(&mut self, val: bool) -> Result<()> {
        if val && !self.in_committee {
            self.in_committee = true;
            self.message_sender.send_message_to_coordinator(
                InternalMessage::SubscribeToGossipSubTopic(GossipSubTopic::Validator(
                    self.config.eth_chain_id,
                )),
            )?;
        }
        if !val && self.in_committee {
            self.in_committee = false;
            self.message_sender.send_message_to_coordinator(
                InternalMessage::UnsubscribeFromGossipSubTopic(GossipSubTopic::Validator(
                    self.config.eth_chain_id,
                )),
            )?;
        }
        Ok(())
    }

    pub fn clear_mempool(&mut self) {
        self.transaction_pool.clear();
    }
}

#[cfg(test)]
mod tests {
    use super::*;
    #[test]
    fn test_minimum_views_in_time_difference() {
        // 2 views ahead - 1.5 ^ 0 = 1
        assert_eq!(
            Consensus::minimum_views_in_time_difference(
                Duration::from_secs(0),
                Duration::from_secs(1)
            ),
            0
        );
        // 3 views ahead - 1.5^0 + 1.5^1 = 2.5
        assert_eq!(
            Consensus::minimum_views_in_time_difference(
                Duration::from_secs(2),
                Duration::from_secs(1)
            ),
            1
        );
        assert_eq!(
            Consensus::minimum_views_in_time_difference(
                Duration::from_secs(3),
                Duration::from_secs(1)
            ),
            2
        );
        // 5 views ahead - 1.5^0 + 1.5^1 + 1.5^2 + 1.5^3 = 8.125
        assert_eq!(
            Consensus::minimum_views_in_time_difference(
                Duration::from_secs(8),
                Duration::from_secs(1)
            ),
            3
        );
        assert_eq!(
            Consensus::minimum_views_in_time_difference(
                Duration::from_secs(9),
                Duration::from_secs(1)
            ),
            4
        );
    }
}<|MERGE_RESOLUTION|>--- conflicted
+++ resolved
@@ -295,12 +295,9 @@
             peers.clone(),
         )?;
 
-<<<<<<< HEAD
         let prune_interval = config.sync.prune_interval;
 
         let txn_pool_config = config.txn_pool.clone();
-=======
->>>>>>> eab9ba90
         let mut consensus = Consensus {
             secret_key,
             config,
