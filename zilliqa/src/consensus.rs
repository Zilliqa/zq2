use std::{
    cell::LazyCell,
    collections::{BTreeMap, HashMap},
    error::Error,
    fmt::Display,
    ops::RangeInclusive,
    path::PathBuf,
    sync::{
        Arc,
        atomic::{AtomicBool, Ordering},
    },
    time::Duration,
};

use alloy::primitives::{Address, U256};
use anyhow::{Context, Result, anyhow};
use bitvec::{bitarr, order::Msb0};
use dashmap::DashMap;
use eth_trie::{EthTrie, MemoryDB, Trie};
use itertools::Itertools;
use k256::pkcs8::der::DateTime;
use libp2p::PeerId;
use opentelemetry::KeyValue;
use parking_lot::{Mutex, RwLock, RwLockWriteGuard};
use revm::Inspector;
use serde::{Deserialize, Serialize};
use tokio::sync::{broadcast, mpsc::UnboundedSender};
use tracing::*;

use crate::{
    api::{admin::merge_history, types::eth::SyncingStruct},
    aux, blockhooks,
    cfg::{ConsensusConfig, ForkName, NodeConfig},
    constants::{
        EXPONENTIAL_BACKOFF_TIMEOUT_MULTIPLIER, LAG_BEHIND_CURRENT_VIEW, MISSED_VIEW_WINDOW,
        TIME_TO_ALLOW_PROPOSAL_BROADCAST,
    },
    crypto::{BlsSignature, Hash, NodePublicKey, SecretKey, verify_messages},
    db::{self, BlockFilter, Db},
    evm::ZQ2EvmContext,
    exec::TransactionApplyResult,
    inspector::{ScillaInspector, TouchedAddressInspector},
    message::{
        AggregateQc, BitArray, BitSlice, Block, BlockHeader, BlockRef, BlockStrategy,
        ExternalMessage, GossipSubTopic, InternalMessage, MAX_COMMITTEE_SIZE, NewView, Proposal,
        QuorumCertificate, Vote,
    },
    node::{MessageSender, NetworkMessage},
    pool::{
        PendingOrQueued, TransactionPool, TxAddResult, TxPoolContent, TxPoolContentFrom,
        TxPoolStatus,
    },
    state::{Code, State},
    static_hardfork_data::{
        XSGD_CODE, XSGD_MAINNET_ADDR, build_ignite_wallet_addr_scilla_code_map,
    },
    sync::{Sync, SyncPeers},
    time::SystemTime,
    transaction::{
        EvmGas, SignedTransaction, TransactionReceipt, ValidationOutcome, VerifiedTransaction,
    },
};

#[derive(Clone, Debug, Serialize)]
pub struct NewViewVote {
    signatures: Vec<BlsSignature>,
    pub cosigned: BitArray,
    cosigned_weight: u128,
    qcs: BTreeMap<usize, QuorumCertificate>,
}

#[derive(Debug, Clone, Copy, Serialize, Deserialize)]
pub struct Validator {
    pub public_key: NodePublicKey,
    pub peer_id: PeerId,
}

impl PartialEq for Validator {
    fn eq(&self, other: &Self) -> bool {
        self.peer_id == other.peer_id
    }
}

impl Eq for Validator {}

impl PartialOrd for Validator {
    fn partial_cmp(&self, other: &Self) -> Option<std::cmp::Ordering> {
        Some(self.cmp(other))
    }
}

impl Ord for Validator {
    fn cmp(&self, other: &Self) -> std::cmp::Ordering {
        self.peer_id.cmp(&other.peer_id)
    }
}

#[derive(Debug)]
struct MissingBlockError(BlockRef);

impl Display for MissingBlockError {
    fn fmt(&self, f: &mut std::fmt::Formatter<'_>) -> std::fmt::Result {
        write!(f, "missing block: {:?}", self.0)
    }
}

impl Error for MissingBlockError {}

impl From<u64> for MissingBlockError {
    fn from(view: u64) -> Self {
        MissingBlockError(BlockRef::View(view))
    }
}

impl From<Hash> for MissingBlockError {
    fn from(hash: Hash) -> Self {
        MissingBlockError(BlockRef::Hash(hash))
    }
}

#[derive(Debug, Clone, Serialize)]
pub struct BlockVotes {
    pub signatures: Vec<BlsSignature>,
    pub cosigned: BitArray,
    pub cosigned_weight: u128,
    pub supermajority_reached: bool,
}

impl Default for BlockVotes {
    fn default() -> BlockVotes {
        BlockVotes {
            signatures: Vec::new(),
            cosigned: bitarr![u8, Msb0; 0; MAX_COMMITTEE_SIZE],
            cosigned_weight: 0,
            supermajority_reached: false,
        }
    }
}

type EarlyProposal = (
    Block,
    Vec<VerifiedTransaction>,
    EthTrie<MemoryDB>,
    EthTrie<MemoryDB>,
    u128, // Cumulative gas fee which will be sent to ZERO account
);

#[derive(Debug)]
struct ReceiptsCache {
    hash: Hash,
    receipts: HashMap<Hash, (TransactionReceipt, Vec<Address>)>,
}

impl Default for ReceiptsCache {
    fn default() -> Self {
        Self {
            hash: Hash::ZERO,
            receipts: Default::default(),
        }
    }
}

impl ReceiptsCache {
    fn insert(&mut self, hash: Hash, receipt: TransactionReceipt, touched_addresses: Vec<Address>) {
        self.receipts.insert(hash, (receipt, touched_addresses));
    }

    fn set_hash(&mut self, hash: Hash) {
        self.hash = hash;
    }

    fn remove(&mut self, hash: &Hash) -> Option<(TransactionReceipt, Vec<Address>)> {
        self.receipts.remove(hash)
    }

    fn clear(&mut self) {
        self.hash = Hash::ZERO;
        self.receipts.clear();
    }
}

/// The consensus algorithm is pipelined fast-hotstuff, as given in this paper: https://arxiv.org/pdf/2010.11454.pdf
///
/// The algorithm can be condensed down into the following explanation:
/// - Blocks must contain either a QuorumCertificate (QC), or an aggregated QuorumCertificate (aggQC).
/// - A QuorumCertificate is an aggregation of signatures of threshold validators against a block hash (the previous block)
/// - An aggQC is an aggregation of threshold QC.
/// - at each time step, a.k.a 'view' a leader is chosen (based on view number) from the validators (committee) to propose a block
/// - committee members vote (create a signature) on the block proposal
/// - after threshold signatures are aggregated, a QC is formed which points to the block proposal
///
/// Happy path:
/// - Start at genesis, there is only a block with a dummy QC which everyone sees (exceptional case).
/// - everyone advances view to 1
/// - validators vote on genesis
/// - a high QC (QC pointing to the highest known hash) is formed from the validators votes on genesis
/// - everyone advances view to 2
/// - next leader proposes a block
/// - validators vote on block 1 -> new high QC... and so on.
///
/// Unhappy path:
/// - In the unhappy path, there is the possibility of forks (for example if you executed the block proposal).
/// - In this case, the view will time out with no leader successfully proposing a block.
/// - From this point forward, block view =/= block number
/// - The view will increment on all or some nodes. The timeout for view increments doubles each time,
///   which guarantees all nodes eventually are on the same view
/// - Nodes send a NewView message, which is a signature over the view, and their highQC
/// - This is collected to form an aggQC
/// - This aggQC is used to propose a block
/// - The votes on that block form the next highQC
///
#[derive(Debug)]
pub struct Consensus {
    secret_key: SecretKey,
    pub config: NodeConfig,
    message_sender: MessageSender,
    reset_timeout: UnboundedSender<Duration>,
    pub sync: Sync,
    pub votes: DashMap<Hash, BlockVotes>,
    /// Votes for a block we don't have stored. They are retained in case we receive the block later.
    // TODO(#719): Consider how to limit the size of this.
    pub buffered_votes: DashMap<Hash, Vec<(PeerId, Vote)>>,
    pub new_views: DashMap<u64, NewViewVote>,
    network_message_cache: Option<NetworkMessage>,
    pub high_qc: QuorumCertificate,
    /// The account store.
    state: State,
    /// The persistence database
    pub db: Arc<Db>,
    receipts_cache: Mutex<ReceiptsCache>,
    /// Actions that act on newly created blocks
    pub transaction_pool: Arc<RwLock<TransactionPool>>,
    /// Pending proposal. Gets created as soon as we become aware that we are leader for this view.
    early_proposal: RwLock<Option<EarlyProposal>>,
    /// Flag indicating that block broadcasting should be postponed at least until block_time is reached
    create_next_block_on_timeout: AtomicBool,
    /// Timestamp of most recent view change
    view_updated_at: RwLock<SystemTime>,
    pub new_blocks: broadcast::Sender<BlockHeader>,
    pub new_receipts: broadcast::Sender<(TransactionReceipt, usize)>,
    pub new_transactions: broadcast::Sender<VerifiedTransaction>,
    pub new_transaction_hashes: broadcast::Sender<Hash>,
    /// Used for testing and test network recovery
    force_view: Option<(u64, DateTime)>,
    /// Mark if this node is in the committee at it's current head block height
    in_committee: bool,
}

impl Consensus {
    // determined empirically
    const PROP_SIZE_THRESHOLD: usize = crate::constants::PROPOSAL_THRESHOLD;
    // view buffer size limit
    const VIEW_BUFFER_THRESHOLD: usize = 1000;

    pub fn new(
        secret_key: SecretKey,
        config: NodeConfig,
        message_sender: MessageSender,
        reset_timeout: UnboundedSender<Duration>,
        db: Arc<Db>,
        peers: Arc<SyncPeers>,
    ) -> Result<Self> {
        trace!(
            "Opening database in {:?} for shard {}",
            config.data_dir, config.eth_chain_id
        );

        // Start chain from checkpoint. Load data file and initialise data in tables
        let checkpoint_data = if let Some(checkpoint) = &config.load_checkpoint {
            trace!("Loading state from checkpoint: {:?}", checkpoint);
            let path = PathBuf::from(checkpoint.file.clone());
            db.load_trusted_checkpoint(path, &checkpoint.hash, config.eth_chain_id)?
        } else {
            None
        };

        let latest_block = db
            .get_finalized_view()?
            .and_then(|view| {
                db.get_block_hash_by_view(view)
                    .expect("no header found at view {view}")
            })
            .and_then(|hash| {
                db.get_block(hash.into())
                    .expect("no block found for hash {hash}")
            });

        let mut state = if let Some(latest_block) = &latest_block {
            trace!("Loading state from latest block");
            State::new_at_root(
                db.state_trie()?,
                latest_block.state_root_hash().into(),
                config.clone(),
                db.clone(),
            )
        } else {
            trace!("Constructing new state from genesis");
            State::new_with_genesis(db.state_trie()?, config.clone(), db.clone())
        }?;

        let (ckpt_block, ckpt_transactions, ckpt_parent) =
            if let Some((block, transactions, parent, view_history)) = checkpoint_data {
                info!(
                    history = display(&view_history),
                    "~~~~~~~~~~> found in checkpoint"
                );
                *state.view_history.write() = view_history;
                (Some(block), Some(transactions), Some(parent))
            } else {
                (None, None, None)
            };

        let (latest_block, latest_block_view) = match latest_block {
            Some(l) => (Some(l.clone()), l.view()),
            None => {
                let genesis = Block::genesis(state.root_hash()?);
                (Some(genesis.clone()), 0)
            }
        };

        let (start_view, high_qc) = {
            match db.get_high_qc()? {
                Some(qc) => {
                    let high_block = db
                        .get_block(qc.block_hash.into())?
                        .ok_or_else(|| anyhow!("missing block that high QC points to!"))?;
                    let finalized_view = db
                        .get_finalized_view()?
                        .ok_or_else(|| anyhow!("missing latest finalized view!"))?;
                    let finalized_block = db
                        .get_block(BlockFilter::View(finalized_view))?
                        .ok_or_else(|| anyhow!("missing finalized block!"))?;

                    // If latest view was written to disk then always start from there. Otherwise start from (highest out of high block and finalised block) + 1
                    let start_view = db
                        .get_view()?
                        .or_else(|| {
                            Some(std::cmp::max(high_block.view(), finalized_block.view()) + 1)
                        })
                        .unwrap();

                    trace!(
                        "recovery: high_block view {0}, finalized_number {1}, start_view {2}",
                        high_block.view(),
                        finalized_view,
                        start_view
                    );

                    if finalized_view > high_block.view() {
                        // We know of a finalized view higher than the view in finalized_number; start there.
                        state.set_to_root(finalized_block.header.state_root_hash.into());
                    } else {
                        // The high_block contains the latest finalized view. Start there.
                        state.set_to_root(high_block.header.state_root_hash.into());
                    }

                    info!(
                        "During recovery, starting consensus at view {}, finalised view {}",
                        start_view, finalized_view
                    );
                    (start_view, qc)
                }
                None => {
                    let start_view = 1;
                    let finalized_view = 0;
                    // We always mark view 1 as voted even though we haven't voted yet, because we can only send a
                    // `Vote` for the genesis block. We can never send `NewView(1)`.
                    db.set_view(start_view, true)?;
                    db.set_finalized_view(finalized_view)?;
                    (start_view, QuorumCertificate::genesis())
                }
            }
        };

        let sync = Sync::new(
            &config,
            db.clone(),
            &latest_block,
            message_sender.clone(),
            peers.clone(),
        )?;

        let state_sync = config.db.state_sync;
        let forks = config.consensus.get_forks()?;
        let enable_ots_indices = config.enable_ots_indices;

        let mut consensus = Consensus {
            secret_key,
            config,
            sync,
            message_sender,
            reset_timeout,
            votes: DashMap::new(),
            buffered_votes: DashMap::new(),
            new_views: DashMap::new(),
            network_message_cache: None,
            high_qc,
            state,
            db: db.clone(),
            receipts_cache: Default::default(),
            transaction_pool: Default::default(),
            early_proposal: Default::default(),
            create_next_block_on_timeout: AtomicBool::new(false),
            view_updated_at: RwLock::new(SystemTime::now()),
            new_blocks: broadcast::Sender::new(4),
            new_receipts: broadcast::Sender::new(128),
            new_transactions: broadcast::Sender::new(128),
            new_transaction_hashes: broadcast::Sender::new(128),
            force_view: None,
            in_committee: true,
        };

        // If we're at genesis, add the genesis block and return
        if latest_block_view == 0 {
            if let Some(genesis) = latest_block {
                // The genesis block might already be stored and we were interrupted before we got a
                // QC for it.
                if consensus.get_block(&genesis.hash())?.is_none() {
                    consensus.add_block(None, genesis.clone())?;
                }
                // Initialize state trie storage
                consensus.db.state_trie()?.init_state_trie(forks)?;
            }
            // treat genesis as finalized
            consensus.set_finalized_view(latest_block_view)?;
            return Ok(consensus);
        } else if enable_ots_indices {
            aux::check_and_build_ots_indices(db, latest_block_view)?;
        }

        // merge the missed view history imported from the database with the missed view
        // history loaded from the checkpoint, which is now stored in the consensus state
        let finalized_view = consensus.get_finalized_view()?;
        consensus.state.finalized_view = finalized_view;

        info!(
            view = start_view,
            finalized = finalized_view,
            history = display(&*consensus.state.view_history.read()),
            "~~~~~~~~~~> loaded from checkpoint in"
        );

        let max_missed_view_age = consensus.config.max_missed_view_age;

        let (first, last) = consensus.db.get_first_last_from_view_history()?;

        // import missed views and min_view from the db
        let imported_missed_views: Vec<(u64, NodePublicKey)> = consensus
            .db
            .read_recent_view_history(
                finalized_view.saturating_sub(max_missed_view_age + LAG_BEHIND_CURRENT_VIEW + 1),
            )?
            .iter()
            .map(|(view, bytes)| (*view, NodePublicKey::from_bytes(bytes).unwrap()))
            .collect();
        let imported_min_view = consensus.db.get_min_view_of_view_history()?;
        info!(
            min = imported_min_view,
            missed = imported_missed_views.len(),
            first,
            last,
            "~~~~~~~~~~> found in db"
        );

        // TODO(jailing): the first few missed views after the switchover are missing
        // in the genesis checkpoint, but it does not have any impact as it is long
        // before the jailing hardfork is actived

        // if the node was started without or with a checkpoint older than its finalized view
        if consensus.config.load_checkpoint.is_none()
            || finalized_view
                > ckpt_block
                    .as_ref()
                    .expect("Checkpoint block missing")
                    .view()
        {
            // if state_sync but no checkpoint is specified in the config then
            // the already started state syncing will be resumed, otherwise
            // it will be (re)started from the checkpoint specified
            if state_sync && ckpt_block.is_some() {
                let new_history = consensus.state.view_history.read().new_at(
                    finalized_view,
                    finalized_view,
                    max_missed_view_age,
                );
                consensus.state.ckpt_view_history = Some(Arc::new(RwLock::new(new_history)));
                consensus.state.ckpt_finalized_view = Some(ckpt_block.as_ref().unwrap().view());
                // also persist the checkpoint's view history in the db otherwise
                // we won't be able to resume state syncing if the node is restarted
                let ckpt_view_history_guard = consensus.state.ckpt_view_history.as_ref().unwrap().read();
                consensus
                    .db
                    .set_min_view_of_ckpt_view_history(ckpt_view_history_guard.min_view)?;
                for (view, leader) in ckpt_view_history_guard.missed_views.iter() {
                    consensus
                        .db
                        .extend_ckpt_view_history(*view, leader.as_bytes())?;
                }
            }
            {
                // store the imported missed views in the consensus state
                let mut history_guard = consensus.state.view_history.write();
                history_guard.missed_views.clear();
                history_guard
                    .missed_views
                    .extend(imported_missed_views.iter());
                // update the imported min_view in the consensus state
                history_guard.min_view = imported_min_view;
            }
            info!(
                view = start_view,
                finalized = finalized_view,
                history = display(&*consensus.state.view_history.read()),
                "~~~~~~~~~~> imported from db in"
            );
        } else {
            // store the missed views loaded from the checkpoint in the db
            {
                let history_guard = consensus.state.view_history.read();
                for (view, leader) in history_guard.missed_views.iter() {
                    // that were not found in the db
                    if *view < imported_min_view {
                        consensus.db.extend_view_history(*view, leader.as_bytes())?;
                    } else {
                        break;
                    }
                }
            }
            let earliest = consensus
                .config
                .consensus
                .get_forks()?
                .find_height_fork_first_activated(ForkName::ExecutableBlocks)
                .unwrap_or_default();
            info!(earliest, "~~~~~~~~~~>");
            {
                let mut history_guard = consensus.state.view_history.write();
                history_guard.min_view =
                    history_guard.min_view.max(
                        earliest.saturating_sub(max_missed_view_age + LAG_BEHIND_CURRENT_VIEW + 1),
                    );
                // update the min_view loaded from the checkpoint in the db
                consensus
                    .db
                    .set_min_view_of_view_history(history_guard.min_view)?;
            }
        }

        // If we started from a checkpoint
        if let (Some(block), Some(transactions), Some(parent)) =
            (ckpt_block, ckpt_transactions, ckpt_parent)
        {
            // if the checkpoint block does not exist, execute the block
            if consensus
                .db
                .get_transactionless_block(BlockFilter::Hash(block.hash()))?
                .is_none()
            {
                // if block is missing, execute the block
                consensus.state.set_to_root(parent.state_root_hash().into());
                consensus.execute_block(
                    None,
                    &block,
                    transactions,
                    &consensus
                        .state
                        .at_root(parent.state_root_hash().into())
                        .get_stakers(block.header)?,
                    true,
                )?;
            }
            // set starting point for state-sync/state-migration
            if state_sync {
                consensus.db.state_trie()?.set_migrate_at(block.number())?;
            }
        }

        // Initialize state trie storage
        consensus.db.state_trie()?.init_state_trie(forks)?;

        // If timestamp of when current high_qc was written exists then use it to estimate the minimum number of blocks the network has moved on since shut down
        // This is useful in scenarios in which consensus has failed since this node went down
        if let Some(latest_high_qc_timestamp) = consensus.db.get_high_qc_updated_at()? {
            let view_diff = Consensus::minimum_views_in_time_difference(
                latest_high_qc_timestamp.elapsed()?,
                consensus.config.consensus.consensus_timeout,
            );
            let min_view_since_high_qc_updated = high_qc.view + 1 + view_diff;
            if min_view_since_high_qc_updated > start_view {
                info!(
                    "Based on elapsed clock time of {} seconds since lastest high_qc update, we are atleast {} views above our current high_qc view. This is larger than our stored view so jump to new start_view {}",
                    latest_high_qc_timestamp.elapsed()?.as_secs(),
                    view_diff,
                    min_view_since_high_qc_updated
                );
                consensus
                    .db
                    .set_view(min_view_since_high_qc_updated, false)?;
            }
        }

        // Set self.network_message_cache incase the network is stuck
        if consensus.db.get_voted_in_view()? {
            let block = consensus.head_block();
            if let Some(leader) = consensus.leader_at_block(&block, consensus.get_view()?) {
                consensus.build_vote(leader.peer_id, consensus.vote_from_block(&block));
            }
        } else {
            consensus.build_new_view()?;
        }

        Ok(consensus)
    }

    fn build_new_view(&mut self) -> Result<NetworkMessage> {
        let view = self.get_view()?;
        let block = self.get_block(&self.high_qc.block_hash)?.ok_or_else(|| {
            anyhow!("missing block corresponding to our high qc - this should never happen")
        })?;
        let leader = self.leader_at_block(&block, view);
        let new_view_message = (
            leader.map(|leader: Validator| leader.peer_id),
            ExternalMessage::NewView(Box::new(NewView::new(
                self.secret_key,
                self.high_qc,
                view,
                self.secret_key.node_public_key(),
            ))),
        );

        self.network_message_cache = Some(new_view_message.clone());
        Ok(new_view_message)
    }

    fn build_vote(&mut self, peer_id: PeerId, vote: Vote) -> NetworkMessage {
        let network_msg = (Some(peer_id), ExternalMessage::Vote(Box::new(vote)));
        self.network_message_cache = Some(network_msg.clone());
        network_msg
    }

    pub fn public_key(&self) -> NodePublicKey {
        self.secret_key.node_public_key()
    }

    pub fn head_block(&self) -> Block {
        let highest_block_number = self
            .db
            .get_highest_canonical_block_number()
            .unwrap()
            .unwrap();
        self.db
            .get_block(BlockFilter::Height(highest_block_number))
            .unwrap()
            .unwrap()
    }

    pub fn get_highest_canonical_block_number(&self) -> u64 {
        self.db
            .get_highest_canonical_block_number()
            .unwrap()
            .unwrap()
    }

    pub fn get_lowest_block_view_number(&self) -> u64 {
        self.db.get_lowest_block_view_number().unwrap().unwrap()
    }

    /// Function is called when the node has no other work to do. Check if:
    ///     - Block should be proposed if we are leader
    ///     - View should be timed out because no proposal received in time
    ///     - Current view's NewView or Vote should be re-published
    pub fn timeout(&mut self) -> Result<Option<NetworkMessage>> {
        let view = self.get_view()?;
        // We never want to timeout while on view 1
        if view == 1 {
            let block = self
                .get_block_by_view(0)
                .unwrap()
                .ok_or_else(|| anyhow!("missing block"))?;
            // Get the list of stakers for the next block.
            let next_block_header = BlockHeader {
                number: block.number() + 1,
                ..block.header
            };
            let stakers = self.state.get_stakers(next_block_header)?;
            // If we're in the genesis committee, vote again.
            if stakers.iter().any(|v| *v == self.public_key()) {
                info!(
                    "timeout in view: {:?}, we will vote for block rather than incrementing view, block hash: {}",
                    view,
                    block.hash()
                );
                let leader = self.leader_at_block(&block, view).unwrap();
                let vote = self.vote_from_block(&block);
                let network_msg = self.build_vote(leader.peer_id, vote);
                return Ok(Some(network_msg));
            } else {
                info!(
                    "We are on view: {:?} but we are not a validator, so we are waiting.",
                    view
                );
            }

            return Ok(None);
        }

        let (
            milliseconds_since_last_view_change,
            milliseconds_remaining_of_block_time,
            exponential_backoff_timeout,
        ) = self.get_consensus_timeout_params()?;
        trace!(
            milliseconds_since_last_view_change,
            exponential_backoff_timeout,
            milliseconds_remaining_of_block_time,
            "timeout reached create_next_block_on_timeout: {:?}",
            self.create_next_block_on_timeout
        );

        if self.create_next_block_on_timeout.load(Ordering::SeqCst) {
            // Check if enough time elapsed to propose block
            if milliseconds_remaining_of_block_time == 0 {
                match self.propose_new_block(None) {
                    Ok(Some(network_message)) => {
                        self.create_next_block_on_timeout
                            .store(false, Ordering::SeqCst);
                        return Ok(Some(network_message));
                    }
                    Ok(None) => {
                        error!("Failed to finalise block proposal.");
                        self.create_next_block_on_timeout
                            .store(false, Ordering::SeqCst);
                        self.early_proposal_clear()?;
                    }
                    Err(e) => error!("Failed to finalise proposal: {e}"),
                };
            } else {
                self.reset_timeout
                    .send(Duration::from_millis(milliseconds_remaining_of_block_time))?;
                return Ok(None);
            }
        }

        // If we are not leader then consider whether we want to timeout - the timeout duration doubles every time, so it
        // Should eventually have all nodes on the same view
        if milliseconds_since_last_view_change < exponential_backoff_timeout {
            trace!(
                "Not proceeding with view change. Current view: {} - time since last: {}, timeout requires: {}",
                view, milliseconds_since_last_view_change, exponential_backoff_timeout
            );

            // Resend NewView message for this view if timeout period is a multiple of consensus_timeout
            if (milliseconds_since_last_view_change
                > self.config.consensus.consensus_timeout.as_millis() as u64)
                && !self.config.consensus.new_view_broadcast_interval.is_zero()
                && (Duration::from_millis(milliseconds_since_last_view_change).as_secs()
                    % self.config.consensus.new_view_broadcast_interval.as_secs())
                    == 0
            {
                match self.network_message_cache.clone() {
                    Some((_, ExternalMessage::NewView(new_view))) => {
                        // If new_view message is not for this view then it must be outdated
                        if new_view.view == self.get_view()? {
                            // When re-sending new view messages we broadcast them, rather than only sending them to the
                            // view leader. This speeds up network recovery when many nodes have different high QCs.
                            self.new_view(self.peer_id(), *new_view.clone())?;
                            return Ok(Some((None, ExternalMessage::NewView(new_view))));
                        }
                    }
                    Some((peer, ExternalMessage::Vote(vote))) => {
                        if vote.view + 1 == self.get_view()? {
                            return Ok(Some((peer, ExternalMessage::Vote(vote))));
                        }
                    }
                    _ => {}
                }
            }

            return Ok(None);
        }

        trace!(
            "Considering view change: view: {} time since: {} timeout: {} last known view: {}, last height: {}, last hash: {}",
            view,
            milliseconds_since_last_view_change,
            exponential_backoff_timeout,
            self.high_qc.view,
            self.head_block().number(),
            self.head_block().hash()
        );

        let block = self.get_block(&self.high_qc.block_hash)?.ok_or_else(|| {
            anyhow!("missing block corresponding to our high qc - this should never happen")
        })?;

        // Get the list of stakers for the next block.
        let next_block_header = BlockHeader {
            number: block.number() + 1,
            ..block.header
        };
        let stakers = self
            .state
            .at_root(block.state_root_hash().into())
            .get_stakers(next_block_header)?;
        if !stakers.iter().any(|v| *v == self.public_key()) {
            debug!(
                "can't vote for new view, we aren't in the committee of length {:?}",
                stakers.len()
            );
            return Ok(None);
        }

        let next_view = view + 1;
        let next_exponential_backoff_timeout = self.exponential_backoff_timeout(next_view);
        info!(
            "***** TIMEOUT: View is now {} -> {}. Next view change in {}ms",
            view, next_view, next_exponential_backoff_timeout
        );

        self.set_view(next_view, false)?;
        let new_view = self.build_new_view()?;
        Ok(Some(new_view))
    }

    /// All values returned in milliseconds
    pub fn get_consensus_timeout_params(&self) -> Result<(u64, u64, u64)> {
        let view = self.get_view()?;
        let milliseconds_since_last_view_change = SystemTime::now()
            .duration_since(*self.view_updated_at.read())
            .unwrap_or_default();
        let mut milliseconds_remaining_of_block_time = self
            .config
            .consensus
            .block_time
            .saturating_sub(milliseconds_since_last_view_change);

        // In order to maintain close to 1 second block times we broadcast 1-TIME_TO_ALLOW_PROPOSAL_BROADCAST seconds after the previous block to allow for network messages and block processing
        if self.config.consensus.block_time > TIME_TO_ALLOW_PROPOSAL_BROADCAST {
            milliseconds_remaining_of_block_time = milliseconds_remaining_of_block_time
                .saturating_sub(TIME_TO_ALLOW_PROPOSAL_BROADCAST);
        }

        let mut exponential_backoff_timeout = self.exponential_backoff_timeout(view);

        // Override exponential_backoff_timeout in forced set view scenario
        match self.force_view {
            Some((forced_view, timeout_instant)) if view == forced_view => {
                exponential_backoff_timeout = SystemTime::from(timeout_instant)
                    .duration_since(SystemTime::now())?
                    .saturating_sub(milliseconds_since_last_view_change)
                    .as_millis() as u64;
            }
            _ => {}
        }

        Ok((
            milliseconds_since_last_view_change.as_millis() as u64,
            milliseconds_remaining_of_block_time.as_millis() as u64,
            exponential_backoff_timeout,
        ))
    }

    pub fn peer_id(&self) -> PeerId {
        self.secret_key.to_libp2p_keypair().public().to_peer_id()
    }

    /// Validate and process a fully formed proposal
    pub fn proposal(
        &mut self,
        from: PeerId,
        proposal: Proposal,
        during_sync: bool,
    ) -> Result<Option<NetworkMessage>> {
        self.cleanup_votes()?;

        let (block, transactions) = proposal.into_parts();
        let head_block = self.head_block();
        let mut view = self.get_view()?;

        info!(
            block_view = block.view(),
            block_number = block.number(),
            txns = transactions.len(),
            "handling block proposal {}",
            block.hash()
        );

        if self.db.contains_block(&block.hash())? {
            trace!("ignoring block proposal, block store contains this block already");
            return Ok(None);
        }

        if !during_sync && block.view() <= head_block.header.view {
            warn!(
                "Rejecting block - view not greater than our current head block! {} vs {}",
                block.view(),
                head_block.header.view
            );
            return Ok(None);
        }

        if block.gas_limit() > self.config.consensus.eth_block_gas_limit
            || block.gas_used() > block.gas_limit()
        {
            warn!(
                "Block gas used/limit check failed. Used: {}, Limit: {}, config limit: {}",
                block.gas_used(),
                block.gas_limit(),
                self.config.consensus.eth_block_gas_limit
            );
            return Ok(None);
        }

        if let Err(e) = self.check_block(&block, during_sync) {
            warn!(?e, "invalid block proposal received!");
            return Ok(None);
        }

        self.update_high_qc_and_view(block.agg.is_some(), block.header.qc)?;

        let proposal_view = block.view();
        let parent = self
            .get_block(&block.parent_hash())?
            .ok_or_else(|| anyhow!("missing block parent"))?;

        trace!("checking if block view {} is safe", block.view());

        // If the proposed block is safe, vote for it and advance to the next round.
        if self.check_safe_block(&block)? {
            // If the proposed block is safe but outdated then add to block cache - we may need it later
            let outdated = block.view() < view;
            let process_immediately = !outdated || during_sync;
            if !process_immediately {
                trace!(
                    "proposal is outdated: {} < {} but may be useful in the future, buffering",
                    block.view(),
                    view
                );
                return Ok(None);
            }

            trace!(
                "block view {} number {} aka {} is safe",
                block.view(),
                block.number(),
                block.hash()
            );

            if head_block.hash() != parent.hash() || block.number() != head_block.header.number + 1
            {
                warn!(
                    "******* Fork detected! \nHead block: {:?} \nBlock prop: {:?}. We are node {}",
                    head_block,
                    block,
                    self.peer_id()
                );
                self.deal_with_fork(&block)?;
            }

            // Must make sure state root hash is set to the parent's state root hash before applying transactions
            if self.state.root_hash()? != parent.state_root_hash() {
                warn!(
                    "state root hash prior to block execution mismatch, expected: {:?}, actual: {:?}, head: {:?}",
                    parent.state_root_hash(),
                    self.state.root_hash()?,
                    head_block
                );
                self.state.set_to_root(parent.state_root_hash().into());
            }
            let stakers: Vec<_> = self.state.get_stakers(block.header)?;

            // It is possible to source Proposals from own storage during sync, which alters the source of the Proposal.
            // Only allow from == self, for fast-forwarding, in normal case but not during sync
            let from = (self.peer_id() != from || !during_sync).then_some(from);
            self.execute_block(from, &block, transactions, &stakers, during_sync)?;

            if view != proposal_view + 1 {
                view = proposal_view + 1;
                // We will send a vote in this view.
                self.set_view(view, true)?;
                debug!("*** setting view to proposal view... view is now {}", view);
            }

            if let Some((_, buffered_votes)) = self.buffered_votes.remove(&block.hash()) {
                // If we've buffered votes for this block, process them now.
                let count = buffered_votes.len();
                for (i, (from, vote)) in buffered_votes.into_iter().enumerate() {
                    trace!("applying buffered vote {} of {count}", i + 1);
                    if let Some(network_message) = self.vote(from, vote)? {
                        // If we reached the supermajority while processing this vote, send the next block proposal.
                        // Further votes are ignored (including our own).
                        // TODO(#720): We should prioritise our own vote.
                        trace!("supermajority reached, sending next proposal");
                        return Ok(Some(network_message));
                    }
                    // A bit hacky: processing of our buffered votes may have resulted in an early_proposal be created and awaiting empty block timeout for broadcast. In this case we must return now
                    let early_proposal = self.early_proposal.read();
                    if self.create_next_block_on_timeout.load(Ordering::SeqCst)
                        && early_proposal.is_some()
                        && early_proposal.as_ref().unwrap().0.view() == proposal_view + 1
                    {
                        trace!("supermajority reached, early proposal awaiting broadcast");
                        return Ok(None);
                    }
                }

                // If we reach this point, we had some buffered votes but they were not sufficient to reach a
                // supermajority.
            }

            // Get the list of stakers for the next block.
            let next_block_header = BlockHeader {
                number: block.number() + 1,
                ..block.header
            };
            let stakers = self.state.get_stakers(next_block_header)?;

            if !stakers.iter().any(|v| *v == self.public_key()) {
                self.in_committee(false)?;
                debug!(
                    "can't vote for block proposal, we aren't in the committee of length {:?}",
                    stakers.len()
                );
                return Ok(None);
            } else {
                self.in_committee(true)?;
                let vote = self.vote_from_block(&block);
                let next_leader = self.leader_at_block(&block, view);

                if self.create_next_block_on_timeout.load(Ordering::SeqCst) {
                    warn!("Create block on timeout set. Clearing");
                    self.create_next_block_on_timeout
                        .store(false, Ordering::SeqCst);
                }

                // Clear early_proposal in case it exists.
                self.early_proposal_clear()?;

                let Some(next_leader) = next_leader else {
                    warn!("Next leader is currently not reachable, has it joined committee yet?");
                    return Ok(None);
                };

                if !during_sync {
                    trace!(proposal_view, ?next_leader, "voting for block");
                    let network_message = self.build_vote(next_leader.peer_id, vote);
                    return Ok(Some(network_message));
                }
            }
        } else {
            trace!("block is not safe");
        }

        Ok(None)
    }

    /// For a given State apply a Proposal's rewards. Must be performed at the tail-end of the Proposal's processing.
    /// Note that the algorithm below is mentioned in cfg.rs - if you change the way
    /// rewards are calculated, please change the comments in the configuration structure there.
    fn apply_rewards_late_at(
        parent_block: &Block,
        at_state: &mut State,
        config: &ConsensusConfig,
        committee: &[NodePublicKey],
        proposer: NodePublicKey,
        block: &Block,
    ) -> Result<()> {
        let earned_reward = LazyCell::new(|| {
            let meter = opentelemetry::global::meter("zilliqa");
            meter
                .f64_counter("validator_earned_reward")
                .with_unit("ZIL")
                .build()
        });

        debug!("apply late rewards in view {}", block.view());
        let rewards_per_block: u128 = *config.rewards_per_hour / config.blocks_per_hour as u128;

        // Get the reward addresses from the parent state
        let parent_state = at_state.at_root(parent_block.state_root_hash().into());

        let proposer_address = parent_state.get_reward_address(proposer)?;

        let cosigner_stake: Vec<_> = committee
            .iter()
            .enumerate()
            .filter(|(i, _)| block.header.qc.cosigned[*i])
            .map(|(_, pub_key)| {
                let reward_address = parent_state.get_reward_address(*pub_key).unwrap();
                let stake = parent_state
                    .get_stake(*pub_key, block.header)
                    .unwrap()
                    .unwrap()
                    .get();
                (reward_address, stake)
            })
            .collect();

        let total_cosigner_stake = cosigner_stake.iter().fold(0, |sum, c| sum + c.1);
        if total_cosigner_stake == 0 {
            return Err(anyhow!("total stake is 0"));
        }

        // Track total awards given out. This may be different to rewards_per_block because we round down on division when we split the rewards
        let mut total_rewards_issued = 0;

        // Reward the Proposer
        if let Some(proposer_address) = proposer_address {
            let reward = rewards_per_block / 2;
            at_state.mutate_account(proposer_address, |a| {
                a.balance = a
                    .balance
                    .checked_add(reward)
                    .ok_or_else(|| anyhow!("Overflow occured in proposer account balance"))?;
                Ok(())
            })?;
            total_rewards_issued += reward;

            let attributes = [
                KeyValue::new("address", format!("{proposer_address:?}")),
                KeyValue::new("role", "proposer"),
            ];
            earned_reward.add((reward as f64) / 1e18, &attributes);
        }

        // Reward the committee
        for (reward_address, stake) in cosigner_stake {
            if let Some(cosigner) = reward_address {
                let reward = (U256::from(rewards_per_block / 2) * U256::from(stake)
                    / U256::from(total_cosigner_stake))
                .to::<u128>();
                at_state.mutate_account(cosigner, |a| {
                    a.balance = a
                        .balance
                        .checked_add(reward)
                        .ok_or(anyhow!("Overflow occured in cosigner account balance"))?;
                    Ok(())
                })?;
                total_rewards_issued += reward;

                let attributes = [
                    KeyValue::new("address", format!("{cosigner:?}")),
                    KeyValue::new("role", "cosigner"),
                ];
                earned_reward.add((reward as f64) / 1e18, &attributes);
            }
        }

        // ZIP-9: Fund rewards amount from zero account
        at_state.mutate_account(Address::ZERO, |a| {
            a.balance = a
                .balance
                .checked_sub(total_rewards_issued)
                .ok_or(anyhow!("No funds left in zero account"))?;
            Ok(())
        })?;

        Ok(())
    }

    /// For a given State apply the given transaction
    pub fn apply_transaction_at<I: Inspector<ZQ2EvmContext> + ScillaInspector>(
        state: &mut State,
        txn: VerifiedTransaction,
        current_block: BlockHeader,
        inspector: I,
        enable_inspector: bool,
    ) -> Result<Option<TransactionApplyResult>> {
        let hash = txn.hash;

        let result =
            state.apply_transaction(txn.clone(), current_block, inspector, enable_inspector);
        let result = match result {
            Ok(r) => r,
            Err(error) => {
                warn!(?hash, ?error, "transaction failed to execute");
                return Ok(None);
            }
        };

        if !result.success() {
            info!("Transaction was a failure...");
        }

        Ok(Some(result))
    }

    pub fn txpool_content(&self) -> TxPoolContent {
        let pool = self.transaction_pool.read();
        pool.preview_content()
    }

    pub fn txpool_content_from(&self, address: &Address) -> TxPoolContentFrom {
        let pool = self.transaction_pool.read();
        pool.preview_content_from(address)
    }

    pub fn txpool_status(&self) -> TxPoolStatus {
        let pool = self.transaction_pool.read();
        pool.preview_status()
    }

    pub fn get_pending_or_queued(
        &self,
        txn: &VerifiedTransaction,
    ) -> Result<Option<PendingOrQueued>> {
        let pool = self.transaction_pool.read();
        pool.get_pending_or_queued(txn)
    }

    /// This is total transactions for the account, including both executed and pending
    pub fn pending_transaction_count(&self, account_address: Address) -> u64 {
        let account_data = self.state.must_get_account(account_address);
        let current_nonce = account_data.nonce;
        let pool = self.transaction_pool.read();
        current_nonce + pool.account_pending_transaction_count(&account_address)
    }

    /// Clear up anything in memory that is no longer required. This is to avoid memory leaks.
    pub fn cleanup_votes(&self) -> Result<()> {
        // Wrt votes, we only care about votes on hashes for the current view or higher
        let finalized_view = self.get_finalized_view()?;
        self.votes.retain(|key, _| {
            if let Ok(Some(block)) = self.get_block(key) {
                // Remove votes for blocks that have been finalized. However, note that the block hashes which are keys
                // into `self.votes` are the parent hash of the (potential) block that is being voted on. Therefore, we
                // subtract one in this condition to ensure there is no chance of removing votes for blocks that still
                // have a chance of being mined. It is possible this is unnecessary, since `self.finalized_view` is
                // already at least 2 views behind the head of the chain, but keeping one extra vote in memory doesn't
                // cost much and does make us more confident that we won't dispose of valid votes.
                if block.view() < finalized_view.saturating_sub(1) {
                    trace!(block_view = %block.view(), block_hash = %key, "cleaning vote");
                    return false;
                }
            } else {
                warn!("Missing block for vote (this shouldn't happen), removing from memory");
                trace!(block_hash = %key, "cleaning vote");
                return false;
            }

            true
        });

        // Wrt new views, we only care about new views for the current view or higher
        let view = self.get_view()?;
        self.new_views.retain(|k, _| *k >= view);
        Ok(())
    }

    /// Process a Vote message
    pub fn vote(&self, peer_id: PeerId, vote: Vote) -> Result<Option<NetworkMessage>> {
        let block_hash = vote.block_hash;
        let block_view = vote.view;
        let current_view = self.get_view()?;
        info!(block_view, current_view, %block_hash, "handling vote from: {:?}", peer_id);

        // if the vote is too old; or too new
        if block_view + 1 < current_view {
            trace!("vote is too old");
            return Ok(None);
        } else if block_view > current_view + 500 {
            // when stuck in exponential backoff, +500 is effectively forever;
            // when active syncing at ~30 blk/s, means that we're > 3 views behind.
            // in either case, that vote is quite meaningless at this point and can be ignored.
            trace!("vote is too early");
            return Ok(None);
        }

        // Verify the signature in the vote matches the public key in the vote. This tells us that the vote was created
        // by the owner of `vote.public_key`, but we don't yet know that a vote from that node is valid. In other
        // words, a malicious node which is not part of the consensus committee may send us a vote and this check will
        // still pass. We later validate that the owner of `vote.public_key` is a valid voter.
        vote.verify()?;

        // Retrieve the actual block this vote is for.
        let Some(block) = self.get_block(&block_hash)? else {
            // We try to limit the size of the buffered votes to prevent memory exhaustion.
            // If the buffered votes exceed the threshold, we purge as many stale votes as possible.
            // While this is not guaranteed to reduce the size of the buffered votes, it is a best-effort attempt.
            if self.buffered_votes.len() > Self::VIEW_BUFFER_THRESHOLD {
                self.buffered_votes.retain(|_hash, votes| {
                    // purge stale votes
                    votes.first().map(|(_p, v)| v.view + 1).unwrap_or_default() >= current_view
                });
            }
            // If we don't have the block yet, we buffer the vote in case we recieve the block later. Note that we
            // don't know the leader of this view without the block, so we may be storing this unnecessarily, however
            // non-malicious nodes should only have sent us this vote if they thought we were the leader.
            let mut buf = self.buffered_votes.entry(block_hash).or_default();
            if buf.len() < MAX_COMMITTEE_SIZE {
                // we only ever need 2/3 of the committee, so it should not exceed this number.
                trace!("vote for unknown block, buffering");
                buf.push((peer_id, vote));
            } else {
                error!(%peer_id, view=%block_view, "vote for unknown block, dropping");
            }
            return Ok(None);
        };

        // if we are not the leader of the round in which the vote counts
        // The vote is in the happy path (?) - so the view is block view + 1
        if !self.are_we_leader_for_view(block_hash, block_view + 1) {
            trace!(
                vote_view = block_view + 1,
                ?block_hash,
                "skipping vote, not the leader"
            );
            return Ok(None);
        }

        let executed_block = BlockHeader {
            number: block.header.number + 1,
            ..Default::default()
        };

        let committee = self
            .state
            .at_root(block.state_root_hash().into())
            .get_stakers(executed_block)?;

        // verify the sender's signature on block_hash
        let Some((index, _)) = committee
            .iter()
            .enumerate()
            .find(|&(_, &v)| v == vote.public_key)
        else {
            warn!("Skipping vote outside of committee");
            return Ok(None);
        };

        let mut votes = self.votes.entry(block_hash).or_default();

        if votes.supermajority_reached {
            info!(
                "(vote) supermajority already reached in this view {}",
                current_view
            );
            return Ok(None);
        }

        // if the vote is new, store it
        if !votes.cosigned[index] {
            votes.signatures.push(vote.signature());
            votes.cosigned.set(index, true);
            // Update state to root pointed by voted block (in meantime it might have changed!)
            let state = self.state.at_root(block.state_root_hash().into());
            let Some(weight) = state.get_stake(vote.public_key, executed_block)? else {
                return Err(anyhow!("vote from validator without stake"));
            };
            votes.cosigned_weight += weight.get();

            let total_weight = self.total_weight(&committee, executed_block);
            votes.supermajority_reached = votes.cosigned_weight * 3 > total_weight * 2;

            trace!(
                cosigned_weight = votes.cosigned_weight,
                supermajority_reached = votes.supermajority_reached,
                total_weight,
                current_view,
                vote_view = block_view + 1,
                "storing vote"
            );
            // if we are already in the round in which the vote counts and have reached supermajority
            if votes.supermajority_reached {
                // We propose new block immediately if it is the first view
                // Otherwise the block will be proposed on timeout
                if current_view == 1 {
                    return self.propose_new_block(Some(&votes));
                }

                self.early_proposal_assemble_at(None)?;

                // It is possible that we have collected votes for a forked block. Do not propose in that case.
                let early_proposal = self.early_proposal.read();
                if let Some((block, _, _, _, _)) = early_proposal.as_ref() {
                    if block.parent_hash() == block_hash {
                        std::mem::drop(early_proposal);
                        return self.ready_for_block_proposal(Some(&votes));
                    }
                }
            }
        }

        // The first time this is called, it assembles the early proposal.
        // Subsequent calls should have no effect, within the same view.
        self.early_proposal_assemble_at(None)?;

        Ok(None)
    }

    /// Finalise self.early_proposal.
    /// This should only run after majority QC or aggQC are available.
    /// It applies the rewards and produces the final Proposal.
    fn early_proposal_finish_at(
        &self,
        mut proposal: Block,
        cumulative_gas_fee: u128,
        votes: Option<&BlockVotes>,
    ) -> Result<Option<Block>> {
        // Retrieve parent block data
        let parent_block = self
            .get_block(&proposal.parent_hash())?
            .context("missing parent block")?;
        let parent_block_hash = parent_block.hash();

        let mut state = self.state.at_root(proposal.state_root_hash().into());

        // Compute the majority QC. If aggQC exists then QC is already set to correct value.
        let (final_qc, committee) = match proposal.agg {
            Some(_) => {
                let committee: Vec<_> = self.committee_for_hash(proposal.header.qc.block_hash)?;
                (proposal.header.qc, committee)
            }
            None => {
                // Check for majority
                let votes = match votes {
                    Some(v) => v,
                    None => match self.votes.get(&parent_block_hash) {
                        Some(v) => &v.clone(),
                        None => {
                            warn!("tried to finalise a proposal without any votes");
                            return Ok(None);
                        }
                    },
                };
                if !votes.supermajority_reached {
                    warn!("tried to finalise a proposal without majority");
                    return Ok(None);
                };
                // Retrieve the previous leader and committee - for rewards
                let committee = self
                    .state
                    .at_root(parent_block.state_root_hash().into())
                    .get_stakers(proposal.header)?;
                (
                    self.qc_from_bits(
                        parent_block_hash,
                        &votes.signatures,
                        votes.cosigned,
                        parent_block.view(),
                    ),
                    committee,
                )
            }
        };
        proposal.header.qc = final_qc;

        self.apply_proposal_to_state(
            &mut state,
            &proposal,
            &parent_block,
            &committee,
            cumulative_gas_fee,
        )?;

        // Finalise the proposal with final QC and state.
        let proposal = Block::from_qc(
            self.secret_key,
            proposal.header.view,
            proposal.header.number,
            // majority QC
            final_qc,
            proposal.agg,
            // post-reward updated state
            state.root_hash()?,
            proposal.header.transactions_root_hash,
            proposal.header.receipts_root_hash,
            proposal.transactions,
            proposal.header.timestamp, // set block timestamp to **start** point of assembly.
            proposal.header.gas_used,
            proposal.header.gas_limit,
        );
        self.receipts_cache
            .lock()
            .set_hash(proposal.header.receipts_root_hash);

        // Return the final proposal
        Ok(Some(proposal))
    }

    /// Assemble self.early_proposal.
    /// This is performed before the majority QC is available.
    /// It does all the needed work but with a dummy QC.
    fn early_proposal_assemble_at(&self, agg: Option<AggregateQc>) -> Result<()> {
        let view = self.get_view()?;
        {
            if let Some(early_proposal) = self.early_proposal.read().as_ref() {
                if early_proposal.0.view() == view {
                    return Ok(());
                }
            }
        }

        let (qc, parent) = match agg {
            // Create dummy QC for now if aggQC not provided
            None => {
                // Start with highest canonical block
                let block = self
                    .db
                    .get_transactionless_block(BlockFilter::MaxCanonicalByHeight)?
                    .expect("missing canonical block");
                (
                    QuorumCertificate::new_with_identity(block.hash(), block.view()),
                    block,
                )
            }
            Some(ref agg) => {
                let qc = self.get_highest_from_agg(agg)?;
                let parent = self
                    .get_block(&qc.block_hash)?
                    .ok_or_else(|| anyhow!("missing block"))?;
                (qc, parent)
            }
        };

        // This is a partial header of a block that will be proposed with some transactions executed below.
        // It is needed so that each transaction is executed within proper block context (the block it belongs to)
        let executed_block_header = BlockHeader {
            view,
            number: parent.header.number + 1,
            timestamp: SystemTime::max(SystemTime::now(), parent.timestamp()), // block timestamp at **start** of assembly, not end.
            gas_limit: self.config.consensus.eth_block_gas_limit,
            ..BlockHeader::default()
        };

        debug!(
            "assemble early proposal view {} block number {}",
            executed_block_header.view, executed_block_header.number
        );

        // Ensure sane state
        let state = self.state.clone();
        if state.root_hash()? != parent.state_root_hash() {
            warn!(
                "state root hash mismatch, expected: {:?}, actual: {:?}",
                parent.state_root_hash(),
                state.root_hash()?
            );
        }

        // Clear internal receipt cache.
        // Since this is a speed enhancement, we're ignoring scenarios where the receipts cache may hold receipts for more than one proposal.
        self.receipts_cache.lock().clear();

        // Internal states
        let mut receipts_trie = EthTrie::new(Arc::new(MemoryDB::new(true)));
        let mut transactions_trie: EthTrie<MemoryDB> = EthTrie::new(Arc::new(MemoryDB::new(true)));
        let applied_txs = Vec::<VerifiedTransaction>::new();

        // Generate the early proposal
        // Some critical parts are dummy/missing:
        // a. Majority QC is missing
        // b. Rewards have not been applied
        // c. transactions have not been added
        let proposal = Block::from_qc(
            self.secret_key,
            executed_block_header.view,
            executed_block_header.number,
            qc,
            agg,
            parent.state_root_hash(), // late state before transactions or rewards are applied
            Hash(transactions_trie.root_hash()?.into()),
            Hash(receipts_trie.root_hash()?.into()),
            vec![],
            executed_block_header.timestamp,
            EvmGas(0),
            executed_block_header.gas_limit,
        );

        let mut early_proposal = self.early_proposal.write();
        *early_proposal = Some((proposal, applied_txs, transactions_trie, receipts_trie, 0));
        self.early_proposal_apply_transactions(self.transaction_pool.write(), early_proposal)?;
        Ok(())
    }

    /// Updates self.early_proposal data (proposal, applied_transactions, transactions_trie, receipts_trie) to include any transactions in the mempool
    fn early_proposal_apply_transactions(
        &self,
        mut pool: RwLockWriteGuard<TransactionPool>,
        mut early_proposal: RwLockWriteGuard<Option<EarlyProposal>>,
    ) -> Result<()> {
        if early_proposal.is_none() {
            error!("could not apply transactions to early_proposal because it does not exist");
            return Ok(());
        }

        let mut state = self.state.clone();

        let proposal = early_proposal.as_ref().unwrap().0.clone();

        // Use state root hash of current early proposal
        state.set_to_root(proposal.state_root_hash().into());
        // Internal states
        let mut threshold_size = Self::PROP_SIZE_THRESHOLD;
        let mut gas_left = proposal.header.gas_limit - proposal.header.gas_used;
        let mut tx_index_in_block = proposal.transactions.len();

        // update the pool with the current state
        pool.update_with_state(&state);

        // Assemble new block with whatever is in the mempool
        while let Some(tx) = pool.pop_best_if(|txn| {
            // First - check if we have time left to process txns and give enough time for block propagation
            let (_, milliseconds_remaining_of_block_time, _) =
                self.get_consensus_timeout_params().unwrap();

            if milliseconds_remaining_of_block_time == 0 {
                debug!(number=%proposal.header.number,
                    "block out of time"
                );
                return false;
            }

            if gas_left < txn.tx.gas_limit() {
                debug!(?gas_left, gas_limit = ?txn.tx.gas_limit(), number=%proposal.header.number, "block out of gas");
                return false;
            }

            if txn.encoded_size() > threshold_size {
                debug!(number=%proposal.header.number, "block out of size");
                return false;
            }

            true
        }) {
            let tx = tx.clone();

            // Apply specific txn
            let mut inspector = TouchedAddressInspector::default();
            let result = Self::apply_transaction_at(
                &mut state,
                tx.clone(),
                proposal.header,
                &mut inspector,
                self.config.enable_ots_indices,
            )?;
            // Update the pool with the new state
            pool.update_with_state(&state);

            // Skip transactions whose execution resulted in an error and drop them.
            let Some(result) = result else {
                warn!("Dropping failed transaction: {:?}", tx.hash);
                continue;
            };

            // Reduce balance size threshold
            threshold_size -= tx.encoded_size();

            // Reduce remaining gas in this block
            gas_left = gas_left
                .checked_sub(result.gas_used())
                .ok_or_else(|| anyhow!("gas_used > gas_limit"))?;

            let gas_fee = result.gas_used().0 as u128 * tx.tx.gas_price_per_evm_gas();

            // Grab and update early_proposal data in own scope to avoid multiple mutable references to self
            {
                let (proposal, applied_txs, transactions_trie, receipts_trie, cumulative_gas_fee) =
                    early_proposal.as_mut().unwrap();

                *cumulative_gas_fee += gas_fee;
                transactions_trie.insert(tx.hash.as_bytes(), tx.hash.as_bytes())?;

                let receipt = Self::create_txn_receipt(
                    result,
                    tx.hash,
                    tx_index_in_block,
                    self.config.consensus.eth_block_gas_limit - gas_left,
                );

                let receipt_hash = receipt.compute_hash();
                debug!(
                    "During assembly in view: {}, transaction with hash: {:?} produced receipt: {:?}, receipt hash: {:?}",
                    proposal.header.view, tx.hash, receipt, receipt_hash
                );
                receipts_trie.insert(receipt_hash.as_bytes(), receipt_hash.as_bytes())?;

                // Forwarding cache
                let addresses = inspector.touched.into_iter().collect_vec();
                self.receipts_cache
                    .lock()
                    .insert(tx.hash, receipt, addresses);

                tx_index_in_block += 1;
                applied_txs.push(tx);
            }
        }
        std::mem::drop(pool);

        let (_, applied_txs, _, _, _) = early_proposal.as_ref().unwrap();
        self.db.with_sqlite_tx(|sqlite_tx| {
            for tx in applied_txs {
                self.db
                    .insert_transaction_with_db_tx(sqlite_tx, &tx.hash, tx)?;
            }
            Ok(())
        })?;

        // Grab and update early_proposal data in own scope to avoid multiple mutable references to Self
        {
            let (proposal, applied_txs, transactions_trie, receipts_trie, _) =
                early_proposal.as_mut().unwrap();

            let applied_transaction_hashes = applied_txs.iter().map(|tx| tx.hash).collect_vec();
            trace!(
                "applied {} transactions to early block for view {}",
                tx_index_in_block - proposal.transactions.len(),
                proposal.header.view
            );

            // Update proposal with transactions added
            proposal.header.state_root_hash = state.root_hash()?;
            proposal.header.transactions_root_hash = Hash(transactions_trie.root_hash()?.into());
            proposal.header.receipts_root_hash = Hash(receipts_trie.root_hash()?.into());
            proposal.transactions = applied_transaction_hashes;
            proposal.header.gas_used = proposal.header.gas_limit - gas_left;
        }

        // as a future improvement, process the proposal before broadcasting it
        Ok(())
    }

    /// Clear early_proposal and add it's transactions back to pool.
    /// This function should be called only when something has gone wrong.
    fn early_proposal_clear(&self) -> Result<()> {
        if let Some((_, txns, _, _, _)) = self.early_proposal.write().take() {
            let mut pool = self.transaction_pool.write();
            pool.update_with_state(&self.state);
            for txn in txns.into_iter().rev() {
                let account = self.state.get_account(txn.signer)?;
                let _added = pool.insert_transaction_forced(txn, &account, false);
            }
            warn!("early_proposal cleared. This is a consequence of some incorrect behaviour.");
        }
        Ok(())
    }

    /// Called when node has become leader and is ready to publish a Proposal.
    /// Either propose now or set timeout to allow for txs to come in.
    fn ready_for_block_proposal(
        &self,
        votes: Option<&BlockVotes>,
    ) -> Result<Option<NetworkMessage>> {
        // Check if there's enough time to wait on a timeout and then propagate an empty block in the network before other participants trigger NewView
        let (milliseconds_since_last_view_change, milliseconds_remaining_of_block_time, _) =
            self.get_consensus_timeout_params()?;

        if milliseconds_remaining_of_block_time == 0 {
            return self.propose_new_block(votes);
        }

        // Reset the timeout and wake up again once it has been at least `block_time` since
        // the last view change. At this point we should be ready to produce a new block.
        self.create_next_block_on_timeout
            .store(true, Ordering::SeqCst);
        self.reset_timeout.send(
            self.config
                .consensus
                .block_time
                .saturating_sub(Duration::from_millis(milliseconds_since_last_view_change)),
        )?;
        trace!(
            "will propose new proposal on timeout for view {}",
            self.get_view()?
        );

        Ok(None)
    }

    /// Produces the Proposal block by taking and finalising early_proposal.
    /// It must return a final Proposal with correct QC, regardless of whether it is empty or not.
    fn propose_new_block(&self, votes: Option<&BlockVotes>) -> Result<Option<NetworkMessage>> {
        // We expect early_proposal to exist already but try create incase it doesn't
        self.early_proposal_assemble_at(None)?;
        let mut early_proposal = self.early_proposal.write();
        let (pending_block, applied_txs, _, _, cumulative_gas_fee) = early_proposal.take().unwrap(); // safe to unwrap due to check above
        std::mem::drop(early_proposal);

        // intershard transactions are not meant to be broadcast
        let (mut broadcasted_transactions, opaque_transactions): (Vec<_>, Vec<_>) = applied_txs
            .clone()
            .into_iter()
            .partition(|tx| !matches!(tx.tx, SignedTransaction::Intershard { .. }));
        // however, for the transactions that we are NOT broadcasting, we re-insert
        // them into the pool - this is because upon broadcasting the proposal, we will
        // have to re-execute it ourselves (in order to vote on it) and thus will
        // need those transactions again
        {
            let mut pool = self.transaction_pool.write();
            for tx in opaque_transactions {
                let account = self.state.get_account(tx.signer)?;
                pool.update_with_account(&tx.signer, &account);
                pool.insert_transaction(tx, &account, true);
            }
        }

        // finalise the proposal
        let Some(final_block) =
            self.early_proposal_finish_at(pending_block, cumulative_gas_fee, votes)?
        else {
            // Do not Propose.
            // Recover the proposed transactions into the pool.
            let mut pool = self.transaction_pool.write();
            while let Some(txn) = broadcasted_transactions.pop() {
                let account = self.state.get_account(txn.signer)?;
                pool.update_with_account(&txn.signer, &account);
                let added = pool.insert_transaction(txn, &account, false);
                assert!(added.was_added())
            }
            return Ok(None);
        };

        info!(proposal_hash = ?final_block.hash(), ?final_block.header.view, ?final_block.header.number, txns = final_block.transactions.len(), "######### proposing block");

        Ok(Some((
            None,
            ExternalMessage::Proposal(Proposal::from_parts(final_block, broadcasted_transactions)),
        )))
    }

    /// Insert transaction and add to transaction pool.
    pub fn handle_new_transactions(
        &self,
        verified_transactions: Vec<VerifiedTransaction>,
        from_broadcast: bool,
    ) -> Result<Vec<TxAddResult>> {
        let mut inserted = Vec::with_capacity(verified_transactions.len());
        for txn in verified_transactions {
            info!(?txn, "seen new txn");
            inserted.push(self.new_transaction(txn, from_broadcast)?);
        }
        Ok(inserted)
    }

    pub fn try_early_proposal_after_txn_batch(&self) -> Result<()> {
        if self.create_next_block_on_timeout.load(Ordering::SeqCst) {
            let early_proposal = self.early_proposal.write();
            if early_proposal.is_some() {
                let pool = self.transaction_pool.write();
                if pool.has_txn_ready() {
                    trace!(
                        "add transaction to early proposal {}",
                        early_proposal.as_ref().unwrap().0.header.view
                    );

                    self.early_proposal_apply_transactions(pool, early_proposal)?;
                }
            }
        }
        Ok(())
    }

    /// Provides a (cached) preview of the early proposal.
    pub fn get_pending_block(&self) -> Result<Option<Block>> {
        if let Some(early_proposal) = self.early_proposal.read().as_ref() {
            if early_proposal.0.view() == self.get_view()? {
                return Ok(Some(early_proposal.0.clone()));
            }
        }
        self.early_proposal_assemble_at(None)?;
        Ok(Some(self.early_proposal.read().as_ref().unwrap().0.clone()))
    }

    fn are_we_leader_for_view(&self, parent_hash: Hash, view: u64) -> bool {
        match self.leader_for_view(parent_hash, view) {
            Some(leader) => leader == self.public_key(),
            None => false,
        }
    }

    fn leader_for_view(&self, parent_hash: Hash, view: u64) -> Option<NodePublicKey> {
        if let Ok(Some(parent)) = self.get_block(&parent_hash) {
            let leader = self.leader_at_block(&parent, view).unwrap();
            Some(leader.public_key)
        } else {
            if view > 1 {
                warn!(
                    "parent not found while determining leader for view {}",
                    view
                );
                return None;
            }
            let head_block = self.head_block();
            let leader = self.leader_at_block(&head_block, view).unwrap();
            Some(leader.public_key)
        }
    }

    fn committee_for_hash(&self, parent_hash: Hash) -> Result<Vec<NodePublicKey>> {
        let Ok(Some(parent)) = self.get_block(&parent_hash) else {
            // tracing::error!("parent block not found: {:?}", parent_hash);
            return Ok(Vec::new()); // return an empty vector instead of Err for graceful app-level error-handling
        };

        let parent_root_hash = parent.state_root_hash();

        let state = self.state.at_root(parent_root_hash.into());
        let executed_block = BlockHeader {
            number: parent.header.number + 1,
            ..Default::default()
        };

        let committee = state.get_stakers(executed_block)?;

        Ok(committee)
    }

    /// Process a NewView message
    pub fn new_view(&mut self, from: PeerId, new_view: NewView) -> Result<Option<NetworkMessage>> {
        info!(
            "Received new view for view: {:?} from: {:?}",
            new_view.view, from
        );

        if self.get_block(&new_view.qc.block_hash)?.is_none() {
            trace!("high_qc block does not exist for NewView. Attempting to fetch block via sync");
            self.sync.sync_from_probe()?;
            return Ok(None);
        }

        // Get the committee for the qc hash (should be highest?) for this view
        let committee: Vec<_> = self.committee_for_hash(new_view.qc.block_hash)?;
        // verify the sender's signature on the block hash
        let Some((index, public_key)) = committee
            .iter()
            .enumerate()
            .find(|&(_, &public_key)| public_key == new_view.public_key)
        else {
            debug!(
                "ignoring new view from unknown node (buffer?) - committee size is : {:?} hash is: {:?} high hash is: {:?}",
                committee.len(),
                new_view.qc.block_hash,
                self.high_qc.block_hash
            );
            return Ok(None);
        };

        new_view.verify(*public_key)?;

        // Update our high QC and view, even if we are not the leader of this view.
        self.update_high_qc_and_view(false, new_view.qc)?;

        let mut current_view = self.get_view()?;
        // if the vote is too old and does not count anymore
        if new_view.view < current_view {
            trace!(
                new_view.view,
                "Received a NewView which is too old for us, discarding. Our view is: {} and new_view is: {}",
                current_view,
                new_view.view
            );
            return Ok(None);
        }

        // The leader for this view should be chosen according to the parent of the highest QC
        // What happens when there are multiple QCs with different parents?
        // if we are not the leader of the round in which the vote counts
        if !self.are_we_leader_for_view(new_view.qc.block_hash, new_view.view) {
            trace!(new_view.view, "skipping new view, not the leader");
            return Ok(None);
        }

        let mut new_view_vote =
            self.new_views
                .entry(new_view.view)
                .or_insert_with(|| NewViewVote {
                    signatures: Vec::new(),
                    cosigned: bitarr![u8, Msb0; 0; MAX_COMMITTEE_SIZE],
                    cosigned_weight: 0,
                    qcs: BTreeMap::new(),
                });

        let Ok(Some(parent)) = self.get_block(&new_view.qc.block_hash) else {
            return Err(anyhow!(
                "parent block not found: {:?}",
                new_view.qc.block_hash
            ));
        };
        let executed_block = BlockHeader {
            number: parent.header.number + 1,
            ..Default::default()
        };

        let mut supermajority = false;

        // if the vote is new, store it
        if !new_view_vote.cosigned[index] {
            new_view_vote.cosigned.set(index, true);
            new_view_vote.signatures.push(new_view.signature);

            let Ok(Some(parent)) = self.get_block(&new_view.qc.block_hash) else {
                return Err(anyhow!(
                    "parent block not found: {:?}",
                    new_view.qc.block_hash
                ));
            };
            // Update state to root pointed by voted block (in meantime it might have changed!)
            self.state.set_to_root(parent.state_root_hash().into());
            let Some(weight) = self.state.get_stake(new_view.public_key, executed_block)? else {
                return Err(anyhow!("vote from validator without stake"));
            };
            new_view_vote.cosigned_weight += weight.get();
            new_view_vote.qcs.insert(index, new_view.qc);

            supermajority = new_view_vote.cosigned_weight * 3
                > self.total_weight(&committee, executed_block) * 2;

            let num_signers = new_view_vote.signatures.len();

            trace!(
                num_signers,
                cosigned_weight = new_view_vote.cosigned_weight,
                supermajority,
                current_view,
                new_view.view,
                "storing vote for new view"
            );
            if supermajority {
                if current_view < new_view.view {
                    info!(
                        "forcibly updating view to {} as majority is ahead",
                        new_view.view
                    );
                    current_view = new_view.view;
                    self.set_view(current_view, false)?;
                }

                // if we are already in the round in which the vote counts and have reached supermajority we can propose a block
                if new_view.view == current_view {
                    // todo: the aggregate qc is an aggregated signature on the qcs, view and validator index which can be batch verified
                    let agg = self.aggregate_qc_from_indexes(
                        new_view.view,
                        &new_view_vote.qcs,
                        &new_view_vote.signatures,
                        new_view_vote.cosigned,
                    )?;

                    info!(
                        view = current_view,
                        "######### creating proposal block from new view"
                    );

                    // We now have a valid aggQC so can create early_block with it
                    self.early_proposal_assemble_at(Some(agg))?;

                    // as a future improvement, process the proposal before broadcasting it
                    return self.ready_for_block_proposal(None);

                    // we don't want to keep the collected votes if we proposed a new block
                    // we should remove the collected votes if we couldn't reach supermajority within the view
                }
            }
        }
        if supermajority {
            // Cleanup
            self.new_views.remove(&new_view.view);
        }

        Ok(None)
    }

    /// Returns (flag, outcome).
    /// flag is true if the transaction was newly added to the pool - ie. if it validated correctly and has not been seen before.
    pub fn new_transaction(
        &self,
        txn: VerifiedTransaction,
        from_broadcast: bool,
    ) -> Result<TxAddResult> {
        if self.db.contains_transaction(&txn.hash)? {
            debug!("Transaction {:?} already in mempool", txn.hash);
            return Ok(TxAddResult::Duplicate(txn.hash));
        }

        // Perform insertion under early state, if available
        let early_account = match self.early_proposal.read().as_ref() {
            Some((block, _, _, _, _)) => {
                let state = self.state.at_root(block.state_root_hash().into());
                state.get_account(txn.signer)?
            }
            _ => self.state.get_account(txn.signer)?,
        };

        let eth_chain_id = self.config.eth_chain_id;

        let validation_result = txn.tx.validate(
            &early_account,
            self.config.consensus.eth_block_gas_limit,
            self.config.consensus.gas_price.0,
            eth_chain_id,
        )?;
        if !validation_result.is_ok() {
            warn!(
                "Unable to validate txn with hash: {:?}, from: {:?}, nonce: {:?} : {:?}",
                txn.hash,
                txn.signer,
                txn.tx.nonce(),
                validation_result,
            );
            return Ok(TxAddResult::ValidationFailed(validation_result));
        }

        let txn_hash = txn.hash;

        let insert_result = self.transaction_pool.write().insert_transaction(
            txn.clone(),
            &early_account,
            from_broadcast,
        );
        if insert_result.was_added() {
            let _ = self.new_transaction_hashes.send(txn_hash);

            // Avoid cloning the transaction if there aren't any subscriptions to send it to.
            if self.new_transactions.receiver_count() != 0 {
                let _ = self.new_transactions.send(txn.clone());
            }
        }
        Ok(insert_result)
    }

    pub fn get_transaction_by_hash(&self, hash: Hash) -> Result<Option<VerifiedTransaction>> {
        Ok(match self.db.get_transaction(&hash)? {
            Some(tx) => Some(tx),
            None => self.transaction_pool.read().get_transaction(&hash).cloned(),
        })
    }

    pub fn get_transaction_receipt(&self, hash: &Hash) -> Result<Option<TransactionReceipt>> {
        let Some(block_hash) = self.db.get_block_hash_reverse_index(hash)? else {
            return Ok(None);
        };
        let block_receipts = self.db.get_transaction_receipts_in_block(&block_hash)?;
        Ok(block_receipts
            .into_iter()
            .find(|receipt| receipt.tx_hash == *hash))
    }

    fn update_high_qc_and_view(
        &mut self,
        from_agg: bool,
        new_high_qc: QuorumCertificate,
    ) -> Result<()> {
        let view = self.get_view()?;
        let Some(new_high_qc_block) = self.db.get_block(new_high_qc.block_hash.into())? else {
            // We don't set high_qc to a qc if we don't have its block.
            warn!("Recieved potential high QC but didn't have the corresponding block");
            return Ok(());
        };

        let new_high_qc_view = new_high_qc_block.view();

        if self.high_qc.block_hash == Hash::ZERO {
            trace!(
                "received high qc, self high_qc is currently uninitialized, setting to the new one."
            );
            self.db.set_high_qc(new_high_qc)?;
            self.high_qc = new_high_qc;
        } else {
            let current_high_qc_view = self
                .get_block(&self.high_qc.block_hash)?
                .ok_or_else(|| {
                    anyhow!("missing block corresponding to our high qc - this should never happen")
                })?
                .view();
            // If `from_agg` then we always release the lock because the supermajority has a different high_qc.
            if from_agg || new_high_qc_view > current_high_qc_view {
                trace!(
                    new_high_qc_view,
                    current_high_qc_view,
                    current_view = view,
                    "updating high qc"
                );
                self.db.set_high_qc(new_high_qc)?;
                self.high_qc = new_high_qc;
                if new_high_qc_view >= view {
                    self.set_view(new_high_qc_view + 1, false)?;
                }
            }
        }

        Ok(())
    }

    fn aggregate_qc_from_indexes(
        &self,
        view: u64,
        qcs: &BTreeMap<usize, QuorumCertificate>,
        signatures: &[BlsSignature],
        cosigned: BitArray,
    ) -> Result<AggregateQc> {
        assert_eq!(qcs.len(), signatures.len());

        Ok(AggregateQc {
            signature: BlsSignature::aggregate(signatures)?,
            cosigned,
            view,
            // Because qcs is a map from index to qc, this will
            // end up as a list in ascending order of index, which
            // is what we want to correspond with the way
            // batch_verify_agg_signature() will attempt to verify
            // them.
            qcs: qcs.values().cloned().collect::<Vec<QuorumCertificate>>(),
        })
    }

    fn qc_from_bits(
        &self,
        block_hash: Hash,
        signatures: &[BlsSignature],
        cosigned: BitArray,
        view: u64,
    ) -> QuorumCertificate {
        // we've already verified the signatures upon receipt of the responses so there's no need to do it again
        QuorumCertificate::new(signatures, cosigned, block_hash, view)
    }

    fn block_extends_from(&self, block: &Block, ancestor: &Block) -> Result<bool> {
        // todo: the block extends from another block through a chain of parent hashes and not qcs
        // make ticket for this
        let mut current = block.clone();
        while current.view() > ancestor.view() {
            let Some(next) = self.get_block(&current.parent_hash())? else {
                warn!(
                    "Missing block when traversing to find ancestor! Current parent hash: {:?} {:?}",
                    current.parent_hash(),
                    current
                );
                return Err(MissingBlockError::from(current.parent_hash()).into());
            };
            current = next;
        }

        Ok(current.view() == 0 || current.hash() == ancestor.hash())
    }

    fn check_safe_block(&mut self, proposal: &Block) -> Result<bool> {
        match proposal.agg {
            Some(ref agg_qc) => {
                let Some(highest_qc) = agg_qc.qcs.iter().max_by_key(|qc| qc.view) else {
                    return Ok(false);
                };
                let Some(qc_block) = self.get_block(&highest_qc.block_hash)? else {
                    trace!(
                        "could not get block the qc points to: {}",
                        highest_qc.block_hash
                    );
                    return Ok(false);
                };
                match self.block_extends_from(proposal, &qc_block) {
                    Ok(true) => {
                        self.check_and_commit(proposal)?;
                        Ok(true)
                    }
                    Ok(false) => {
                        trace!("block does not extend from parent");
                        Ok(false)
                    }
                    Err(e) => {
                        trace!(?e, "error checking block extension");
                        Ok(false)
                    }
                }
            }
            None => {
                let Some(qc_block) = self.get_block(&proposal.parent_hash())? else {
                    trace!(
                        "could not get block the qc points to: {}",
                        proposal.parent_hash()
                    );
                    return Ok(false);
                };
                if proposal.view() == 0 || proposal.view() == qc_block.view() + 1 {
                    self.check_and_commit(proposal)?;
                    Ok(true)
                } else {
                    trace!(
                        "block does not extend from parent, {} != {} + 1",
                        proposal.view(),
                        qc_block.view()
                    );
                    Ok(false)
                }
            }
        }
    }

    /// Check if a new proposal allows an older block to become finalized.
    /// Errors iff the proposal's parent is not known.
    fn check_and_commit(&mut self, proposal: &Block) -> Result<()> {
        // The condition for a block to be finalized is if there is a direct two-chain. From the paper:
        // Once a replica is convinced, it checks
        // if a two-chain is formed over the top of the parent of the
        // block pointed by the highQC (the first chain in the two-chain
        // formed has to be a one-direct chain in case of pipelined Fast-
        // HotStuff). Then a replica can safely commit the parent of the
        // block pointed by the highQC.

        let Some(qc_block) = self.get_block(&proposal.parent_hash())? else {
            warn!("missing qc block when checking whether to finalize!");
            return Err(MissingBlockError::from(proposal.parent_hash()).into());
        };

        // If we don't have the parent (e.g. genesis, or pruned node), we can't finalize, so just exit
        let Some(qc_parent) = self.get_block(&qc_block.parent_hash())? else {
            warn!("missing qc parent block when checking whether to finalize!");
            return Ok(());
        };

        // If we have a one-direct chain, we can finalize the parent regardless of the proposal's view number
        if qc_parent.view() + 1 == qc_block.view() {
            self.finalize_block(qc_parent)?;
        } else {
            warn!(
                "Cannot finalize block {} with view {} and number {} because of child {} with view {} and number {}",
                qc_parent.hash(),
                qc_parent.view(),
                qc_parent.number(),
                qc_block.hash(),
                qc_block.view(),
                qc_block.number()
            );
        }

        Ok(())
    }

    /// Saves the finalized tip view, and runs all hooks for the newly finalized block
    fn finalize_block(&mut self, block: Block) -> Result<()> {
        trace!(
            "Finalizing block {} at view {} num {}",
            block.hash(),
            block.view(),
            block.number()
        );

        let mut current = block.clone();
        let finalized_view = self.get_finalized_view()?;
        let mut new_missed_views: Vec<(u64, NodePublicKey)> = Vec::new();
        while current.view() > finalized_view {
            let parent = self.get_block(&current.parent_hash())?.ok_or_else(|| {
                anyhow!(format!("missing block parent {}", &current.parent_hash()))
            })?;
            let state_at = self.state.at_root(parent.state_root_hash().into());
            let block_header = BlockHeader {
                view: parent.header.view,
                number: parent.header.number,
                ..Default::default()
            };
            for view in (parent.view() + 1..current.view()).rev() {
                if let Ok(leader) = state_at.leader(view, block_header) {
                    if view == parent.view() + 1 {
                        trace!(
                            view,
                            id = &leader.as_bytes()[..3],
                            "~~~~~~~~~~> skipping reorged"
                        );
                    } else {
                        new_missed_views.push((view, leader));
                    }
                }
            }
            current = parent;
        }
        let max_missed_view_age = self.config.max_missed_view_age;
        let (extended, pruned, min_view) = {
            let mut history_guard = self.state.view_history.write();
            let extended = history_guard.append_history(&new_missed_views)?;
            let min_view = history_guard.min_view;
            let pruned = history_guard.prune_history(block.view(), max_missed_view_age)?;
            if min_view != history_guard.min_view {
                self.db.set_min_view_of_view_history(history_guard.min_view)?;
            }
            // the following code is only for logging and can be commented out
            if extended || pruned {
                trace!(
                    view = self.get_view()?,
                    finalized = block.view(),
                    history = display(&*history_guard),
                    "~~~~~~~~~~> current"
                );
            }
            (extended, pruned, min_view)
        };
        //TODO(jailing): do not update the db on every finalization to avoid impact on block times
        if extended {
            for (view, leader) in new_missed_views.iter().rev() {
                self.db.extend_view_history(*view, leader.as_bytes())?;
            }
        }
        if pruned {
            self.db.prune_view_history(min_view)?;
        }
        self.state.finalized_view = block.view();

        self.set_finalized_view(block.view())?;

        let receipts = self.db.get_transaction_receipts_in_block(&block.hash())?;

        for (destination_shard, intershard_call) in blockhooks::get_cross_shard_messages(&receipts)?
        {
            self.message_sender.send_message_to_shard(
                destination_shard,
                InternalMessage::IntershardCall(intershard_call),
            )?;
        }

        if self.config.consensus.is_main {
            // Main shard will join all new shards
            for new_shard_id in blockhooks::get_launch_shard_messages(&receipts)? {
                self.message_sender
                    .send_message_to_coordinator(InternalMessage::LaunchShard(new_shard_id))?;
            }

            // Main shard also hosts the shard registry, so will be notified of newly established
            // links. Notify corresponding shard nodes of said links, if any
            for (from, to) in blockhooks::get_link_creation_messages(&receipts)? {
                self.message_sender
                    .send_message_to_shard(to, InternalMessage::LaunchLink(from))?;
            }
        }

        if self.block_is_first_in_epoch(block.number())
            && !block.is_genesis()
            && self.config.do_checkpoints
            && self.epoch_is_checkpoint(self.epoch_number(block.number()))
        {
            if let Some(checkpoint_path) = self.db.get_checkpoint_dir()? {
                let parent = self
                    .db
                    .get_block(block.parent_hash().into())?
                    .ok_or(anyhow!(
                        "Trying to checkpoint block, but we don't have its parent"
                    ))?;
                let transactions: Vec<SignedTransaction> = block
                    .transactions
                    .iter()
                    .map(|txn_hash| {
                        let tx = self.db.get_transaction(txn_hash)?.ok_or(anyhow!(
                            "failed to fetch transaction {} for checkpoint parent {}",
                            txn_hash,
                            parent.hash()
                        ))?;
                        Ok::<_, anyhow::Error>(tx.tx)
                    })
                    .collect::<Result<Vec<SignedTransaction>>>()?;

                self.message_sender.send_message_to_coordinator(
                    InternalMessage::ExportBlockCheckpoint(
                        Box::new(block),
                        transactions,
                        Box::new(parent),
<<<<<<< HEAD
                        self.db.state_trie()?.clone(),
                        self.state.view_history.read().clone(),
=======
                        self.db.state_trie()?,
                        self.state.view_history.clone(),
>>>>>>> 9802d655
                        checkpoint_path,
                    ),
                )?;
            }
        }

        Ok(())
    }

    /// Trigger a checkpoint, for debugging.
    /// Returns (file_name, block_hash). At some time after you call this function, hopefully a checkpoint will end up in the file
    pub fn checkpoint_at(&self, block_number: u64) -> Result<(String, String)> {
        let block = self
            .get_canonical_block_by_number(block_number)?
            .ok_or(anyhow!("No such block number {block_number}"))?;
        let parent = self
            .db
            .get_block(block.parent_hash().into())?
            .ok_or(anyhow!(
                "Trying to checkpoint block, but we don't have its parent"
            ))?;
        let transactions: Vec<SignedTransaction> = block
            .transactions
            .iter()
            .map(|txn_hash| {
                let tx = self.db.get_transaction(txn_hash)?.ok_or(anyhow!(
                    "failed to fetch transaction {} for checkpoint parent {}",
                    txn_hash,
                    parent.hash()
                ))?;
                Ok::<_, anyhow::Error>(tx.tx)
            })
            .collect::<Result<Vec<SignedTransaction>>>()?;
        let checkpoint_dir = self
            .db
            .get_checkpoint_dir()?
            .ok_or(anyhow!("No checkpoint directory configured"))?;
        let file_name = db::get_checkpoint_filename(checkpoint_dir.clone(), &block)?;
        let hash = block.hash();
        let missed_view_age = self.config.max_missed_view_age; //constants::MISSED_VIEW_WINDOW;
        // after loading the checkpoint we will need the leader of its parent block, but also
        // have to include the potential missed views between the checkpoint block and its parent
        let view_history =
            self.state
                .view_history
                .read()
                .new_at(parent.view(), block.view(), missed_view_age);
        info!(
            view = self.get_view()?,
            ckpt_parent_view = parent.view(),
            ckpt_block_view = block.view(),
            view_history = display(&view_history),
            "~~~~~~~~~~> saving checkpoint in current"
        );
        self.message_sender
            .send_message_to_coordinator(InternalMessage::ExportBlockCheckpoint(
                Box::new(block),
                transactions,
                Box::new(parent),
                self.db.state_trie()?,
                view_history,
                checkpoint_dir,
            ))?;
        Ok((file_name.display().to_string(), hash.to_string()))
    }

    /// Check the validity of a block. Returns `Err(_, true)` if this block could become valid in the future and
    /// `Err(_, false)` if this block could never be valid.
    fn check_block(&self, block: &Block, during_sync: bool) -> Result<()> {
        block.verify_hash()?;

        if block.view() == 0 {
            // We only check a block if we receive it from an external source. We obviously already have the genesis
            // block, so we aren't ever expecting to receive it.
            return Err(anyhow!("tried to check genesis block"));
        }

        let Some(parent) = self.get_block(&block.parent_hash())? else {
            warn!(
                "Missing parent block while trying to check validity of block number {}",
                block.number()
            );
            return Err(MissingBlockError::from(block.parent_hash()).into());
        };

        let finalized_view = self.get_finalized_view()?;
        let Some(finalized_block) = self.get_block_by_view(finalized_view)? else {
            return Err(MissingBlockError::from(finalized_view).into());
        };
        if block.view() < finalized_block.view() {
            return Err(anyhow!(
                "block is too old: view is {} but we have finalized {}",
                block.view(),
                finalized_block.view()
            ));
        }

        // Derive the proposer from the block's view
        let Some(proposer) = self.leader_at_block(&parent, block.view()) else {
            return Err(anyhow!(
                "Failed to find leader. Block number {}, Parent number {}",
                block.number(),
                parent.number(),
            ));
        };

        // Verify the proposer's signature on the block
        let verified = proposer
            .public_key
            .verify(block.hash().as_bytes(), block.signature());

        let committee = self
            .state
            .at_root(parent.state_root_hash().into())
            .get_stakers(block.header)?;

        if verified.is_err() {
            info!(?block, "Unable to verify block = ");
            return Err(anyhow!(
                "invalid block signature found! block hash: {:?} block view: {:?} committee len {:?}",
                block.hash(),
                block.view(),
                committee.len()
            ));
        }

        // Check if the co-signers of the block's QC represent the supermajority.
        self.check_quorum_in_bits(
            &block.header.qc.cosigned,
            &committee,
            parent.state_root_hash(),
            block,
        )?;

        // Verify the block's QC signature - note the parent should be the committee the QC
        // was signed over.
        self.verify_qc_signature(&block.header.qc, committee.clone())?;
        if let Some(agg) = &block.agg {
            // Check if the signers of the block's aggregate QC represent the supermajority
            self.check_quorum_in_indices(
                &agg.cosigned,
                &committee,
                parent.state_root_hash(),
                block,
            )?;
            // Verify the aggregate QC's signature
            self.batch_verify_agg_signature(agg, &committee)?;
        }

        // Retrieve the highest among the aggregated QCs and check if it equals the block's QC.
        let block_high_qc = self.get_high_qc_from_block(block)?;
        let Some(block_high_qc_block) = self.get_block(&block_high_qc.block_hash)? else {
            warn!("missing finalized block");
            return Err(MissingBlockError::from(block_high_qc.block_hash).into());
        };
        // Prevent the creation of forks from the already committed chain
        if block_high_qc_block.view() < finalized_block.view() {
            warn!(
                "invalid block - high QC view is {} while finalized is {}. Our High QC: {}, block: {:?}",
                block_high_qc_block.view(),
                finalized_block.view(),
                self.high_qc,
                block
            );
            return Err(anyhow!(
                "invalid block - high QC view is {} while finalized is {}",
                block_high_qc_block.view(),
                finalized_block.view()
            ));
        }

        // This block's timestamp must be greater than or equal to the parent block's timestamp.
        if block.timestamp() < parent.timestamp() {
            return Err(anyhow!("timestamp decreased from parent"));
        }

        // This block's timestamp should be at most `self.allowed_timestamp_skew` away from the current time. Note this
        // can be either forwards or backwards in time.
        let difference = block
            .timestamp()
            .elapsed()
            .unwrap_or_else(|err| err.duration());
        if !during_sync && difference > self.config.allowed_timestamp_skew {
            return Err(anyhow!(
                "timestamp difference for block {} greater than allowed skew: {difference:?}",
                block.view()
            ));
        }

        // Blocks must be in sequential order
        if block.header.number != parent.header.number + 1 {
            return Err(anyhow!(
                "block number is not sequential: {} != {} + 1",
                block.header.number,
                parent.header.number
            ));
        }

        if !self.block_extends_from(block, &finalized_block)? {
            warn!(
                "invalid block {:?}, does not extend finalized block {:?} our head is {:?}",
                block,
                finalized_block,
                self.head_block()
            );

            return Err(anyhow!(
                "invalid block, does not extend from finalized block"
            ));
        }
        Ok(())
    }

    // Receives availability and passes it on to the block store.
    pub fn receive_block_availability(
        &mut self,
        from: PeerId,
        _availability: &Option<Vec<BlockStrategy>>,
    ) -> Result<()> {
        trace!("Received block availability from {:?}", from);
        Ok(()) // FIXME: Stub
    }

    // Checks for the validity of a block and adds it to our block store if valid.
    // Returns true when the block is valid and newly seen and false otherwise.
    // Optionally returns a proposal that should be sent as the result of this newly received block. This occurs when
    // the node has buffered votes for a block it doesn't know about and later receives that block, resulting in a new
    // block proposal.
    pub fn receive_block(&mut self, from: PeerId, proposal: Proposal) -> Result<Option<Proposal>> {
        trace!(
            "received block: {} number: {}, view: {}",
            proposal.hash(),
            proposal.number(),
            proposal.view()
        );
        let result = self.proposal(from, proposal, true)?;
        // Processing the received block can either result in:
        // * A `Proposal`, if we have buffered votes for this block which form a supermajority, meaning we can
        // propose the next block.
        // * A `Vote`, if the block is valid and we are in the proposed block's committee. However, this block
        // occured in the past, meaning our vote is no longer valid.
        // Therefore, we filter the result to only include `Proposal`s. This avoids us sending useless `Vote`s
        // to the network while syncing.
        Ok(result.and_then(|(_, message)| message.into_proposal()))
    }

    fn add_block(&self, from: Option<PeerId>, block: Block) -> Result<()> {
        let hash = block.hash();
        debug!(?from, ?hash, ?block.header.view, ?block.header.number, "added block");
        let _ = self.new_blocks.send(block.header);
        self.db.insert_block(&block)?;
        Ok(())
    }

    fn block_is_first_in_epoch(&self, number: u64) -> bool {
        number % self.config.consensus.blocks_per_epoch == 0
    }

    fn epoch_number(&self, block_number: u64) -> u64 {
        // This will need additonal tracking if we ever allow blocks_per_epoch to be changed
        block_number / self.config.consensus.blocks_per_epoch
    }

    fn epoch_is_checkpoint(&self, epoch_number: u64) -> bool {
        epoch_number % self.config.consensus.epochs_per_checkpoint == 0
    }

    fn vote_from_block(&self, block: &Block) -> Vote {
        Vote::new(
            self.secret_key,
            block.hash(),
            self.secret_key.node_public_key(),
            block.view(),
        )
    }

    fn get_high_qc_from_block(&self, block: &Block) -> Result<QuorumCertificate> {
        let Some(agg) = &block.agg else {
            return Ok(block.header.qc);
        };

        let high_qc = self.get_highest_from_agg(agg)?;

        if block.header.qc != high_qc {
            return Err(anyhow!("qc mismatch"));
        }

        Ok(block.header.qc)
    }

    pub fn get_block(&self, key: &Hash) -> Result<Option<Block>> {
        self.db.get_block(key.into())
    }

    pub fn get_block_by_view(&self, view: u64) -> Result<Option<Block>> {
        self.db.get_block(BlockFilter::View(view))
    }

    pub fn get_canonical_block_by_number(&self, number: u64) -> Result<Option<Block>> {
        self.db.get_block(BlockFilter::Height(number))
    }

    fn set_finalized_view(&self, view: u64) -> Result<()> {
        self.db.set_finalized_view(view)
    }

    pub fn get_finalized_view(&self) -> Result<u64> {
        Ok(self.db.get_finalized_view()?.unwrap_or_else(|| {
            warn!("no finalised view found in table. Defaulting to 0");
            0
        }))
    }

    fn set_view(&self, view: u64, voted: bool) -> Result<()> {
        if self.db.set_view(view, voted)? {
            *self.view_updated_at.write() = SystemTime::now();
        } else {
            warn!(
                "Tried to set view to lower or same value - this is incorrect. value: {}",
                view
            );
        }
        Ok(())
    }

    pub fn get_view(&self) -> Result<u64> {
        Ok(self.db.get_view()?.unwrap_or_else(|| {
            warn!("no view found in table. Defaulting to 0");
            0
        }))
    }

    /// Calculate how long we should wait before timing out for this view
    pub fn exponential_backoff_timeout(&self, view: u64) -> u64 {
        let view_difference = view.saturating_sub(self.high_qc.view) as u32;
        // in view N our highQC is the one we obtained in view N-1 (or before) and its view is N-2 (or lower)
        // in other words, the current view is always at least 2 views ahead of the highQC's view
        // i.e. to get `consensus_timeout_ms * 2^0` we have to subtract 2 from `view_difference`
        let consensus_timeout = self.config.consensus.consensus_timeout.as_millis() as f32;
        (consensus_timeout
            * (EXPONENTIAL_BACKOFF_TIMEOUT_MULTIPLIER)
                .powi(view_difference.saturating_sub(2) as i32))
        .floor() as u64
    }

    /// Find minimum number of views which could have passed by in the given time difference.
    /// We assume that no valid proposals have been finalised in this time.
    pub fn minimum_views_in_time_difference(
        time_difference: Duration,
        consensus_timeout: Duration,
    ) -> u64 {
        let normalised_time_difference =
            (time_difference.as_millis() / consensus_timeout.as_millis()) as f32;
        let mut views = 0;
        let mut total = 0.0;
        loop {
            total += (EXPONENTIAL_BACKOFF_TIMEOUT_MULTIPLIER).powi(views);
            if total > normalised_time_difference {
                break;
            }
            views += 1;
        }
        views as u64
    }

    pub fn state(&self) -> &State {
        &self.state
    }

    pub fn state_mut(&mut self) -> &mut State {
        &mut self.state
    }

    pub fn state_at(&self, number: u64) -> Result<Option<State>> {
        Ok(self
            .db
            .get_block(BlockFilter::Height(number))?
            .map(|block| self.state.at_root(block.state_root_hash().into())))
    }

    pub fn try_get_state_at(&self, number: u64) -> Result<State> {
        self.state_at(number)?
            .ok_or_else(|| anyhow!("No block at height {number}"))
    }

    fn get_highest_from_agg(&self, agg: &AggregateQc) -> Result<QuorumCertificate> {
        agg.qcs
            .iter()
            .max_by_key(|qc| qc.view)
            .copied()
            .ok_or_else(|| anyhow!("no qcs in agg"))
    }

    pub fn replay_proposal(
        &mut self,
        block: Block,
        transactions: Vec<SignedTransaction>,
        parent_state: Hash,
    ) -> Result<()> {
        let prev_root_hash = self.state.root_hash()?;
        self.state.set_to_root(parent_state.into());
        let stakers = self.state.get_stakers(block.header)?;
        self.execute_block(None, &block, transactions, stakers.as_slice(), true)?;
        // restore previous state
        self.state.set_to_root(prev_root_hash.into());
        Ok(())
    }

    fn verify_qc_signature(
        &self,
        qc: &QuorumCertificate,
        public_keys: Vec<NodePublicKey>,
    ) -> Result<()> {
        let len = public_keys.len();
        match qc.verify(public_keys) {
            true => Ok(()),
            false => {
                warn!(
                    "invalid qc signature found when verifying! Public keys: {:?}. QC: {}",
                    len, qc
                );
                Err(anyhow!("invalid qc signature found!"))
            }
        }
    }

    fn batch_verify_agg_signature(
        &self,
        agg: &AggregateQc,
        committee: &[NodePublicKey],
    ) -> Result<()> {
        let mut public_keys = Vec::new();
        for (index, bit) in agg.cosigned.iter().enumerate() {
            if *bit {
                public_keys.push(*committee.get(index).unwrap());
            }
        }

        let messages: Vec<_> = agg
            .qcs
            .iter()
            .zip(public_keys.iter())
            .map(|(qc, key)| {
                let mut bytes = Vec::new();
                bytes.extend_from_slice(qc.compute_hash().as_bytes());
                bytes.extend_from_slice(&key.as_bytes());
                bytes.extend_from_slice(&agg.view.to_be_bytes());
                bytes
            })
            .collect();
        let messages: Vec<_> = messages.iter().map(|m| m.as_slice()).collect();

        verify_messages(agg.signature, &messages, &public_keys)?;
        Ok(())
    }

    // TODO: Consider if these checking functions should be implemented at the deposit contract level instead?

    fn check_quorum_in_bits(
        &self,
        cosigned: &BitSlice,
        committee: &[NodePublicKey],
        parent_state_hash: Hash,
        block: &Block,
    ) -> Result<()> {
        let parent_state = self.state.at_root(parent_state_hash.into());

        let (total_weight, cosigned_sum) = committee
            .iter()
            .enumerate()
            .map(|(i, public_key)| {
                (
                    i,
                    parent_state
                        .get_stake(*public_key, block.header)
                        .unwrap()
                        .unwrap()
                        .get(),
                )
            })
            .fold((0, 0), |(total_weight, cosigned_sum), (i, stake)| {
                (
                    total_weight + stake,
                    cosigned_sum
                        + if cosigned[i] {
                            stake
                        } else {
                            Default::default()
                        },
                )
            });

        if cosigned_sum * 3 <= total_weight * 2 {
            return Err(anyhow!("no quorum"));
        }

        Ok(())
    }

    fn check_quorum_in_indices(
        &self,
        signers: &BitSlice,
        committee: &[NodePublicKey],
        parent_state_hash: Hash,
        block: &Block,
    ) -> Result<()> {
        let parent_state = self.state.at_root(parent_state_hash.into());

        let cosigned_sum: u128 = signers
            .iter()
            .enumerate()
            .map(|(i, bit)| {
                if *bit {
                    let public_key = committee.get(i).unwrap();
                    let stake = parent_state
                        .get_stake(*public_key, block.header)
                        .unwrap()
                        .unwrap();
                    stake.get()
                } else {
                    0
                }
            })
            .sum();

        if cosigned_sum * 3 <= self.total_weight(committee, block.header) * 2 {
            return Err(anyhow!("no quorum"));
        }

        Ok(())
    }

    pub fn leader_at_block(&self, block: &Block, view: u64) -> Option<Validator> {
        let state_at = self.state.at_root(block.state_root_hash().into());
        Self::leader_at_state(&state_at, block, view)
    }

    pub fn leader_at_state(state: &State, block: &Block, view: u64) -> Option<Validator> {
        let executed_block = BlockHeader {
            // we need to set the (parent) block's view at which we call the jailing
            // precompile otherwise we won't know if we must use the node's history
            // or the checkpoint's history gradually extended during state-syncing
            view: block.header.view + 1,
            number: block.header.number + 1,
            ..Default::default()
        };
        let Ok(public_key) = state.leader(view, executed_block) else {
            return None;
        };

        let Ok(Some(peer_id)) = state.get_peer_id(public_key) else {
            return None;
        };

        Some(Validator {
            public_key,
            peer_id,
        })
    }

    fn total_weight(&self, committee: &[NodePublicKey], executed_block: BlockHeader) -> u128 {
        committee
            .iter()
            .map(|&pub_key| {
                let stake = self
                    .state
                    .get_stake(pub_key, executed_block)
                    .unwrap()
                    .unwrap();
                stake.get()
            })
            .sum()
    }

    /// Deal with the fork to this block. The block is assumed to be valid to switch to.
    /// Set the current head block to the parent of the proposed block,
    /// This will make it so the block is ready to become the new head
    fn deal_with_fork(&mut self, block: &Block) -> Result<()> {
        // To generically deal with forks where the proposed block could be at any height, we
        // Find the common ancestor (backward) of the head block and the new block
        // Then, revert the blocks from the head block to the common ancestor
        // Then, apply the blocks (forward) from the common ancestor to the parent of the new block
        let mut head = self.head_block();
        let mut head_height = head.number();
        let mut proposed_block = block.clone();
        let mut proposed_block_height = block.number();
        trace!(
            "Dealing with fork: between head block {} (height {}), and proposed block {} (height {})",
            head.hash(),
            head_height,
            proposed_block.hash(),
            proposed_block_height
        );

        // Need to make sure both pointers are at the same height
        while head_height > proposed_block_height {
            trace!("Stepping back head block pointer");
            head = self.get_block(&head.parent_hash())?.unwrap();
            head_height = head.number();
        }

        while proposed_block_height > head_height {
            trace!("Stepping back proposed block pointer");
            proposed_block = self.get_block(&proposed_block.parent_hash())?.unwrap();
            proposed_block_height = proposed_block.number();
        }

        // We now have both hash pointers at the same height, we can walk back until they are equal.
        while head.hash() != proposed_block.hash() {
            trace!("Stepping back both pointers");
            head = self.get_block(&head.parent_hash())?.unwrap();
            proposed_block = self.get_block(&proposed_block.parent_hash())?.unwrap();
        }
        trace!(
            "common ancestor found: block number: {}, view: {}, hash: {}",
            head.number(),
            head.view(),
            head.hash()
        );

        // Now, we want to revert the blocks until the head block is the common ancestor
        while self.head_block().hash() != head.hash() {
            let head_block = self.head_block();
            let parent_block = self.get_block(&head_block.parent_hash())?.ok_or_else(|| {
                anyhow!(
                    "missing block parent when reverting blocks: {}",
                    head_block.parent_hash()
                )
            })?;

            if head_block.header.view == 0 {
                panic!("genesis block is not supposed to be reverted");
            }

            trace!(
                "Reverting block number: {}, view: {}, hash: {}",
                head_block.number(),
                head_block.view(),
                head_block.hash()
            );
            // block store doesn't require anything, it will just hold blocks that may now be invalid

            // State is easily set - must be to the parent block, though
            trace!(
                "Setting state to: {} aka block: number: {}, view: {}, hash: {}",
                parent_block.state_root_hash(),
                parent_block.number(),
                parent_block.view(),
                parent_block.hash()
            );
            self.state
                .set_to_root(parent_block.state_root_hash().into());

            // block transactions need to be removed from self.transactions and re-injected
            let mut pool = self.transaction_pool.write();
            for tx_hash in &head_block.transactions {
                let orig_tx = self.db.get_transaction(tx_hash)?.unwrap();

                // Insert this unwound transaction back into the transaction pool.
                let account = self.state.get_account(orig_tx.signer)?;
                pool.insert_transaction(orig_tx, &account, true);
            }

            // this block is no longer in the main chain
            self.db.mark_block_as_non_canonical(head_block.hash())?;
        }

        // Now, we execute forward from the common ancestor to the new block parent which can
        // be required in rare cases.
        // We have the chain of blocks from the ancestor upwards to the proposed block via walking back.
        // We also keep track of the hash of the block of the previous iteration of this loop, to detect infinite loops
        // and give up.
        let mut last_block = block.hash();
        while self.head_block().hash() != block.parent_hash() {
            trace!("Advancing the head block to prepare for proposed block fork.");
            let head_block_for_log = self.head_block();
            trace!(
                "Head block number: {}, view: {}, hash: {}",
                head_block_for_log.number(),
                head_block_for_log.view(),
                head_block_for_log.hash()
            );
            trace!("desired block hash: {}", block.parent_hash());

            let desired_block_height = self.head_block().number() + 1;
            // Pointer to parent of proposed block
            let mut block_pointer = self
                .get_block(&block.parent_hash())?
                .ok_or_else(|| anyhow!("missing block when advancing head block pointer"))?;

            if block_pointer.header.number < desired_block_height {
                panic!("block height mismatch when advancing head block pointer");
            }

            // Update pointer to be the next block in the proposed block's chain which the node's chain has not yet executed
            while block_pointer.header.number != desired_block_height {
                block_pointer = self
                    .get_block(&block_pointer.parent_hash())?
                    .ok_or_else(|| anyhow!("missing block when advancing head block pointer"))?;
            }

            if block_pointer.hash() == last_block {
                return Err(anyhow!("entered loop while dealing with fork"));
            }
            last_block = block_pointer.hash();

            // We now have the block pointer at the desired height, we can apply it.
            trace!(
                "Fork execution of block number: {}, view: {}, hash: {}",
                block_pointer.number(),
                block_pointer.view(),
                block_pointer.hash()
            );
            let transactions = block_pointer.transactions.clone();
            let transactions = transactions
                .iter()
                .map(|tx_hash| self.db.get_transaction(tx_hash).unwrap().unwrap().tx)
                .collect();
            let parent = self
                .get_block(&block_pointer.parent_hash())?
                .ok_or_else(|| anyhow!("missing parent"))?;
            let committee: Vec<_> = self
                .state
                .at_root(parent.state_root_hash().into())
                .get_stakers(block_pointer.header)?;
            self.execute_block(None, &block_pointer, transactions, &committee, false)?;
        }

        Ok(())
    }

    fn execute_block(
        &mut self,
        from: Option<PeerId>,
        block: &Block,
        transactions: Vec<SignedTransaction>,
        committee: &[NodePublicKey],
        during_sync: bool,
    ) -> Result<()> {
        debug!("Executing block: {:?}", block.header);

        let parent = self
            .get_block(&block.parent_hash())?
            .ok_or_else(|| anyhow!("missing parent block when executing block!"))?;

        if !transactions.is_empty() {
            trace!("applying {} transactions to state", transactions.len());
        }

        {
            // Early return if it is safe to fast-forward
            let mut receipts_cache = self.receipts_cache.lock();
            if receipts_cache.hash == block.receipts_root_hash()
                && from.is_some_and(|peer_id| peer_id == self.peer_id())
            {
                debug!(
                    "fast-forward self-proposal view {} block number {}",
                    block.header.view, block.header.number
                );

                let mut block_receipts = Vec::new();

                for (tx_index, txn_hash) in block.transactions.iter().enumerate() {
                    let (receipt, addresses) = receipts_cache
                        .remove(txn_hash)
                        .expect("receipt cached during proposal assembly");

                    // Recover set of receipts
                    block_receipts.push((receipt, tx_index));

                    // Apply 'touched-address' from cache
                    for address in addresses {
                        self.db.add_touched_address(address, *txn_hash)?;
                    }
                }
                // fast-forward state
                self.state.set_to_root(block.state_root_hash().into());

                // broadcast/commit receipts
                return self.broadcast_commit_receipts(from, block, block_receipts);
            };
        }

        let mut verified_txns = Vec::new();
        {
            // Pool is write-lock here and has to be dropped after this scope
            let mut pool = self.transaction_pool.write();
            pool.update_with_state(&self.state);

            let fork = self.state.forks.get(block.header.number);

            // We re-inject any missing Intershard transactions (or really, any missing
            // transactions) from our mempool. If any txs are unavailable in both the
            // message or locally, the proposal cannot be applied
            for (idx, tx_hash) in block.transactions.iter().enumerate() {
                // Prefer to insert verified txn from pool. This is faster.
                let txn = match pool.get_transaction(tx_hash) {
                    Some(txn) => txn.clone(),
                    _ => match transactions.get(idx) {
                        Some(sig_txn) => {
                            let Ok(verified) = sig_txn.clone().verify() else {
                                warn!("Unable to verify included transaction in given block!");
                                return Ok(());
                            };
                            if verified.hash != *tx_hash {
                                warn!(
                                    "Computed txn hash doesn't match the hash provided in the given block!"
                                );
                                return Ok(());
                            }

                            // bypass this check during sync - since the txn has already been executed
                            if fork.check_minimum_gas_price && !during_sync {
                                let Ok(acc) = self.state.get_account(verified.signer) else {
                                    warn!(
                                        "Sender doesn't exist in recovered transaction from given block!"
                                    );
                                    return Ok(());
                                };

                                let Ok(ValidationOutcome::Success) = sig_txn.validate(
                                    &acc,
                                    self.config.consensus.eth_block_gas_limit,
                                    self.config.consensus.gas_price.0,
                                    self.config.eth_chain_id,
                                ) else {
                                    warn!(
                                        "Transaction recovered from given block failed to validate!"
                                    );
                                    return Ok(());
                                };
                            }
                            verified
                        }
                        None => {
                            warn!(
                                "Proposal {} at view {} referenced a transaction {} that was neither included in the broadcast nor found locally - cannot apply block",
                                block.hash(),
                                block.view(),
                                tx_hash
                            );
                            return Ok(());
                        }
                    },
                };
                verified_txns.push(txn);
            }
        }

        let mut block_receipts = Vec::new();
        let mut cumulative_gas_used = EvmGas(0);
        let mut receipts_trie = EthTrie::new(Arc::new(MemoryDB::new(true)));
        let mut transactions_trie = EthTrie::new(Arc::new(MemoryDB::new(true)));
        let mut cumulative_gas_fee = 0_u128;

        let transaction_hashes = verified_txns
            .iter()
            .map(|tx| format!("{:?}", tx.hash))
            .join(",");

        let mut touched_addresses = vec![];
        for (tx_index, txn) in verified_txns.iter().enumerate() {
            self.new_transaction(txn.clone(), true)?;
            let tx_hash = txn.hash;
            let mut inspector = TouchedAddressInspector::default();
            let result = Self::apply_transaction_at(
                &mut self.state,
                txn.clone(),
                block.header,
                &mut inspector,
                self.config.enable_ots_indices,
            )?
            .ok_or_else(|| anyhow!("proposed transaction failed to execute"))?;
            self.transaction_pool.write().mark_executed(txn);
            for address in inspector.touched {
                touched_addresses.push((address, tx_hash));
            }

            let gas_used = result.gas_used();
            cumulative_gas_used += gas_used;

            if cumulative_gas_used > block.gas_limit() {
                warn!("Cumulative gas used by executing transactions exceeded block limit!");
                return Ok(());
            }

            let gas_fee = gas_used.0 as u128 * txn.tx.gas_price_per_evm_gas();
            cumulative_gas_fee = cumulative_gas_fee
                .checked_add(gas_fee)
                .ok_or_else(|| anyhow!("Overflow occurred in cumulative gas fee calculation"))?;

            let receipt = Self::create_txn_receipt(result, tx_hash, tx_index, cumulative_gas_used);

            let receipt_hash = receipt.compute_hash();

            debug!(
                "During execution in view: {}, transaction with hash: {:?} produced receipt: {:?}, receipt hash: {:?}",
                self.get_view()?,
                tx_hash,
                receipt,
                receipt_hash
            );
            receipts_trie.insert(receipt_hash.as_bytes(), receipt_hash.as_bytes())?;

            transactions_trie.insert(tx_hash.as_bytes(), tx_hash.as_bytes())?;

            debug!(?receipt, "applied transaction {:?}", receipt);
            block_receipts.push((receipt, tx_index));
        }

        self.db.with_sqlite_tx(|sqlite_tx| {
            for txn in &verified_txns {
                self.db
                    .insert_transaction_with_db_tx(sqlite_tx, &txn.hash, txn)?;
            }
            for (addr, txn_hash) in touched_addresses {
                self.db
                    .add_touched_address_with_db_tx(sqlite_tx, addr, txn_hash)?;
            }
            Ok(())
        })?;

        if cumulative_gas_used != block.gas_used() {
            warn!(
                "Cumulative gas used by executing all transactions: {cumulative_gas_used} is different than the one provided in the block: {}",
                block.gas_used()
            );
            return Ok(());
        }

        let receipts_root_hash: Hash = receipts_trie.root_hash()?.into();
        if block.header.receipts_root_hash != receipts_root_hash {
            warn!(
                "Block number: {}, Receipt root mismatch. Specified in block: {} vs computed: {}, txn_hashes: {}",
                block.number(),
                block.header.receipts_root_hash,
                receipts_root_hash,
                transaction_hashes
            );
            return Ok(());
        }

        let transactions_root_hash: Hash = transactions_trie.root_hash()?.into();
        if block.header.transactions_root_hash != transactions_root_hash {
            warn!(
                "Block number: {}, Transactions root mismatch. Specified in block: {} vs computed: {}, txn_hashes: {}",
                block.number(),
                block.header.transactions_root_hash,
                transactions_root_hash,
                transaction_hashes
            );
            return Ok(());
        }

        let mut state = self.state.clone();
        self.apply_proposal_to_state(&mut state, block, &parent, committee, cumulative_gas_fee)?;
        self.state = state;

        if self.state.root_hash()? != block.state_root_hash() {
            error!(
                "State root hash mismatch! Our state hash: {}, block hash: {:?} block prop: {:?}",
                self.state.root_hash()?,
                block.state_root_hash(),
                block,
            );
            return Err(anyhow!(
                "state root hash mismatch, expected: {:?}, actual: {:?}",
                block.state_root_hash(),
                self.state.root_hash()
            ));
        }

        self.broadcast_commit_receipts(from, block, block_receipts)
    }

    fn apply_proposal_to_state(
        &self,
        state: &mut State,
        block: &Block,
        parent: &Block,
        committee: &[NodePublicKey],
        cumulative_gas_fee: u128,
    ) -> Result<()> {
        // Apply the rewards of previous round
        let proposer = self.leader_at_block(parent, block.view()).unwrap();
        Self::apply_rewards_late_at(
            parent,
            state,
            &self.config.consensus,
            committee,
            proposer.public_key,
            block,
        )?;

        // ZIP-9: Sink gas to zero account
        let fork = state.forks.get(block.header.number).clone();
        let gas_fee_amount = if fork.transfer_gas_fee_to_zero_account {
            cumulative_gas_fee
        } else {
            block.gas_used().0 as u128
        };

        state.mutate_account(Address::ZERO, |a| {
            a.balance = a
                .balance
                .checked_add(gas_fee_amount)
                .ok_or(anyhow!("Overflow occurred in zero account balance"))?;
            Ok(())
        })?;

        if !fork.fund_accounts_from_zero_account.is_empty() {
            if let Some(fork_height) = self
                .state
                .forks
                .find_height_fork_first_activated(ForkName::FundAccountsFromZeroAccount)
            {
                if fork_height == block.header.number {
                    for address_amount_pair in fork.fund_accounts_from_zero_account.clone() {
                        state.mutate_account(Address::ZERO, |a| {
                            a.balance = a
                                .balance
                                .checked_sub(*address_amount_pair.1)
                                .ok_or(anyhow!("Underflow occurred in zero account balance"))?;
                            Ok(())
                        })?;
                        state.mutate_account(address_amount_pair.0, |a| {
                            a.balance = a
                                .balance
                                .checked_add(*address_amount_pair.1)
                                .ok_or(anyhow!("Overflow occurred in Faucet account balance"))?;
                            Ok(())
                        })?;
                    }
                }
            };
        }

        if fork.restore_xsgd_contract {
            if let Some(fork_height) = self
                .state
                .forks
                .find_height_fork_first_activated(ForkName::RestoreXsgdContract)
            {
                if fork_height == block.header.number {
                    let code: Code = serde_json::from_slice(&hex::decode(XSGD_CODE)?)?;
                    state.mutate_account(XSGD_MAINNET_ADDR, |a| {
                        a.code = code;
                        Ok(())
                    })?;
                }
            }
        }
        if fork.revert_restore_xsgd_contract {
            if let Some(fork_height) = self
                .state
                .forks
                .find_height_fork_first_activated(ForkName::RevertRestoreXsgdContract)
            {
                if fork_height == block.header.number {
                    state.mutate_account(XSGD_MAINNET_ADDR, |a| {
                        a.code = Code::Evm(vec![]);
                        Ok(())
                    })?;
                }
            }
        }
        if fork.restore_ignite_wallet_contracts {
            if let Some(fork_height) = self
                .state
                .forks
                .find_height_fork_first_activated(ForkName::RestoreIgniteWalletContracts)
            {
                if fork_height == block.header.number {
                    for (addr, code) in build_ignite_wallet_addr_scilla_code_map()?.iter() {
                        state.mutate_account(*addr, |a| {
                            a.code = code.clone();
                            Ok(())
                        })?;
                    }
                }
            }
        }

        if self.block_is_first_in_epoch(block.header.number) {
            // Update state with any contract upgrades for this block
            state.contract_upgrade_apply_state_change(&self.config.consensus, block.header)?;
        }

        Ok(())
    }

    fn broadcast_commit_receipts(
        &self,
        from: Option<PeerId>,
        block: &Block,
        mut block_receipts: Vec<(TransactionReceipt, usize)>,
    ) -> Result<()> {
        // Broadcast receipts
        for (receipt, tx_index) in &mut block_receipts {
            receipt.block_hash = block.hash();
            // Avoid cloning the receipt if there are no subscriptions to send it to.
            if self.new_receipts.receiver_count() != 0 {
                let _ = self.new_receipts.send((receipt.clone(), *tx_index));
            }
        }

        // Important - only add blocks we are going to execute because they can potentially
        // overwrite the mapping of block height to block, which there should only be one of.
        // for example, this HAS to be after the deal with fork call
        if !self.db.contains_block(&block.hash())? {
            // Only tell the block store where this block came from if it wasn't from ourselves.
            let from = from.filter(|peer_id| *peer_id != self.peer_id());
            // If we were the proposer we would've already processed the block, hence the check
            self.add_block(from, block.clone())?;
        }
        {
            // helper scope to shadow db, to avoid moving it into the closure
            // closure has to be move to take ownership of block_receipts
            let db = &self.db;
            self.db.with_sqlite_tx(move |sqlite_tx| {
                for (receipt, _) in block_receipts {
                    db.insert_transaction_receipt_with_db_tx(sqlite_tx, receipt)?;
                }
                Ok(())
            })?;
        }

        self.db.mark_block_as_canonical(block.hash())?;

        Ok(())
    }

    fn create_txn_receipt(
        apply_result: TransactionApplyResult,
        tx_hash: Hash,
        tx_index: usize,
        cumulative_gas_used: EvmGas,
    ) -> TransactionReceipt {
        let success = apply_result.success();
        let contract_address = apply_result.contract_address();
        let gas_used = apply_result.gas_used();
        let accepted = apply_result.accepted();
        let (logs, transitions, errors, exceptions) = apply_result.into_parts();

        TransactionReceipt {
            tx_hash,
            block_hash: Hash::ZERO,
            index: tx_index as u64,
            success,
            contract_address,
            logs,
            transitions,
            gas_used,
            cumulative_gas_used,
            accepted,
            errors,
            exceptions,
        }
    }

    pub fn get_num_transactions(&self) -> Result<usize> {
        let count = self.db.get_total_transaction_count()?;
        Ok(count)
    }

    pub fn get_block_range(&self) -> Result<RangeInclusive<u64>> {
        let range = self.db.available_range()?;
        Ok(range)
    }

    pub fn get_sync_data(&self, db: Arc<Db>) -> Result<Option<SyncingStruct>> {
        self.sync.get_sync_data(db)
    }

    /// This function is intended for use only by admin_forceView API. It is dangerous and should not be touched outside of testing or test network recovery.
    ///
    /// Force set our view and override exponential timeout such that view timeouts at given timestamp
    /// View value must be larger than current
    pub fn force_view(&mut self, view: u64, timeout_at: String) -> Result<()> {
        if self.get_view()? > view {
            return Err(anyhow!(
                "view cannot be forced into lower view than current"
            ));
        }
        match timeout_at.parse::<DateTime>() {
            Ok(datetime) => self.force_view = Some((view, datetime)),
            Err(_) => {
                return Err(anyhow!(
                    "timeout date must be in format 2001-01-02T12:13:14Z"
                ));
            }
        };
        self.set_view(view, false)?;

        // Build a new view - We assume the network is stuck.
        if !self.db.get_voted_in_view()? {
            self.build_new_view()?;
        }
        Ok(())
    }

    fn in_committee(&mut self, val: bool) -> Result<()> {
        if val && !self.in_committee {
            self.in_committee = true;
            self.message_sender.send_message_to_coordinator(
                InternalMessage::SubscribeToGossipSubTopic(GossipSubTopic::Validator(
                    self.config.eth_chain_id,
                )),
            )?;
        }
        if !val && self.in_committee {
            self.in_committee = false;
            self.message_sender.send_message_to_coordinator(
                InternalMessage::UnsubscribeFromGossipSubTopic(GossipSubTopic::Validator(
                    self.config.eth_chain_id,
                )),
            )?;
        }
        Ok(())
    }

    pub fn clear_mempool(&self) {
        self.transaction_pool.write().clear();
    }

    /// Migrate the state of one block - writing new state to RocksDB; returns true if done.
    pub fn migrate_state_trie(&mut self) -> Result<bool> {
        let state_trie = self.db.state_trie()?;
        let mut migrate_at = state_trie.get_migrate_at()?;
        if migrate_at == u64::MAX {
            return Ok(true); // done
        }

        // replay one block - writing new state to RocksDB.
        let Some(parent_hash) = state_trie.get_root_hash(migrate_at.saturating_sub(1))? else {
            unimplemented!("parent state must exist!");
        };

        let brt = self
            .db
            .get_block_and_receipts_and_transactions(BlockFilter::Height(migrate_at))?
            .expect("block must exist");
        let block_hash = brt.block.state_root_hash();

        let brt_view = brt.block.view();
        // the history kept in memory is missing due to a node restart, load it from the database
        if self.state.ckpt_view_history.is_none() {
            let missed_views = self
                .db
                .read_ckpt_view_history()
                .unwrap()
                .iter()
                .map(|(view, pubkey)| (*view, NodePublicKey::from_bytes(pubkey).unwrap()))
                .collect::<std::collections::VecDeque<(u64, NodePublicKey)>>();
            let ckpt_view_history = crate::precompiles::ViewHistory {
                min_view: self.db.get_min_view_of_ckpt_view_history().unwrap(),
                missed_views,
            };
            self.state.ckpt_view_history = Some(Arc::new(RwLock::new(ckpt_view_history)));
        }
        let ckpt_min_view = self.state.ckpt_view_history.as_ref().unwrap().read().min_view;
        self.state.ckpt_finalized_view = Some(brt_view);
        if ckpt_min_view > 1
            && brt_view.saturating_sub(LAG_BEHIND_CURRENT_VIEW) < ckpt_min_view + MISSED_VIEW_WINDOW
        {
            error!(
                ?brt_view,
                ckpt_min_view,
                ckpt_finalized = brt_view,
                "~~~~~~~~~~> missed view history not available during state-sync"
            );
            return Err(anyhow!(
                "Missed view history not available during state-sync"
            ));
        }

        let cutover_at = state_trie.get_cutover_at()?;
        tracing::info!(end=%cutover_at,number=%migrate_at,state=%block_hash, "State-sync");
        self.replay_proposal(
            brt.block,
            brt.transactions.into_iter().map(|t| t.tx).collect_vec(),
            parent_hash,
        )?;

        // fast-forward to next block, skipping empty blocks, up to cutover threshold
        let mut parent_view = brt_view;
        while migrate_at < cutover_at {
            migrate_at = migrate_at.saturating_add(1); // check next block
            // add the views missed since the last replayed block to the history imported from a checkpoint
            let block = self
                .get_canonical_block_by_number(migrate_at)?
                .expect("Next block missing");
            let state_at = self.state.at_root(block_hash.into());
            let header = BlockHeader {
                view: parent_view,
                number: migrate_at - 1,
                ..Default::default()
            };
            for view in parent_view + 1..block.view() {
                if let Ok(leader) = state_at.leader(view, header) {
                    if view == parent_view + 1 {
                        /*trace!(
                            view,
                            id = &leader.as_bytes()[..3],
                            "~~~~~~~~~~> skipping reorged"
                        );*/
                    } else {
                        self.state
                            .ckpt_view_history
                            .as_ref()
                            .expect("Checkpoint view history missing")
                            .write()
                            .append_history(&[(view, leader)])?;
                        self.db.extend_ckpt_view_history(view, leader.as_bytes())?;
                        // TODO(jailing): collect them in a vector and call append_history only once
                    }
                }
            }
            self.state.ckpt_finalized_view = Some(block.view());
            parent_view = block.view();
            let Some(hash) = state_trie.get_root_hash(migrate_at)? else {
                tracing::warn!(number=%migrate_at,"State-sync retrying");
                return Ok(true); // retry later
            };
            if hash != block_hash {
                state_trie.set_migrate_at(migrate_at)?;
                return Ok(false);
            }
        }
        // done
        tracing::info!("State-sync complete!");
        state_trie.finish_migration()?;
        self.merge_missed_view_history()?;
        Ok(true)
    }

    pub fn merge_missed_view_history(&mut self) -> Result<()> {
        // state sync finished at ckpt_finalized_view which is equal
        // or greater than the cutover block's view, so the state
        // required to determine the leader is always available
        let mut view = self
            .state
            .ckpt_finalized_view
            .expect("Checkpoint finalized view missing");
        // we continue extending the checkpoint's missed views until
        // we reach the beginning of the node's missed view history
        loop {
            // find the next missed view
            while self.get_block_by_view(view)?.is_some() && self.state.view_history.read().min_view > view
            {
                view += 1;
            }
            if self.state.view_history.read().min_view <= view {
                break;
            }
            // the parent view was the one before we found a missed view in the loop above
            let block = self
                .get_block_by_view(view.saturating_sub(1))?
                .expect("Parent block missing");
            let state_at = self.state.at_root(block.hash().into());
            let header = BlockHeader {
                view: block.view(),
                number: block.number(),
                ..Default::default()
            };
            // skip the first missed view in a row as its block must have been reorged
            view += 1;
            // but add all subsequent missed views to the history
            while self.get_block_by_view(view)?.is_none() && self.state.view_history.read().min_view > view
            {
                if let Ok(leader) = state_at.leader(view, header) {
                    self.state
                        .ckpt_view_history
                        .as_ref()
                        .expect("Checkpoint view history missing")
                        .write()
                        .append_history(&[(view, leader)])?;
                    self.db.extend_ckpt_view_history(view, leader.as_bytes())?;
                    // TODO(jailing): collect them in a vector and call append_history only once
                }
                view += 1;
            }
        }
        info!(
            view_history = %*self.state.view_history.read(),
            last_ckpt_view = view, "History imported from the checkpoint can be merged"
        );
        // Clone the checkpoint history to avoid borrow conflict with merge_history
        let mut ckpt_history = self
            .state
            .ckpt_view_history
            .as_ref()
            .expect("Checkpoint view history missing")
            .read()
            .clone();
        merge_history(
            self,
            &mut ckpt_history,
            view,
        )?;
        self.state.ckpt_view_history = None;
        self.state.ckpt_finalized_view = None;
        self.db.reset_ckpt_view_history()?;
        Ok(())
    }
}<|MERGE_RESOLUTION|>--- conflicted
+++ resolved
@@ -2448,13 +2448,8 @@
                         Box::new(block),
                         transactions,
                         Box::new(parent),
-<<<<<<< HEAD
                         self.db.state_trie()?.clone(),
                         self.state.view_history.read().clone(),
-=======
-                        self.db.state_trie()?,
-                        self.state.view_history.clone(),
->>>>>>> 9802d655
                         checkpoint_path,
                     ),
                 )?;
