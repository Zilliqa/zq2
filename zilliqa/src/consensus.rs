--- conflicted
+++ resolved
@@ -3800,21 +3800,10 @@
             };
             let mut history = VecDeque::new();
             for view in parent_view + 1..block.view() {
-<<<<<<< HEAD
-                if let Ok(leader) = state_at.leader(view, header) {
+                let fork = self.state.forks.get(header.number);
+                if let Ok(leader) = state_at.leader(view, header, fork) {
                     if view != parent_view + 1 {
                         history.push_back((view, leader));
-=======
-                let fork = self.state.forks.get(header.number);
-                if let Ok(leader) = state_at.leader(view, header, fork) {
-                    if view == parent_view + 1 {
-                        /*trace!(
-                            view,
-                            id = &leader.as_bytes()[..3],
-                            "~~~~~~~~~~> skipping reorged"
-                        );*/
-                    } else {
->>>>>>> 3a79629f
                         self.state
                             .ckpt_view_history
                             .as_ref()
@@ -3883,12 +3872,7 @@
             while self.get_block_by_view(view)?.is_none()
                 && self.state.view_history.read().min_view > view
             {
-<<<<<<< HEAD
-                if let Ok(leader) = state_at.leader(view, header) {
-                    history.push_back((view, leader));
-=======
                 if let Ok(leader) = state_at.leader(view, header, fork) {
->>>>>>> 3a79629f
                     self.state
                         .ckpt_view_history
                         .as_ref()
