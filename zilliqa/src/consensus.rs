--- conflicted
+++ resolved
@@ -342,13 +342,8 @@
                 self.state
                     .apply_transaction(txn.clone(), self.config.eth_chain_id, current_block)
             })?;
-<<<<<<< HEAD
             self.transactions
                 .insert(hash.0, bincode::serialize(&txn)?)?;
-=======
-
-            entry.insert(txn);
->>>>>>> 7e139d94
             for address in listener.touched {
                 self.touched_address_index.merge(address.0, hash.0)?;
             }
