use std::{collections::BTreeMap, error::Error, fmt::Display, sync::Arc};

use anyhow::{anyhow, Result};
use bitvec::bitvec;
use ethabi::{Event, Log, RawLog};
use libp2p::PeerId;
use primitive_types::{H256, U256};
use rand::{
    distributions::{Distribution, WeightedIndex},
    prelude::IteratorRandom,
    rngs::SmallRng,
};
use rand_chacha::ChaCha8Rng;
use rand_core::SeedableRng;
use serde::{Deserialize, Serialize};
use tracing::*;

use crate::{
    block_store::BlockStore,
    blockhooks,
    cfg::NodeConfig,
    crypto::{Hash, NodePublicKey, NodeSignature, SecretKey},
    db::Db,
    exec::TransactionApplyResult,
    message::{
        AggregateQc, BitSlice, BitVec, Block, BlockHeader, BlockRef, Committee, ExternalMessage,
        InternalMessage, NewView, Proposal, QuorumCertificate, Vote,
    },
    node::MessageSender,
    pool::TransactionPool,
    state::{Address, State},
    time::SystemTime,
    transaction::{SignedTransaction, TransactionReceipt, VerifiedTransaction},
};

#[derive(Debug)]
struct NewViewVote {
    signatures: Vec<NodeSignature>,
    signers: Vec<u16>,
    cosigned: BitVec,
    cosigned_weight: u128,
    qcs: Vec<QuorumCertificate>,
}

#[derive(Debug, Clone, Copy, Serialize, Deserialize)]
pub struct Validator {
    pub public_key: NodePublicKey,
    pub peer_id: PeerId,
}

impl PartialEq for Validator {
    fn eq(&self, other: &Self) -> bool {
        self.peer_id == other.peer_id
    }
}

impl Eq for Validator {}

impl PartialOrd for Validator {
    fn partial_cmp(&self, other: &Self) -> Option<std::cmp::Ordering> {
        Some(self.cmp(other))
    }
}

impl Ord for Validator {
    fn cmp(&self, other: &Self) -> std::cmp::Ordering {
        self.peer_id.cmp(&other.peer_id)
    }
}

#[derive(Debug)]
struct MissingBlockError(BlockRef);

impl Display for MissingBlockError {
    fn fmt(&self, f: &mut std::fmt::Formatter<'_>) -> std::fmt::Result {
        write!(f, "missing block: {:?}", self.0)
    }
}

impl Error for MissingBlockError {}

impl From<u64> for MissingBlockError {
    fn from(view: u64) -> Self {
        MissingBlockError(BlockRef::View(view))
    }
}

impl From<Hash> for MissingBlockError {
    fn from(hash: Hash) -> Self {
        MissingBlockError(BlockRef::Hash(hash))
    }
}

/// The consensus algorithm is pipelined fast-hotstuff, as given in this paper: https://arxiv.org/pdf/2010.11454.pdf
///
/// The algorithm can be condensed down into the following explaination:
/// - Blocks must contain either a QuorumCertificate (QC), or an aggregated QuorumCertificate (aggQC).
/// - A QuorumCertificate is an aggregation of signatures of threshold validators against a block hash (the previous block)
/// - An aggQC is an aggregation of threshold QC.
/// - at each time step, a.k.a 'view' a leader is chosen (based on view number) from the validators (committee) to propose a block
/// - committee members vote (create a signature) on the block proposal
/// - after threshold signatures are aggregated, a QC is formed which points to the block proposal
///
/// Happy path:
/// - Start at genesis, there is only a block with a dummy QC which everyone sees (exceptional case).
/// - everyone advances view to 1
/// - validators vote on genesis
/// - a high QC (QC pointing to the highest known hash) is formed from the validators votes on genesis
/// - everyone advances view to 2
/// - next leader proposes a block
/// - validators vote on block 1 -> new high QC... and so on.
///
/// Unhappy path:
/// - In the unhappy path, there is the possibility of forks (for example if you executed the block proposal).
/// - In this case, the view will time out with no leader successfully proposing a block.
/// - From this point forward, block view =/= block number
/// - The view will increment on all or some nodes. The timeout for view increments doubles each time,
///    which guarantees all nodes eventually are on the same view
/// - Nodes send a NewView message, which is a signature over the view, and their highQC
/// - This is collected to form an aggQC
/// - This aggQC is used to propose a block
/// - The votes on that block form the next highQC
///
#[derive(Debug)]
pub struct Consensus {
    secret_key: SecretKey,
    config: NodeConfig,
    message_sender: MessageSender,
    pub block_store: BlockStore,
    votes: BTreeMap<Hash, (Vec<NodeSignature>, BitVec, u128, bool)>,
    new_views: BTreeMap<u64, NewViewVote>,
    high_qc: QuorumCertificate,
    view: View,
    finalized_view: u64,
    /// Peers that have appeared between the last view and this one. They will be added to the committee before the next view.
    pending_peers: Vec<Validator>,
    /// The account store.
    state: State,
    /// The persistence database
    db: Arc<Db>,
    /// Actions that act on newly created blocks
    transaction_pool: TransactionPool,
    // PRNG - non-cryptographically secure, but we don't need that here
    rng: SmallRng,
}

// View in consensus should be have access monitored so last_timeout is always correct
#[derive(Debug)]
struct View {
    view: u64,
    last_timeout: SystemTime,
}

impl View {
    pub fn new(view: u64) -> Self {
        View {
            view,
            last_timeout: SystemTime::now(),
        }
    }

    pub fn get_view(&self) -> u64 {
        self.view
    }

    pub fn set_view(&mut self, view: u64) {
        match view.cmp(&self.view) {
            std::cmp::Ordering::Less => {
                // todo: this can happen if agg is true - how to handle?
                warn!(
                    "Tried to set view {} to lower view {} - this is incorrect",
                    self.view, view
                );
            }
            std::cmp::Ordering::Equal => {
                trace!("Tried to set view to same view - this is incorrect");
            }
            std::cmp::Ordering::Greater => {
                self.view = view;
                self.last_timeout = SystemTime::now();
            }
        }
    }

    pub fn last_timeout(&self) -> SystemTime {
        self.last_timeout
    }
}

impl Consensus {
    pub fn new(
        secret_key: SecretKey,
        config: NodeConfig,
        message_sender: MessageSender,
        db: Arc<Db>,
    ) -> Result<Self> {
        trace!(
            "Opening database in {:?} for shard {}",
            config.data_dir,
            config.eth_chain_id
        );

        let mut block_store = BlockStore::new(db.clone(), message_sender.clone())?;

        let latest_block = db
            .get_latest_finalized_view()?
            .map(|view| {
                block_store
                    .get_block_by_view(view)?
                    .ok_or_else(|| anyhow!("no header found at view {view}"))
            })
            .transpose()?;

        let mut state = if let Some(latest_block) = &latest_block {
            trace!("Loading state from latest block");
            State::new_at_root(db.state_trie()?, H256(latest_block.state_root_hash().0))
        } else {
            trace!("Contructing new state from genesis");
            State::new_with_genesis(db.state_trie()?, config.consensus.clone())?
        };

        let (latest_block, latest_block_view, latest_block_number, latest_block_hash) =
            match latest_block {
                Some(l) => (Some(l.clone()), l.view(), l.number(), l.hash()),
                None => match (
                    config.consensus.genesis_committee.len(),
                    config.consensus.genesis_hash,
                ) {
                    (0, Some(hash)) => {
                        block_store.request_block(hash)?;
                        (None, 0, 0, hash)
                    }
                    (1, hash) => {
                        let (public_key, peer_id) = &config.consensus.genesis_committee[0];
                        let genesis_validator = Validator {
                            public_key: *public_key,
                            peer_id: *peer_id,
                        };
                        let genesis =
                            Block::genesis(Committee::new(genesis_validator), state.root_hash()?);
                        if let Some(hash) = hash {
                            if genesis.hash() != hash {
                                return Err(anyhow!("Both genesis committee and genesis hash were specified, but the hashes do not match"));
                            }
                        }
                        (Some(genesis.clone()), 0, 0, genesis.hash())
                    }
                    (0, None) => {
                        return Err(anyhow!("At least one of genesis_committee or genesis_hash must be specified in config"));
                    }
                    _ => {
                        return Err(anyhow!(
                            "genesis committee must have length 0 or 1, not {}",
                            config.consensus.genesis_committee.len()
                        ));
                    }
                },
            };

        let (start_view, high_qc) = {
            match db.get_high_qc()? {
                Some(qc) => {
                    let high_block = block_store
                        .get_block(qc.block_hash)?
                        .ok_or_else(|| anyhow!("missing block that high QC points to!"))?;

                    let start_view = high_block.view() + 1;
                    info!("During recovery, starting consensus at view {}", start_view);
                    (start_view, qc)
                }
                None => {
                    let start_view = 1;
                    (start_view, QuorumCertificate::genesis(1024))
                }
            }
        };

        let mut consensus = Consensus {
            secret_key,
            config,
            block_store,
            message_sender,
            votes: BTreeMap::new(),
            new_views: BTreeMap::new(),
            high_qc,
            view: View::new(start_view),
            finalized_view: start_view.saturating_sub(1),
            pending_peers: Vec::new(),
            state,
            db,
            transaction_pool: Default::default(),
            // Seed the rng with the node's public key
            rng: <SmallRng as rand_core::SeedableRng>::seed_from_u64(u64::from_be_bytes(
                secret_key.node_public_key().as_bytes()[..8]
                    .try_into()
                    .unwrap(),
            )),
        };

        // If we're at genesis, add the genesis block.
        if latest_block_view == 0 {
            if let Some(genesis) = latest_block {
                consensus.add_block(genesis.clone())?;
            }
            consensus.save_highest_view(
                latest_block_hash,
                latest_block_view,
                latest_block_number,
            )?;
            // treat genesis as finalized
            consensus.finalize(latest_block_hash, latest_block_view)?;
        }

        Ok(consensus)
    }

    pub fn public_key(&self) -> NodePublicKey {
        self.secret_key.node_public_key()
    }

    pub fn add_peer(
        &mut self,
        peer_id: PeerId,
        public_key: NodePublicKey,
    ) -> Result<Option<(Option<PeerId>, ExternalMessage)>> {
        if self.state.get_stake(public_key)?.is_none() {
            info!(%peer_id, "peer does not have sufficient stake");
            return Ok(None);
        }
        if let Some(existing) = self.pending_peers.iter_mut().find(|v| v.peer_id == peer_id) {
            existing.public_key = public_key;
            info!(%peer_id, "peer already exists");
            return Ok(None);
        }
        info!(%peer_id, "adding peer to consensus");

        self.pending_peers.push(Validator {
            peer_id,
            public_key,
        });

        if self.view.get_view() == 1 {
            let Some(genesis) = self.get_block_by_view(0)? else {
                // if we don't have genesis that means we only have its hash
                // ergo we weren't, and can't be, part of the network at genesis and
                // can't vote for it anyway
                return Ok(None);
            };
            // If we're in the genesis committee, vote again.
            if genesis
                .committee
                .iter()
                .any(|v| v.peer_id == self.peer_id())
            {
                trace!("voting for genesis block");
                let leader = self.leader(&genesis.committee, self.view.get_view());
                let vote = self.vote_from_block(&genesis);
                return Ok(Some((Some(leader.peer_id), ExternalMessage::Vote(vote))));
            }
        }

        Ok(None)
    }

    pub fn head_block(&self) -> Block {
        let highest_block_number = self.db.get_highest_block_number().unwrap().unwrap();

        self.block_store
            .get_block_by_number(highest_block_number)
            .unwrap()
            .unwrap()
    }

    /// This function is called when we suspect that we are out of sync with the network/need to catchup.
    /// We ask peers for their chain above our head, if the network is syncronised there should be nothing
    /// to return.
    pub fn download_blocks_up_to_head(&mut self) -> Result<()> {
        let head_block = self.head_block();

        let random_peer = self.get_random_other_peer();
        self.block_store
            .request_blocks(random_peer, head_block.header.number + 1)?;

        Ok(())
    }

    pub fn get_random_other_peer(&mut self) -> Option<PeerId> {
        let our_id = self.peer_id();
        self.head_block()
            .committee
            .iter()
            .filter(|v| v.peer_id != our_id)
            .choose(&mut self.rng)
            .map(|v| v.peer_id)
    }

    pub fn timeout(&mut self) -> Result<Option<(PeerId, ExternalMessage)>> {
        // We never want to timeout while on view 1
        if self.view.get_view() == 1 {
            let genesis = self
                .get_block_by_view(0)
                .unwrap()
                .ok_or_else(|| anyhow!("missing block"))?;
            // If we're in the genesis committee, vote again.
            if genesis
                .committee
                .iter()
                .any(|v| v.peer_id == self.peer_id())
            {
                info!("timeout in view 1, we will vote for genesis block rather than incrementing view");
                let leader = self.leader(&genesis.committee, self.view.get_view());
                let vote = self.vote_from_block(&genesis);
                return Ok(Some((leader.peer_id, ExternalMessage::Vote(vote))));
            } else {
                info!("We are on view 1 but we are not a validator, so we are waiting.");
                let _ = self.download_blocks_up_to_head();
            }

            return Ok(None);
        }

        // Now consider whether we want to timeout - the timeout duration doubles every time, so it
        // Should eventually have all nodes on the same view
        let consensus_timeout_ms = self.config.consensus.consensus_timeout.as_millis() as u64;
        let head_block = self.head_block();
        let head_block_view = head_block.view();
        let time_since_last_view_change = SystemTime::now()
            .duration_since(self.view.last_timeout())
            .expect("last timeout seems to be in the future...")
            .as_millis() as u64;
        let view_difference = self.view.get_view().saturating_sub(head_block_view);
        let exponential_backoff_timeout = consensus_timeout_ms * 2u64.pow(view_difference as u32);
        let next_exponential_backoff_timeout =
            consensus_timeout_ms * 2u64.pow((view_difference + 1) as u32);

        if time_since_last_view_change < exponential_backoff_timeout {
            trace!(
                "Not proceeding with view change. Current view: {} - time since last: {}, timeout requires: {}",
                self.view.get_view(),
                time_since_last_view_change,
                exponential_backoff_timeout
            );
            return Ok(None);
        }

        trace!("Considering view change: view: {} time since: {} timeout: {} last known view: {} last hash: {}", self.view.get_view(), time_since_last_view_change, exponential_backoff_timeout, head_block_view, head_block.hash());

        info!(
            "***** TIMEOUT: View is now {} -> {}. Next view change in {}ms",
            self.view.get_view(),
            self.view.get_view() + 1,
            next_exponential_backoff_timeout
        );

        let _ = self.download_blocks_up_to_head();
        self.view.set_view(self.view.get_view() + 1);

        let committee = self
            .get_block(&self.high_qc.block_hash)?
            .ok_or_else(|| {
                anyhow!("missing block corresponding to our high qc - this should never happen")
            })?
            .committee;
        let leader = self.leader(&committee, self.view.get_view()).peer_id;

        let new_view = NewView::new(
            self.secret_key,
            self.high_qc.clone(),
            self.view.get_view(),
            self.secret_key.node_public_key(),
        );

        Ok(Some((leader, ExternalMessage::NewView(Box::new(new_view)))))
    }

    pub fn peer_id(&self) -> PeerId {
        self.secret_key.to_libp2p_keypair().public().to_peer_id()
    }

    pub fn proposal(
        &mut self,
        proposal: Proposal,
        during_sync: bool,
    ) -> Result<Option<(PeerId, Vote)>> {
        self.cleanup_votes();
        let (block, transactions) = proposal.into_parts();
        let head_block = self.head_block();

        println!("\nWe are {}, handling proposal {} at height {} and view {}, with {} transactions of which {} were broadcast", self.peer_id(), block.hash(), block.number(), block.view(), block.transactions.len(), transactions.len());

        trace!(
            block_view = block.view(),
            block_number = block.number(),
            "handling block proposal {}",
            block.hash()
        );

        if self.block_store.contains_block(block.hash())? {
            trace!("ignoring block proposal, block store contains this block already");
            return Ok(None);
        }

        if block.view() <= head_block.header.view {
            warn!(
                "Rejecting block - view not greater than our current head block! {} vs {}",
                block.view(),
                head_block.header.view
            );
            return Ok(None);
        }

        match self.check_block(&block) {
            Ok(()) => {}
            Err(e) => {
                if let Some(e) = e.downcast_ref::<MissingBlockError>() {
                    info!(?e, "missing block when checking block proposal - try and request the parent from the network: {}", block.header.number.saturating_sub(1));

                    let random_peer = self.get_random_other_peer();
                    self.block_store
                        .request_blocks(random_peer, block.header.number.saturating_sub(1))?;
                    return Ok(None);
                } else {
                    warn!(?e, "invalid block proposal received!");
                    return Ok(None);
                }
            }
        }

        self.update_high_qc_and_view(block.agg.is_some(), block.qc.clone())?;

        let proposal_view = block.view();
        let parent = self
            .get_block(&block.parent_hash())?
            .ok_or_else(|| anyhow!("missing block parent"))?;

        trace!("checking if block view {} is safe", block.view());

        // If the proposed block is safe, vote for it and advance to the next round.
        if self.check_safe_block(&block, during_sync)? {
            trace!(
                "block view {} number {} aka {} is safe",
                block.view(),
                block.number(),
                block.hash()
            );

            if head_block.hash() != parent.hash() || block.number() != head_block.header.number + 1
            {
                warn!(
                    "******* Fork detected! \nHead block: {} \nBlock prop: {}. We are node {}",
                    head_block,
                    block,
                    self.peer_id()
                );
                self.deal_with_fork(&block)?;
            }

            // Must make sure state root hash is set to the parent's state root hash before applying transactions
            if self.state.root_hash()? != parent.state_root_hash() {
                warn!("state root hash prior to block execution mismatch, expected: {:?}, actual: {:?}.\nHead: {}", parent.state_root_hash(), self.state.root_hash()?, head_block);
            }

            self.execute_block(&block, transactions)?;

            if self.view.get_view() != proposal_view + 1 {
                self.view.set_view(proposal_view + 1);

                debug!(
                    "*** setting view to proposal view... view is now {}",
                    self.view.get_view()
                );
            }

            if !block.committee.iter().any(|v| v.peer_id == self.peer_id()) {
                trace!(
                    "can't vote for block proposal, we aren't in the committee of length {:?}",
                    block.committee.len()
                );
                return Ok(None);
            } else {
                let vote = self.vote_from_block(&block);
                let next_leader = self.leader(&block.committee, self.view.get_view()).peer_id;

                if !during_sync {
                    trace!(proposal_view, ?next_leader, "voting for block");
                    return Ok(Some((next_leader, vote)));
                }
            }
        } else {
            trace!("block is not safe");
        }

        Ok(None)
    }

    fn apply_rewards(
        &mut self,
        committee: &Committee,
        view: u64,
        cosigned: &BitSlice,
    ) -> Result<()> {
        info!("apply rewards in view {view}");
        // TODO: Read from a contract.
        let rewards_per_hour = 204_000_000_000_000_000_000_000u128;
        // TODO: Calculate
        let blocks_per_hour = 50_000;

        let rewards_per_block = rewards_per_hour / blocks_per_hour;

        let proposer = self.leader(committee, view).public_key;
        if let Some(proposer_address) = self.state.get_reward_address(proposer)? {
            let reward = rewards_per_block / 2;
            self.state
                .mutate_account(proposer_address, |a| a.balance += reward)?;
        }

        let mut total_cosigner_stake = 0;
        let cosigner_stake: Vec<_> = committee
            .iter()
            .enumerate()
            .filter(|(i, _)| cosigned[*i])
            .map(|(_, v)| {
                let reward_address = self.state.get_reward_address(v.public_key).unwrap();
                let stake = self.state.get_stake(v.public_key).unwrap().unwrap().get();
                total_cosigner_stake += stake;
                (reward_address, stake)
            })
            .collect();

        for (reward_address, stake) in cosigner_stake {
            if let Some(cosigner) = reward_address {
                let reward =
                    U256::from(rewards_per_block / 2) * U256::from(stake) / total_cosigner_stake;
                self.state
                    .mutate_account(cosigner, |a| a.balance += reward.as_u128())?;
            }
        }

        Ok(())
    }

    pub fn apply_transaction(
        &mut self,
        txn: VerifiedTransaction,
        current_block: BlockHeader,
    ) -> Result<Option<TransactionApplyResult>> {
        let hash = txn.hash;

        self.db.insert_transaction(&hash, &txn.tx)?;

        let result =
            self.state
                .apply_transaction(txn.clone(), self.config.eth_chain_id, current_block);
        let result = match result {
            Ok(r) => r,
            Err(error) => {
                warn!(?hash, ?error, "transaction failed to execute");
                return Ok(None);
            }
        };

        // Tell the transaction pool that the sender's nonce has been incremented.
        self.transaction_pool.mark_executed(&txn);

        if !result.success {
            info!("Transaction was a failure...");
        }

        Ok(Some(result))
    }

    pub fn get_txns_to_execute(&mut self) -> Vec<VerifiedTransaction> {
        if self.transaction_pool.size() > 0 {
            println!(
                "Transaction pool has non-zero stored txs: {}",
                self.transaction_pool.size()
            );
        }
        std::iter::from_fn(|| self.transaction_pool.best_transaction())
            .filter(|txn| {
                let account_nonce = self.state.must_get_account(txn.signer).nonce;
                // Ignore this transaction if it is no longer valid.
                // Transactions are (or will be) valid iff their nonce is greater than the account
                // nonce OR if they have no nonce
                txn.tx
                    .nonce()
                    .map(|tx_nonce| tx_nonce >= account_nonce)
                    .unwrap_or(true)
            })
            .collect()
    }

    /// Clear up anything in memory that is no longer required. This is to avoid memory leaks.
    pub fn cleanup_votes(&mut self) {
        // Wrt votes, we only care about votes on hashes for the current view or higher
        let keys_to_process: Vec<_> = self.votes.keys().copied().collect();

        for key in keys_to_process {
            if let Ok(Some(block)) = self.get_block(&key) {
                if block.view() < self.view.get_view() {
                    self.votes.remove(&key);
                }
            } else {
                warn!("Missing block for vote (this shouldn't happen), removing from memory");
                self.votes.remove(&key);
            }
        }

        // Wrt new views, we only care about new views for the current view or higher
        self.new_views.retain(|k, _| *k >= self.view.get_view());
    }

    pub fn vote(&mut self, vote: Vote) -> Result<Option<(Block, Vec<VerifiedTransaction>)>> {
        println!("");
        let Some(block) = self.get_block(&vote.block_hash)? else {
            trace!(vote_view = vote.view, "ignoring vote, missing block");
            return Ok(None);
        };
        let block_hash = block.hash();
        let block_view = block.view();
        let current_view = self.view.get_view();
        trace!(block_view, current_view, %block_hash, "handling vote");

        // if we are not the leader of the round in which the vote counts
        // The vote is in the happy path (?) - so the view is block view + 1
        if !self.are_we_leader_for_view(block_hash, block_view + 1) {
            trace!(
                vote_view = block_view + 1,
                ?block_hash,
                "skipping vote, not the leader"
            );
            return Ok(None);
        }
        // if the vote is too old and does not count anymore
        if block_view + 1 < self.view.get_view() {
            trace!("vote is too old");
            return Ok(None);
        }

        // verify the sender's signature on block_hash
        let (index, _) = block
            .committee
            .iter()
            .enumerate()
            .find(|(_, v)| v.public_key == vote.public_key)
            .unwrap();
        vote.verify()?;

        let committee_size = block.committee.len();
        let (mut signatures, mut cosigned, mut cosigned_weight, mut supermajority_reached) =
            self.votes.get(&block_hash).cloned().unwrap_or_else(|| {
                (
                    Vec::new(),
                    bitvec![u8, bitvec::order::Msb0; 0; committee_size],
                    0,
                    false,
                )
            });

        if supermajority_reached {
            trace!(
                "(vote) supermajority already reached in this round {}",
                self.view.get_view()
            );
            return Ok(None);
        }

        // if the vote is new, store it
        if !cosigned[index] {
            signatures.push(vote.signature());
            cosigned.set(index, true);
            let Some(weight) = self.state.get_stake(vote.public_key)? else {
                return Err(anyhow!("vote from validator without stake"));
            };
            cosigned_weight += weight.get();

            let total_weight = self.total_weight(&block.committee);
            supermajority_reached = cosigned_weight * 3 > total_weight * 2;
            let current_view = self.view.get_view();
            trace!(
                cosigned_weight,
                supermajority_reached,
                total_weight,
                current_view,
                vote_view = block_view + 1,
                "storing vote"
            );
            if supermajority_reached {
                // if we are already in the round in which the vote counts and have reached supermajority
                if block_view + 1 == self.view.get_view() {
                    let qc =
                        self.qc_from_bits(block_hash, &signatures, cosigned.clone(), vote.view);
                    let parent_hash = qc.block_hash;
                    let parent = self
                        .get_block(&parent_hash)?
                        .ok_or_else(|| anyhow!("missing block"))?;
                    let parent_header = parent.header;

                    let previous_state_root_hash = self.state.root_hash()?;

                    if previous_state_root_hash != parent.state_root_hash() {
                        warn!("when proposing, state root hash mismatch, expected: {:?}, actual: {:?}", parent.state_root_hash(), previous_state_root_hash);
                        self.state.set_to_root(H256(parent.state_root_hash().0));
                    }

                    let transactions = self.get_txns_to_execute();

                    let applied_transactions: Vec<_> = transactions
                        .into_iter()
                        .filter_map(|tx| {
                            self.apply_transaction(tx.clone(), parent_header)
                                .transpose()
                                .map(|r| r.map(|_| tx))
                        })
                        .collect::<Result<_>>()?;
                    let applied_transaction_hashes: Vec<_> =
                        applied_transactions.iter().map(|tx| tx.hash).collect();

                    self.apply_rewards(&parent.committee, block_view + 1, &qc.cosigned)?;

                    let proposal = Block::from_qc(
                        self.secret_key,
                        self.view.get_view(),
                        parent.header.number + 1,
                        qc,
                        parent_hash,
                        self.state.root_hash()?,
                        applied_transaction_hashes,
                        SystemTime::max(SystemTime::now(), parent_header.timestamp),
                        self.get_next_committee(parent.committee.clone()),
                    );

                    self.state.set_to_root(H256(previous_state_root_hash.0));

                    self.votes.insert(
                        block_hash,
                        (signatures, cosigned, cosigned_weight, supermajority_reached),
                    );
                    // as a future improvement, process the proposal before broadcasting it
                    trace!(proposal_hash = ?proposal.hash(), ?proposal.header.view, ?proposal.header.number, "######### vote successful, we are proposing block");
                    // intershard transactions are not meant to be broadcast
<<<<<<< HEAD
                    println!("We are {}, leader of the current round, successfully proposing block {} at view {}, height {}. It has {} txs ({} bcast). Next leader will be {:?}.", self.peer_id(), proposal.hash(), proposal.view(), proposal.number(), proposal.transactions.len(), applied_transactions.len(), self.leader(&proposal.committee, proposal.view() + 1).peer_id);
                    println!(
                        "Also, proposal's committee has {} nodes: {:?}. Previous committe had length {} and nodes: {:?}.\n",
                        proposal.committee.len(),
                        proposal
                            .committee
                            .iter()
                            .map(|v| v.peer_id)
                            .collect::<Vec<_>>(),
                        parent.committee.len(),
                        parent
                            .committee
                            .iter()
                            .map(|v| v.peer_id)
                            .collect::<Vec<_>>(),
                    );
=======
>>>>>>> 28343d42
                    let (broadcasted_transactions, opaque_transactions): (Vec<_>, Vec<_>) =
                        applied_transactions
                            .into_iter()
                            .partition(|tx| !matches!(tx.tx, SignedTransaction::Intershard { .. }));
<<<<<<< HEAD
=======
                    // however, for the transactions that we are NOT broadcasting, we re-insert
                    // them into the pool - this is because upon broadcasting the proposal, we will
                    // have to re-execute it ourselves (in order to vote on it) and thus will
                    // need those transactions again
>>>>>>> 28343d42
                    for tx in opaque_transactions {
                        let account_nonce = self.state.get_account(tx.signer)?.nonce;
                        self.transaction_pool.insert_transaction(tx, account_nonce);
                    }
                    return Ok(Some((proposal, broadcasted_transactions)));
                }
            }
        }

        self.votes.insert(
            block_hash,
            (signatures, cosigned, cosigned_weight, supermajority_reached),
        );

        Ok(None)
    }

    fn get_next_committee(&mut self, mut committee: Committee) -> Committee {
        if committee.is_empty() {
            panic!("committee is empty, this should never happen");
        }

        if !self.pending_peers.is_empty() {
            info!(
                "*** adding {} pending peers to committee",
                self.pending_peers.len()
            );
        }

        committee.add_validators(self.pending_peers.drain(..));
        committee
    }

    fn are_we_leader_for_view(&mut self, parent_hash: Hash, view: u64) -> bool {
        match self.leader_for_view(parent_hash, view) {
            Some(leader) => leader == self.peer_id(),
            None => false,
        }
    }

    fn leader_for_view(&mut self, parent_hash: Hash, view: u64) -> Option<PeerId> {
        let parent = self.get_block(&parent_hash);

        let parent = match parent {
            Ok(Some(parent)) => parent,
            _ => {
                warn!(
                    "parent not found while determining leader for view {}",
                    view
                );
                return None;
            }
        };

        Some(self.leader(&parent.committee, view).peer_id)
    }

    fn committee_for_hash(&mut self, parent_hash: Hash) -> Result<Committee> {
        let parent = self.get_block(&parent_hash);

        let parent = match parent {
            Ok(Some(parent)) => parent,
            _ => {
                warn!("parent not found during committee_for_hash");
                return Err(anyhow!("parent not found during committee_for_hash"));
            }
        };

        Ok(parent.committee)
    }

    pub fn new_view(&mut self, _: PeerId, new_view: NewView) -> Result<Option<Block>> {
        trace!("Received new view for height: {:?}", new_view.view);

        // The leader for this view should be chosen according to the parent of the highest QC
        // What happens when there are multiple QCs with different parents?
        // if we are not the leader of the round in which the vote counts
        if !self.are_we_leader_for_view(new_view.qc.block_hash, new_view.view) {
            trace!(new_view.view, "skipping new view, not the leader");
            return Ok(None);
        }
        // if the vote is too old and does not count anymore
        if new_view.view < self.view.get_view() {
            trace!(new_view.view, "Received a vote which is too old for us, discarding. Our view is: {} and new_view is: {}", self.view.get_view(), new_view.view);
            return Ok(None);
        }

        // Get the committee for the qc hash (should be highest?) for this view
        let committee = self.committee_for_hash(new_view.qc.block_hash)?;
        // verify the sender's signature on the block hash
        let Some((index, sender)) = committee
            .iter()
            .enumerate()
            .find(|(_, v)| v.public_key == new_view.public_key)
        else {
            debug!("ignoring new view from unknown node (buffer?) - committee size is : {:?} hash is: {:?} high hash is: {:?}", committee.len(), new_view.qc.block_hash, self.high_qc.block_hash);
            return Ok(None);
        };
        new_view.verify(sender.public_key)?;

        // check if the sender's qc is higher than our high_qc or even higher than our view
        self.update_high_qc_and_view(false, new_view.qc.clone())?;

        let committee_size = committee.len();

        let NewViewVote {
            mut signatures,
            mut signers,
            mut cosigned,
            mut cosigned_weight,
            mut qcs,
        } = self
            .new_views
            .remove(&new_view.view)
            .unwrap_or_else(|| NewViewVote {
                signatures: Vec::new(),
                signers: Vec::new(),
                cosigned: bitvec![u8, bitvec::order::Msb0; 0; committee_size],
                cosigned_weight: 0,
                qcs: Vec::new(),
            });

        let mut supermajority = false;

        // the index is not checked here...
        // if the vote is new, store it
        if !cosigned[index] {
            signatures.push(new_view.signature);
            signers.push(index as u16);
            cosigned.set(index, true);
            let Some(weight) = self.state.get_stake(new_view.public_key)? else {
                return Err(anyhow!("vote from validator without stake"));
            };
            cosigned_weight += weight.get();
            qcs.push(new_view.qc);

            supermajority = cosigned_weight * 3 > self.total_weight(&committee) * 2;

            let num_signers = signers.len();
            let current_view = self.view.get_view();
            trace!(
                num_signers,
                cosigned_weight,
                supermajority,
                current_view,
                new_view.view,
                "storing vote for new view"
            );
            if supermajority {
                if self.view.get_view() < new_view.view {
                    info!(
                        "forcibly updating view to {} as majority is ahead",
                        new_view.view
                    );
                    self.view.set_view(new_view.view);
                }

                // if we are already in the round in which the vote counts and have reached supermajority
                if new_view.view == self.view.get_view() {
                    // todo: the aggregate qc is an aggregated signature on the qcs, view and validator index which can be batch verified
                    let agg =
                        self.aggregate_qc_from_indexes(new_view.view, qcs, &signatures, signers)?;
                    let high_qc = self.get_highest_from_agg(&agg)?;
                    let parent_hash = high_qc.block_hash;
                    let parent = self
                        .get_block(&parent_hash)?
                        .ok_or_else(|| anyhow!("missing block"))?;

                    let previous_state_root_hash = self.state.root_hash()?;

                    if previous_state_root_hash != parent.state_root_hash() {
                        warn!("when proposing, state root hash mismatch, expected: {:?}, actual: {:?}", parent.state_root_hash(), previous_state_root_hash);
                        self.state.set_to_root(H256(parent.state_root_hash().0));
                    }

                    self.apply_rewards(&committee, new_view.view, &high_qc.cosigned)?;

                    // why does this have no txn?
                    let proposal = Block::from_agg(
                        self.secret_key,
                        self.view.get_view(),
                        parent.header.number + 1,
                        high_qc.clone(),
                        agg,
                        parent_hash,
                        self.state.root_hash()?,
                        SystemTime::max(SystemTime::now(), parent.timestamp()),
                        self.get_next_committee(parent.committee),
                    );

                    self.state.set_to_root(H256(previous_state_root_hash.0));

                    trace!("Our high QC is {:?}", self.high_qc);

                    trace!(proposal_hash = ?proposal.hash(), view = self.view.get_view(), height = proposal.header.number, "######### creating proposal block from new view");

                    // as a future improvement, process the proposal before broadcasting it
                    return Ok(Some(proposal));
                    // we don't want to keep the collected votes if we proposed a new block
                    // we should remove the collected votes if we couldn't reach supermajority within the view
                }
            }
        }
        if !supermajority {
            self.new_views.insert(
                new_view.view,
                NewViewVote {
                    signatures,
                    signers,
                    cosigned,
                    cosigned_weight,
                    qcs,
                },
            );
        }

        Ok(None)
    }

    /// Returns true if the transaction was new.
    pub fn new_transaction(&mut self, txn: VerifiedTransaction) -> Result<bool> {
        if self.db.contains_transaction(&txn.hash)? {
            return Ok(false);
        }

        let account_nonce = self.state.get_account(txn.signer)?.nonce;
        Ok(self.transaction_pool.insert_transaction(txn, account_nonce))
    }

    pub fn get_transaction_by_hash(&self, hash: Hash) -> Result<Option<VerifiedTransaction>> {
        Ok(self
            .db
            .get_transaction(&hash)?
            .map(|tx| tx.verify())
            .transpose()?
            .or_else(|| self.transaction_pool.get_transaction(hash).cloned()))
    }

    pub fn get_transaction_receipt(&self, hash: &Hash) -> Result<Option<TransactionReceipt>> {
        let Some(block_hash) = self.db.get_block_hash_reverse_index(hash)? else {
            return Ok(None);
        };
        let block_receipts = self
            .db
            .get_transaction_receipts(&block_hash)?
            .unwrap_or_default();
        Ok(block_receipts
            .into_iter()
            .find(|receipt| receipt.tx_hash == *hash))
    }

    pub fn get_logs_in_block(
        &self,
        hash: Hash,
        event: Event,
        emitter: Address,
    ) -> Result<Vec<Log>> {
        let receipts = self.db.get_transaction_receipts(&hash)?.unwrap_or_default();

        let logs: Result<Vec<_>, _> = receipts
            .into_iter()
            .flat_map(|receipt| receipt.logs)
            .filter(|log| log.address == emitter && log.topics[0] == event.signature())
            .map(|log| {
                event.parse_log_whole(RawLog {
                    topics: log.topics,
                    data: log.data,
                })
            })
            .collect();

        Ok(logs?)
    }

    fn save_highest_view(&mut self, block_hash: Hash, number: u64, view: u64) -> Result<()> {
        self.block_store.set_canonical(number, view, block_hash)?;
        self.db.put_highest_block_number(number)?;
        Ok(())
    }

    fn update_high_qc_and_view(
        &mut self,
        from_agg: bool,
        new_high_qc: QuorumCertificate,
    ) -> Result<()> {
        let Some(new_high_qc_block) = self.block_store.get_block(new_high_qc.block_hash)? else {
            // We don't set high_qc to a qc if we don't have its block.
            warn!("Recieved potential high QC but didn't have the corresponding block");
            return Ok(());
        };

        let new_high_qc_block_view = new_high_qc_block.view();

        if self.high_qc.block_hash == Hash::ZERO {
            trace!("received high qc, self high_qc is currently uninitialized, setting to the new one.");
            self.db.set_high_qc(new_high_qc.clone())?;
            self.high_qc = new_high_qc;
        } else {
            let current_high_qc_view = self
                .get_block(&self.high_qc.block_hash)?
                .ok_or_else(|| {
                    anyhow!("missing block corresponding to our high qc - this should never happen")
                })?
                .view();
            // If `from_agg` then we always release the lock because the supermajority has a different high_qc.
            if from_agg || new_high_qc_block_view > current_high_qc_view {
                trace!(
                    "updating view from {} to {}, high QC view is {}",
                    self.view.get_view(),
                    new_high_qc_block_view + 1,
                    current_high_qc_view,
                );
                self.db.set_high_qc(new_high_qc.clone())?;
                self.high_qc = new_high_qc;
                self.view.set_view(new_high_qc_block_view + 1);
            }
        }

        Ok(())
    }

    fn aggregate_qc_from_indexes(
        &self,
        view: u64,
        qcs: Vec<QuorumCertificate>,
        signatures: &[NodeSignature],
        signers: Vec<u16>,
    ) -> Result<AggregateQc> {
        assert_eq!(qcs.len(), signatures.len());
        assert_eq!(signatures.len(), signers.len());
        Ok(AggregateQc {
            signature: NodeSignature::aggregate(signatures)?,
            signers,
            view,
            qcs,
        })
    }

    fn qc_from_bits(
        &self,
        block_hash: Hash,
        signatures: &[NodeSignature],
        cosigned: BitVec,
        view: u64,
    ) -> QuorumCertificate {
        // we've already verified the signatures upon receipt of the responses so there's no need to do it again
        QuorumCertificate::new(signatures, cosigned, block_hash, view)
    }

    fn block_extends_from(&self, block: &Block, ancestor: &Block) -> Result<bool> {
        // todo: the block extends from another block through a chain of parent hashes and not qcs
        // make ticket for this
        let mut current = block.clone();
        while current.view() > ancestor.view() {
            let Some(next) = self.get_block(&current.parent_hash())? else {
                warn!("Missing block when traversing to find ancestor! Current parent hash: {:?} {:?}", current.parent_hash(), current);
                return Err(MissingBlockError::from(current.parent_hash()).into());
            };
            current = next;
        }

        Ok(current.view() == 0 || current.hash() == ancestor.hash())
    }

    fn check_safe_block(&mut self, proposal: &Block, during_sync: bool) -> Result<bool> {
        let Some(qc_block) = self.get_block(&proposal.qc.block_hash)? else {
            trace!("could not get qc for block: {}", proposal.qc.block_hash);
            return Ok(false);
        };
        // We don't vote on blocks older than our view
        let outdated = proposal.view() < self.view.get_view();
        match proposal.agg {
            // we check elsewhere that qc is the highest among the qcs in the agg
            Some(_) => match self.block_extends_from(proposal, &qc_block) {
                Ok(true) => {
                    self.check_and_commit(proposal)?;
                    trace!("check block aggregate is outdated? {}", outdated);
                    Ok(!outdated || during_sync)
                }
                Ok(false) => {
                    trace!("block does not extend from parent");
                    Ok(false)
                }
                Err(e) => {
                    trace!(?e, "error checking block extension");
                    Ok(false)
                }
            },
            None => {
                if proposal.view() == 0 || proposal.view() == qc_block.view() + 1 {
                    self.check_and_commit(proposal)?;

                    if outdated {
                        trace!(
                            "proposal is outdated: {} < {}",
                            proposal.view(),
                            self.view.get_view()
                        );
                    }

                    trace!("check block is outdated? {}", outdated);

                    Ok(!outdated || during_sync)
                } else {
                    trace!(
                        "block does not extend from parent, {} != {} + 1",
                        proposal.view(),
                        qc_block.view()
                    );
                    Ok(false)
                }
            }
        }
    }

    fn check_and_commit(&mut self, proposal: &Block) -> Result<()> {
        // The condition for a block to be finalized is if there is a direct two-chain. From the paper:
        // Once a replica is convinced, it checks
        // if a two-chain is formed over the top of the parent of the
        // block pointed by the highQC (the first chain in the two-chain
        // formed has to be a one-direct chain in case of pipelined Fast-
        // HotStuff). Then a replica can safely commit the parent of the
        // block pointed by the highQC.
        // So, in short, look up parent of QC, and finalize it iff the two subsequent blocks
        // have views N+1, N+2 (the final one being proposal block).

        let Some(qc_block) = self.get_block(&proposal.qc.block_hash)? else {
            warn!("missing qc block when checking whether to finalize!");
            return Err(MissingBlockError::from(proposal.qc.block_hash).into());
        };

        // At genesis it could be fine not to have a qc block, so don't error.
        let Some(qc_parent) = self.get_block(&qc_block.parent_hash())? else {
            warn!("missing qc parent block when checking whether to finalize!");
            return Ok(());
        };

        // Likewise, block + 1 doesn't have to exist neccessarily
        let Some(qc_child) = self.get_block_by_number(qc_parent.number() + 1)? else {
            warn!("missing qc child when checking whether to finalize!");
            return Ok(());
        };

        if qc_parent.view() + 1 == qc_child.view() && qc_parent.view() + 2 == proposal.view() {
            self.finalize(qc_parent.hash(), qc_parent.view())?;
        } else {
            warn!(
                "Failed to finalize block! Not finalizing QC block {} with view {} and number {}",
                qc_block.hash(),
                qc_block.view(),
                qc_block.number()
            );
        }

        Ok(())
    }

    /// Intended to be used with the oldest pending block, to move the
    /// finalized tip forward by one. Does not update view/height.
    pub fn finalize(&mut self, hash: Hash, view: u64) -> Result<()> {
        trace!("Finalizing block {hash}");
        self.finalized_view = view;
        self.db.put_latest_finalized_view(view)?;

        println!(
            "We are finalizing block {}! View {}. We are {}",
            hash,
            view,
            self.peer_id()
        );

        let receipts = self.db.get_transaction_receipts(&hash)?.unwrap_or_default();

        for (destination_shard, intershard_call) in blockhooks::get_cross_shard_messages(&receipts)?
        {
            self.message_sender.send_message_to_shard(
                destination_shard,
                InternalMessage::IntershardCall(intershard_call),
            )?;
        }

        if self.config.consensus.is_main {
            // Main shard will join all new shards
            for new_shard_id in blockhooks::get_launch_shard_messages(&receipts)? {
                self.message_sender
                    .send_message_to_coordinator(InternalMessage::LaunchShard(new_shard_id))?;
            }

            // Main shard also hosts the shard registry, so will be notified of newly established
            // links. Notify corresponding shard nodes of said links, if any
            for (from, to) in blockhooks::get_link_creation_messages(&receipts)? {
                self.message_sender
                    .send_message_to_shard(to, InternalMessage::LaunchLink(from))?;
            }
        }

        Ok(())
    }

    /// Check the validity of a block
    fn check_block(&mut self, block: &Block) -> Result<()> {
        block.verify_hash()?;

        // This should be checked against genesis
        if block.view() == 0 {
            return Ok(());
        }

        let Some(finalized_block) = self.get_block_by_view(self.finalized_view)? else {
            return Err(MissingBlockError::from(self.finalized_view).into());
        };
        if block.view() < finalized_block.view() {
            return Err(anyhow!(
                "block is too old: view is {} but we have finalized {}",
                block.view(),
                finalized_block.view()
            ));
        }

        let Some(parent) = self.get_block(&block.parent_hash())? else {
            warn!(
                "Missing parent block while trying to check validity of block {}",
                block.number()
            );
            return Err(MissingBlockError::from(block.parent_hash()).into());
        };

        // Derive the proposer from the block's view
        let proposer = self.leader(&parent.committee, block.view());

        trace!(
            "(check block) I think the block proposer is: {}, we are {}",
            proposer.peer_id,
            self.peer_id()
        );
        // Verify the proposer's signature on the block
        let verified = proposer
            .public_key
            .verify(block.hash().as_bytes(), block.signature());

        if verified.is_err() {
            return Err(anyhow!("invalid block signature found! block hash: {:?} block view: {:?} committee len {:?}", block.hash(), block.view(), parent.committee.len()));
        }

        // Check if the co-signers of the block's QC represent the supermajority.
        self.check_quorum_in_bits(&block.qc.cosigned, &parent.committee)?;
        // Verify the block's QC signature - note the parent should be the committee the QC
        // was signed over.
        self.verify_qc_signature(&block.qc, parent.committee.public_keys())?;
        if let Some(agg) = &block.agg {
            // Check if the signers of the block's aggregate QC represent the supermajority
            self.check_quorum_in_indices(&agg.signers, &parent.committee)?;
            // Verify the aggregate QC's signature
            self.batch_verify_agg_signature(agg, &parent.committee)?;
        }

        // Retrieve the highest among the aggregated QCs and check if it equals the block's QC.
        let block_high_qc = self.get_high_qc_from_block(block)?;
        let Some(block_high_qc_block) = self.get_block(&block_high_qc.block_hash)? else {
            warn!("missing finalized block4");
            return Err(MissingBlockError::from(block_high_qc.block_hash).into());
        };
        // Prevent the creation of forks from the already committed chain
        if block_high_qc_block.view() < finalized_block.view() {
            warn!(
                "invalid block - high QC view is {} while finalized is {}. Our High QC: {}, block: {:?}",
                block_high_qc_block.view(),
                finalized_block.view(),
                self.high_qc,
                block);
            return Err(anyhow!(
                "invalid block - high QC view is {} while finalized is {}",
                block_high_qc_block.view(),
                finalized_block.view()
            ));
        }

        // This block's timestamp must be greater than or equal to the parent block's timestamp.
        if block.timestamp() < parent.timestamp() {
            return Err(anyhow!("timestamp decreased from parent"));
        }

        // This block's timestamp should be at most `self.allowed_timestamp_skew` away from the current time. Note this
        // can be either forwards or backwards in time.
        // Genesis is an exception for now since the timestamp can differ across nodes
        let difference = block
            .timestamp()
            .elapsed()
            .unwrap_or_else(|err| err.duration());
        if difference > self.config.allowed_timestamp_skew && parent.view() > 0 {
            warn!(
                "timestamp difference greater than allowed skew: {difference:?}. Blocks {0:?} and {1:?}", block.view(), parent.view(),
            );
        }

        // Blocks must be in sequential order
        if block.header.number != parent.header.number + 1 {
            return Err(anyhow!(
                "block number is not sequential: {} != {} + 1",
                block.header.number,
                parent.header.number
            ));
        }

        if !self.block_extends_from(block, &finalized_block)? {
            warn!(
                "invalid block {:?}, does not extend finalized block {:?} our head is {:?}",
                block,
                finalized_block,
                self.head_block()
            );

            return Err(anyhow!(
                "invalid block, does not extend from finalized block"
            ));
        }
        Ok(())
    }

    // Checks for the validity of a block and adds it to our block store if valid.
    // Returns true when the block is valid and newly seen and false otherwise.
    pub fn receive_block(&mut self, proposal: Proposal) -> Result<bool> {
        let (block, transactions) = proposal.into_parts();
        trace!(
            "received block: {} number: {}, view: {}",
            block.hash(),
            block.number(),
            block.view()
        );
        if self.block_store.contains_block(block.hash())? {
            trace!(
                "recieved block already seen: {} - our head is {}",
                block.hash(),
                self.head_block()
            );
            return Ok(false);
        }

        // Check whether it is loose or not - we do not store loose blocks.
        if !self.block_store.contains_block(block.parent_hash())? {
            trace!("received block is loose: {}", block.hash());

            warn!(
                "missing received block the parent! Lets request the parent, then: {}",
                block.parent_hash()
            );
            self.block_store
                .request_blocks(None, block.header.number.saturating_sub(1))?;
            return Ok(false);
        }

        match self.check_block(&block) {
            Ok(()) => {
                trace!(
                    "updating high QC and view, blocks seems good! hash: {} number: {} view: {}",
                    block.hash(),
                    block.number(),
                    block.view()
                );

                self.update_high_qc_and_view(block.agg.is_some(), block.qc.clone())?;

                let current_head = self.head_block();

                self.proposal(
                    Proposal::from_parts_with_hashes(
                        block,
                        transactions
                            .into_iter()
                            .map(|tx| {
                                let hash = tx.calculate_hash();
                                (tx, hash)
                            })
                            .collect(),
                    ),
                    true,
                )?;

                // Return whether the head block hash changed as to whether it was new
                Ok(self.head_block().hash() != current_head.hash())
            }
            Err(e) => {
                warn!(?e, "invalid block received during sync!");

                Ok(false)
            }
        }
    }

    fn add_block(&mut self, block: Block) -> Result<()> {
        let hash = block.hash();
        debug!(?hash, ?block.header.view, ?block.header.number, "added block");
        self.block_store.process_block(block)?;
        Ok(())
    }

    fn vote_from_block(&self, block: &Block) -> Vote {
        Vote::new(
            self.secret_key,
            block.hash(),
            self.secret_key.node_public_key(),
            block.view(),
        )
    }

    fn get_high_qc_from_block<'a>(&self, block: &'a Block) -> Result<&'a QuorumCertificate> {
        let Some(agg) = &block.agg else {
            return Ok(&block.qc);
        };

        let high_qc = self.get_highest_from_agg(agg)?;

        if &block.qc != high_qc {
            return Err(anyhow!("qc mismatch"));
        }

        Ok(&block.qc)
    }

    pub fn get_block(&self, key: &Hash) -> Result<Option<Block>> {
        self.block_store.get_block(*key)
    }

    pub fn get_block_by_view(&self, view: u64) -> Result<Option<Block>> {
        self.block_store.get_block_by_view(view)
    }

    pub fn get_block_by_number(&self, number: u64) -> Result<Option<Block>> {
        self.block_store.get_block_by_number(number)
    }

    pub fn view(&self) -> u64 {
        self.view.get_view()
    }

    pub fn finalized_view(&self) -> u64 {
        self.finalized_view
    }

    pub fn state(&self) -> &State {
        &self.state
    }

    pub fn state_at(&self, number: u64) -> Result<Option<State>> {
        Ok(self
            .block_store
            .get_block_by_number(number)?
            .map(|block| self.state.at_root(H256(block.state_root_hash().0))))
    }

    pub fn try_get_state_at(&self, number: u64) -> Result<State> {
        self.state_at(number)?
            .ok_or_else(|| anyhow!("No block at height {number}"))
    }

    fn get_highest_from_agg<'a>(&self, agg: &'a AggregateQc) -> Result<&'a QuorumCertificate> {
        agg.qcs
            .iter()
            .map(|qc| (qc, self.get_block(&qc.block_hash)))
            .try_fold(None, |acc, (qc, block)| {
                let block = block?.ok_or_else(|| anyhow!("missing block"))?;
                if let Some((_, acc_view)) = acc {
                    if acc_view < block.view() {
                        Ok::<_, anyhow::Error>(Some((qc, block.view())))
                    } else {
                        Ok(acc)
                    }
                } else {
                    Ok(Some((qc, block.view())))
                }
            })?
            .ok_or_else(|| anyhow!("no qcs in agg"))
            .map(|(qc, _)| qc)
    }

    fn verify_qc_signature(
        &self,
        qc: &QuorumCertificate,
        public_keys: Vec<NodePublicKey>,
    ) -> Result<()> {
        let len = public_keys.len();
        match qc.verify(public_keys) {
            true => Ok(()),
            false => {
                warn!(
                    "invalid qc signature found when verifying! Public keys: {:?}. QC: {}",
                    len, qc
                );
                Err(anyhow!("invalid qc signature found!"))
            }
        }
    }

    fn batch_verify_agg_signature(&self, agg: &AggregateQc, committee: &Committee) -> Result<()> {
        let messages: Vec<_> = agg
            .qcs
            .iter()
            .enumerate()
            .map(|(i, qc)| {
                let mut bytes = Vec::new();
                bytes.extend_from_slice(qc.compute_hash().as_bytes());
                bytes.extend_from_slice(&agg.signers[i].to_be_bytes());
                bytes.extend_from_slice(&agg.view.to_be_bytes());
                bytes
            })
            .collect();
        let _messages: Vec<_> = messages.iter().map(|m| m.as_slice()).collect();

        let _public_keys: Vec<_> = agg
            .signers
            .iter()
            .map(|i| committee.get_by_index(*i as usize).unwrap().public_key)
            .collect();

        // TODO: Implement batch verification - this will not work atm.
        //verify_messages(agg.signature, &messages, &public_keys)
        Ok(())
    }

    // TODO: Consider if these checking functions should be implemented at the deposit contract level instead?

    fn check_quorum_in_bits(&self, cosigned: &BitSlice, committee: &Committee) -> Result<()> {
        let cosigned_sum: u128 = committee
            .iter()
            .enumerate()
            .map(|(i, v)| {
                cosigned[i]
                    .then(|| {
                        let stake = self.state.get_stake(v.public_key).unwrap().unwrap();
                        stake.get()
                    })
                    .unwrap_or_default()
            })
            .sum();

        if cosigned_sum * 3 <= self.total_weight(committee) * 2 {
            return Err(anyhow!("no quorum"));
        }

        Ok(())
    }

    fn check_quorum_in_indices(&self, signers: &[u16], committee: &Committee) -> Result<()> {
        let cosigned_sum: u128 = signers
            .iter()
            .map(|i| {
                let v = committee.get_by_index(*i as usize).unwrap();
                let stake = self.state.get_stake(v.public_key).unwrap().unwrap();
                stake.get()
            })
            .sum();

        if cosigned_sum * 3 <= self.total_weight(committee) * 2 {
            return Err(anyhow!("no quorum"));
        }

        Ok(())
    }

    pub fn leader(&self, committee: &Committee, view: u64) -> Validator {
        let mut rng = ChaCha8Rng::seed_from_u64(view);
        let dist = WeightedIndex::new(committee.iter().map(|v| {
            let stake = self.state.get_stake(v.public_key).unwrap().unwrap();
            stake.get()
        }))
        .unwrap();
        let index = dist.sample(&mut rng);
        committee.iter().nth(index).unwrap()
    }

    fn total_weight(&self, committee: &Committee) -> u128 {
        committee
            .iter()
            .map(|v| {
                let stake = self.state.get_stake(v.public_key).unwrap().unwrap();
                stake.get()
            })
            .sum()
    }

    /// Deal with the fork to this block. The block is assumed to be valid to switch to.
    /// Set the current head block to the parent of the proposed block,
    /// This will make it so the block is ready to become the new head
    fn deal_with_fork(&mut self, block: &Block) -> Result<()> {
        // To generically deal with forks where the proposed block could be at any height, we
        // Find the common ancestor (backward) of the head block and the new block
        // Then, revert the blocks from the head block to the common ancestor
        // Then, apply the blocks (forward) from the common ancestor to the parent of the new block
        let mut head = self.head_block();
        let mut head_height = head.number();
        let mut proposed_block = block.clone();
        let mut proposed_block_height = block.number();
        trace!(
            "Dealing with fork: from block {} (height {}), back to block {} (height {})",
            head.hash(),
            head_height,
            proposed_block.hash(),
            proposed_block_height
        );
        println!(
            "Dealing with fork: from block {} (height {}), back to block {} (height {}), we are {}",
            head.hash(),
            head_height,
            proposed_block.hash(),
            proposed_block_height,
            self.peer_id()
        );

        // Need to make sure both pointers are at the same height
        while head_height > proposed_block_height {
            trace!("Stepping back head block pointer");
            head = self.get_block(&head.parent_hash())?.unwrap();
            head_height = head.number();
        }

        while proposed_block_height > head_height {
            trace!("Stepping back proposed block pointer");
            proposed_block = self.get_block(&proposed_block.parent_hash())?.unwrap();
            proposed_block_height = proposed_block.number();
        }

        // We now have both hash pointers at the same height, we can walk back until they are equal.
        while head.hash() != proposed_block.hash() {
            trace!("Stepping back both pointers");
            head = self.get_block(&head.parent_hash())?.unwrap();
            proposed_block = self.get_block(&proposed_block.parent_hash())?.unwrap();
        }

        // Now, we want to revert the blocks until the head block is the common ancestor
        while self.head_block().hash() != head.hash() {
            let head_block = self.head_block();
            let parent_block = self.get_block(&head_block.parent_hash())?.ok_or_else(|| {
                anyhow!(
                    "missing block parent when reverting blocks: {}",
                    head_block.parent_hash()
                )
            })?;

            if head_block.header.view == 0 {
                panic!("genesis block is not supposed to be reverted");
            }

            trace!("Reverting block {}", head_block);
            // block store doesn't require anything, it will just hold blocks that may now be invalid

            // TX receipts are indexed by block
            self.db.remove_transaction_receipts(&head_block.hash())?;

            // State is easily set - must be to the parent block, though
            trace!(
                "Setting state to: {} aka block: {}",
                parent_block.state_root_hash(),
                parent_block
            );
            self.state
                .set_to_root(H256(parent_block.state_root_hash().0));

            // Ensure the transaction pool is consistent by recreating it. This is moderately costly, but forks are
            // rare.
            let existing_txns = self.transaction_pool.drain();

            for txn in existing_txns {
                let account_nonce = self.state.get_account(txn.signer)?.nonce;
                self.transaction_pool.insert_transaction(txn, account_nonce);
            }

            // block transactions need to be removed from self.transactions and re-injected
            for tx_hash in &head_block.transactions {
                let orig_tx = self.get_transaction_by_hash(*tx_hash).unwrap().unwrap();
                self.db.remove_transaction(tx_hash)?;

                // Insert this unwound transaction back into the transaction pool too.
                let account_nonce = self.state.get_account(orig_tx.signer)?.nonce;
                self.transaction_pool
                    .insert_transaction(orig_tx, account_nonce);

                // block hash reverse index, remove tx hash too
                self.db.remove_block_hash_reverse_index(tx_hash)?;
            }

            // Persistence - only need to update head block pointer as it should be impossible
            // to change finalized height
            let new_highest = head_block.header.number.saturating_sub(1);
            self.db.put_highest_block_number(new_highest)?;
        }

        // Now, we execute forward from the common ancestor to the new block parent which can
        // be required in rare cases.
        // We have the chain of blocks from the ancestor upwards to the proposed block via walking back.
        while self.head_block().hash() != block.parent_hash() {
            trace!("Advancing the head block to prepare for proposed block fork.");
            trace!("Head block: {}", self.head_block());
            trace!("desired block hash: {}", block.parent_hash());

            let desired_block_height = self.head_block().number() + 1;
            // Pointer to parent of head block
            let mut block_pointer = self
                .get_block(&block.parent_hash())?
                .ok_or_else(|| anyhow!("missing block when advancing head block pointer"))?;

            // If the parent of the proposed
            if block_pointer.header.number < desired_block_height {
                panic!("block height mismatch when advancing head block pointer");
            }

            while block_pointer.header.number != desired_block_height {
                block_pointer = self
                    .get_block(&block_pointer.parent_hash())?
                    .ok_or_else(|| anyhow!("missing block when advancing head block pointer"))?;
            }

            // We now have the block pointer at the desired height, we can apply it.
            trace!("Fork execution of block: {}", block_pointer);
            let transactions = block_pointer.transactions.clone();
            let transactions = transactions
                .iter()
                .map(|tx_hash| self.get_transaction_by_hash(*tx_hash).unwrap().unwrap().tx)
                .collect();
            self.execute_block(&block_pointer, transactions)?;
        }

        Ok(())
    }

    fn execute_block(&mut self, block: &Block, transactions: Vec<SignedTransaction>) -> Result<()> {
        let mut block_receipts: Vec<TransactionReceipt> = Vec::new();
        let parent = self
            .get_block(&block.parent_hash())?
            .ok_or_else(|| anyhow!("missing parent block when executing block!"))?;

        if !transactions.is_empty() {
            trace!("applying {} transactions to state", transactions.len());
        }

        let transactions: Result<Vec<_>> = transactions.into_iter().map(|tx| tx.verify()).collect();
        let mut transactions = transactions?;

        // We re-inject any missing Intershard transactions (or really, any missing
        // transactions) from our mempool. If any txs are unavailable either in the
        // message or locally, the proposal cannot be applied
        for (idx, tx_hash) in block.transactions.iter().enumerate() {
            if transactions.get(idx).is_some_and(|tx| tx.hash == *tx_hash) {
                // all good
            } else {
                let Some(local_tx) = self.transaction_pool.pop_transaction(*tx_hash) else {
                    warn!("Proposal {} at view {} referenced a transaction {} that was neither included in the broadcast nor found locally - cannot apply block", block.hash(), block.view(), tx_hash);
                    return Ok(());
                };
                transactions.insert(idx, local_tx);
            }
        }

        for txn in transactions {
            self.new_transaction(txn.clone())?;
            let tx_hash = txn.hash;
            let result = self
                .apply_transaction(txn.clone(), parent.header)?
                .ok_or_else(|| anyhow!("proposed transaction failed to execute"))?;
            self.db
                .insert_block_hash_reverse_index(&tx_hash, &block.hash())?;
            let receipt = TransactionReceipt {
                block_hash: block.hash(),
                tx_hash,
                success: result.success,
                contract_address: result.contract_address,
                logs: result.logs,
                gas_used: result.gas_used,
            };
            info!(?receipt, "applied transaction {:?}", receipt);
            block_receipts.push(receipt);
        }

        self.apply_rewards(&parent.committee, block.view(), &block.qc.cosigned)?;

        // If we were the proposer we would've already processed the transactions
        if !self.db.contains_transaction_receipts(&block.hash())? {
            self.db
                .insert_transaction_receipts(&block.hash(), &block_receipts)?;
        }

        // Important - only add blocks we are going to execute because they can potentially
        // overwrite the mapping of block height to block, which there should only be one of.
        // for example, this HAS to be after the deal with fork call
        self.add_block(block.clone())?;

        self.save_highest_view(block.hash(), block.number(), block.view())?;

        if self.state.root_hash()? != block.state_root_hash() {
            warn!(
                "State root hash mismatch! Our state hash: {}, block hash: {:?} block prop: {}",
                self.state.root_hash()?,
                block.state_root_hash(),
                block
            );
            return Err(anyhow!(
                "state root hash mismatch, expected: {:?}, actual: {:?}",
                block.state_root_hash(),
                self.state.root_hash()
            ));
        }

        Ok(())
    }
}<|MERGE_RESOLUTION|>--- conflicted
+++ resolved
@@ -711,7 +711,7 @@
     }
 
     pub fn vote(&mut self, vote: Vote) -> Result<Option<(Block, Vec<VerifiedTransaction>)>> {
-        println!("");
+        println!();
         let Some(block) = self.get_block(&vote.block_hash)? else {
             trace!(vote_view = vote.view, "ignoring vote, missing block");
             return Ok(None);
@@ -839,7 +839,6 @@
                     // as a future improvement, process the proposal before broadcasting it
                     trace!(proposal_hash = ?proposal.hash(), ?proposal.header.view, ?proposal.header.number, "######### vote successful, we are proposing block");
                     // intershard transactions are not meant to be broadcast
-<<<<<<< HEAD
                     println!("We are {}, leader of the current round, successfully proposing block {} at view {}, height {}. It has {} txs ({} bcast). Next leader will be {:?}.", self.peer_id(), proposal.hash(), proposal.view(), proposal.number(), proposal.transactions.len(), applied_transactions.len(), self.leader(&proposal.committee, proposal.view() + 1).peer_id);
                     println!(
                         "Also, proposal's committee has {} nodes: {:?}. Previous committe had length {} and nodes: {:?}.\n",
@@ -856,19 +855,14 @@
                             .map(|v| v.peer_id)
                             .collect::<Vec<_>>(),
                     );
-=======
->>>>>>> 28343d42
                     let (broadcasted_transactions, opaque_transactions): (Vec<_>, Vec<_>) =
                         applied_transactions
                             .into_iter()
                             .partition(|tx| !matches!(tx.tx, SignedTransaction::Intershard { .. }));
-<<<<<<< HEAD
-=======
                     // however, for the transactions that we are NOT broadcasting, we re-insert
                     // them into the pool - this is because upon broadcasting the proposal, we will
                     // have to re-execute it ourselves (in order to vote on it) and thus will
                     // need those transactions again
->>>>>>> 28343d42
                     for tx in opaque_transactions {
                         let account_nonce = self.state.get_account(tx.signer)?.nonce;
                         self.transaction_pool.insert_transaction(tx, account_nonce);
