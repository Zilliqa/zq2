use anyhow::{anyhow, Result};
use bitvec::bitvec;
use libp2p::PeerId;
use primitive_types::H256;
use serde::{Deserialize, Serialize};
use sled::{Db, Tree};
use std::{collections::BTreeMap, error::Error, fmt::Display};
use tokio::sync::mpsc::UnboundedSender;
use tracing::*;

use crate::message::{Committee, Message};
use crate::{
<<<<<<< HEAD
    cfg::NodeConfig,
=======
    block_store::BlockStore,
    cfg::Config,
>>>>>>> 689f28a0
    crypto::{verify_messages, Hash, NodePublicKey, NodeSignature, SecretKey},
    exec::TouchedAddressEventListener,
    exec::TransactionApplyResult,
    message::{
        AggregateQc, BitSlice, BitVec, Block, BlockHeader, BlockRef, NewView, Proposal,
        QuorumCertificate, Vote,
    },
    state::{Address, SignedTransaction, State, TransactionReceipt},
    time::SystemTime,
};

// database tree names
/// Key: trie hash; value: trie node
const STATE_TRIE_TREE: &[u8] = b"state_trie";
/// Key: transaction hash; value: transaction data
const TXS_TREE: &[u8] = b"txs_tree";
/// Key: tx hash; value: receipt for it
const RECEIPTS_TREE: &[u8] = b"receipts_tree";
/// Key: address; value: Vec<tx hash where this address was touched>
const ADDR_TOUCHED_INDEX: &[u8] = b"addresses_touched_index";

// single keys stored in default tree in DB
/// value: u64
const LATEST_FINALIZED_VIEW: &[u8] = b"latest_finalized_view";

#[derive(Debug)]
struct NewViewVote {
    signatures: Vec<NodeSignature>,
    signers: Vec<u16>,
    cosigned: BitVec,
    cosigned_weight: u128,
    qcs: Vec<QuorumCertificate>,
}

#[derive(Debug, Clone, Copy, Serialize, Deserialize)]
pub struct Validator {
    pub public_key: NodePublicKey,
    pub peer_id: PeerId,
    pub weight: u128,
}

impl PartialEq for Validator {
    fn eq(&self, other: &Self) -> bool {
        self.peer_id == other.peer_id
    }
}

impl Eq for Validator {}

impl PartialOrd for Validator {
    fn partial_cmp(&self, other: &Self) -> Option<std::cmp::Ordering> {
        Some(self.cmp(other))
    }
}

impl Ord for Validator {
    fn cmp(&self, other: &Self) -> std::cmp::Ordering {
        self.peer_id.cmp(&other.peer_id)
    }
}

#[derive(Debug)]
struct MissingBlockError(BlockRef);

impl Display for MissingBlockError {
    fn fmt(&self, f: &mut std::fmt::Formatter<'_>) -> std::fmt::Result {
        write!(f, "missing block: {:?}", self.0)
    }
}

impl Error for MissingBlockError {}

impl From<u64> for MissingBlockError {
    fn from(view: u64) -> Self {
        MissingBlockError(BlockRef::View(view))
    }
}

impl From<Hash> for MissingBlockError {
    fn from(hash: Hash) -> Self {
        MissingBlockError(BlockRef::Hash(hash))
    }
}

#[derive(Debug)]
pub struct Consensus {
    secret_key: SecretKey,
<<<<<<< HEAD
    config: NodeConfig,
    committee: Vec<Validator>,
    block_headers: Tree,
    canonical_block_numbers: Tree,
    blocks: Tree,
    votes: BTreeMap<Hash, (Vec<NodeSignature>, BitVec, u128)>,
=======
    config: Config,
    block_store: BlockStore,
    votes: BTreeMap<Hash, (Vec<NodeSignature>, BitVec, u128, bool)>,
>>>>>>> 689f28a0
    new_views: BTreeMap<u64, NewViewVote>,
    high_qc: QuorumCertificate,
    view: u64,
    finalized_view: u64,
    /// Peers that have appeared between the last view and this one. They will be added to the committee before the next view.
    pending_peers: Vec<Validator>,
    /// Transactions that have been broadcasted by the network, but not yet executed. Transactions will be removed from this map once they are executed.
    new_transactions: BTreeMap<Hash, SignedTransaction>,
    /// Transactions that have been executed and included in a block, and the blocks the are
    /// included in.
    transactions: Tree,
    transaction_receipts: Tree,
    /// The account store.
    state: State,
    /// The persistence database
    db: Db,
    /// An index of address to a list of transaction hashes, for which this address appeared somewhere in the
    /// transaction trace. The list of transations is ordered by execution order.
    touched_address_index: Tree,
}

impl Consensus {
<<<<<<< HEAD
    pub fn new(secret_key: SecretKey, config: NodeConfig) -> Result<Self> {
        let validator = Validator {
            public_key: secret_key.node_public_key(),
            peer_id: secret_key.to_libp2p_keypair().public().to_peer_id(),
            weight: 100,
        };

=======
    pub fn new(
        secret_key: SecretKey,
        config: Config,
        message_sender: UnboundedSender<(Option<PeerId>, Message)>,
    ) -> Result<Self> {
>>>>>>> 689f28a0
        trace!("Opening database at path {:?}", config.data_dir);

        let db = match &config.data_dir {
            Some(path) => sled::open(path)?,
            None => sled::Config::new().temporary(true).open()?,
        };

        let block_store = BlockStore::new(&db, message_sender)?;

        let state_trie = db.open_tree(STATE_TRIE_TREE)?;

        let latest_block = db
            .get(LATEST_FINALIZED_VIEW)?
            .map(|b| Ok::<_, anyhow::Error>(u64::from_be_bytes(b.as_ref().try_into()?)))
            .transpose()?
            .map(|view| {
                block_store
                    .get_block_by_view(view)?
                    .ok_or_else(|| anyhow!("no header found at view {view}"))
            })
            .transpose()?;

        let mut state = if let Some(latest_block) = &latest_block {
            State::new_from_root(state_trie, H256(latest_block.state_root_hash().0))
        } else {
            State::new_genesis(state_trie)?
        };

        let latest_block = match latest_block {
            Some(l) => l,
            None => {
                if config.genesis_committee.len() != 1 {
                    return Err(anyhow!(
                        "genesis committee must have length 1, not {}",
                        config.genesis_committee.len()
                    ));
                }
                let (public_key, peer_id) = config.genesis_committee[0];
                let genesis_validator = Validator {
                    public_key,
                    peer_id,
                    weight: 100,
                };
                Block::genesis(Committee::new(genesis_validator), state.root_hash()?)
            }
        };
        trace!("Loading state at height {}", latest_block.view());

        let touched_address_index = db.open_tree(ADDR_TOUCHED_INDEX)?;
        touched_address_index.set_merge_operator(|_k, old_value, additional_value| {
            // We unwrap all errors as we assume that the serialization should always be correct.
            // TODO: maybe use a smarter packing rather than calling bincode twice every time?
            let mut vec = if let Some(old_value) = old_value {
                bincode::deserialize::<Vec<Hash>>(old_value).unwrap()
            } else {
                vec![]
            };
            vec.push(Hash(additional_value.try_into().unwrap()));
            Some(bincode::serialize(&vec).unwrap())
        });

        let mut consensus = Consensus {
            secret_key,
            config,
            block_store,
            votes: BTreeMap::new(),
            new_views: BTreeMap::new(),
            high_qc: QuorumCertificate::genesis(1024), // TODO: Restore `high_qc` from persistence
            view: latest_block.view(),
            finalized_view: latest_block.view(),
            pending_peers: Vec::new(),
            new_transactions: BTreeMap::new(),
            transactions: db.open_tree(TXS_TREE)?,
            transaction_receipts: db.open_tree(RECEIPTS_TREE)?,
            state,
            db,
            touched_address_index,
        };

        // If we're at genesis, add the genesis block.
        if latest_block.view() == 0 {
            consensus.add_block(latest_block.clone())?;
            consensus.save_highest_view(latest_block.hash(), latest_block.view())?;
            // treat genesis as finalized
            consensus
                .db
                .insert(LATEST_FINALIZED_VIEW, &latest_block.view().to_be_bytes())?;
            consensus.finalized_view = latest_block.view();
            consensus.view = 1;
        }

        Ok(consensus)
    }

    pub fn get_chain_tip(&self) -> u64 {
        self.view.saturating_sub(1)
    }

    fn committee(&self) -> Result<Committee> {
        let block = self
            .get_block_by_view(self.get_chain_tip())?
            .ok_or_else(|| anyhow!("missing block"))?;
        Ok(block.committee)
    }

    pub fn add_peer(
        &mut self,
        peer_id: PeerId,
        public_key: NodePublicKey,
    ) -> Result<Option<(Option<PeerId>, Message)>> {
        if self.pending_peers.contains(&Validator {
            peer_id,
            public_key,
            weight: 100,
        }) {
            return Ok(None);
        }
<<<<<<< HEAD
        debug!(%peer, "added pending peer");
=======

        if self
            .committee()?
            .iter()
            .filter(|v| v.peer_id == peer_id)
            .count()
            > 0
        {
            return Ok(None);
        }
>>>>>>> 689f28a0

        self.pending_peers.push(Validator {
            peer_id,
            public_key,
            weight: 100,
        });

        debug!(%peer_id, "added pending peer");

        if self.view == 1 {
            let genesis = self
                .get_block_by_view(0)?
                .ok_or_else(|| anyhow!("missing block"))?;
            // If we're in the genesis committee, vote again.
            if genesis
                .committee
                .iter()
                .any(|v| v.peer_id == self.peer_id())
            {
                trace!("voting for genesis block");
                let leader = self.get_leader(self.view)?;
                let vote = self.vote_from_block(&genesis);
                return Ok(Some((Some(leader.peer_id), Message::Vote(vote))));
            }
        }

        Ok(None)
    }

    fn download_blocks_up_to(&mut self, to: u64) -> Result<()> {
        for view in (self.view + 1)..to {
            self.view = view;
            self.block_store.request_block_by_view(view)?;
        }
        self.view = to + 1;

        Ok(())
    }

    pub fn timeout(&mut self) -> Result<(PeerId, NewView)> {
        self.view += 1;

        let leader = self.get_leader(self.view)?.peer_id;
        let new_view = NewView::new(
            self.secret_key,
            self.high_qc.clone(),
            self.view,
            self.secret_key.node_public_key(),
        );
        Ok((leader, new_view))
    }

    pub fn peer_id(&self) -> PeerId {
        self.secret_key.to_libp2p_keypair().public().to_peer_id()
    }

    pub fn proposal(&mut self, proposal: Proposal) -> Result<Option<(PeerId, Vote)>> {
        let (block, transactions) = proposal.into_parts();
        trace!(block_view = block.view(), "handling block proposal");

        if self.block_store.contains_block(block.hash())? {
            trace!("ignoring block proposal, block store contains this block already");
            return Ok(None);
        }

        match self.check_block(&block) {
            Ok(()) => {}
            Err(e) => {
                if let Some(e) = e.downcast_ref::<MissingBlockError>() {
                    trace!(?e, "missing block");
                    match e.0 {
                        BlockRef::Hash(hash) => self.block_store.request_block(hash)?,
                        BlockRef::View(view) => self.block_store.request_block_by_view(view)?,
                    }

                    self.add_block(block)?;

                    return Ok(None);
                } else {
                    return Err(e);
                }
            }
        }

        self.add_block(block.clone())?;
        self.update_high_qc_and_view(block.agg.is_some(), block.qc.clone())?;

        let proposal_view = block.view();
        let parent = self
            .get_block(&block.parent_hash())?
            .ok_or_else(|| anyhow!("missing block"))?;
        let next_leader = block.committee.leader(proposal_view).peer_id;
        let block_state_root = block.state_root_hash();

        // If the proposed block is safe, vote for it and advance to the next round.
        trace!("checking whether block is safe");
        if self.check_safe_block(&block)? {
            trace!("block is safe");

            for txn in &transactions {
                if let Some(result) = self.apply_transaction(txn.clone(), parent.header)? {
                    let receipt = TransactionReceipt {
                        block_hash: block.hash(),
                        success: result.success,
                        contract_address: result.contract_address,
                        logs: result.logs,
                    };
                    self.transactions
                        .insert(txn.hash().0, bincode::serialize(&txn)?)?;
                    self.transaction_receipts
                        .insert(txn.hash().0, bincode::serialize(&receipt)?)?;
                }
            }
            if self.state.root_hash()? != block_state_root {
                return Err(anyhow!(
                    "state root hash mismatch, expected: {:?}, actual: {:?}",
                    block_state_root,
                    self.state.root_hash()
                ));
            }
            self.download_blocks_up_to(proposal_view.saturating_sub(1))?;
            self.view = proposal_view + 1;
            self.save_highest_view(block.hash(), proposal_view)?;

            if !block.committee.iter().any(|v| v.peer_id == self.peer_id()) {
                trace!("can't vote for block proposal, we aren't in the committee");
                Ok(None)
            } else {
                trace!(proposal_view, "voting for block");
                let vote = self.vote_from_block(&block);

                Ok(Some((next_leader, vote)))
            }
        } else {
            trace!("block is not safe");
            Ok(None)
        }
    }

    pub fn apply_transaction(
        &mut self,
        txn: SignedTransaction,
        current_block: BlockHeader,
    ) -> Result<Option<TransactionApplyResult>> {
        let hash = txn.hash();
        debug!(?hash, "executing transaction");

        // If we have the transaction in the mempool, remove it.
        self.new_transactions.remove(&hash);

        // Ensure the transaction has a valid signature
        txn.verify()?;

        // If we haven't applied the transaction yet, do so. This ensures we don't execute the transaction twice if we
        // already executed it in the process of proposing this block.
        if !self.transactions.contains_key(hash.0)? {
            let mut listener = TouchedAddressEventListener::default();
            let result = evm_ds::evm::tracing::using(&mut listener, || {
                self.state
                    .apply_transaction(txn.clone(), self.config.eth_chain_id, current_block)
            })?;
            for address in listener.touched {
                self.touched_address_index.merge(address.0, hash.0)?;
            }
            Ok(Some(result))
        } else {
            Ok(None)
        }
    }

    pub fn get_touched_transactions(&self, address: Address) -> Result<Vec<Hash>> {
        self.touched_address_index
            .get(address.0)?
            .map(|encoded| Ok(bincode::deserialize::<Vec<Hash>>(&encoded)?))
            .transpose()
            .map(|opt| opt.unwrap_or_default())
    }

    pub fn vote(&mut self, vote: Vote) -> Result<Option<(Block, Vec<SignedTransaction>)>> {
        let Some(block) = self.get_block(&vote.block_hash)? else { return Ok(None); }; // TODO: Is this the right response when we recieve a vote for a block we don't know about?
        let block_hash = block.hash();
        let block_view = block.view();
        trace!(block_view, self.view, %block_hash, "handling vote");

        // if we are not the leader of the round in which the vote counts
        if block.committee.leader(block_view).public_key != self.secret_key.node_public_key() {
            trace!(vote_view = block_view + 1, "skipping vote, not the leader");
            return Ok(None);
        }
        // if the vote is too old and does not count anymore
        if block_view + 1 < self.view {
            trace!("vote is too old");
            return Ok(None);
        }

        // verify the sender's signature on block_hash
        let (index, sender) = block
            .committee
            .iter()
            .enumerate()
            .find(|(_, v)| v.public_key == vote.public_key)
            .unwrap();
        vote.verify()?;

        let committee_size = block.committee.len();
        let (mut signatures, mut cosigned, mut cosigned_weight, mut supermajority_reached) =
            self.votes.get(&block_hash).cloned().unwrap_or_else(|| {
                (
                    Vec::new(),
                    bitvec![u8, bitvec::order::Msb0; 0; committee_size],
                    0,
                    false,
                )
            });

        if supermajority_reached {
            trace!("supermajority already reached in this round");
            return Ok(None);
        }

        // if the vote is new, store it
        if !cosigned[index] {
            signatures.push(vote.signature);
            cosigned.set(index, true);
            cosigned_weight += sender.weight;

            supermajority_reached = cosigned_weight * 3 > block.committee.total_weight() * 2;
            trace!(
                cosigned_weight,
                supermajority_reached,
                self.view,
                vote_view = block_view + 1,
                "storing vote"
            );
            if supermajority_reached {
                self.block_store.request_block_by_view(block_view)?;
                self.download_blocks_up_to(block_view)?;

                // if we are already in the round in which the vote counts and have reached supermajority
                if block_view + 1 == self.view {
                    let qc = self.qc_from_bits(block_hash, &signatures, cosigned.clone());
                    let parent_hash = qc.block_hash;
                    let parent = self
                        .get_block(&parent_hash)?
                        .ok_or_else(|| anyhow!("missing block"))?;
                    let parent_header = parent.header;

                    let previous_state_root_hash = self.state.root_hash()?;

                    let applied_transactions: Vec<_> =
                        self.new_transactions.values().cloned().collect();
                    let applied_transactions: Vec<_> = applied_transactions
                        .into_iter()
                        .filter_map(|tx| {
                            let result = self.apply_transaction(tx.clone(), parent_header);
                            result.transpose().map(|r| r.map(|_| tx.clone()))
                        })
                        .collect::<Result<_>>()?;
                    let applied_transaction_hashes: Vec<_> =
                        applied_transactions.iter().map(|tx| tx.hash()).collect();

                    let proposal = Block::from_qc(
                        self.secret_key,
                        self.view,
                        qc,
                        parent_hash,
                        self.state.root_hash()?,
                        applied_transaction_hashes,
                        SystemTime::max(SystemTime::now(), parent_header.timestamp),
                        self.get_next_committee()?,
                    );

                    self.state.set_to_root(H256(previous_state_root_hash.0));

                    self.votes.insert(
                        block_hash,
                        (signatures, cosigned, cosigned_weight, supermajority_reached),
                    );
                    // as a future improvement, process the proposal before broadcasting it
                    trace!(proposal_hash = ?proposal.hash(), "vote successful");
                    return Ok(Some((proposal, applied_transactions)));
                    // we don't want to keep the collected votes if we proposed a new block
                    // we should remove the collected votes if we couldn't reach supermajority within the view
                }
            }
        }

        self.votes.insert(
            block_hash,
            (signatures, cosigned, cosigned_weight, supermajority_reached),
        );

        Ok(None)
    }

    fn get_next_committee(&mut self) -> Result<Committee> {
        let mut committee = self.committee()?;
        committee.add_validators(self.pending_peers.drain(..));
        Ok(committee)
    }

    pub fn new_view(&mut self, _: PeerId, new_view: NewView) -> Result<Option<Block>> {
        // if we are not the leader of the round in which the vote counts
        if self.get_leader(new_view.view)?.public_key != self.secret_key.node_public_key() {
            trace!(new_view.view, "skipping new view, not the leader");
            return Ok(None);
        }
        // if the vote is too old and does not count anymore
        if new_view.view < self.view {
            return Ok(None);
        }
        let committee = self.committee()?;
        // verify the sender's signature on the block hash
        let Some((index, sender)) = committee
            .iter()
            .enumerate()
            .find(|(_, v)| v.public_key == new_view.public_key) else {
                debug!("ignoring new view from unknown node (buffer?)");
                return Ok(None);
            };
        new_view.verify(sender.public_key)?;

        // check if the sender's qc is higher than our high_qc or even higher than our view
        self.update_high_qc_and_view(false, new_view.qc.clone())?;

        let committee_size = self.committee()?.len();
        let NewViewVote {
            mut signatures,
            mut signers,
            mut cosigned,
            mut cosigned_weight,
            mut qcs,
        } = self
            .new_views
            .remove(&new_view.view)
            .unwrap_or_else(|| NewViewVote {
                signatures: Vec::new(),
                signers: Vec::new(),
                cosigned: bitvec![u8, bitvec::order::Msb0; 0; committee_size],
                cosigned_weight: 0,
                qcs: Vec::new(),
            });

        let mut supermajority = false;
        // if the vote is new, store it
        if !cosigned[index] {
            signatures.push(new_view.signature);
            signers.push(index as u16);
            cosigned.set(index, true);
            cosigned_weight += sender.weight;
            qcs.push(new_view.qc);
            // TODO: New views broken
            supermajority = cosigned_weight * 3 > 99999 /* total weight of what committee? */ * 2;
            let num_signers = signers.len();
            trace!(
                num_signers,
                cosigned_weight,
                supermajority,
                self.view,
                new_view.view,
                "storing vote for new view"
            );
            if supermajority {
                self.download_blocks_up_to(new_view.view - 1)?;

                // if we are already in the round in which the vote counts and have reached supermajority
                if new_view.view == self.view {
                    // todo: the aggregate qc is an aggregated signature on the qcs, view and validator index which can be batch verified
                    let agg =
                        self.aggregate_qc_from_indexes(new_view.view, qcs, &signatures, signers)?;
                    let high_qc = self.get_highest_from_agg(&agg)?;
                    let parent_hash = high_qc.block_hash;
                    let state_root_hash = self.state.root_hash()?;
                    let parent = self
                        .get_block(&parent_hash)?
                        .ok_or_else(|| anyhow!("missing block"))?;
                    let proposal = Block::from_agg(
                        self.secret_key,
                        self.view,
                        high_qc.clone(),
                        agg,
                        parent_hash,
                        state_root_hash,
                        SystemTime::max(SystemTime::now(), parent.timestamp()),
                        self.get_next_committee()?,
                    );
                    // as a future improvement, process the proposal before broadcasting it
                    return Ok(Some(proposal));
                    // we don't want to keep the collected votes if we proposed a new block
                    // we should remove the collected votes if we couldn't reach supermajority within the view
                }
            }
        }
        if !supermajority {
            self.new_views.insert(
                new_view.view,
                NewViewVote {
                    signatures,
                    signers,
                    cosigned,
                    cosigned_weight,
                    qcs,
                },
            );
        }

        Ok(None)
    }

    pub fn new_transaction(&mut self, txn: SignedTransaction) -> Result<()> {
        txn.verify()?; // sanity check
        self.new_transactions.insert(txn.hash(), txn);

        Ok(())
    }

    pub fn get_transaction_by_hash(&self, hash: Hash) -> Result<Option<SignedTransaction>> {
        if let Some(txn) = self.new_transactions.get(&hash) {
            return Ok(Some(txn.clone()));
        }

        self.transactions
            .get(hash.0)?
            .map(|encoded| Ok(bincode::deserialize::<SignedTransaction>(&encoded)?))
            .transpose()
    }

    pub fn get_transaction_receipt(&self, hash: Hash) -> Result<Option<TransactionReceipt>> {
        self.transaction_receipts
            .get(hash.0)?
            .map(|encoded| Ok(bincode::deserialize::<TransactionReceipt>(&encoded)?))
            .transpose()
    }

    fn save_highest_view(&mut self, block_hash: Hash, view: u64) -> Result<()> {
        self.block_store.set_canonical(view, block_hash)?;
        Ok(())
    }

    fn update_high_qc_and_view(
        &mut self,
        from_agg: bool,
        new_high_qc: QuorumCertificate,
    ) -> Result<()> {
        let Some(new_high_qc_block) = self.block_store.get_block(new_high_qc.block_hash)? else {
            // We don't set high_qc to a qc if we don't have its block.
            return Ok(());
        };

        let new_high_qc_block_view = new_high_qc_block.view();

        if self.high_qc.block_hash == Hash::ZERO {
            self.high_qc = new_high_qc;
        } else {
            let current_high_qc_view = self
                .get_block(&self.high_qc.block_hash)?
                .ok_or_else(|| anyhow!("missing block"))?
                .view();
            // If `from_agg` then we always release the lock because the supermajority has a different high_qc.
            if from_agg || new_high_qc_block_view > current_high_qc_view {
                self.high_qc = new_high_qc;
            }
        }

        self.download_blocks_up_to(new_high_qc_block_view)?;

        Ok(())
    }

    fn aggregate_qc_from_indexes(
        &self,
        view: u64,
        qcs: Vec<QuorumCertificate>,
        signatures: &[NodeSignature],
        signers: Vec<u16>,
    ) -> Result<AggregateQc> {
        assert_eq!(qcs.len(), signatures.len());
        assert_eq!(signatures.len(), signers.len());
        Ok(AggregateQc {
            signature: NodeSignature::aggregate(signatures)?,
            signers,
            view,
            qcs,
        })
    }

    fn qc_from_bits(
        &self,
        block_hash: Hash,
        signatures: &[NodeSignature],
        cosigned: BitVec,
    ) -> QuorumCertificate {
        // we've already verified the signatures upon receipt of the responses so there's no need to do it again
        QuorumCertificate {
            signature: NodeSignature::aggregate(signatures).unwrap(),
            cosigned,
            block_hash,
        }
    }

    fn block_extends_from(&self, block: &Block, ancestor: &Block) -> Result<bool> {
        // todo: the block extends from another block through a chain of parent hashes and not qcs
        let mut current = block.clone();
        while current.view() > ancestor.view() {
            let Some(next) = self.get_block(&current.parent_hash())? else { return Err(MissingBlockError::from(current.parent_hash()).into()); };
            current = next;
        }
        Ok(current.view() == 0 || current.hash() == ancestor.hash())
    }

    fn check_safe_block(&mut self, proposal: &Block) -> Result<bool> {
        let Some(qc_block) = self.get_block(&proposal.qc.block_hash)? else { trace!("could not get qc for block: {}", proposal.qc.block_hash); return Ok(false); };
        // We don't vote on blocks older than our view
        let outdated = proposal.view() < self.view;
        let proposal_hash = proposal.hash();
        match proposal.agg {
            // we check elsewhere that qc is the highest among the qcs in the agg
            Some(_) => match self.block_extends_from(proposal, &qc_block) {
                Ok(true) => {
                    let block_hash = proposal_hash;
                    self.check_and_commit(block_hash)?;
                    Ok(!outdated)
                }
                Ok(false) => {
                    trace!("block does not extend from parent");
                    Ok(false)
                }
                Err(e) => {
                    trace!(?e, "error checking block extension");
                    Ok(false)
                }
            },
            None => {
                if proposal.view() == 0 || proposal.view() == qc_block.view() + 1 {
                    self.check_and_commit(proposal.hash())?;

                    if outdated {
                        trace!("proposal is outdated: {} < {}", proposal.view(), self.view);
                    }

                    Ok(!outdated)
                } else {
                    trace!(
                        "block does not extend from parent, {} != {} + 1",
                        proposal.view(),
                        qc_block.view()
                    );
                    Ok(false)
                }
            }
        }
    }

    fn check_and_commit(&mut self, proposal_hash: Hash) -> Result<()> {
        let Some(proposal) = self.get_block(&proposal_hash)? else { trace!("block not found: {proposal_hash}"); return Ok(()); };
        let Some(prev_1) = self.get_block(&proposal.qc.block_hash)? else { trace!("parent not found: {}", proposal.qc.block_hash); return Ok(()); };
        let Some(prev_2) = self.get_block(&prev_1.qc.block_hash)? else { trace!("grandparent not found: {}", prev_1.qc.block_hash); return Ok(()); };

        if prev_1.view() == 0 || prev_1.view() == prev_2.view() + 1 {
            let committed_block = prev_2;
            let committed_block_view = committed_block.view();
            let finalized_block = self
                .get_block_by_view(self.finalized_view)?
                .ok_or_else(|| anyhow!("missing block"))?;
            let mut current = committed_block;
            // commit blocks back to the last finalized block
            while current.view() > self.finalized_view {
                let Some(new) = self.get_block(&current.parent_hash())? else { return Ok(()); };
                current = new;
            }
            if current.hash() == finalized_block.hash() {
                self.finalized_view = committed_block_view;
                self.db
                    .insert(LATEST_FINALIZED_VIEW, &committed_block_view.to_be_bytes())?;
                // discard blocks that can't be committed anymore
            }
        } else {
            trace!(
                "parent does not extend from grandparent {} != {} + 1",
                prev_1.view(),
                prev_2.view(),
            );
        }

        Ok(())
    }

    /// Check the validity of a block
    fn check_block(&mut self, block: &Block) -> Result<()> {
        block.verify_hash()?;

        if block.view() == 0 {
            return Ok(());
        }

        let Some(finalized_block) = self.get_block_by_view(self.finalized_view)? else { return Err(MissingBlockError::from(self.finalized_view).into()); };
        if block.view() < finalized_block.view() {
            return Err(anyhow!(
                "block is too old: view is {} but we have finalized {}",
                block.view(),
                finalized_block.view()
            ));
        }

        let Some(parent) = self.get_block(&block.parent_hash())? else { return Err(MissingBlockError::from(block.parent_hash()).into()); };

        // Derive the proposer from the block's view
        let proposer = parent.committee.leader(parent.view());
        trace!("I think the block proposer is: {}", proposer.peer_id);
        // Verify the proposer's signature on the block
        proposer
            .public_key
            .verify(block.hash().as_bytes(), block.signature())?;
        // Check if the co-signers of the block's QC represent the supermajority.
        self.check_quorum_in_bits(block.view(), &block.qc.cosigned)?;
        // Verify the block's QC signature
        self.verify_qc_signature(&block.qc)?;
        if let Some(agg) = &block.agg {
            // Check if the signers of the block's aggregate QC represent the supermajority
            self.check_quorum_in_indices(block.view(), &agg.signers)?;
            // Verify the aggregate QC's signature
            self.batch_verify_agg_signature(agg)?;
        }

        // Retrieve the highest among the aggregated QCs and check if it equals the block's QC.
        let block_high_qc = self.get_high_qc_from_block(block)?;
        let Some(block_high_qc_block) = self.get_block(&block_high_qc.block_hash)? else { return Err(MissingBlockError::from(block_high_qc.block_hash).into()); };
        // Prevent the creation of forks from the already committed chain
        if block_high_qc_block.view() < finalized_block.view() {
            return Err(anyhow!("invalid block"));
        }

        // This block's timestamp must be greater than or equal to the parent block's timestamp.
        if block.timestamp() < parent.timestamp() {
            return Err(anyhow!("timestamp decreased from parent"));
        }

        // This block's timestamp must be at most `self.allowed_timestamp_skew` away from the current time. Note this
        // can be either forwards or backwards in time.
        let difference = block
            .timestamp()
            .elapsed()
            .unwrap_or_else(|err| err.duration());
        if difference > self.config.allowed_timestamp_skew {
            return Err(anyhow!(
                "timestamp difference greater than allowed skew: {difference:?}"
            ));
        }

        if !self.block_extends_from(block, &finalized_block)? {
            return Err(anyhow!("invalid block"));
        }

        Ok(())
    }

    // Checks for the validity of a block and adds it to our block store if valid.
    pub fn receive_block(&mut self, block: Block) -> Result<()> {
        if self.block_store.contains_block(block.hash())? {
            return Ok(());
        }

        match self.check_block(&block) {
            Ok(()) => {
                self.update_high_qc_and_view(block.agg.is_some(), block.qc.clone())?;
                self.add_block(block)?;
            }
            Err(e) => {
                // TODO: Downcasting is a bit ugly here - We should probably have an error enum instead.
                if let Some(e) = e.downcast_ref::<MissingBlockError>() {
                    // We don't call `update_high_qc_and_view` here because the block might be a fork of the finalized chain
                    self.add_block(block)?;
                    match e.0 {
                        BlockRef::Hash(hash) => self.block_store.request_block(hash),
                        BlockRef::View(view) => self.block_store.request_block_by_view(view),
                    }?
                } else {
                    return Err(e);
                }
            }
        }

        Ok(())
    }

    fn add_block(&mut self, block: Block) -> Result<()> {
        let hash = block.hash();
        debug!(?hash, ?block.header.view, "added block");
        self.block_store.process_block(block)?;
        Ok(())
    }

    fn vote_from_block(&self, block: &Block) -> Vote {
        Vote {
            block_hash: block.hash(),
            signature: self.secret_key.sign(block.hash().as_bytes()),
            public_key: self.secret_key.node_public_key(),
        }
    }

    fn get_high_qc_from_block<'a>(&self, block: &'a Block) -> Result<&'a QuorumCertificate> {
        let Some(agg) = &block.agg else { return Ok(&block.qc); };

        let high_qc = self.get_highest_from_agg(agg)?;

        if &block.qc != high_qc {
            return Err(anyhow!("qc mismatch"));
        }

        Ok(&block.qc)
    }

    pub fn get_block(&self, key: &Hash) -> Result<Option<Block>> {
        self.block_store.get_block(*key)
    }

    pub fn get_block_by_view(&self, view: u64) -> Result<Option<Block>> {
        self.block_store.get_block_by_view(view)
    }

    pub fn view(&self) -> u64 {
        self.view
    }

    pub fn finalized_view(&self) -> u64 {
        self.finalized_view
    }

    pub fn state(&self) -> &State {
        &self.state
    }

    pub fn state_at(&self, view: u64) -> Result<Option<State>> {
        Ok(self
            .get_block_by_view(view)?
            .map(|block| self.state.at_root(H256(block.state_root_hash().0))))
    }

    pub fn try_get_state_at(&self, view: u64) -> Result<State> {
        self.state_at(view)?
            .ok_or_else(|| anyhow!("No block at height {view}"))
    }

    pub fn seen_tx_already(&self, hash: &Hash) -> Result<bool> {
        Ok(self.new_transactions.contains_key(hash) || self.transactions.contains_key(hash.0)?)
    }

    fn get_highest_from_agg<'a>(&self, agg: &'a AggregateQc) -> Result<&'a QuorumCertificate> {
        agg.qcs
            .iter()
            .map(|qc| (qc, self.get_block(&qc.block_hash)))
            .try_fold(None, |acc, (qc, block)| {
                let block = block?.ok_or_else(|| anyhow!("missing block"))?;
                if let Some((_, acc_view)) = acc {
                    if acc_view < block.view() {
                        Ok::<_, anyhow::Error>(Some((qc, block.view())))
                    } else {
                        Ok(acc)
                    }
                } else {
                    Ok(Some((qc, block.view())))
                }
            })?
            .ok_or_else(|| anyhow!("no qcs in agg"))
            .map(|(qc, _)| qc)
    }

    fn verify_qc_signature(&self, _: &QuorumCertificate) -> Result<()> {
        // TODO: Build aggregate signature from public keys and validate `qc.block_hash` against `qc.signature`.
        Ok(())
    }

    fn batch_verify_agg_signature(&self, agg: &AggregateQc) -> Result<()> {
        let messages: Vec<_> = agg
            .qcs
            .iter()
            .enumerate()
            .map(|(i, qc)| {
                let mut bytes = Vec::new();
                bytes.extend_from_slice(qc.compute_hash().as_bytes());
                bytes.extend_from_slice(&agg.signers[i].to_be_bytes());
                bytes.extend_from_slice(&agg.view.to_be_bytes());
                bytes
            })
            .collect();
        let messages: Vec<_> = messages.iter().map(|m| m.as_slice()).collect();

        let committee = self.committee()?;
        let public_keys: Vec<_> = agg
            .signers
            .iter()
            .map(|i| committee.get_by_index(*i as usize).unwrap().public_key)
            .collect();

        verify_messages(agg.signature, &messages, &public_keys)
    }

    fn get_leader(&self, view: u64) -> Result<Validator> {
        // currently it's a simple round robin but later
        // we will select the leader based on the weights
        // Get the previous block, so we know the committee, then calculate the leader from there.
        let block = self
            .get_block_by_view(view - 1)?
            .ok_or_else(|| anyhow!("missing block"))?;
        Ok(block.committee.leader(view))
    }

    fn check_quorum_in_bits(&self, view: u64, cosigned: &BitSlice) -> Result<()> {
        let committee = &self
            .get_block_by_view(view - 1)?
            .ok_or_else(|| anyhow!("missing block"))?
            .committee;
        let cosigned_sum: u128 = committee
            .iter()
            .enumerate()
            .map(|(i, v)| if cosigned[i] { v.weight } else { 0 })
            .sum();

        if cosigned_sum * 3 <= committee.total_weight() * 2 {
            return Err(anyhow!("no quorum"));
        }

        Ok(())
    }

    fn check_quorum_in_indices(&self, view: u64, signers: &[u16]) -> Result<()> {
        let committee = &self
            .get_block_by_view(view - 1)?
            .ok_or_else(|| anyhow!("missing block"))?
            .committee;
        let signed_sum: u128 = signers
            .iter()
            .map(|i| committee.get_by_index(*i as usize).unwrap().weight)
            .sum();

        if signed_sum * 3 <= committee.total_weight() * 2 {
            return Err(anyhow!("no quorum"));
        }

        Ok(())
    }
}<|MERGE_RESOLUTION|>--- conflicted
+++ resolved
@@ -1,3 +1,5 @@
+use crate::message::ExternalMessage;
+use crate::node::MessageSender;
 use anyhow::{anyhow, Result};
 use bitvec::bitvec;
 use libp2p::PeerId;
@@ -5,17 +7,12 @@
 use serde::{Deserialize, Serialize};
 use sled::{Db, Tree};
 use std::{collections::BTreeMap, error::Error, fmt::Display};
-use tokio::sync::mpsc::UnboundedSender;
 use tracing::*;
 
-use crate::message::{Committee, Message};
+use crate::message::Committee;
 use crate::{
-<<<<<<< HEAD
+    block_store::BlockStore,
     cfg::NodeConfig,
-=======
-    block_store::BlockStore,
-    cfg::Config,
->>>>>>> 689f28a0
     crypto::{verify_messages, Hash, NodePublicKey, NodeSignature, SecretKey},
     exec::TouchedAddressEventListener,
     exec::TransactionApplyResult,
@@ -103,18 +100,9 @@
 #[derive(Debug)]
 pub struct Consensus {
     secret_key: SecretKey,
-<<<<<<< HEAD
     config: NodeConfig,
-    committee: Vec<Validator>,
-    block_headers: Tree,
-    canonical_block_numbers: Tree,
-    blocks: Tree,
-    votes: BTreeMap<Hash, (Vec<NodeSignature>, BitVec, u128)>,
-=======
-    config: Config,
     block_store: BlockStore,
     votes: BTreeMap<Hash, (Vec<NodeSignature>, BitVec, u128, bool)>,
->>>>>>> 689f28a0
     new_views: BTreeMap<u64, NewViewVote>,
     high_qc: QuorumCertificate,
     view: u64,
@@ -137,21 +125,11 @@
 }
 
 impl Consensus {
-<<<<<<< HEAD
-    pub fn new(secret_key: SecretKey, config: NodeConfig) -> Result<Self> {
-        let validator = Validator {
-            public_key: secret_key.node_public_key(),
-            peer_id: secret_key.to_libp2p_keypair().public().to_peer_id(),
-            weight: 100,
-        };
-
-=======
     pub fn new(
         secret_key: SecretKey,
-        config: Config,
-        message_sender: UnboundedSender<(Option<PeerId>, Message)>,
+        config: NodeConfig,
+        message_sender: MessageSender,
     ) -> Result<Self> {
->>>>>>> 689f28a0
         trace!("Opening database at path {:?}", config.data_dir);
 
         let db = match &config.data_dir {
@@ -261,7 +239,7 @@
         &mut self,
         peer_id: PeerId,
         public_key: NodePublicKey,
-    ) -> Result<Option<(Option<PeerId>, Message)>> {
+    ) -> Result<Option<(Option<PeerId>, ExternalMessage)>> {
         if self.pending_peers.contains(&Validator {
             peer_id,
             public_key,
@@ -269,9 +247,6 @@
         }) {
             return Ok(None);
         }
-<<<<<<< HEAD
-        debug!(%peer, "added pending peer");
-=======
 
         if self
             .committee()?
@@ -282,7 +257,6 @@
         {
             return Ok(None);
         }
->>>>>>> 689f28a0
 
         self.pending_peers.push(Validator {
             peer_id,
@@ -305,7 +279,7 @@
                 trace!("voting for genesis block");
                 let leader = self.get_leader(self.view)?;
                 let vote = self.vote_from_block(&genesis);
-                return Ok(Some((Some(leader.peer_id), Message::Vote(vote))));
+                return Ok(Some((Some(leader.peer_id), ExternalMessage::Vote(vote))));
             }
         }
 
