use ethabi::{Event, Log, RawLog};
use primitive_types::H256;
use std::collections::BTreeMap;
use std::path::Path;

use crate::message::{ExternalMessage, InternalMessage};
use crate::node::MessageSender;
use anyhow::{anyhow, Result};
use bitvec::bitvec;
use libp2p::PeerId;
use serde::{Deserialize, Serialize};
use sled::{Db, Tree};
<<<<<<< HEAD
use std::{error::Error, fmt::Display};
=======
use std::ops::Add;
use std::{collections::BTreeMap, error::Error, fmt::Display};
>>>>>>> d9222ad4
use tracing::*;

use crate::message::Committee;
use crate::{
    block_store::BlockStore,
    cfg::NodeConfig,
    contracts,
    crypto::{verify_messages, Hash, NodePublicKey, NodeSignature, SecretKey},
    exec::TouchedAddressEventListener,
    exec::TransactionApplyResult,
    message::{
        AggregateQc, BitSlice, BitVec, Block, BlockHeader, BlockRef, NewView, Proposal,
        QuorumCertificate, Vote,
    },
    state::{Address, SignedTransaction, State, TransactionReceipt},
    time::SystemTime,
};

// database tree names
/// Key: trie hash; value: trie node
const STATE_TRIE_TREE: &[u8] = b"state_trie";
/// Key: transaction hash; value: transaction data
const TXS_TREE: &[u8] = b"txs_tree";
/// Key: block_hash; value: receipt for all transactions in it
const RECEIPTS_TREE: &[u8] = b"receipts_tree";
/// Key: tx_hash; value: corresponding block_hash
const TX_BLOCK_INDEX: &[u8] = b"tx_block_index";
/// Key: address; value: Vec<tx hash where this address was touched>
const ADDR_TOUCHED_INDEX: &[u8] = b"addresses_touched_index";

// single keys stored in default tree in DB
/// value: u64
const LATEST_FINALIZED_VIEW: &[u8] = b"latest_finalized_view";

#[derive(Debug)]
struct NewViewVote {
    signatures: Vec<NodeSignature>,
    signers: Vec<u16>,
    cosigned: BitVec,
    cosigned_weight: u128,
    qcs: Vec<QuorumCertificate>,
}

#[derive(Debug, Clone, Copy, Serialize, Deserialize)]
pub struct Validator {
    pub public_key: NodePublicKey,
    pub peer_id: PeerId,
    pub weight: u128,
}

impl PartialEq for Validator {
    fn eq(&self, other: &Self) -> bool {
        self.peer_id == other.peer_id
    }
}

impl Eq for Validator {}

impl PartialOrd for Validator {
    fn partial_cmp(&self, other: &Self) -> Option<std::cmp::Ordering> {
        Some(self.cmp(other))
    }
}

impl Ord for Validator {
    fn cmp(&self, other: &Self) -> std::cmp::Ordering {
        self.peer_id.cmp(&other.peer_id)
    }
}

#[derive(Debug)]
struct MissingBlockError(BlockRef);

impl Display for MissingBlockError {
    fn fmt(&self, f: &mut std::fmt::Formatter<'_>) -> std::fmt::Result {
        write!(f, "missing block: {:?}", self.0)
    }
}

impl Error for MissingBlockError {}

impl From<u64> for MissingBlockError {
    fn from(view: u64) -> Self {
        MissingBlockError(BlockRef::View(view))
    }
}

impl From<Hash> for MissingBlockError {
    fn from(hash: Hash) -> Self {
        MissingBlockError(BlockRef::Hash(hash))
    }
}

#[derive(Debug)]
pub struct Consensus {
    secret_key: SecretKey,
    config: NodeConfig,
    message_sender: MessageSender,
    block_store: BlockStore,
    votes: BTreeMap<Hash, (Vec<NodeSignature>, BitVec, u128, bool)>,
    new_views: BTreeMap<u64, NewViewVote>,
    high_qc: QuorumCertificate,
    view: u64,
    finalized_view: u64,
    /// Peers that have appeared between the last view and this one. They will be added to the committee before the next view.
    pending_peers: Vec<Validator>,
    /// Transactions that have been broadcasted by the network, but not yet executed. Transactions will be removed from this map once they are executed.
    new_transactions: BTreeMap<Hash, SignedTransaction>,
    /// Transactions that cannot yet be executed due to the nonce being higher. The value is the number of retries
    new_transactions_waiting: BTreeMap<Hash, u64>,
    /// Transactions that have been executed and included in a block, and the blocks the are
    /// included in.
    transactions: Tree,
    transaction_receipts: Tree,
    /// The account store.
    state: State,
    /// The persistence database
    db: Db,
    /// An index of address to a list of transaction hashes, for which this address appeared somewhere in the
    /// transaction trace. The list of transations is ordered by execution order.
    touched_address_index: Tree,
    /// Lookup of block hashes for transaction hashes.
    block_hash_reverse_index: Tree,
}

impl Consensus {
    pub fn new(
        secret_key: SecretKey,
        config: NodeConfig,
        message_sender: MessageSender,
    ) -> Result<Self> {
        trace!(
            "Opening database in {:?} for shard {}",
            config.data_dir,
            config.eth_chain_id
        );

        let db = match &config.data_dir {
            Some(path) => {
                let path = Path::new(path).join(config.eth_chain_id.to_string());
                sled::open(path)?
            }
            None => sled::Config::new().temporary(true).open()?,
        };

        let block_store = BlockStore::new(&db, message_sender.clone())?;

        let state_trie = db.open_tree(STATE_TRIE_TREE)?;

        let latest_block = db
            .get(LATEST_FINALIZED_VIEW)?
            .map(|b| Ok::<_, anyhow::Error>(u64::from_be_bytes(b.as_ref().try_into()?)))
            .transpose()?
            .map(|view| {
                block_store
                    .get_block_by_view(view)?
                    .ok_or_else(|| anyhow!("no header found at view {view}"))
            })
            .transpose()?;

        let mut state = if let Some(latest_block) = &latest_block {
            State::new_at_root(state_trie, H256(latest_block.state_root_hash().0))
        } else {
            State::new_with_genesis(state_trie, config.consensus.clone())?
        };

        let latest_block = match latest_block {
            Some(l) => l,
            None => {
                if config.consensus.genesis_committee.len() != 1 {
                    return Err(anyhow!(
                        "genesis committee must have length 1, not {}",
                        config.consensus.genesis_committee.len()
                    ));
                }
                let (public_key, peer_id) = config.consensus.genesis_committee[0];
                let genesis_validator = Validator {
                    public_key,
                    peer_id,
                    weight: 100,
                };
                Block::genesis(Committee::new(genesis_validator), state.root_hash()?)
            }
        };
        trace!("Loading state at height {}", latest_block.view());

        let block_hash_reverse_index = db.open_tree(TX_BLOCK_INDEX)?;

        let touched_address_index = db.open_tree(ADDR_TOUCHED_INDEX)?;
        touched_address_index.set_merge_operator(|_k, old_value, additional_value| {
            // We unwrap all errors as we assume that the serialization should always be correct.
            // TODO: maybe use a smarter packing rather than calling bincode twice every time?
            let mut vec = if let Some(old_value) = old_value {
                bincode::deserialize::<Vec<Hash>>(old_value).unwrap()
            } else {
                vec![]
            };
            vec.push(Hash(additional_value.try_into().unwrap()));
            Some(bincode::serialize(&vec).unwrap())
        });

        let mut consensus = Consensus {
            secret_key,
            config,
            block_store,
            message_sender,
            votes: BTreeMap::new(),
            new_views: BTreeMap::new(),
            high_qc: QuorumCertificate::genesis(1024), // TODO: Restore `high_qc` from persistence
            view: latest_block.view(),
            finalized_view: latest_block.view(),
            pending_peers: Vec::new(),
            new_transactions: BTreeMap::new(),
            new_transactions_waiting: BTreeMap::new(),
            transactions: db.open_tree(TXS_TREE)?,
            transaction_receipts: db.open_tree(RECEIPTS_TREE)?,
            state,
            db,
            block_hash_reverse_index,
            touched_address_index,
        };

        // If we're at genesis, add the genesis block.
        if latest_block.view() == 0 {
            consensus.add_block(latest_block.clone())?;
            consensus.save_highest_view(latest_block.hash(), latest_block.view())?;
            // treat genesis as finalized
            consensus.finalize(latest_block.clone())?;
            consensus.view = 1;
        }

        Ok(consensus)
    }

    pub fn get_chain_tip(&self) -> u64 {
        self.view.saturating_sub(1)
    }

    fn committee(&self) -> Result<Committee> {
        let block = self
            .get_block_by_view(self.get_chain_tip())?
            .ok_or_else(|| anyhow!("missing block"))?;
        Ok(block.committee)
    }

    pub fn add_peer(
        &mut self,
        peer_id: PeerId,
        public_key: NodePublicKey,
    ) -> Result<Option<(Option<PeerId>, ExternalMessage)>> {
        if self.pending_peers.contains(&Validator {
            peer_id,
            public_key,
            weight: 100,
        }) {
            return Ok(None);
        }

        self.pending_peers.push(Validator {
            peer_id,
            public_key,
            weight: 100,
        });

        debug!(%peer_id, "added pending peer");

        if self.view == 1 {
            let genesis = self
                .get_block_by_view(0)?
                .ok_or_else(|| anyhow!("missing block"))?;
            // If we're in the genesis committee, vote again.
            if genesis
                .committee
                .iter()
                .any(|v| v.peer_id == self.peer_id())
            {
                trace!("voting for genesis block");
                let leader = self.get_leader(self.view)?;
                let vote = self.vote_from_block(&genesis);
                return Ok(Some((Some(leader.peer_id), ExternalMessage::Vote(vote))));
            }
        }

        Ok(None)
    }

    fn download_blocks_up_to(&mut self, to: u64) -> Result<()> {
        for view in (self.view + 1)..to {
            self.view = view;
            self.block_store.request_block_by_view(view)?;
        }
        self.view = to + 1;

        Ok(())
    }

    pub fn timeout(&mut self) -> Result<(PeerId, NewView)> {
        self.view += 1;

        let leader = self.get_leader(self.view)?.peer_id;

        let new_view = NewView::new(
            self.secret_key,
            self.high_qc.clone(),
            self.view,
            self.secret_key.node_public_key(),
        );
        Ok((leader, new_view))
    }

    pub fn peer_id(&self) -> PeerId {
        self.secret_key.to_libp2p_keypair().public().to_peer_id()
    }

    pub fn proposal(&mut self, proposal: Proposal) -> Result<Option<(PeerId, Vote)>> {
        let (block, transactions) = proposal.into_parts();
        trace!(block_view = block.view(), "handling block proposal");

        if self.block_store.contains_block(block.hash())? {
            trace!("ignoring block proposal, block store contains this block already");
            return Ok(None);
        }

        match self.check_block(&block) {
            Ok(()) => {}
            Err(e) => {
                if let Some(e) = e.downcast_ref::<MissingBlockError>() {
                    trace!(?e, "missing block");
                    match e.0 {
                        BlockRef::Hash(hash) => self.block_store.request_block(hash)?,
                        BlockRef::View(view) => self.block_store.request_block_by_view(view)?,
                    }

                    self.add_block(block)?;

                    return Ok(None);
                } else {
                    return Err(e);
                }
            }
        }

        self.add_block(block.clone())?;
        self.update_high_qc_and_view(block.agg.is_some(), block.qc.clone())?;

        let proposal_view = block.view();
        let parent = self
            .get_block(&block.parent_hash())?
            .ok_or_else(|| anyhow!("missing block"))?;
        let next_leader = block.committee.leader(proposal_view).peer_id;
        let block_state_root = block.state_root_hash();

        // If the proposed block is safe, vote for it and advance to the next round.
        if self.check_safe_block(&block)? {
<<<<<<< HEAD
            trace!("block is safe");

            let mut block_receipts: Vec<TransactionReceipt> = Vec::new();
=======
>>>>>>> d9222ad4
            for txn in &transactions {
                if let Some(result) = self.apply_transaction(txn.clone(), parent.header)? {
                    let tx_hash = txn.hash();
                    self.block_hash_reverse_index
                        .insert(tx_hash.0, &block.hash().0)?;
                    let receipt = TransactionReceipt {
                        block_hash: block.hash(),
                        tx_hash,
                        success: result.success,
                        contract_address: result.contract_address,
                        logs: result.logs,
                    };
                    block_receipts.push(receipt);
                    self.transactions
                        .insert(txn.hash().0, bincode::serialize(&txn)?)?;
<<<<<<< HEAD
=======

                    info!(?receipt, "applied transaction {:?}", receipt);
                    self.transaction_receipts
                        .insert(txn.hash().0, bincode::serialize(&receipt)?)?;
>>>>>>> d9222ad4
                }
            }
            // If we were the proposer we would've already processed the transactions
            if !self.transaction_receipts.contains_key(block.hash().0)? {
                self.transaction_receipts
                    .insert(block.hash().0, bincode::serialize(&block_receipts)?)?;
            }

            if self.state.root_hash()? != block_state_root {
                return Err(anyhow!(
                    "state root hash mismatch, expected: {:?}, actual: {:?}",
                    block_state_root,
                    self.state.root_hash()
                ));
            }
            self.download_blocks_up_to(proposal_view.saturating_sub(1))?;
            self.view = proposal_view + 1;
            self.save_highest_view(block.hash(), proposal_view)?;

            if !block.committee.iter().any(|v| v.peer_id == self.peer_id()) {
                trace!("can't vote for block proposal, we aren't in the committee");
                Ok(None)
            } else {
                trace!(proposal_view, "voting for block");
                let vote = self.vote_from_block(&block);

                Ok(Some((next_leader, vote)))
            }
        } else {
            trace!("block is not safe");
            Ok(None)
        }
    }

    pub fn apply_transaction(
        &mut self,
        txn: SignedTransaction,
        current_block: BlockHeader,
    ) -> Result<Option<TransactionApplyResult>> {
        let hash = txn.hash();

        // If we have the transaction in the mempool, remove it.
        self.new_transactions.remove(&hash);

        // Ensure the transaction has a valid signature
        txn.verify()?;

        // If we haven't applied the transaction yet, do so. This ensures we don't execute the transaction twice if we
        // already executed it in the process of proposing this block.
        if !self.transactions.contains_key(hash.0)? {
            let mut listener = TouchedAddressEventListener::default();
            let result = evm_ds::evm::tracing::using(&mut listener, || {
                self.state
                    .apply_transaction(txn.clone(), self.config.eth_chain_id, current_block)
            })?;
            for address in listener.touched {
                self.touched_address_index.merge(address.0, hash.0)?;
            }

            if !result.success {
                info!("Transaction was a failure...");
            }

            Ok(Some(result))
        } else {
            Ok(None)
        }
    }

    pub fn get_touched_transactions(&self, address: Address) -> Result<Vec<Hash>> {
        self.touched_address_index
            .get(address.0)?
            .map(|encoded| Ok(bincode::deserialize::<Vec<Hash>>(&encoded)?))
            .transpose()
            .map(|opt| opt.unwrap_or_default())
    }

    pub fn get_txns_to_execute(&mut self) -> Vec<SignedTransaction> {
        // Note: push back Txns that have an incorrect nonce
        let to_exec = self.new_transactions
            .values()
            .cloned()
            .filter(|tx| {
                if self.state.has_account(tx.from_addr)
                    && self.state.must_get_account(tx.from_addr).nonce < tx.transaction.nonce
                {
                    // Incremement the value if it exists, otherwise set it to 1
                    let retries = self.new_transactions_waiting.entry(tx.hash()).or_insert(0);
                    let _ = retries.add(1);
                    warn!(
                        "Transaction nonce for tx {} is incorrect: {} when acct nonce is {}, tries: {}/{}",
                        tx.hash(),
                        tx.transaction.nonce,
                        self.state.must_get_account(tx.from_addr).nonce,
                        retries,
                        self.config.tx_retries
                    );
                    return false;
                }
                true
            })
            .collect();

        // retries might have been exceeded for some Tx, so dump them
        self.new_transactions_waiting.retain(|tx, retries| {
            if *retries >= self.config.tx_retries {
                warn!(?tx, "Tranaction has exceeded retries and has been removed");
                self.new_transactions.remove(tx);
            }

            *retries < self.config.tx_retries
        });

        to_exec
    }

    pub fn vote(&mut self, vote: Vote) -> Result<Option<(Block, Vec<SignedTransaction>)>> {
        let Some(block) = self.get_block(&vote.block_hash)? else { return Ok(None); }; // TODO: Is this the right response when we recieve a vote for a block we don't know about?
        let block_hash = block.hash();
        let block_view = block.view();
        trace!(block_view, self.view, %block_hash, "handling vote");

        // if we are not the leader of the round in which the vote counts
        if block.committee.leader(block_view).public_key != self.secret_key.node_public_key() {
            trace!(vote_view = block_view + 1, "skipping vote, not the leader");
            return Ok(None);
        }
        // if the vote is too old and does not count anymore
        if block_view + 1 < self.view {
            trace!("vote is too old");
            return Ok(None);
        }

        // verify the sender's signature on block_hash
        let (index, sender) = block
            .committee
            .iter()
            .enumerate()
            .find(|(_, v)| v.public_key == vote.public_key)
            .unwrap();
        vote.verify()?;

        let committee_size = block.committee.len();
        let (mut signatures, mut cosigned, mut cosigned_weight, mut supermajority_reached) =
            self.votes.get(&block_hash).cloned().unwrap_or_else(|| {
                (
                    Vec::new(),
                    bitvec![u8, bitvec::order::Msb0; 0; committee_size],
                    0,
                    false,
                )
            });

        if supermajority_reached {
            trace!("supermajority already reached in this round");
            return Ok(None);
        }

        // if the vote is new, store it
        if !cosigned[index] {
            signatures.push(vote.signature);
            cosigned.set(index, true);
            cosigned_weight += sender.weight;

            supermajority_reached = cosigned_weight * 3 > block.committee.total_weight() * 2;
            trace!(
                cosigned_weight,
                supermajority_reached,
                self.view,
                vote_view = block_view + 1,
                "storing vote"
            );
            if supermajority_reached {
                self.block_store.request_block_by_view(block_view)?;
                self.download_blocks_up_to(block_view)?;

                // if we are already in the round in which the vote counts and have reached supermajority
                if block_view + 1 == self.view {
                    let qc = self.qc_from_bits(block_hash, &signatures, cosigned.clone());
                    let parent_hash = qc.block_hash;
                    let parent = self
                        .get_block(&parent_hash)?
                        .ok_or_else(|| anyhow!("missing block"))?;
                    let parent_header = parent.header;

                    let previous_state_root_hash = self.state.root_hash()?;

                    let transactions = self.get_txns_to_execute();

                    let applied_transactions: Vec<_> = transactions
                        .into_iter()
                        .filter_map(|tx| {
                            let result = self.apply_transaction(tx.clone(), parent_header);
                            result.transpose().map(|r| r.map(|_| tx.clone()))
                        })
                        .collect::<Result<_>>()?;
                    let applied_transaction_hashes: Vec<_> =
                        applied_transactions.iter().map(|tx| tx.hash()).collect();

                    let proposal = Block::from_qc(
                        self.secret_key,
                        self.view,
                        qc,
                        parent_hash,
                        self.state.root_hash()?,
                        applied_transaction_hashes,
                        SystemTime::max(SystemTime::now(), parent_header.timestamp),
                        self.get_next_committee()?,
                    );

                    self.state.set_to_root(H256(previous_state_root_hash.0));

                    self.votes.insert(
                        block_hash,
                        (signatures, cosigned, cosigned_weight, supermajority_reached),
                    );
                    // as a future improvement, process the proposal before broadcasting it
                    trace!(proposal_hash = ?proposal.hash(), "vote successful");
                    return Ok(Some((proposal, applied_transactions)));
                    // we don't want to keep the collected votes if we proposed a new block
                    // we should remove the collected votes if we couldn't reach supermajority within the view
                }
            }
        }

        self.votes.insert(
            block_hash,
            (signatures, cosigned, cosigned_weight, supermajority_reached),
        );

        Ok(None)
    }

    fn get_next_committee(&mut self) -> Result<Committee> {
        let mut committee = self.committee()?;
        committee.add_validators(self.pending_peers.drain(..));
        Ok(committee)
    }

    pub fn new_view(&mut self, _: PeerId, new_view: NewView) -> Result<Option<Block>> {
        // if we are not the leader of the round in which the vote counts
        if self.get_leader(new_view.view)?.public_key != self.secret_key.node_public_key() {
            trace!(new_view.view, "skipping new view, not the leader");
            return Ok(None);
        }
        // if the vote is too old and does not count anymore
        if new_view.view < self.view {
            return Ok(None);
        }
        let committee = self.committee()?;
        // verify the sender's signature on the block hash
        let Some((index, sender)) = committee
            .iter()
            .enumerate()
            .find(|(_, v)| v.public_key == new_view.public_key) else {
                debug!("ignoring new view from unknown node (buffer?)");
                return Ok(None);
            };
        new_view.verify(sender.public_key)?;

        // check if the sender's qc is higher than our high_qc or even higher than our view
        self.update_high_qc_and_view(false, new_view.qc.clone())?;

        let committee_size = self.committee()?.len();
        let NewViewVote {
            mut signatures,
            mut signers,
            mut cosigned,
            mut cosigned_weight,
            mut qcs,
        } = self
            .new_views
            .remove(&new_view.view)
            .unwrap_or_else(|| NewViewVote {
                signatures: Vec::new(),
                signers: Vec::new(),
                cosigned: bitvec![u8, bitvec::order::Msb0; 0; committee_size],
                cosigned_weight: 0,
                qcs: Vec::new(),
            });

        let mut supermajority = false;
        // if the vote is new, store it
        if !cosigned[index] {
            signatures.push(new_view.signature);
            signers.push(index as u16);
            cosigned.set(index, true);
            cosigned_weight += sender.weight;
            qcs.push(new_view.qc);
            // TODO: New views broken
            supermajority = cosigned_weight * 3 > 99999 /* total weight of what committee? */ * 2;
            let num_signers = signers.len();
            trace!(
                num_signers,
                cosigned_weight,
                supermajority,
                self.view,
                new_view.view,
                "storing vote for new view"
            );
            if supermajority {
                self.download_blocks_up_to(new_view.view - 1)?;

                // if we are already in the round in which the vote counts and have reached supermajority
                if new_view.view == self.view {
                    // todo: the aggregate qc is an aggregated signature on the qcs, view and validator index which can be batch verified
                    let agg =
                        self.aggregate_qc_from_indexes(new_view.view, qcs, &signatures, signers)?;
                    let high_qc = self.get_highest_from_agg(&agg)?;
                    let parent_hash = high_qc.block_hash;
                    let state_root_hash = self.state.root_hash()?;
                    let parent = self
                        .get_block(&parent_hash)?
                        .ok_or_else(|| anyhow!("missing block"))?;
                    let proposal = Block::from_agg(
                        self.secret_key,
                        self.view,
                        high_qc.clone(),
                        agg,
                        parent_hash,
                        state_root_hash,
                        SystemTime::max(SystemTime::now(), parent.timestamp()),
                        self.get_next_committee()?,
                    );
                    // as a future improvement, process the proposal before broadcasting it
                    return Ok(Some(proposal));
                    // we don't want to keep the collected votes if we proposed a new block
                    // we should remove the collected votes if we couldn't reach supermajority within the view
                }
            }
        }
        if !supermajority {
            self.new_views.insert(
                new_view.view,
                NewViewVote {
                    signatures,
                    signers,
                    cosigned,
                    cosigned_weight,
                    qcs,
                },
            );
        }

        Ok(None)
    }

    pub fn new_transaction(&mut self, txn: SignedTransaction) -> Result<()> {
        txn.verify()?; // sanity check
        self.new_transactions.insert(txn.hash(), txn);

        Ok(())
    }

    pub fn get_transaction_by_hash(&self, hash: Hash) -> Result<Option<SignedTransaction>> {
        if let Some(txn) = self.new_transactions.get(&hash) {
            return Ok(Some(txn.clone()));
        }

        self.transactions
            .get(hash.0)?
            .map(|encoded| Ok(bincode::deserialize::<SignedTransaction>(&encoded)?))
            .transpose()
    }

    pub fn get_block_hash_from_transaction(&self, tx_hash: &Hash) -> Result<Option<Hash>> {
        self.block_hash_reverse_index
            .get(tx_hash.0)?
            .map(|ivec| ivec.as_ref().try_into())
            .transpose()
    }

    pub fn get_transaction_receipts_in_block(
        &self,
        block_hash: Hash,
    ) -> Result<Option<Vec<TransactionReceipt>>> {
        self.transaction_receipts
            .get(block_hash.0)?
            .map(|encoded| Ok(bincode::deserialize::<Vec<TransactionReceipt>>(&encoded)?))
            .transpose()
    }

    pub fn get_transaction_receipt(&self, hash: &Hash) -> Result<Option<TransactionReceipt>> {
        let Some(block_hash) = self.get_block_hash_from_transaction(hash)? else {
            return Ok(None);
        };
        let Some(block_receipts) = self.get_transaction_receipts_in_block(block_hash)? else {
            return Ok(None);
        };
        Ok(block_receipts
            .into_iter()
            .find(|receipt| receipt.tx_hash == *hash))
    }

    pub fn get_logs_in_block(
        &self,
        hash: Hash,
        event: Event,
        emitter: Address,
    ) -> Result<Vec<Log>> {
        let Some(receipts) = self.get_transaction_receipts_in_block(hash)? else {
            return Ok(vec![]); // no transations in block, most likely
        };

        let logs: Result<Vec<_>, _> = receipts
            .into_iter()
            .flat_map(|receipt| receipt.logs)
            .filter(|log| log.address == emitter.0 && log.topics[0] == event.signature())
            .map(|log| {
                event.parse_log_whole(RawLog {
                    topics: log.topics,
                    data: log.data,
                })
            })
            .collect();

        Ok(logs?)
    }

    fn save_highest_view(&mut self, block_hash: Hash, view: u64) -> Result<()> {
        self.block_store.set_canonical(view, block_hash)?;
        Ok(())
    }

    fn update_high_qc_and_view(
        &mut self,
        from_agg: bool,
        new_high_qc: QuorumCertificate,
    ) -> Result<()> {
        let Some(new_high_qc_block) = self.block_store.get_block(new_high_qc.block_hash)? else {
            // We don't set high_qc to a qc if we don't have its block.
            return Ok(());
        };

        let new_high_qc_block_view = new_high_qc_block.view();

        if self.high_qc.block_hash == Hash::ZERO {
            self.high_qc = new_high_qc;
        } else {
            let current_high_qc_view = self
                .get_block(&self.high_qc.block_hash)?
                .ok_or_else(|| anyhow!("missing block"))?
                .view();
            // If `from_agg` then we always release the lock because the supermajority has a different high_qc.
            if from_agg || new_high_qc_block_view > current_high_qc_view {
                self.high_qc = new_high_qc;
            }
        }

        self.download_blocks_up_to(new_high_qc_block_view)?;

        Ok(())
    }

    fn aggregate_qc_from_indexes(
        &self,
        view: u64,
        qcs: Vec<QuorumCertificate>,
        signatures: &[NodeSignature],
        signers: Vec<u16>,
    ) -> Result<AggregateQc> {
        assert_eq!(qcs.len(), signatures.len());
        assert_eq!(signatures.len(), signers.len());
        Ok(AggregateQc {
            signature: NodeSignature::aggregate(signatures)?,
            signers,
            view,
            qcs,
        })
    }

    fn qc_from_bits(
        &self,
        block_hash: Hash,
        signatures: &[NodeSignature],
        cosigned: BitVec,
    ) -> QuorumCertificate {
        // we've already verified the signatures upon receipt of the responses so there's no need to do it again
        QuorumCertificate {
            signature: NodeSignature::aggregate(signatures).unwrap(),
            cosigned,
            block_hash,
        }
    }

    fn block_extends_from(&self, block: &Block, ancestor: &Block) -> Result<bool> {
        // todo: the block extends from another block through a chain of parent hashes and not qcs
        let mut current = block.clone();
        while current.view() > ancestor.view() {
            let Some(next) = self.get_block(&current.parent_hash())? else { return Err(MissingBlockError::from(current.parent_hash()).into()); };
            current = next;
        }
        Ok(current.view() == 0 || current.hash() == ancestor.hash())
    }

    fn check_safe_block(&mut self, proposal: &Block) -> Result<bool> {
        let Some(qc_block) = self.get_block(&proposal.qc.block_hash)? else { trace!("could not get qc for block: {}", proposal.qc.block_hash); return Ok(false); };
        // We don't vote on blocks older than our view
        let outdated = proposal.view() < self.view;
        let proposal_hash = proposal.hash();
        match proposal.agg {
            // we check elsewhere that qc is the highest among the qcs in the agg
            Some(_) => match self.block_extends_from(proposal, &qc_block) {
                Ok(true) => {
                    let block_hash = proposal_hash;
                    self.check_and_commit(block_hash)?;
                    Ok(!outdated)
                }
                Ok(false) => {
                    trace!("block does not extend from parent");
                    Ok(false)
                }
                Err(e) => {
                    trace!(?e, "error checking block extension");
                    Ok(false)
                }
            },
            None => {
                if proposal.view() == 0 || proposal.view() == qc_block.view() + 1 {
                    self.check_and_commit(proposal.hash())?;

                    if outdated {
                        trace!("proposal is outdated: {} < {}", proposal.view(), self.view);
                    }

                    Ok(!outdated)
                } else {
                    trace!(
                        "block does not extend from parent, {} != {} + 1",
                        proposal.view(),
                        qc_block.view()
                    );
                    Ok(false)
                }
            }
        }
    }

    fn check_and_commit(&mut self, proposal_hash: Hash) -> Result<()> {
        let Some(proposal) = self.get_block(&proposal_hash)? else { trace!("block not found: {proposal_hash}"); return Ok(()); };
        let Some(prev_1) = self.get_block(&proposal.qc.block_hash)? else { trace!("parent not found: {}", proposal.qc.block_hash); return Ok(()); };
        let Some(prev_2) = self.get_block(&prev_1.qc.block_hash)? else { trace!("grandparent not found: {}", prev_1.qc.block_hash); return Ok(()); };

        if prev_1.view() == 0 || prev_1.view() == prev_2.view() + 1 {
            let committed_block = prev_2;
            let finalized_block = self
                .get_block_by_view(self.finalized_view)?
                .ok_or_else(|| anyhow!("missing block"))?;
            let mut current = committed_block.clone();
            // commit blocks back to the last finalized block
            while current.view() > self.finalized_view {
                let Some(new) = self.get_block(&current.parent_hash())? else { return Ok(()); };
                current = new;
            }
            if current.hash() == finalized_block.hash() {
                self.finalize(committed_block)?;
                // discard blocks that can't be committed anymore
            }
        } else {
            trace!(
                "parent does not extend from grandparent {} != {} + 1",
                prev_1.view(),
                prev_2.view(),
            );
        }

        Ok(())
    }

    /// Intended to be used with the oldest pending block, to move the
    /// finalized tip forward by one. Does not update view/height.
    pub fn finalize(&mut self, newly_finalized_block: Block) -> Result<()> {
        let view = newly_finalized_block.view();
        self.finalized_view = view;
        self.db.insert(LATEST_FINALIZED_VIEW, &view.to_be_bytes())?;

        if self.config.consensus.is_main {
            // Check for new shards to join
            let shard_logs = self.get_logs_in_block(
                newly_finalized_block.hash(),
                contracts::shard_registry::SHARD_ADDED_EVT.clone(),
                Address::SHARD_CONTRACT,
            )?;
            for log in shard_logs {
                let Some(shard_id) = log
                .params
                .into_iter()
                .find(|param| param.name == "id")
                .and_then(|param| param.value.into_uint()) else {
                return Err(anyhow!("LaunchShard event does not contain an id!"))
                };
                self.message_sender
                    .send_message_to_coordinator(InternalMessage::LaunchShard(shard_id.as_u64()))?;
            }
        }

        Ok(())
    }

    /// Check the validity of a block
    fn check_block(&mut self, block: &Block) -> Result<()> {
        block.verify_hash()?;

        if block.view() == 0 {
            return Ok(());
        }

        let Some(finalized_block) = self.get_block_by_view(self.finalized_view)? else { return Err(MissingBlockError::from(self.finalized_view).into()); };
        if block.view() < finalized_block.view() {
            return Err(anyhow!(
                "block is too old: view is {} but we have finalized {}",
                block.view(),
                finalized_block.view()
            ));
        }

        let Some(parent) = self.get_block(&block.parent_hash())? else { return Err(MissingBlockError::from(block.parent_hash()).into()); };

        // Derive the proposer from the block's view
        let proposer = parent.committee.leader(parent.view());
        trace!("I think the block proposer is: {}", proposer.peer_id);
        // Verify the proposer's signature on the block
        proposer
            .public_key
            .verify(block.hash().as_bytes(), block.signature())?;
        // Check if the co-signers of the block's QC represent the supermajority.
        self.check_quorum_in_bits(block.view(), &block.qc.cosigned)?;
        // Verify the block's QC signature
        self.verify_qc_signature(&block.qc)?;
        if let Some(agg) = &block.agg {
            // Check if the signers of the block's aggregate QC represent the supermajority
            self.check_quorum_in_indices(block.view(), &agg.signers)?;
            // Verify the aggregate QC's signature
            self.batch_verify_agg_signature(agg)?;
        }

        // Retrieve the highest among the aggregated QCs and check if it equals the block's QC.
        let block_high_qc = self.get_high_qc_from_block(block)?;
        let Some(block_high_qc_block) = self.get_block(&block_high_qc.block_hash)? else { return Err(MissingBlockError::from(block_high_qc.block_hash).into()); };
        // Prevent the creation of forks from the already committed chain
        if block_high_qc_block.view() < finalized_block.view() {
            return Err(anyhow!("invalid block"));
        }

        // This block's timestamp must be greater than or equal to the parent block's timestamp.
        if block.timestamp() < parent.timestamp() {
            return Err(anyhow!("timestamp decreased from parent"));
        }

        // This block's timestamp must be at most `self.allowed_timestamp_skew` away from the current time. Note this
        // can be either forwards or backwards in time.
        let difference = block
            .timestamp()
            .elapsed()
            .unwrap_or_else(|err| err.duration());
        if difference > self.config.allowed_timestamp_skew {
            return Err(anyhow!(
                "timestamp difference greater than allowed skew: {difference:?}"
            ));
        }

        if !self.block_extends_from(block, &finalized_block)? {
            return Err(anyhow!("invalid block"));
        }
        Ok(())
    }

    // Checks for the validity of a block and adds it to our block store if valid.
    pub fn receive_block(&mut self, block: Block) -> Result<()> {
        if self.block_store.contains_block(block.hash())? {
            return Ok(());
        }

        match self.check_block(&block) {
            Ok(()) => {
                self.update_high_qc_and_view(block.agg.is_some(), block.qc.clone())?;
                self.add_block(block)?;
            }
            Err(e) => {
                // TODO: Downcasting is a bit ugly here - We should probably have an error enum instead.
                if let Some(e) = e.downcast_ref::<MissingBlockError>() {
                    // We don't call `update_high_qc_and_view` here because the block might be a fork of the finalized chain
                    self.add_block(block)?;
                    match e.0 {
                        BlockRef::Hash(hash) => self.block_store.request_block(hash),
                        BlockRef::View(view) => self.block_store.request_block_by_view(view),
                    }?
                } else {
                    return Err(e);
                }
            }
        }

        Ok(())
    }

    fn add_block(&mut self, block: Block) -> Result<()> {
        let hash = block.hash();
        debug!(?hash, ?block.header.view, "added block");
        self.block_store.process_block(block)?;
        Ok(())
    }

    fn vote_from_block(&self, block: &Block) -> Vote {
        Vote {
            block_hash: block.hash(),
            signature: self.secret_key.sign(block.hash().as_bytes()),
            public_key: self.secret_key.node_public_key(),
        }
    }

    fn get_high_qc_from_block<'a>(&self, block: &'a Block) -> Result<&'a QuorumCertificate> {
        let Some(agg) = &block.agg else { return Ok(&block.qc); };

        let high_qc = self.get_highest_from_agg(agg)?;

        if &block.qc != high_qc {
            return Err(anyhow!("qc mismatch"));
        }

        Ok(&block.qc)
    }

    pub fn get_block(&self, key: &Hash) -> Result<Option<Block>> {
        self.block_store.get_block(*key)
    }

    pub fn get_block_by_view(&self, view: u64) -> Result<Option<Block>> {
        self.block_store.get_block_by_view(view)
    }

    pub fn view(&self) -> u64 {
        self.view
    }

    pub fn finalized_view(&self) -> u64 {
        self.finalized_view
    }

    pub fn state(&self) -> &State {
        &self.state
    }

    pub fn state_at(&self, view: u64) -> Result<Option<State>> {
        Ok(self
            .get_block_by_view(view)?
            .map(|block| self.state.at_root(H256(block.state_root_hash().0))))
    }

    pub fn try_get_state_at(&self, view: u64) -> Result<State> {
        self.state_at(view)?
            .ok_or_else(|| anyhow!("No block at height {view}"))
    }

    pub fn seen_tx_already(&self, hash: &Hash) -> Result<bool> {
        Ok(self.new_transactions.contains_key(hash) || self.transactions.contains_key(hash.0)?)
    }

    fn get_highest_from_agg<'a>(&self, agg: &'a AggregateQc) -> Result<&'a QuorumCertificate> {
        agg.qcs
            .iter()
            .map(|qc| (qc, self.get_block(&qc.block_hash)))
            .try_fold(None, |acc, (qc, block)| {
                let block = block?.ok_or_else(|| anyhow!("missing block"))?;
                if let Some((_, acc_view)) = acc {
                    if acc_view < block.view() {
                        Ok::<_, anyhow::Error>(Some((qc, block.view())))
                    } else {
                        Ok(acc)
                    }
                } else {
                    Ok(Some((qc, block.view())))
                }
            })?
            .ok_or_else(|| anyhow!("no qcs in agg"))
            .map(|(qc, _)| qc)
    }

    fn verify_qc_signature(&self, _: &QuorumCertificate) -> Result<()> {
        // TODO: Build aggregate signature from public keys and validate `qc.block_hash` against `qc.signature`.
        Ok(())
    }

    fn batch_verify_agg_signature(&self, agg: &AggregateQc) -> Result<()> {
        let messages: Vec<_> = agg
            .qcs
            .iter()
            .enumerate()
            .map(|(i, qc)| {
                let mut bytes = Vec::new();
                bytes.extend_from_slice(qc.compute_hash().as_bytes());
                bytes.extend_from_slice(&agg.signers[i].to_be_bytes());
                bytes.extend_from_slice(&agg.view.to_be_bytes());
                bytes
            })
            .collect();
        let messages: Vec<_> = messages.iter().map(|m| m.as_slice()).collect();

        let committee = self.committee()?;
        let public_keys: Vec<_> = agg
            .signers
            .iter()
            .map(|i| committee.get_by_index(*i as usize).unwrap().public_key)
            .collect();

        verify_messages(agg.signature, &messages, &public_keys)
    }

    fn get_leader(&self, view: u64) -> Result<Validator> {
        // currently it's a simple round robin but later
        // we will select the leader based on the weights
        // Get the previous block, so we know the committee, then calculate the leader from there.
        let block = self.get_block_by_view(view - 1)?;

        let block = match block {
            Some(block) => block,
            None => self
                .get_block_by_view(0)?
                .ok_or_else(|| anyhow!("missing genesis block!"))?,
        };

        Ok(block.committee.leader(view))
    }

    fn check_quorum_in_bits(&self, view: u64, cosigned: &BitSlice) -> Result<()> {
        let committee = &self
            .get_block_by_view(view - 1)?
            .ok_or_else(|| anyhow!("missing block"))?
            .committee;
        let cosigned_sum: u128 = committee
            .iter()
            .enumerate()
            .map(|(i, v)| if cosigned[i] { v.weight } else { 0 })
            .sum();

        if cosigned_sum * 3 <= committee.total_weight() * 2 {
            return Err(anyhow!("no quorum"));
        }

        Ok(())
    }

    fn check_quorum_in_indices(&self, view: u64, signers: &[u16]) -> Result<()> {
        let committee = &self
            .get_block_by_view(view - 1)?
            .ok_or_else(|| anyhow!("missing block"))?
            .committee;
        let signed_sum: u128 = signers
            .iter()
            .map(|i| committee.get_by_index(*i as usize).unwrap().weight)
            .sum();

        if signed_sum * 3 <= committee.total_weight() * 2 {
            return Err(anyhow!("no quorum"));
        }

        Ok(())
    }
}<|MERGE_RESOLUTION|>--- conflicted
+++ resolved
@@ -1,6 +1,5 @@
 use ethabi::{Event, Log, RawLog};
 use primitive_types::H256;
-use std::collections::BTreeMap;
 use std::path::Path;
 
 use crate::message::{ExternalMessage, InternalMessage};
@@ -10,12 +9,8 @@
 use libp2p::PeerId;
 use serde::{Deserialize, Serialize};
 use sled::{Db, Tree};
-<<<<<<< HEAD
-use std::{error::Error, fmt::Display};
-=======
 use std::ops::Add;
 use std::{collections::BTreeMap, error::Error, fmt::Display};
->>>>>>> d9222ad4
 use tracing::*;
 
 use crate::message::Committee;
@@ -370,12 +365,9 @@
 
         // If the proposed block is safe, vote for it and advance to the next round.
         if self.check_safe_block(&block)? {
-<<<<<<< HEAD
             trace!("block is safe");
 
             let mut block_receipts: Vec<TransactionReceipt> = Vec::new();
-=======
->>>>>>> d9222ad4
             for txn in &transactions {
                 if let Some(result) = self.apply_transaction(txn.clone(), parent.header)? {
                     let tx_hash = txn.hash();
@@ -388,16 +380,10 @@
                         contract_address: result.contract_address,
                         logs: result.logs,
                     };
+                    info!(?receipt, "applied transaction {:?}", receipt);
                     block_receipts.push(receipt);
                     self.transactions
                         .insert(txn.hash().0, bincode::serialize(&txn)?)?;
-<<<<<<< HEAD
-=======
-
-                    info!(?receipt, "applied transaction {:?}", receipt);
-                    self.transaction_receipts
-                        .insert(txn.hash().0, bincode::serialize(&receipt)?)?;
->>>>>>> d9222ad4
                 }
             }
             // If we were the proposer we would've already processed the transactions
