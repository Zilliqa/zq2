--- conflicted
+++ resolved
@@ -573,16 +573,11 @@
         Ok(())
     }
 
-<<<<<<< HEAD
-    pub fn get_transaction_by_hash(&self, hash: Hash) -> Option<SignedTransaction> {
-        self.transactions.get(&hash).or(self.new_transactions.get(&hash)).cloned()
-=======
     pub fn get_transaction_by_hash(&self, hash: Hash) -> Result<Option<SignedTransaction>> {
         self.transactions
             .get(hash.0)?
             .map(|encoded| Ok(bincode::deserialize::<SignedTransaction>(&encoded)?))
             .transpose()
->>>>>>> 954cddc3
     }
 
     pub fn get_transaction_receipt(&self, hash: Hash) -> Result<Option<TransactionReceipt>> {
