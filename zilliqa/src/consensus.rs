use ethabi::{Event, Log, RawLog};
use primitive_types::H256;
<<<<<<< HEAD
=======
use std::path::Path;
>>>>>>> 8fd1fb08

use crate::message::{ExternalMessage, InternalMessage};
use crate::node::MessageSender;
use anyhow::{anyhow, Result};
use bitvec::bitvec;
use libp2p::PeerId;
use serde::{Deserialize, Serialize};
<<<<<<< HEAD
use std::sync::Arc;
=======
use sled::{Db, Tree};
>>>>>>> 8fd1fb08
use std::{
    cmp::Ordering,
    collections::{BTreeMap, BinaryHeap},
    error::Error,
    fmt::Display,
};

use tracing::*;

use crate::message::Committee;
use crate::{
    block_store::BlockStore,
    cfg::NodeConfig,
    contracts,
    crypto::{Hash, NodePublicKey, NodeSignature, SecretKey},
<<<<<<< HEAD
    db::Db,
=======
>>>>>>> 8fd1fb08
    exec::TouchedAddressEventListener,
    exec::TransactionApplyResult,
    message::{
        AggregateQc, BitSlice, BitVec, Block, BlockHeader, BlockRef, NewView, Proposal,
        QuorumCertificate, Vote,
    },
    state::{Address, SignedTransaction, State, TransactionReceipt},
    time::SystemTime,
};

<<<<<<< HEAD
=======
// database tree names
/// Key: trie hash; value: trie node
const STATE_TRIE_TREE: &[u8] = b"state_trie";
/// Key: transaction hash; value: transaction data
const TXS_TREE: &[u8] = b"txs_tree";
/// Key: block_hash; value: receipt for all transactions in it
const RECEIPTS_TREE: &[u8] = b"receipts_tree";
/// Key: tx_hash; value: corresponding block_hash
const TX_BLOCK_INDEX: &[u8] = b"tx_block_index";
/// Key: address; value: Vec<tx hash where this address was touched>
const ADDR_TOUCHED_INDEX: &[u8] = b"addresses_touched_index";

// single keys stored in default tree in DB
/// value: u64
const LATEST_FINALIZED_VIEW: &[u8] = b"latest_finalized_view";
const HIGHEST_BLOCK_NUMBER: &[u8] = b"highest_block_number";

>>>>>>> 8fd1fb08
#[derive(Debug)]
struct NewViewVote {
    signatures: Vec<NodeSignature>,
    signers: Vec<u16>,
    cosigned: BitVec,
    cosigned_weight: u128,
    qcs: Vec<QuorumCertificate>,
}

#[derive(Debug, Clone, Copy, Serialize, Deserialize)]
pub struct Validator {
    pub public_key: NodePublicKey,
    pub peer_id: PeerId,
    pub weight: u128, // Validators are weighted by their stake for leader selection and also signing power
}

impl PartialEq for Validator {
    fn eq(&self, other: &Self) -> bool {
        self.peer_id == other.peer_id
    }
}

impl Eq for Validator {}

impl PartialOrd for Validator {
    fn partial_cmp(&self, other: &Self) -> Option<std::cmp::Ordering> {
        Some(self.cmp(other))
    }
}

impl Ord for Validator {
    fn cmp(&self, other: &Self) -> std::cmp::Ordering {
        self.peer_id.cmp(&other.peer_id)
    }
}

#[derive(Debug)]
struct MissingBlockError(BlockRef);

impl Display for MissingBlockError {
    fn fmt(&self, f: &mut std::fmt::Formatter<'_>) -> std::fmt::Result {
        write!(f, "missing block: {:?}", self.0)
    }
}

impl Error for MissingBlockError {}

impl From<u64> for MissingBlockError {
    fn from(view: u64) -> Self {
        MissingBlockError(BlockRef::View(view))
    }
}

impl From<Hash> for MissingBlockError {
    fn from(hash: Hash) -> Self {
        MissingBlockError(BlockRef::Hash(hash))
    }
}

#[derive(Debug, Clone)]
struct TxnOrder {
    pub nonce: u64,
    pub gas_price: u64,
    pub gas_limit: u64,
    pub hash: Hash,
    pub retries: u64,
}

impl TxnOrder {
    fn new(txn: &SignedTransaction) -> Self {
        TxnOrder {
            nonce: txn.transaction.nonce,
            gas_price: txn.transaction.gas_price,
            gas_limit: txn.transaction.gas_limit,
            hash: txn.hash(),
            retries: 0,
        }
    }
}

impl PartialEq for TxnOrder {
    fn eq(&self, other: &Self) -> bool {
        self.nonce == other.nonce
            && self.gas_price == other.gas_price
            && self.gas_limit == other.gas_limit
            && self.hash == other.hash
    }
}

impl Eq for TxnOrder {}

// Implement a custom ordering for TxnOrder
impl Ord for TxnOrder {
    fn cmp(&self, other: &Self) -> Ordering {
        if self.hash == other.hash {
            warn!("TXnOrder hash collision {:?} vs {:?}", self, other);
            return Ordering::Equal;
        }

        let nonce_ordering = other.nonce.cmp(&self.nonce);
        if nonce_ordering == Ordering::Equal {
            // If nonce is equal, compare by gas_price * fee (desire higher)
            let self_fee = self.gas_price;
            let other_fee = other.gas_price;
            self_fee.cmp(&other_fee)
        } else {
            nonce_ordering
        }
    }
}

impl PartialOrd for TxnOrder {
    fn partial_cmp(&self, other: &Self) -> Option<Ordering> {
        Some(self.cmp(other))
    }
}

/// The consensus algorithm is pipelined fast-hotstuff, as given in this paper: https://arxiv.org/pdf/2010.11454.pdf
///
/// The algorithm can be condensed down into the following explaination:
/// - Blocks must contain either a QuorumCertificate (QC), or an aggregated QuorumCertificate (aggQC).
/// - A QuorumCertificate is an aggregation of signatures of threshold validators against a block hash (the previous block)
/// - An aggQC is an aggregation of threshold QC.
/// - at each time step, a.k.a 'view' a leader is chosen (based on view number) from the validators (committee) to propose a block
/// - committee members vote (create a signature) on the block proposal
/// - after threshold signatures are aggregated, a QC is formed which points to the block proposal
///
/// Happy path:
/// - Start at genesis, there is only a block with a dummy QC which everyone sees (exceptional case).
/// - everyone advances view to 1
/// - validators vote on genesis
/// - a high QC (QC pointing to the highest known hash) is formed from the validators votes on genesis
/// - everyone advances view to 2
/// - next leader proposes a block
/// - validators vote on block 1 -> new high QC... and so on.
///
/// Unhappy path:
/// - In the unhappy path, there is the possibility of forks (for example if you executed the block proposal).
/// - In this case, the view will time out with no leader successfully proposing a block.
/// - From this point forward, block view =/= block number
/// - The view will increment on all or some nodes. The timeout for view increments doubles each time,
///    which guarantees all nodes eventually are on the same view
/// - Nodes send a NewView message, which is a signature over the view, and their highQC
/// - This is collected to form an aggQC
/// - This aggQC is used to propose a block
/// - The votes on that block form the next highQC
///
#[derive(Debug)]
pub struct Consensus {
    secret_key: SecretKey,
    config: NodeConfig,
    message_sender: MessageSender,
    pub block_store: BlockStore,
    votes: BTreeMap<Hash, (Vec<NodeSignature>, BitVec, u128, bool)>,
    new_views: BTreeMap<u64, NewViewVote>,
    high_qc: QuorumCertificate,
    view: View,
    finalized_view: u64,
    /// Peers that have appeared between the last view and this one. They will be added to the committee before the next view.
    pending_peers: Vec<Validator>,
    /// Transactions that have been broadcasted by the network, but not yet executed. Transactions will be removed from this map once they are executed.
    new_transactions: BTreeMap<Hash, SignedTransaction>,
<<<<<<< HEAD
    /// The account store.
    state: State,
    /// The persistence database
    db: Arc<Db>,
    /// Transactions ordered by priority, map of address of TXn (from account) to ordered TXns to be executed.
    new_transactions_priority: BTreeMap<Address, BinaryHeap<TxnOrder>>,
=======
    /// Transactions ordered by priority, map of address of TXn (from account) to ordered TXns to be executed.
    new_transactions_priority: BTreeMap<Address, BinaryHeap<TxnOrder>>,
    /// Transactions that have been executed and included in a block, and the blocks the are
    /// included in.
    transactions: Tree,
    transaction_receipts: Tree,
    /// The account store.
    state: State,
    /// The persistence database
    db: Db,
    /// An index of address to a list of transaction hashes, for which this address appeared somewhere in the
    /// transaction trace. The list of transations is ordered by execution order.
    touched_address_index: Tree,
    /// Lookup of block hashes for transaction hashes.
    block_hash_reverse_index: Tree,
>>>>>>> 8fd1fb08
}

// View in consensus should be have access monitored so last_timeout is always correct
#[derive(Debug)]
struct View {
    view: u64,
    last_timeout: SystemTime,
}

impl View {
    pub fn new(view: u64) -> Self {
        View {
            view,
            last_timeout: SystemTime::now(),
        }
    }

    pub fn get_view(&self) -> u64 {
        self.view
    }

    pub fn set_view(&mut self, view: u64) {
        match view.cmp(&self.view) {
            std::cmp::Ordering::Less => {
                // todo: this can happen if agg is true - how to handle?
                warn!(
                    "Tried to set view {} to lower view {} - this is incorrect",
                    self.view, view
                );
            }
            std::cmp::Ordering::Equal => {
                trace!("Tried to set view to same view - this is incorrect");
            }
            std::cmp::Ordering::Greater => {
                self.view = view;
                self.last_timeout = SystemTime::now();
            }
        }
    }

    pub fn last_timeout(&self) -> SystemTime {
        self.last_timeout
    }
}

impl Consensus {
    pub fn new(
        secret_key: SecretKey,
        config: NodeConfig,
        message_sender: MessageSender,
        db: Arc<Db>,
    ) -> Result<Self> {
        trace!(
            "Opening database in {:?} for shard {}",
            config.data_dir,
            config.eth_chain_id
        );
<<<<<<< HEAD
=======

        let db = match &config.data_dir {
            Some(path) => {
                let path = Path::new(path).join(config.eth_chain_id.to_string());
                sled::open(path)?
            }
            None => sled::Config::new().temporary(true).open()?,
        };

        let mut block_store = BlockStore::new(&db, message_sender.clone())?;
>>>>>>> 8fd1fb08

        let mut block_store = BlockStore::new(db.clone(), message_sender.clone())?;

        let latest_block = db
            .get_latest_finalized_view()?
            .map(|view| {
                block_store
                    .get_block_by_view(view)?
                    .ok_or_else(|| anyhow!("no header found at view {view}"))
            })
            .transpose()?;

        let mut state = if let Some(latest_block) = &latest_block {
            trace!("Loading state from latest block");
<<<<<<< HEAD
            State::new_at_root(db.state_trie()?, H256(latest_block.state_root_hash().0))
        } else {
            trace!("Contructing new state from genesis");
            State::new_with_genesis(db.state_trie()?, config.consensus.clone())?
=======
            State::new_at_root(state_trie, H256(latest_block.state_root_hash().0))
        } else {
            trace!("Contructing new state from genesis");
            State::new_with_genesis(state_trie, config.consensus.clone())?
>>>>>>> 8fd1fb08
        };

        let (latest_block, latest_block_view, latest_block_number, latest_block_hash) =
            match latest_block {
                Some(l) => (Some(l.clone()), l.view(), l.number(), l.hash()),
                None => match (
                    config.consensus.genesis_committee.len(),
                    config.consensus.genesis_hash,
                ) {
                    (0, Some(hash)) => {
                        block_store.request_block(hash)?;
                        (None, 0, 0, hash)
                    }
                    (1, hash) => {
                        let (public_key, peer_id) = config.consensus.genesis_committee[0];
                        let genesis_validator = Validator {
                            public_key,
                            peer_id,
                            weight: 100,
                        };
                        let genesis =
                            Block::genesis(Committee::new(genesis_validator), state.root_hash()?);
                        if let Some(hash) = hash {
                            if genesis.hash() != hash {
                                return Err(anyhow!("Both genesis committee and genesis hash were specified, but the hashes do not match"));
                            }
                        }
                        (Some(genesis.clone()), 0, 0, genesis.hash())
                    }
                    (0, None) => {
                        return Err(anyhow!("At least one of genesis_committee or genesis_hash must be specified in config"));
                    }
                    _ => {
                        return Err(anyhow!(
                            "genesis committee must have length 0 or 1, not {}",
                            config.consensus.genesis_committee.len()
                        ));
                    }
                },
            };

<<<<<<< HEAD
        let (start_view, high_qc) = {
            match db.get_high_qc()? {
                Some(qc) => {
                    let high_block = block_store
                        .get_block(qc.block_hash)?
                        .ok_or_else(|| anyhow!("missing block that high QC points to!"))?;

                    let start_view = high_block.view() + 1;
                    info!("During recovery, starting consensus at view {}", start_view);
                    (start_view, qc)
                }
                None => {
                    let start_view = 1;
                    (start_view, QuorumCertificate::genesis(1024))
                }
            }
        };
=======
        let block_hash_reverse_index = db.open_tree(TX_BLOCK_INDEX)?;

        let touched_address_index = db.open_tree(ADDR_TOUCHED_INDEX)?;
        touched_address_index.set_merge_operator(|_k, old_value, additional_value| {
            // We unwrap all errors as we assume that the serialization should always be correct.
            // TODO: maybe use a smarter packing rather than calling bincode twice every time?
            let mut vec = if let Some(old_value) = old_value {
                bincode::deserialize::<Vec<Hash>>(old_value).unwrap()
            } else {
                vec![]
            };
            vec.push(Hash(additional_value.try_into().unwrap()));
            Some(bincode::serialize(&vec).unwrap())
        });
>>>>>>> 8fd1fb08

        let (start_view, high_qc) = {
            match block_store.get_high_qc()? {
                Some(qc) => {
                    let high_block = block_store
                        .get_block(qc.block_hash)?
                        .ok_or_else(|| anyhow!("missing block that high QC points to!"))?;

                    let start_view = high_block.view() + 1;
                    info!("During recovery, starting consensus at view {}", start_view);
                    (start_view, qc)
                }
                None => {
                    let start_view = 1;
                    (start_view, QuorumCertificate::genesis(1024))
                }
            }
        };

        let mut consensus = Consensus {
            secret_key,
            config,
            block_store,
            message_sender,
            votes: BTreeMap::new(),
            new_views: BTreeMap::new(),
            high_qc,
            view: View::new(start_view),
            finalized_view: start_view.saturating_sub(1),
            pending_peers: Vec::new(),
            new_transactions: BTreeMap::new(),
<<<<<<< HEAD
            state,
            db,
            new_transactions_priority: BTreeMap::new(),
=======
            new_transactions_priority: BTreeMap::new(),
            transactions: db.open_tree(TXS_TREE)?,
            transaction_receipts: db.open_tree(RECEIPTS_TREE)?,
            state,
            db,
            block_hash_reverse_index,
            touched_address_index,
>>>>>>> 8fd1fb08
        };

        // If we're at genesis, add the genesis block.
        if latest_block_view == 0 {
            if let Some(genesis) = latest_block {
                consensus.add_block(genesis.clone())?;
            }
            consensus.save_highest_view(
                latest_block_hash,
                latest_block_view,
                latest_block_number,
            )?;
            // treat genesis as finalized
            consensus.finalize(latest_block_hash, latest_block_view)?;
        }

        Ok(consensus)
    }

    pub fn public_key(&self) -> NodePublicKey {
        self.secret_key.node_public_key()
    }

    pub fn add_peer(
        &mut self,
        peer_id: PeerId,
        public_key: NodePublicKey,
    ) -> Result<Option<(Option<PeerId>, ExternalMessage)>> {
        trace!(%peer_id, "adding peer to consensus");
        if self.pending_peers.contains(&Validator {
            peer_id,
            public_key,
            weight: 100,
        }) {
            return Ok(None);
        }

        self.pending_peers.push(Validator {
            peer_id,
            public_key,
            weight: 100,
        });

        debug!(%peer_id, "added pending peer");

        if self.view.get_view() == 1 {
            let Some(genesis) = self.get_block_by_view(0)? else {
                // if we don't have genesis that means we only have its hash
                // ergo we weren't, and can't be, part of the network at genesis and
                // can't vote for it anyway
                return Ok(None);
            };
            // If we're in the genesis committee, vote again.
            if genesis
                .committee
                .iter()
                .any(|v| v.peer_id == self.peer_id())
            {
                trace!("voting for genesis block");
                let leader = genesis.committee.leader(self.view.get_view());
                let vote = self.vote_from_block(&genesis);
                return Ok(Some((Some(leader.peer_id), ExternalMessage::Vote(vote))));
            }
        }

        Ok(None)
    }

    pub fn head_block(&self) -> Block {
<<<<<<< HEAD
        // TODOAAA: error handling
        let highest_block_number = self.db.get_highest_block_number().unwrap().unwrap();
=======
        let highest_block_number = self
            .db
            .get(HIGHEST_BLOCK_NUMBER)
            .unwrap()
            .map(|b| Ok::<_, anyhow::Error>(u64::from_be_bytes(b.as_ref().try_into()?)))
            .transpose()
            .unwrap()
            .unwrap();
>>>>>>> 8fd1fb08

        trace!(
            "head block request: highest block number: {}",
            highest_block_number
        );

        self.block_store
            .get_block_by_number(highest_block_number)
            .unwrap()
            .unwrap()
    }

    // This function is called when we suspect that we are out of sync with the network/need to catchup
    pub fn download_blocks_up_to_head(&mut self) -> Result<()> {
        let head_block = self.head_block();
        self.block_store
            .request_blocks(head_block.header.number + 1)?;

        Ok(())
    }

    pub fn timeout(&mut self) -> Option<(PeerId, ExternalMessage)> {
        // We never want to timeout while on view 1
        if self.view.get_view() == 1 {
            let genesis = self
                .get_block_by_view(0)
                .unwrap()
                .ok_or_else(|| anyhow!("missing block"))
                .unwrap();
            // If we're in the genesis committee, vote again.
            if genesis
                .committee
                .iter()
                .any(|v| v.peer_id == self.peer_id())
            {
                info!("timeout in view 1, we will vote for genesis block rather than incrementing view");
                let leader = genesis.committee.leader(self.view.get_view());
                let vote = self.vote_from_block(&genesis);
                return Some((leader.peer_id, ExternalMessage::Vote(vote)));
            } else {
                info!("We are on view 1 but we are not a validator, so we are waiting.");
                let _ = self.download_blocks_up_to_head();
            }

            return None;
        }

        // Now consider whether we want to timeout - the timeout duration doubles every time, so it
        // Should eventually have all nodes on the same view
        let consensus_timeout_ms = self.config.consensus.consensus_timeout.as_millis() as u64;
        let head_block = self.head_block();
        let head_block_view = head_block.view();
        let time_since_last_view_change = SystemTime::now()
            .duration_since(self.view.last_timeout())
            .expect("last timeout seems to be in the future...")
            .as_millis() as u64;
        let view_difference = self.view.get_view().saturating_sub(head_block_view);
        let exponential_backoff_timeout = consensus_timeout_ms * 2u64.pow(view_difference as u32);
        let next_exponential_backoff_timeout =
            consensus_timeout_ms * 2u64.pow((view_difference + 1) as u32);

        if time_since_last_view_change < exponential_backoff_timeout {
            trace!(
                "Not proceeding with view change. Current view: {} - time since last: {}, timeout requires: {}",
                self.view.get_view(),
                time_since_last_view_change,
                exponential_backoff_timeout
            );
            return None;
        }

        trace!("Considering view change: view: {} time since: {} timeout: {} last known view: {} last hash: {}", self.view.get_view(), time_since_last_view_change, exponential_backoff_timeout, head_block_view, head_block.hash());

        info!(
            "***** TIMEOUT: View is now {} -> {}. Next view change in {}ms",
            self.view.get_view(),
            self.view.get_view() + 1,
            next_exponential_backoff_timeout
        );

        let _ = self.download_blocks_up_to_head();
        self.view.set_view(self.view.get_view() + 1);

        let leader = self
            .head_block()
            .committee
            .leader(self.view.get_view())
            .peer_id;

        let new_view = NewView::new(
            self.secret_key,
            self.high_qc.clone(),
            self.view.get_view(),
            self.secret_key.node_public_key(),
        );

        Some((leader, ExternalMessage::NewView(Box::new(new_view))))
    }

    pub fn peer_id(&self) -> PeerId {
        self.secret_key.to_libp2p_keypair().public().to_peer_id()
    }

    pub fn proposal(&mut self, proposal: Proposal) -> Result<Option<(PeerId, Vote)>> {
        let (block, transactions) = proposal.into_parts();
        trace!(
            block_view = block.view(),
            block_number = block.number(),
            "handling block proposal"
        );

        if self.block_store.contains_block(block.hash())? {
            trace!("ignoring block proposal, block store contains this block already");
            return Ok(None);
        }

        match self.check_block(&block) {
            Ok(()) => {}
            Err(e) => {
                if let Some(e) = e.downcast_ref::<MissingBlockError>() {
                    warn!("missing finalized block1");
                    info!(?e, "missing block when checking block proposal");
                    return Ok(None);
                } else {
                    warn!(?e, "invalid block proposal received!");
                    return Ok(None);
                }
            }
        }

        self.add_block(block.clone())?;
        self.update_high_qc_and_view(block.agg.is_some(), block.qc.clone())?;

        let proposal_view = block.view();
        let parent = self
            .get_block(&block.parent_hash())?
            .ok_or_else(|| anyhow!("missing block parent"))?;
        let block_state_root = block.state_root_hash();

        trace!("checking if block view {} is safe", block.view());

        // If the proposed block is safe, vote for it and advance to the next round.
        if self.check_safe_block(&block)? {
            trace!(
                "block view {} number {} aka {} is safe",
                block.view(),
                block.number(),
                block.hash()
            );

            let mut block_receipts: Vec<TransactionReceipt> = Vec::new();
            for txn in &transactions {
                if let Some(result) = self.apply_transaction(txn.clone(), parent.header)? {
                    let tx_hash = txn.hash();
<<<<<<< HEAD
                    self.db
                        .insert_block_hash_reverse_index(&tx_hash, &block.hash())?;
=======
                    self.block_hash_reverse_index
                        .insert(tx_hash.0, &block.hash().0)?;
>>>>>>> 8fd1fb08
                    let receipt = TransactionReceipt {
                        block_hash: block.hash(),
                        tx_hash,
                        success: result.success,
                        contract_address: result.contract_address,
                        logs: result.logs,
                    };
                    info!(?receipt, "applied transaction {:?}", receipt);
<<<<<<< HEAD
                    self.db.insert_transaction(&txn.hash(), txn)?;
                    block_receipts.push(receipt);
                }
            }
            // If we were the proposer we would've already processed the transactions
            if !self.db.contains_transaction_receipt(&block.hash())? {
                self.db
                    .insert_transaction_receipt(&block.hash(), &block_receipts)?;
=======
                    block_receipts.push(receipt);
                    self.transactions
                        .insert(txn.hash().0, bincode::serialize(&txn)?)?;
                }
            }
            // If we were the proposer we would've already processed the transactions
            if !self.transaction_receipts.contains_key(block.hash().0)? {
                self.transaction_receipts
                    .insert(block.hash().0, bincode::serialize(&block_receipts)?)?;
>>>>>>> 8fd1fb08
            }

            if self.state.root_hash()? != block_state_root {
                return Err(anyhow!(
                    "state root hash mismatch, expected: {:?}, actual: {:?}",
                    block_state_root,
                    self.state.root_hash()
                ));
            }

            if self.view.get_view() != proposal_view + 1 {
                self.view.set_view(proposal_view + 1);

                debug!(
                    "*** setting view to proposal view... view is now {}",
                    self.view.get_view()
                );
            }

            self.save_highest_view(block.hash(), block.number(), proposal_view)?;

            if !block.committee.iter().any(|v| v.peer_id == self.peer_id()) {
                trace!(
                    "can't vote for block proposal, we aren't in the committee of length {:?}",
                    block.committee.len()
                );
                Ok(None)
            } else {
                let vote = self.vote_from_block(&block);
                let next_leader = block.committee.leader(self.view.get_view()).peer_id;

                trace!(proposal_view, ?next_leader, "voting for block");

                Ok(Some((next_leader, vote)))
            }
        } else {
            trace!("block is not safe");
            Ok(None)
        }
    }

    pub fn remove_tx_from_mempool(&mut self, tx_hash: &Hash) {
        let removed = match self.new_transactions.remove(tx_hash) {
            Some(tx) => tx,
            None => {
                return;
            }
        };

        let from_addr = removed.from_addr;

        // loop over priority txs and remove the tx (this shold be O(log n) as it will almost cert
        // be a leaf node)
        if let Some(priority_txs) = self.new_transactions_priority.get_mut(&from_addr) {
            priority_txs.retain(|tx| tx.hash != *tx_hash);
        }
    }

    pub fn apply_transaction(
        &mut self,
        txn: SignedTransaction,
        current_block: BlockHeader,
    ) -> Result<Option<TransactionApplyResult>> {
        let hash = txn.hash();

        // If we have the transaction in the mempool, remove it.
        self.remove_tx_from_mempool(&hash);

        // Ensure the transaction has a valid signature
        txn.verify()?;

        // If we haven't applied the transaction yet, do so. This ensures we don't execute the transaction twice if we
        // already executed it in the process of proposing this block.
        if !self.db.contains_transaction(&hash)? {
            let mut listener = TouchedAddressEventListener::default();

            let result = evm_ds::evm::tracing::using(&mut listener, || {
                self.state.apply_transaction(
                    txn.clone(),
                    self.config.eth_chain_id,
                    current_block,
                    false,
                )
            })?;

            for address in listener.touched {
                self.db.add_touched_address(Address(address), hash)?;
            }

            if !result.success {
                info!("Transaction was a failure...");
            }

<<<<<<< HEAD
=======
            if !result.success {
                info!("Transaction was a failure...");
            }

>>>>>>> 8fd1fb08
            Ok(Some(result))
        } else {
            Ok(None)
        }
    }

    pub fn get_touched_transactions(&self, address: Address) -> Result<Vec<Hash>> {
        self.db.get_touched_address_index(address)
    }

    // Get valid TXs to execute while also cleaning the mempool of TXs that are invalid
    // to do this, we refer to a binary heap which for each from address, contains a list of TXs
    // prioritised by nonce (so popping gives lowest), then by gas price and gas limit (highest)
    pub fn get_txns_to_execute(&mut self) -> Vec<SignedTransaction> {
        let mut ret: Vec<SignedTransaction> = Vec::new();

        if self.config.consensus.block_tx_limit < 1 {
            warn!("Block TX limit is set to 0, no TXs will be added to the block");
        }

        // Loop over the prioritised txs, putting them in so long as they are valid
        for (from_addr, txs) in self.new_transactions_priority.iter_mut() {
            // get the nonce of the account, or zero if none
            let mut iter_nonce = self.state.must_get_account(*from_addr).nonce;
            let mut remove_all_txs = false;

            // Clear all nonces from the priority queue that are too low
            while let Some(txn) = txs.pop() {
                if txn.nonce < iter_nonce {
                    trace!(
                        "TX nonce {} too low, iter nonce {}, will be removed",
                        txn.nonce,
                        iter_nonce
                    );
                    continue;
                } else {
                    txs.push(txn);
                    break;
                }
            }

            // Push as many txs as have a sequential nonce into the map
            // We have to pop, as iterating over a binary heap is not in order.
            // So we put it all back afterward
            let mut temp_vec = Vec::new();
            while let Some(mut txn) = txs.pop() {
                txn.retries += 1;
                temp_vec.push(txn.clone());

                // if we have reached the block limit, break
                if ret.len() >= self.config.consensus.block_tx_limit {
                    break;
                }

                // if it is less than the iter nonce, we can skip it
                // this just means there are 'priority txs' with the same nonce but different fees
                if txn.nonce < iter_nonce {
                    trace!("lower priority tx ignored {} vs {}", txn.nonce, iter_nonce);
                    continue;
                }

                // If the nonce is too high, we will take another pass
                if txn.nonce > iter_nonce {
                    trace!(
                        "TX nonce {} too high, iter nonce {}, retry {} of {}",
                        txn.nonce,
                        iter_nonce,
                        txn.retries,
                        self.config.tx_retries
                    );

                    if txn.retries >= self.config.tx_retries {
                        warn!(?txn, "Tranaction has exceeded retries and all pending from this account will been removed");
                        remove_all_txs = true;
                        temp_vec.pop();
                    }

                    // all other TXs will have a higher nonce, so we can break
                    break;
                }

                // tx nonce == iter nonce, so we can add it
                match self.new_transactions.get(&txn.hash) {
                    Some(tx) => {
                        trace!("Adding tx to execute: {:?}", tx);
                        ret.push(tx.clone());
                        iter_nonce += 1;
                    }
                    None => {
                        warn!(
                            "Transaction {} not found in mempool, but was in priority txs",
                            txn.hash
                        );
                        temp_vec.pop();
                    }
                }
            }

            // If we need to remove the txs (retries timed out), remove it from the new_transactions and delete the entry
            // in the priority map
            if remove_all_txs {
                trace!("removing txs for from address {}", from_addr);
                while let Some(tx) = txs.pop() {
                    self.new_transactions.remove(&tx.hash);
                }
            }

            // Put the txs back in the heap
            txs.extend(temp_vec.into_iter());
        }

        // As cleanup, remove any `From` where the heap is empty
        self.new_transactions_priority
            .retain(|_, binary_heap| !binary_heap.is_empty());

        if !ret.is_empty() {
            trace!("Added {} priority txs to block", ret.len());
        }

        ret
    }

    // Get valid TXs to execute while also cleaning the mempool of TXs that are invalid
    // to do this, we refer to a binary heap which for each from address, contains a list of TXs
    // prioritised by nonce (so popping gives lowest), then by gas price and gas limit (highest)
    pub fn get_txns_to_execute(&mut self) -> Vec<SignedTransaction> {
        let mut ret: Vec<SignedTransaction> = Vec::new();

        if self.config.consensus.block_tx_limit < 1 {
            warn!("Block TX limit is set to 0, no TXs will be added to the block");
        }

        // Loop over the prioritised txs, putting them in so long as they are valid
        for (from_addr, txs) in self.new_transactions_priority.iter_mut() {
            // get the nonce of the account, or zero if none
            let mut iter_nonce = self.state.must_get_account(*from_addr).nonce;
            let mut remove_all_txs = false;

            // Clear all nonces from the priority queue that are too low
            while let Some(txn) = txs.pop() {
                if txn.nonce < iter_nonce {
                    trace!(
                        "TX nonce {} too low, iter nonce {}, will be removed",
                        txn.nonce,
                        iter_nonce
                    );
                    continue;
                } else {
                    txs.push(txn);
                    break;
                }
            }

            // Push as many txs as have a sequential nonce into the map
            // We have to pop, as iterating over a binary heap is not in order.
            // So we put it all back afterward
            let mut temp_vec = Vec::new();
            while let Some(mut txn) = txs.pop() {
                txn.retries += 1;
                temp_vec.push(txn.clone());

                // if we have reached the block limit, break
                if ret.len() >= self.config.consensus.block_tx_limit {
                    break;
                }

                // if it is less than the iter nonce, we can skip it
                // this just means there are 'priority txs' with the same nonce but different fees
                if txn.nonce < iter_nonce {
                    trace!("lower priority tx ignored {} vs {}", txn.nonce, iter_nonce);
                    continue;
                }

                // If the nonce is too high, we will take another pass
                if txn.nonce > iter_nonce {
                    trace!(
                        "TX nonce {} too high, iter nonce {}, retry {} of {}",
                        txn.nonce,
                        iter_nonce,
                        txn.retries,
                        self.config.tx_retries
                    );

                    if txn.retries >= self.config.tx_retries {
                        warn!(?txn, "Tranaction has exceeded retries and all pending from this account will been removed");
                        remove_all_txs = true;
                        temp_vec.pop();
                    }

                    // all other TXs will have a higher nonce, so we can break
                    break;
                }

                // tx nonce == iter nonce, so we can add it
                match self.new_transactions.get(&txn.hash) {
                    Some(tx) => {
                        trace!("Adding tx to execute: {:?}", tx);
                        ret.push(tx.clone());
                        iter_nonce += 1;
                    }
                    None => {
                        warn!(
                            "Transaction {} not found in mempool, but was in priority txs",
                            txn.hash
                        );
                        temp_vec.pop();
                    }
                }
            }

            // If we need to remove the txs (retries timed out), remove it from the new_transactions and delete the entry
            // in the priority map
            if remove_all_txs {
                trace!("removing txs for from address {}", from_addr);
                while let Some(tx) = txs.pop() {
                    self.new_transactions.remove(&tx.hash);
                }
            }

            // Put the txs back in the heap
            txs.extend(temp_vec.into_iter());
        }

        // As cleanup, remove any `From` where the heap is empty
        self.new_transactions_priority
            .retain(|_, binary_heap| !binary_heap.is_empty());

        if !ret.is_empty() {
            trace!("Added {} priority txs to block", ret.len());
        }

        ret
    }

    pub fn vote(&mut self, vote: Vote) -> Result<Option<(Block, Vec<SignedTransaction>)>> {
        let Some(block) = self.get_block(&vote.block_hash)? else {
            return Ok(None);
        }; // TODO: Is this the right response when we recieve a vote for a block we don't know about?
        let block_hash = block.hash();
        let block_view = block.view();
        let current_view = self.view.get_view();
        trace!(block_view, current_view, %block_hash, "handling vote");

        // if we are not the leader of the round in which the vote counts
        // The vote is in the happy path (?) - so the view is block view + 1
        if !self.are_we_leader_for_view(block_hash, block_view + 1) {
            trace!(
                vote_view = block_view + 1,
                ?block_hash,
                "skipping vote, not the leader"
            );
            return Ok(None);
        }
        // if the vote is too old and does not count anymore
        if block_view + 1 < self.view.get_view() {
            trace!("vote is too old");
            return Ok(None);
        }

        // verify the sender's signature on block_hash
        let (index, sender) = block
            .committee
            .iter()
            .enumerate()
            .find(|(_, v)| v.public_key == vote.public_key)
            .unwrap();
        vote.verify()?;

        let committee_size = block.committee.len();
        let (mut signatures, mut cosigned, mut cosigned_weight, mut supermajority_reached) =
            self.votes.get(&block_hash).cloned().unwrap_or_else(|| {
                (
                    Vec::new(),
                    bitvec![u8, bitvec::order::Msb0; 0; committee_size],
                    0,
                    false,
                )
            });

        if supermajority_reached {
            trace!(
                "(vote) supermajority already reached in this round {}",
                self.view.get_view()
            );
            return Ok(None);
        }

        // if the vote is new, store it
        if !cosigned[index] {
            signatures.push(vote.signature);
            cosigned.set(index, true);
            cosigned_weight += sender.weight;

            supermajority_reached = cosigned_weight * 3 > block.committee.total_weight() * 2;
            let current_view = self.view.get_view();
            trace!(
                cosigned_weight,
                supermajority_reached,
                total_weight = block.committee.total_weight(),
                current_view,
                vote_view = block_view + 1,
                "storing vote"
            );
            if supermajority_reached {
                // if we are already in the round in which the vote counts and have reached supermajority
                if block_view + 1 == self.view.get_view() {
                    let qc = self.qc_from_bits(block_hash, &signatures, cosigned.clone());
                    let parent_hash = qc.block_hash;
                    let parent = self
                        .get_block(&parent_hash)?
                        .ok_or_else(|| anyhow!("missing block"))?;
                    let parent_header = parent.header;

                    let previous_state_root_hash = self.state.root_hash()?;

                    let transactions = self.get_txns_to_execute();

                    let applied_transactions: Vec<_> = transactions
                        .into_iter()
                        .filter_map(|tx| {
                            let result = self.apply_transaction(tx.clone(), parent_header);
                            result.transpose().map(|r| r.map(|_| tx.clone()))
                        })
                        .collect::<Result<_>>()?;
                    let applied_transaction_hashes: Vec<_> =
                        applied_transactions.iter().map(|tx| tx.hash()).collect();

                    let proposal = Block::from_qc(
                        self.secret_key,
                        self.view.get_view(),
                        parent.header.number + 1,
                        qc,
                        parent_hash,
                        self.state.root_hash()?,
                        applied_transaction_hashes,
                        SystemTime::max(SystemTime::now(), parent_header.timestamp),
                        self.get_next_committee(parent.committee),
                    );

                    self.state.set_to_root(H256(previous_state_root_hash.0));

                    self.votes.insert(
                        block_hash,
                        (signatures, cosigned, cosigned_weight, supermajority_reached),
                    );
                    // as a future improvement, process the proposal before broadcasting it
                    trace!(proposal_hash = ?proposal.hash(), ?proposal.header.view, "######### vote successful, we are proposing block");

                    return Ok(Some((proposal, applied_transactions)));
                    // we don't want to keep the collected votes if we proposed a new block
                    // we should remove the collected votes if we couldn't reach supermajority within the view
                }
            }
        }

        self.votes.insert(
            block_hash,
            (signatures, cosigned, cosigned_weight, supermajority_reached),
        );

        Ok(None)
    }

    fn get_next_committee(&mut self, mut committee: Committee) -> Committee {
        if committee.is_empty() {
            panic!("committee is empty, this should never happen");
        }

        if !self.pending_peers.is_empty() {
            info!(
                "*** adding {} pending peers to committee",
                self.pending_peers.len()
            );
        }

        committee.add_validators(self.pending_peers.drain(..));

        if committee.len() <= 1 {
            warn!(
                "committee is too small {}, something might be wrong",
                committee.len()
            );
        }

        committee
    }

    fn are_we_leader_for_view(&mut self, parent_hash: Hash, view: u64) -> bool {
        match self.leader_for_view(parent_hash, view) {
            Some(leader) => leader == self.peer_id(),
            None => false,
        }
    }

    fn leader_for_view(&mut self, parent_hash: Hash, view: u64) -> Option<PeerId> {
        let parent = self.get_block(&parent_hash);

        let parent = match parent {
            Ok(Some(parent)) => parent,
            _ => {
                warn!(
                    "parent not found while determining leader for view {}",
                    view
                );
                return None;
            }
        };

        Some(parent.committee.leader(view).peer_id)
    }

    fn committee_for_hash(&mut self, parent_hash: Hash) -> Result<Committee> {
        let parent = self.get_block(&parent_hash);

        let parent = match parent {
            Ok(Some(parent)) => parent,
            _ => {
                warn!("parent not found during committee_for_hash");
                return Err(anyhow!("parent not found during committee_for_hash"));
            }
        };

        Ok(parent.committee)
    }

    pub fn new_view(&mut self, _: PeerId, new_view: NewView) -> Result<Option<Block>> {
        trace!("Received new view for height: {:?}", new_view.view);

        // The leader for this view should be chosen according to the parent of the highest QC
        // What happens when there are multiple QCs with different parents?
        // if we are not the leader of the round in which the vote counts
        if !self.are_we_leader_for_view(new_view.qc.block_hash, new_view.view) {
            trace!(new_view.view, "skipping new view, not the leader");
            return Ok(None);
        }
        // if the vote is too old and does not count anymore
        if new_view.view < self.view.get_view() {
            trace!(new_view.view, "Received a vote which is too old for us, discarding. Our view is: {} and new_view is: {}", self.view.get_view(), new_view.view);
            return Ok(None);
        }

        // Get the committee for the qc hash (should be highest?) for this view
        let committee = self.committee_for_hash(new_view.qc.block_hash)?;
        // verify the sender's signature on the block hash
        let Some((index, sender)) = committee
            .iter()
            .enumerate()
            .find(|(_, v)| v.public_key == new_view.public_key)
        else {
            debug!("ignoring new view from unknown node (buffer?) - committee size is : {:?} hash is: {:?} high hash is: {:?}", committee.len(), new_view.qc.block_hash, self.high_qc.block_hash);
            return Ok(None);
        };
        new_view.verify(sender.public_key)?;

        // check if the sender's qc is higher than our high_qc or even higher than our view
        self.update_high_qc_and_view(false, new_view.qc.clone())?;

        let committee_size = committee.len();

        let NewViewVote {
            mut signatures,
            mut signers,
            mut cosigned,
            mut cosigned_weight,
            mut qcs,
        } = self
            .new_views
            .remove(&new_view.view)
            .unwrap_or_else(|| NewViewVote {
                signatures: Vec::new(),
                signers: Vec::new(),
                cosigned: bitvec![u8, bitvec::order::Msb0; 0; committee_size],
                cosigned_weight: 0,
                qcs: Vec::new(),
            });

        let mut supermajority = false;

        // the index is not checked here...
        // if the vote is new, store it
        if !cosigned[index] {
            signatures.push(new_view.signature);
            signers.push(index as u16);
            cosigned.set(index, true);
            cosigned_weight += sender.weight;
            qcs.push(new_view.qc);

            supermajority = cosigned_weight * 3 > committee.total_weight() * 2;

            let num_signers = signers.len();
            let current_view = self.view.get_view();
            trace!(
                num_signers,
                cosigned_weight,
                supermajority,
                current_view,
                new_view.view,
                "storing vote for new view"
            );
            if supermajority {
                if self.view.get_view() < new_view.view {
                    info!(
                        "forcibly updating view to {} as majority is ahead",
                        new_view.view
                    );
                    self.view.set_view(new_view.view);
                }

                // if we are already in the round in which the vote counts and have reached supermajority
                if new_view.view == self.view.get_view() {
                    // todo: the aggregate qc is an aggregated signature on the qcs, view and validator index which can be batch verified
                    let agg =
                        self.aggregate_qc_from_indexes(new_view.view, qcs, &signatures, signers)?;
                    let high_qc = self.get_highest_from_agg(&agg)?;
                    let parent_hash = high_qc.block_hash;
                    let state_root_hash = self.state.root_hash()?;
                    let parent = self
                        .get_block(&parent_hash)?
                        .ok_or_else(|| anyhow!("missing block"))?;

                    // why does this have no txn?
                    let proposal = Block::from_agg(
                        self.secret_key,
                        self.view.get_view(),
                        parent.header.number + 1,
                        high_qc.clone(),
                        agg,
                        parent_hash,
                        state_root_hash,
                        SystemTime::max(SystemTime::now(), parent.timestamp()),
                        self.get_next_committee(parent.committee),
                    );

                    trace!(proposal_hash = ?proposal.hash(), view = self.view.get_view(), "######### creating proposal block from new view");

                    // as a future improvement, process the proposal before broadcasting it
                    return Ok(Some(proposal));
                    // we don't want to keep the collected votes if we proposed a new block
                    // we should remove the collected votes if we couldn't reach supermajority within the view
                }
            }
        }
        if !supermajority {
            self.new_views.insert(
                new_view.view,
                NewViewVote {
                    signatures,
                    signers,
                    cosigned,
                    cosigned_weight,
                    qcs,
                },
            );
        }

        Ok(None)
    }

    pub fn new_transaction(&mut self, txn: SignedTransaction) -> Result<()> {
        // If we already have the tx, ignore it
        if self.new_transactions.contains_key(&txn.hash()) {
            return Ok(());
        }

        txn.verify()?; // sanity check
        let txn_order = TxnOrder::new(&txn);

        self.new_transactions_priority
            .entry(txn.from_addr)
            .or_default()
            .push(txn_order);

        self.new_transactions.insert(txn.hash(), txn);

        Ok(())
    }

    pub fn get_transaction_by_hash(&self, hash: Hash) -> Result<Option<SignedTransaction>> {
        if let Some(txn) = self.new_transactions.get(&hash) {
            return Ok(Some(txn.clone()));
        }

        self.db.get_transaction(&hash)
    }

<<<<<<< HEAD
    pub fn get_transaction_receipt(&self, hash: &Hash) -> Result<Option<TransactionReceipt>> {
        let Some(block_hash) = self.db.get_block_hash_reverse_index(hash)? else {
            return Ok(None);
        };
        let block_receipts = self
            .db
            .get_transaction_receipt(&block_hash)?
            .unwrap_or_default();
        Ok(block_receipts
            .into_iter()
            .find(|receipt| receipt.tx_hash == *hash))
    }

    pub fn get_logs_in_block(
        &self,
        hash: Hash,
        event: Event,
        emitter: Address,
    ) -> Result<Vec<Log>> {
        let receipts = self.db.get_transaction_receipt(&hash)?.unwrap_or_default();

        let logs: Result<Vec<_>, _> = receipts
            .into_iter()
            .flat_map(|receipt| receipt.logs)
            .filter(|log| log.address == emitter.0 && log.topics[0] == event.signature())
            .map(|log| {
                event.parse_log_whole(RawLog {
                    topics: log.topics,
                    data: log.data,
                })
            })
            .collect();

        Ok(logs?)
    }

    fn save_highest_view(&mut self, block_hash: Hash, number: u64, view: u64) -> Result<()> {
        self.block_store.set_canonical(number, view, block_hash)?;
        self.db.put_highest_block_number(number)?;
=======
    pub fn get_block_hash_from_transaction(&self, tx_hash: &Hash) -> Result<Option<Hash>> {
        self.block_hash_reverse_index
            .get(tx_hash.0)?
            .map(|ivec| ivec.as_ref().try_into())
            .transpose()
    }

    pub fn get_transaction_receipts_in_block(
        &self,
        block_hash: Hash,
    ) -> Result<Vec<TransactionReceipt>> {
        self.transaction_receipts
            .get(block_hash.0)?
            .map(|encoded| Ok(bincode::deserialize::<Vec<TransactionReceipt>>(&encoded)?))
            .unwrap_or_else(|| Ok(vec![]))
    }

    pub fn get_transaction_receipt(&self, hash: &Hash) -> Result<Option<TransactionReceipt>> {
        let Some(block_hash) = self.get_block_hash_from_transaction(hash)? else {
            return Ok(None);
        };
        let block_receipts = self.get_transaction_receipts_in_block(block_hash)?;
        Ok(block_receipts
            .into_iter()
            .find(|receipt| receipt.tx_hash == *hash))
    }

    pub fn get_logs_in_block(
        &self,
        hash: Hash,
        event: Event,
        emitter: Address,
    ) -> Result<Vec<Log>> {
        let receipts = self.get_transaction_receipts_in_block(hash)?;

        let logs: Result<Vec<_>, _> = receipts
            .into_iter()
            .flat_map(|receipt| receipt.logs)
            .filter(|log| log.address == emitter.0 && log.topics[0] == event.signature())
            .map(|log| {
                event.parse_log_whole(RawLog {
                    topics: log.topics,
                    data: log.data,
                })
            })
            .collect();

        Ok(logs?)
    }

    fn save_highest_view(&mut self, block_hash: Hash, number: u64, view: u64) -> Result<()> {
        self.block_store.set_canonical(number, view, block_hash)?;
        self.db
            .insert(HIGHEST_BLOCK_NUMBER, &number.to_be_bytes())?;
>>>>>>> 8fd1fb08
        Ok(())
    }

    fn update_high_qc_and_view(
        &mut self,
        from_agg: bool,
        new_high_qc: QuorumCertificate,
    ) -> Result<()> {
        let Some(new_high_qc_block) = self.block_store.get_block(new_high_qc.block_hash)? else {
            // We don't set high_qc to a qc if we don't have its block.
            warn!("Recieved potential high QC but didn't have the corresponding block");
            return Ok(());
        };

        let new_high_qc_block_view = new_high_qc_block.view();

        if self.high_qc.block_hash == Hash::ZERO {
            // This seems like a potential bug???
            trace!("received high qc for the zero hash, setting.");
<<<<<<< HEAD
            self.db.set_high_qc(new_high_qc.clone())?;
=======
            self.block_store.set_high_qc(new_high_qc.clone())?;
>>>>>>> 8fd1fb08
            self.high_qc = new_high_qc;
        } else {
            let current_high_qc_view = self
                .get_block(&self.high_qc.block_hash)?
                .ok_or_else(|| {
                    anyhow!("missing block corresponding to our high qc - this should never happen")
                })?
                .view();
            // If `from_agg` then we always release the lock because the supermajority has a different high_qc.
            if from_agg || new_high_qc_block_view > current_high_qc_view {
                trace!(
                    "updating view from {} to {}, high QC view is {}",
                    self.view.get_view(),
                    new_high_qc_block_view + 1,
                    current_high_qc_view,
                );
<<<<<<< HEAD
                self.db.set_high_qc(new_high_qc.clone())?;
=======
                self.block_store.set_high_qc(new_high_qc.clone())?;
>>>>>>> 8fd1fb08
                self.high_qc = new_high_qc;
                self.view.set_view(new_high_qc_block_view + 1);
            }
        }

        Ok(())
    }

    fn aggregate_qc_from_indexes(
        &self,
        view: u64,
        qcs: Vec<QuorumCertificate>,
        signatures: &[NodeSignature],
        signers: Vec<u16>,
    ) -> Result<AggregateQc> {
        assert_eq!(qcs.len(), signatures.len());
        assert_eq!(signatures.len(), signers.len());
        Ok(AggregateQc {
            signature: NodeSignature::aggregate(signatures)?,
            signers,
            view,
            qcs,
        })
    }

    fn qc_from_bits(
        &self,
        block_hash: Hash,
        signatures: &[NodeSignature],
        cosigned: BitVec,
    ) -> QuorumCertificate {
        // we've already verified the signatures upon receipt of the responses so there's no need to do it again
        QuorumCertificate {
            signature: NodeSignature::aggregate(signatures).unwrap(),
            cosigned,
            block_hash,
        }
    }

    fn block_extends_from(&self, block: &Block, ancestor: &Block) -> Result<bool> {
        // todo: the block extends from another block through a chain of parent hashes and not qcs
        // make ticket for this
        let mut current = block.clone();
        while current.view() > ancestor.view() {
            let Some(next) = self.get_block(&current.parent_hash())? else {
                warn!("Missing block when traversing to find ancestor! Current parent hash: {:?} {:?}", current.parent_hash(), current);
                return Err(MissingBlockError::from(current.parent_hash()).into());
            };
            current = next;
        }

        Ok(current.view() == 0 || current.hash() == ancestor.hash())
    }

    fn check_safe_block(&mut self, proposal: &Block) -> Result<bool> {
        let Some(qc_block) = self.get_block(&proposal.qc.block_hash)? else {
            trace!("could not get qc for block: {}", proposal.qc.block_hash);
            return Ok(false);
        };
        // We don't vote on blocks older than our view
        let outdated = proposal.view() < self.view.get_view();
        let proposal_hash = proposal.hash();
        match proposal.agg {
            // we check elsewhere that qc is the highest among the qcs in the agg
            Some(_) => match self.block_extends_from(proposal, &qc_block) {
                Ok(true) => {
                    let block_hash = proposal_hash;
                    self.check_and_commit(block_hash)?;
                    Ok(!outdated)
                }
                Ok(false) => {
                    trace!("block does not extend from parent");
                    Ok(false)
                }
                Err(e) => {
                    trace!(?e, "error checking block extension");
                    Ok(false)
                }
            },
            None => {
                if proposal.view() == 0 || proposal.view() == qc_block.view() + 1 {
                    self.check_and_commit(proposal.hash())?;

                    if outdated {
                        trace!(
                            "proposal is outdated: {} < {}",
                            proposal.view(),
                            self.view.get_view()
                        );
                    }

                    Ok(!outdated)
                } else {
                    trace!(
                        "block does not extend from parent, {} != {} + 1",
                        proposal.view(),
                        qc_block.view()
                    );
                    Ok(false)
                }
            }
        }
    }

    fn check_and_commit(&mut self, proposal_hash: Hash) -> Result<()> {
        let Some(proposal) = self.get_block(&proposal_hash)? else {
            trace!("block not found: {proposal_hash}");
            return Ok(());
        };
        let Some(prev_1) = self.get_block(&proposal.qc.block_hash)? else {
            trace!("parent not found: {}", proposal.qc.block_hash);
            return Ok(());
        };
        let Some(prev_2) = self.get_block(&prev_1.qc.block_hash)? else {
            trace!("grandparent not found: {}", prev_1.qc.block_hash);
            return Ok(());
        };

        if prev_1.view() == 0 || prev_1.view() == prev_2.view() + 1 {
            let committed_block = prev_2;
            let finalized_block = self
                .get_block_by_view(self.finalized_view)?
                .ok_or_else(|| anyhow!("missing block"))?;
            let mut current = committed_block.clone();
            // commit blocks back to the last finalized block
            while current.view() > self.finalized_view {
                let Some(new) = self.get_block(&current.parent_hash())? else {
                    return Ok(());
                };
                current = new;
            }
            if current.hash() == finalized_block.hash() {
                self.finalize(committed_block.hash(), committed_block.view())?;
                // discard blocks that can't be committed anymore
            }
        } else {
            trace!(
                "parent does not extend from grandparent {} != {} + 1",
                prev_1.view(),
                prev_2.view(),
            );
        }

        Ok(())
    }

    /// Intended to be used with the oldest pending block, to move the
    /// finalized tip forward by one. Does not update view/height.
    pub fn finalize(&mut self, hash: Hash, view: u64) -> Result<()> {
        self.finalized_view = view;
<<<<<<< HEAD
        self.db.put_latest_finalized_view(view)?;
=======
        self.db.insert(LATEST_FINALIZED_VIEW, &view.to_be_bytes())?;
>>>>>>> 8fd1fb08

        if self.config.consensus.is_main {
            // Check for new shards to join
            let shard_logs = self.get_logs_in_block(
                hash,
                contracts::shard_registry::SHARD_ADDED_EVT.clone(),
                Address::SHARD_CONTRACT,
            )?;
            for log in shard_logs {
                let Some(shard_id) = log
                    .params
                    .into_iter()
                    .find(|param| param.name == "id")
                    .and_then(|param| param.value.into_uint())
                else {
                    return Err(anyhow!("LaunchShard event does not contain an id!"));
                };
                self.message_sender
                    .send_message_to_coordinator(InternalMessage::LaunchShard(shard_id.as_u64()))?;
            }
        }

        Ok(())
    }

    /// Check the validity of a block
    fn check_block(&mut self, block: &Block) -> Result<()> {
        block.verify_hash()?;

        // This should be checked against genesis
        if block.view() == 0 {
            return Ok(());
        }

        let Some(finalized_block) = self.get_block_by_view(self.finalized_view)? else {
            warn!("missing finalized block0");
            return Err(MissingBlockError::from(self.finalized_view).into());
        };
        if block.view() < finalized_block.view() {
            return Err(anyhow!(
                "block is too old: view is {} but we have finalized {}",
                block.view(),
                finalized_block.view()
            ));
        }

        let Some(parent) = self.get_block(&block.parent_hash())? else {
            warn!("missing finalized block3");
            return Err(MissingBlockError::from(block.parent_hash()).into());
        };

        // Derive the proposer from the block's view
        let proposer = parent.committee.leader(block.view());

        trace!(
            "I think the block proposer is: {}, we are {}",
            proposer.peer_id,
            self.peer_id()
        );
        // Verify the proposer's signature on the block
        let verified = proposer
            .public_key
            .verify(block.hash().as_bytes(), block.signature());

        if verified.is_err() {
            return Err(anyhow!("invalid block signature found! block hash: {:?} block view: {:?} committee len {:?}", block.hash(), block.view(), parent.committee.len()));
        }

        // Check if the co-signers of the block's QC represent the supermajority.
        self.check_quorum_in_bits(&block.qc.cosigned, &parent.committee)?;
        // Verify the block's QC signature
        self.verify_qc_signature(&block.qc)?;
        if let Some(agg) = &block.agg {
            // Check if the signers of the block's aggregate QC represent the supermajority
            self.check_quorum_in_indices(&agg.signers, &parent.committee)?;
            // Verify the aggregate QC's signature
            self.batch_verify_agg_signature(agg, &parent.committee)?;
        }

        // Retrieve the highest among the aggregated QCs and check if it equals the block's QC.
        let block_high_qc = self.get_high_qc_from_block(block)?;
        let Some(block_high_qc_block) = self.get_block(&block_high_qc.block_hash)? else {
            warn!("missing finalized block4");
            return Err(MissingBlockError::from(block_high_qc.block_hash).into());
        };
        // Prevent the creation of forks from the already committed chain
        if block_high_qc_block.view() < finalized_block.view() {
            return Err(anyhow!(
                "invalid block - high QC view is {} while finalized is {}",
                block_high_qc_block.view(),
                finalized_block.view()
            ));
        }

        // This block's timestamp must be greater than or equal to the parent block's timestamp.
        if block.timestamp() < parent.timestamp() {
            return Err(anyhow!("timestamp decreased from parent"));
        }

        // This block's timestamp should be at most `self.allowed_timestamp_skew` away from the current time. Note this
        // can be either forwards or backwards in time.
        // Genesis is an exception for now since the timestamp can differ across nodes
        let difference = block
            .timestamp()
            .elapsed()
            .unwrap_or_else(|err| err.duration());
        if difference > self.config.allowed_timestamp_skew && parent.view() > 0 {
            warn!(
                "timestamp difference greater than allowed skew: {difference:?}. Blocks {0:?} and {1:?}", block.view(), parent.view(),
            );
        }

        // Blocks must be in sequential order
        if block.header.number != parent.header.number + 1 {
            return Err(anyhow!(
                "block number is not sequential: {} != {} + 1",
                block.header.number,
                parent.header.number
            ));
        }

        if !self.block_extends_from(block, &finalized_block)? {
            warn!(
                "invalid block {:?}, does not extend finalized block {:?} our head is {:?}",
                block,
                finalized_block,
                self.head_block()
            );

            return Err(anyhow!(
                "invalid block, does not extend from finalized block"
            ));
        }
        Ok(())
    }

    // Checks for the validity of a block and adds it to our block store if valid.
    // Returns true when the block is valid and newly seen and false otherwise.
    pub fn receive_block(&mut self, block: Block) -> Result<bool> {
        if self.block_store.contains_block(block.hash())? {
            trace!("recieved block already seen: {}", block.hash());
            return Ok(false);
        }

        match self.check_block(&block) {
            Ok(()) => {
                trace!("updating high QC and view, blocks seems good!");
                self.update_high_qc_and_view(block.agg.is_some(), block.qc.clone())?;
                self.add_block(block)?;
            }
            Err(e) => {
                warn!(?e, "invalid block received during sync!");
                return Ok(false);
            }
        }

        Ok(true)
    }

    fn add_block(&mut self, block: Block) -> Result<()> {
        let hash = block.hash();
        debug!(?hash, ?block.header.view, "added block");
        self.block_store.process_block(block)?;
        Ok(())
    }

    fn vote_from_block(&self, block: &Block) -> Vote {
        Vote {
            block_hash: block.hash(),
            signature: self.secret_key.sign(block.hash().as_bytes()),
            public_key: self.secret_key.node_public_key(),
        }
    }

    fn get_high_qc_from_block<'a>(&self, block: &'a Block) -> Result<&'a QuorumCertificate> {
        let Some(agg) = &block.agg else {
            return Ok(&block.qc);
        };

        let high_qc = self.get_highest_from_agg(agg)?;

        if &block.qc != high_qc {
            return Err(anyhow!("qc mismatch"));
        }

        Ok(&block.qc)
    }

    pub fn get_block(&self, key: &Hash) -> Result<Option<Block>> {
        self.block_store.get_block(*key)
    }

    pub fn get_block_by_view(&self, view: u64) -> Result<Option<Block>> {
        self.block_store.get_block_by_view(view)
    }

    pub fn get_block_by_number(&self, number: u64) -> Result<Option<Block>> {
        self.block_store.get_block_by_number(number)
    }

    pub fn view(&self) -> u64 {
        self.view.get_view()
    }

    pub fn finalized_view(&self) -> u64 {
        self.finalized_view
    }

    pub fn state(&self) -> &State {
        &self.state
    }

    pub fn state_at(&self, number: u64) -> Result<Option<State>> {
        Ok(self
            .block_store
            .get_block_by_number(number)?
            .map(|block| self.state.at_root(H256(block.state_root_hash().0))))
    }

    pub fn try_get_state_at(&self, number: u64) -> Result<State> {
        self.state_at(number)?
            .ok_or_else(|| anyhow!("No block at height {number}"))
    }

    pub fn seen_tx_already(&self, hash: &Hash) -> Result<bool> {
        Ok(self.new_transactions.contains_key(hash) || self.db.contains_transaction(hash)?)
    }

    fn get_highest_from_agg<'a>(&self, agg: &'a AggregateQc) -> Result<&'a QuorumCertificate> {
        agg.qcs
            .iter()
            .map(|qc| (qc, self.get_block(&qc.block_hash)))
            .try_fold(None, |acc, (qc, block)| {
                let block = block?.ok_or_else(|| anyhow!("missing block"))?;
                if let Some((_, acc_view)) = acc {
                    if acc_view < block.view() {
                        Ok::<_, anyhow::Error>(Some((qc, block.view())))
                    } else {
                        Ok(acc)
                    }
                } else {
                    Ok(Some((qc, block.view())))
                }
            })?
            .ok_or_else(|| anyhow!("no qcs in agg"))
            .map(|(qc, _)| qc)
    }

    fn verify_qc_signature(&self, _: &QuorumCertificate) -> Result<()> {
        // TODO: Build aggregate signature from public keys and validate `qc.block_hash` against `qc.signature`.
        Ok(())
    }

    fn batch_verify_agg_signature(&self, agg: &AggregateQc, committee: &Committee) -> Result<()> {
        let messages: Vec<_> = agg
            .qcs
            .iter()
            .enumerate()
            .map(|(i, qc)| {
                let mut bytes = Vec::new();
                bytes.extend_from_slice(qc.compute_hash().as_bytes());
                bytes.extend_from_slice(&agg.signers[i].to_be_bytes());
                bytes.extend_from_slice(&agg.view.to_be_bytes());
                bytes
            })
            .collect();
        let _messages: Vec<_> = messages.iter().map(|m| m.as_slice()).collect();

        let _public_keys: Vec<_> = agg
            .signers
            .iter()
            .map(|i| committee.get_by_index(*i as usize).unwrap().public_key)
            .collect();

        // TODO: Implement batch verification - this will not work atm.
        //verify_messages(agg.signature, &messages, &public_keys)
        Ok(())
    }

    fn check_quorum_in_bits(&self, cosigned: &BitSlice, committee: &Committee) -> Result<()> {
        let cosigned_sum: u128 = committee
            .iter()
            .enumerate()
            .map(|(i, v)| if cosigned[i] { v.weight } else { 0 })
            .sum();

        if cosigned_sum * 3 <= committee.total_weight() * 2 {
            return Err(anyhow!("no quorum"));
        }

        Ok(())
    }

    fn check_quorum_in_indices(&self, signers: &[u16], committee: &Committee) -> Result<()> {
        let signed_sum: u128 = signers
            .iter()
            .map(|i| committee.get_by_index(*i as usize).unwrap().weight)
            .sum();

        if signed_sum * 3 <= committee.total_weight() * 2 {
            return Err(anyhow!("no quorum"));
        }

        Ok(())
    }
}<|MERGE_RESOLUTION|>--- conflicted
+++ resolved
@@ -1,9 +1,5 @@
 use ethabi::{Event, Log, RawLog};
 use primitive_types::H256;
-<<<<<<< HEAD
-=======
-use std::path::Path;
->>>>>>> 8fd1fb08
 
 use crate::message::{ExternalMessage, InternalMessage};
 use crate::node::MessageSender;
@@ -11,11 +7,7 @@
 use bitvec::bitvec;
 use libp2p::PeerId;
 use serde::{Deserialize, Serialize};
-<<<<<<< HEAD
 use std::sync::Arc;
-=======
-use sled::{Db, Tree};
->>>>>>> 8fd1fb08
 use std::{
     cmp::Ordering,
     collections::{BTreeMap, BinaryHeap},
@@ -31,10 +23,7 @@
     cfg::NodeConfig,
     contracts,
     crypto::{Hash, NodePublicKey, NodeSignature, SecretKey},
-<<<<<<< HEAD
     db::Db,
-=======
->>>>>>> 8fd1fb08
     exec::TouchedAddressEventListener,
     exec::TransactionApplyResult,
     message::{
@@ -45,26 +34,6 @@
     time::SystemTime,
 };
 
-<<<<<<< HEAD
-=======
-// database tree names
-/// Key: trie hash; value: trie node
-const STATE_TRIE_TREE: &[u8] = b"state_trie";
-/// Key: transaction hash; value: transaction data
-const TXS_TREE: &[u8] = b"txs_tree";
-/// Key: block_hash; value: receipt for all transactions in it
-const RECEIPTS_TREE: &[u8] = b"receipts_tree";
-/// Key: tx_hash; value: corresponding block_hash
-const TX_BLOCK_INDEX: &[u8] = b"tx_block_index";
-/// Key: address; value: Vec<tx hash where this address was touched>
-const ADDR_TOUCHED_INDEX: &[u8] = b"addresses_touched_index";
-
-// single keys stored in default tree in DB
-/// value: u64
-const LATEST_FINALIZED_VIEW: &[u8] = b"latest_finalized_view";
-const HIGHEST_BLOCK_NUMBER: &[u8] = b"highest_block_number";
-
->>>>>>> 8fd1fb08
 #[derive(Debug)]
 struct NewViewVote {
     signatures: Vec<NodeSignature>,
@@ -227,30 +196,12 @@
     pending_peers: Vec<Validator>,
     /// Transactions that have been broadcasted by the network, but not yet executed. Transactions will be removed from this map once they are executed.
     new_transactions: BTreeMap<Hash, SignedTransaction>,
-<<<<<<< HEAD
     /// The account store.
     state: State,
     /// The persistence database
     db: Arc<Db>,
     /// Transactions ordered by priority, map of address of TXn (from account) to ordered TXns to be executed.
     new_transactions_priority: BTreeMap<Address, BinaryHeap<TxnOrder>>,
-=======
-    /// Transactions ordered by priority, map of address of TXn (from account) to ordered TXns to be executed.
-    new_transactions_priority: BTreeMap<Address, BinaryHeap<TxnOrder>>,
-    /// Transactions that have been executed and included in a block, and the blocks the are
-    /// included in.
-    transactions: Tree,
-    transaction_receipts: Tree,
-    /// The account store.
-    state: State,
-    /// The persistence database
-    db: Db,
-    /// An index of address to a list of transaction hashes, for which this address appeared somewhere in the
-    /// transaction trace. The list of transations is ordered by execution order.
-    touched_address_index: Tree,
-    /// Lookup of block hashes for transaction hashes.
-    block_hash_reverse_index: Tree,
->>>>>>> 8fd1fb08
 }
 
 // View in consensus should be have access monitored so last_timeout is always correct
@@ -308,19 +259,6 @@
             config.data_dir,
             config.eth_chain_id
         );
-<<<<<<< HEAD
-=======
-
-        let db = match &config.data_dir {
-            Some(path) => {
-                let path = Path::new(path).join(config.eth_chain_id.to_string());
-                sled::open(path)?
-            }
-            None => sled::Config::new().temporary(true).open()?,
-        };
-
-        let mut block_store = BlockStore::new(&db, message_sender.clone())?;
->>>>>>> 8fd1fb08
 
         let mut block_store = BlockStore::new(db.clone(), message_sender.clone())?;
 
@@ -335,17 +273,10 @@
 
         let mut state = if let Some(latest_block) = &latest_block {
             trace!("Loading state from latest block");
-<<<<<<< HEAD
             State::new_at_root(db.state_trie()?, H256(latest_block.state_root_hash().0))
         } else {
             trace!("Contructing new state from genesis");
             State::new_with_genesis(db.state_trie()?, config.consensus.clone())?
-=======
-            State::new_at_root(state_trie, H256(latest_block.state_root_hash().0))
-        } else {
-            trace!("Contructing new state from genesis");
-            State::new_with_genesis(state_trie, config.consensus.clone())?
->>>>>>> 8fd1fb08
         };
 
         let (latest_block, latest_block_view, latest_block_number, latest_block_hash) =
@@ -387,43 +318,8 @@
                 },
             };
 
-<<<<<<< HEAD
         let (start_view, high_qc) = {
             match db.get_high_qc()? {
-                Some(qc) => {
-                    let high_block = block_store
-                        .get_block(qc.block_hash)?
-                        .ok_or_else(|| anyhow!("missing block that high QC points to!"))?;
-
-                    let start_view = high_block.view() + 1;
-                    info!("During recovery, starting consensus at view {}", start_view);
-                    (start_view, qc)
-                }
-                None => {
-                    let start_view = 1;
-                    (start_view, QuorumCertificate::genesis(1024))
-                }
-            }
-        };
-=======
-        let block_hash_reverse_index = db.open_tree(TX_BLOCK_INDEX)?;
-
-        let touched_address_index = db.open_tree(ADDR_TOUCHED_INDEX)?;
-        touched_address_index.set_merge_operator(|_k, old_value, additional_value| {
-            // We unwrap all errors as we assume that the serialization should always be correct.
-            // TODO: maybe use a smarter packing rather than calling bincode twice every time?
-            let mut vec = if let Some(old_value) = old_value {
-                bincode::deserialize::<Vec<Hash>>(old_value).unwrap()
-            } else {
-                vec![]
-            };
-            vec.push(Hash(additional_value.try_into().unwrap()));
-            Some(bincode::serialize(&vec).unwrap())
-        });
->>>>>>> 8fd1fb08
-
-        let (start_view, high_qc) = {
-            match block_store.get_high_qc()? {
                 Some(qc) => {
                     let high_block = block_store
                         .get_block(qc.block_hash)?
@@ -452,19 +348,9 @@
             finalized_view: start_view.saturating_sub(1),
             pending_peers: Vec::new(),
             new_transactions: BTreeMap::new(),
-<<<<<<< HEAD
             state,
             db,
             new_transactions_priority: BTreeMap::new(),
-=======
-            new_transactions_priority: BTreeMap::new(),
-            transactions: db.open_tree(TXS_TREE)?,
-            transaction_receipts: db.open_tree(RECEIPTS_TREE)?,
-            state,
-            db,
-            block_hash_reverse_index,
-            touched_address_index,
->>>>>>> 8fd1fb08
         };
 
         // If we're at genesis, add the genesis block.
@@ -534,19 +420,7 @@
     }
 
     pub fn head_block(&self) -> Block {
-<<<<<<< HEAD
-        // TODOAAA: error handling
         let highest_block_number = self.db.get_highest_block_number().unwrap().unwrap();
-=======
-        let highest_block_number = self
-            .db
-            .get(HIGHEST_BLOCK_NUMBER)
-            .unwrap()
-            .map(|b| Ok::<_, anyhow::Error>(u64::from_be_bytes(b.as_ref().try_into()?)))
-            .transpose()
-            .unwrap()
-            .unwrap();
->>>>>>> 8fd1fb08
 
         trace!(
             "head block request: highest block number: {}",
@@ -701,13 +575,8 @@
             for txn in &transactions {
                 if let Some(result) = self.apply_transaction(txn.clone(), parent.header)? {
                     let tx_hash = txn.hash();
-<<<<<<< HEAD
                     self.db
                         .insert_block_hash_reverse_index(&tx_hash, &block.hash())?;
-=======
-                    self.block_hash_reverse_index
-                        .insert(tx_hash.0, &block.hash().0)?;
->>>>>>> 8fd1fb08
                     let receipt = TransactionReceipt {
                         block_hash: block.hash(),
                         tx_hash,
@@ -716,7 +585,6 @@
                         logs: result.logs,
                     };
                     info!(?receipt, "applied transaction {:?}", receipt);
-<<<<<<< HEAD
                     self.db.insert_transaction(&txn.hash(), txn)?;
                     block_receipts.push(receipt);
                 }
@@ -725,17 +593,6 @@
             if !self.db.contains_transaction_receipt(&block.hash())? {
                 self.db
                     .insert_transaction_receipt(&block.hash(), &block_receipts)?;
-=======
-                    block_receipts.push(receipt);
-                    self.transactions
-                        .insert(txn.hash().0, bincode::serialize(&txn)?)?;
-                }
-            }
-            // If we were the proposer we would've already processed the transactions
-            if !self.transaction_receipts.contains_key(block.hash().0)? {
-                self.transaction_receipts
-                    .insert(block.hash().0, bincode::serialize(&block_receipts)?)?;
->>>>>>> 8fd1fb08
             }
 
             if self.state.root_hash()? != block_state_root {
@@ -829,13 +686,6 @@
                 info!("Transaction was a failure...");
             }
 
-<<<<<<< HEAD
-=======
-            if !result.success {
-                info!("Transaction was a failure...");
-            }
-
->>>>>>> 8fd1fb08
             Ok(Some(result))
         } else {
             Ok(None)
@@ -844,118 +694,6 @@
 
     pub fn get_touched_transactions(&self, address: Address) -> Result<Vec<Hash>> {
         self.db.get_touched_address_index(address)
-    }
-
-    // Get valid TXs to execute while also cleaning the mempool of TXs that are invalid
-    // to do this, we refer to a binary heap which for each from address, contains a list of TXs
-    // prioritised by nonce (so popping gives lowest), then by gas price and gas limit (highest)
-    pub fn get_txns_to_execute(&mut self) -> Vec<SignedTransaction> {
-        let mut ret: Vec<SignedTransaction> = Vec::new();
-
-        if self.config.consensus.block_tx_limit < 1 {
-            warn!("Block TX limit is set to 0, no TXs will be added to the block");
-        }
-
-        // Loop over the prioritised txs, putting them in so long as they are valid
-        for (from_addr, txs) in self.new_transactions_priority.iter_mut() {
-            // get the nonce of the account, or zero if none
-            let mut iter_nonce = self.state.must_get_account(*from_addr).nonce;
-            let mut remove_all_txs = false;
-
-            // Clear all nonces from the priority queue that are too low
-            while let Some(txn) = txs.pop() {
-                if txn.nonce < iter_nonce {
-                    trace!(
-                        "TX nonce {} too low, iter nonce {}, will be removed",
-                        txn.nonce,
-                        iter_nonce
-                    );
-                    continue;
-                } else {
-                    txs.push(txn);
-                    break;
-                }
-            }
-
-            // Push as many txs as have a sequential nonce into the map
-            // We have to pop, as iterating over a binary heap is not in order.
-            // So we put it all back afterward
-            let mut temp_vec = Vec::new();
-            while let Some(mut txn) = txs.pop() {
-                txn.retries += 1;
-                temp_vec.push(txn.clone());
-
-                // if we have reached the block limit, break
-                if ret.len() >= self.config.consensus.block_tx_limit {
-                    break;
-                }
-
-                // if it is less than the iter nonce, we can skip it
-                // this just means there are 'priority txs' with the same nonce but different fees
-                if txn.nonce < iter_nonce {
-                    trace!("lower priority tx ignored {} vs {}", txn.nonce, iter_nonce);
-                    continue;
-                }
-
-                // If the nonce is too high, we will take another pass
-                if txn.nonce > iter_nonce {
-                    trace!(
-                        "TX nonce {} too high, iter nonce {}, retry {} of {}",
-                        txn.nonce,
-                        iter_nonce,
-                        txn.retries,
-                        self.config.tx_retries
-                    );
-
-                    if txn.retries >= self.config.tx_retries {
-                        warn!(?txn, "Tranaction has exceeded retries and all pending from this account will been removed");
-                        remove_all_txs = true;
-                        temp_vec.pop();
-                    }
-
-                    // all other TXs will have a higher nonce, so we can break
-                    break;
-                }
-
-                // tx nonce == iter nonce, so we can add it
-                match self.new_transactions.get(&txn.hash) {
-                    Some(tx) => {
-                        trace!("Adding tx to execute: {:?}", tx);
-                        ret.push(tx.clone());
-                        iter_nonce += 1;
-                    }
-                    None => {
-                        warn!(
-                            "Transaction {} not found in mempool, but was in priority txs",
-                            txn.hash
-                        );
-                        temp_vec.pop();
-                    }
-                }
-            }
-
-            // If we need to remove the txs (retries timed out), remove it from the new_transactions and delete the entry
-            // in the priority map
-            if remove_all_txs {
-                trace!("removing txs for from address {}", from_addr);
-                while let Some(tx) = txs.pop() {
-                    self.new_transactions.remove(&tx.hash);
-                }
-            }
-
-            // Put the txs back in the heap
-            txs.extend(temp_vec.into_iter());
-        }
-
-        // As cleanup, remove any `From` where the heap is empty
-        self.new_transactions_priority
-            .retain(|_, binary_heap| !binary_heap.is_empty());
-
-        if !ret.is_empty() {
-            trace!("Added {} priority txs to block", ret.len());
-        }
-
-        ret
     }
 
     // Get valid TXs to execute while also cleaning the mempool of TXs that are invalid
@@ -1421,7 +1159,6 @@
         self.db.get_transaction(&hash)
     }
 
-<<<<<<< HEAD
     pub fn get_transaction_receipt(&self, hash: &Hash) -> Result<Option<TransactionReceipt>> {
         let Some(block_hash) = self.db.get_block_hash_reverse_index(hash)? else {
             return Ok(None);
@@ -1461,62 +1198,6 @@
     fn save_highest_view(&mut self, block_hash: Hash, number: u64, view: u64) -> Result<()> {
         self.block_store.set_canonical(number, view, block_hash)?;
         self.db.put_highest_block_number(number)?;
-=======
-    pub fn get_block_hash_from_transaction(&self, tx_hash: &Hash) -> Result<Option<Hash>> {
-        self.block_hash_reverse_index
-            .get(tx_hash.0)?
-            .map(|ivec| ivec.as_ref().try_into())
-            .transpose()
-    }
-
-    pub fn get_transaction_receipts_in_block(
-        &self,
-        block_hash: Hash,
-    ) -> Result<Vec<TransactionReceipt>> {
-        self.transaction_receipts
-            .get(block_hash.0)?
-            .map(|encoded| Ok(bincode::deserialize::<Vec<TransactionReceipt>>(&encoded)?))
-            .unwrap_or_else(|| Ok(vec![]))
-    }
-
-    pub fn get_transaction_receipt(&self, hash: &Hash) -> Result<Option<TransactionReceipt>> {
-        let Some(block_hash) = self.get_block_hash_from_transaction(hash)? else {
-            return Ok(None);
-        };
-        let block_receipts = self.get_transaction_receipts_in_block(block_hash)?;
-        Ok(block_receipts
-            .into_iter()
-            .find(|receipt| receipt.tx_hash == *hash))
-    }
-
-    pub fn get_logs_in_block(
-        &self,
-        hash: Hash,
-        event: Event,
-        emitter: Address,
-    ) -> Result<Vec<Log>> {
-        let receipts = self.get_transaction_receipts_in_block(hash)?;
-
-        let logs: Result<Vec<_>, _> = receipts
-            .into_iter()
-            .flat_map(|receipt| receipt.logs)
-            .filter(|log| log.address == emitter.0 && log.topics[0] == event.signature())
-            .map(|log| {
-                event.parse_log_whole(RawLog {
-                    topics: log.topics,
-                    data: log.data,
-                })
-            })
-            .collect();
-
-        Ok(logs?)
-    }
-
-    fn save_highest_view(&mut self, block_hash: Hash, number: u64, view: u64) -> Result<()> {
-        self.block_store.set_canonical(number, view, block_hash)?;
-        self.db
-            .insert(HIGHEST_BLOCK_NUMBER, &number.to_be_bytes())?;
->>>>>>> 8fd1fb08
         Ok(())
     }
 
@@ -1536,11 +1217,7 @@
         if self.high_qc.block_hash == Hash::ZERO {
             // This seems like a potential bug???
             trace!("received high qc for the zero hash, setting.");
-<<<<<<< HEAD
             self.db.set_high_qc(new_high_qc.clone())?;
-=======
-            self.block_store.set_high_qc(new_high_qc.clone())?;
->>>>>>> 8fd1fb08
             self.high_qc = new_high_qc;
         } else {
             let current_high_qc_view = self
@@ -1557,11 +1234,7 @@
                     new_high_qc_block_view + 1,
                     current_high_qc_view,
                 );
-<<<<<<< HEAD
                 self.db.set_high_qc(new_high_qc.clone())?;
-=======
-                self.block_store.set_high_qc(new_high_qc.clone())?;
->>>>>>> 8fd1fb08
                 self.high_qc = new_high_qc;
                 self.view.set_view(new_high_qc_block_view + 1);
             }
@@ -1712,11 +1385,7 @@
     /// finalized tip forward by one. Does not update view/height.
     pub fn finalize(&mut self, hash: Hash, view: u64) -> Result<()> {
         self.finalized_view = view;
-<<<<<<< HEAD
         self.db.put_latest_finalized_view(view)?;
-=======
-        self.db.insert(LATEST_FINALIZED_VIEW, &view.to_be_bytes())?;
->>>>>>> 8fd1fb08
 
         if self.config.consensus.is_main {
             // Check for new shards to join
