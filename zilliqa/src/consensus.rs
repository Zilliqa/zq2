use std::{
    cell::RefCell, collections::BTreeMap, error::Error, fmt::Display, sync::Arc, time::Duration,
};

use alloy_primitives::{Address, U256};
use anyhow::{anyhow, Context as _, Result};
use bitvec::bitvec;
use eth_trie::{MemoryDB, Trie};
use libp2p::PeerId;
use rand::distributions::{Distribution, WeightedIndex};
use rand_chacha::ChaCha8Rng;
use rand_core::SeedableRng;
use revm::Inspector;
use serde::{Deserialize, Serialize};
use tokio::sync::{broadcast, mpsc::UnboundedSender};
use tracing::*;

use crate::{
    block_store::BlockStore,
    blockhooks,
    cfg::NodeConfig,
    crypto::{verify_messages, Hash, NodePublicKey, NodePublicKeyRaw, NodeSignature, SecretKey},
    db::Db,
    exec::TransactionApplyResult,
    inspector::{self, ScillaInspector, TouchedAddressInspector},
    message::{
        AggregateQc, BitSlice, BitVec, Block, BlockHeader, BlockRef, BlockResponse,
        ExternalMessage, InternalMessage, NewView, Proposal, QuorumCertificate, Vote,
    },
    node::{MessageSender, NetworkMessage},
    pool::{TransactionPool, TxPoolContent},
    state::State,
    time::SystemTime,
    transaction::{EvmGas, SignedTransaction, TransactionReceipt, VerifiedTransaction},
};

#[derive(Debug)]
struct NewViewVote {
    signatures: Vec<NodeSignature>,
    cosigned: BitVec,
    cosigned_weight: u128,
    qcs: Vec<QuorumCertificate>,
}

#[derive(Debug, Clone, Copy, Serialize, Deserialize)]
pub struct Validator {
    pub public_key: NodePublicKey,
    pub peer_id: PeerId,
}

impl PartialEq for Validator {
    fn eq(&self, other: &Self) -> bool {
        self.peer_id == other.peer_id
    }
}

impl Eq for Validator {}

impl PartialOrd for Validator {
    fn partial_cmp(&self, other: &Self) -> Option<std::cmp::Ordering> {
        Some(self.cmp(other))
    }
}

impl Ord for Validator {
    fn cmp(&self, other: &Self) -> std::cmp::Ordering {
        self.peer_id.cmp(&other.peer_id)
    }
}

#[derive(Debug)]
struct MissingBlockError(BlockRef);

impl Display for MissingBlockError {
    fn fmt(&self, f: &mut std::fmt::Formatter<'_>) -> std::fmt::Result {
        write!(f, "missing block: {:?}", self.0)
    }
}

impl Error for MissingBlockError {}

impl From<u64> for MissingBlockError {
    fn from(view: u64) -> Self {
        MissingBlockError(BlockRef::View(view))
    }
}

impl From<Hash> for MissingBlockError {
    fn from(hash: Hash) -> Self {
        MissingBlockError(BlockRef::Hash(hash))
    }
}

#[derive(Debug)]
struct CachedLeader {
    block_number: u64,
    view: u64,
    next_leader: Validator,
}

/// The consensus algorithm is pipelined fast-hotstuff, as given in this paper: https://arxiv.org/pdf/2010.11454.pdf
///
/// The algorithm can be condensed down into the following explaination:
/// - Blocks must contain either a QuorumCertificate (QC), or an aggregated QuorumCertificate (aggQC).
/// - A QuorumCertificate is an aggregation of signatures of threshold validators against a block hash (the previous block)
/// - An aggQC is an aggregation of threshold QC.
/// - at each time step, a.k.a 'view' a leader is chosen (based on view number) from the validators (committee) to propose a block
/// - committee members vote (create a signature) on the block proposal
/// - after threshold signatures are aggregated, a QC is formed which points to the block proposal
///
/// Happy path:
/// - Start at genesis, there is only a block with a dummy QC which everyone sees (exceptional case).
/// - everyone advances view to 1
/// - validators vote on genesis
/// - a high QC (QC pointing to the highest known hash) is formed from the validators votes on genesis
/// - everyone advances view to 2
/// - next leader proposes a block
/// - validators vote on block 1 -> new high QC... and so on.
///
/// Unhappy path:
/// - In the unhappy path, there is the possibility of forks (for example if you executed the block proposal).
/// - In this case, the view will time out with no leader successfully proposing a block.
/// - From this point forward, block view =/= block number
/// - The view will increment on all or some nodes. The timeout for view increments doubles each time,
///    which guarantees all nodes eventually are on the same view
/// - Nodes send a NewView message, which is a signature over the view, and their highQC
/// - This is collected to form an aggQC
/// - This aggQC is used to propose a block
/// - The votes on that block form the next highQC
///
#[derive(Debug)]
pub struct Consensus {
    secret_key: SecretKey,
    config: NodeConfig,
    message_sender: MessageSender,
    reset_timeout: UnboundedSender<Duration>,
    pub block_store: BlockStore,
    latest_leader_cache: RefCell<Option<CachedLeader>>,
    votes: BTreeMap<Hash, (Vec<NodeSignature>, BitVec, u128, bool)>,
    /// Votes for a block we don't have stored. They are retained in case we recieve the block later.
    // TODO(#719): Consider how to limit the size of this.
    buffered_votes: BTreeMap<Hash, Vec<Vote>>,
    new_views: BTreeMap<u64, NewViewVote>,
    pub high_qc: QuorumCertificate,
    view: View,
    finalized_view: u64,
    /// The account store.
    state: State,
    /// The persistence database
    db: Arc<Db>,
    /// Actions that act on newly created blocks
    transaction_pool: TransactionPool,
    /// Flag indicating that block creation should be postponed due to empty mempool
    create_next_block_on_timeout: bool,
    pub new_blocks: broadcast::Sender<BlockHeader>,
    pub receipts: broadcast::Sender<(TransactionReceipt, usize)>,
    pub new_transactions: broadcast::Sender<VerifiedTransaction>,
    pub new_transaction_hashes: broadcast::Sender<Hash>,
}

// View in consensus should be have access monitored so last_timeout is always correct
#[derive(Debug)]
struct View {
    view: u64,
    last_timeout: SystemTime,
}

impl View {
    pub fn new(view: u64) -> Self {
        View {
            view,
            last_timeout: SystemTime::now(),
        }
    }

    pub fn get_view(&self) -> u64 {
        self.view
    }

    pub fn set_view(&mut self, view: u64) {
        match view.cmp(&self.view) {
            std::cmp::Ordering::Less => {
                warn!(
                    "Tried to set view {} to lower view {} - this is incorrect",
                    self.view, view
                );
            }
            std::cmp::Ordering::Equal => {
                trace!("Tried to set view to same view - this is incorrect");
            }
            std::cmp::Ordering::Greater => {
                self.view = view;
                self.last_timeout = SystemTime::now();
            }
        }
    }

    pub fn last_timeout(&self) -> SystemTime {
        self.last_timeout
    }
}

impl Consensus {
    pub fn new(
        secret_key: SecretKey,
        config: NodeConfig,
        message_sender: MessageSender,
        reset_timeout: UnboundedSender<Duration>,
        db: Arc<Db>,
    ) -> Result<Self> {
        trace!(
            "Opening database in {:?} for shard {}",
            config.data_dir,
            config.eth_chain_id
        );

        let block_store = BlockStore::new(&config, db.clone(), message_sender.clone())?;
        if let Some(checkpoint) = &config.load_checkpoint {
            db.load_trusted_checkpoint(&checkpoint.file, &checkpoint.hash, config.eth_chain_id)?;
        }

        let latest_block = db
            .get_latest_finalized_view()?
            .map(|view| {
                block_store
                    .get_block_by_view(view)?
                    .ok_or_else(|| anyhow!("no header found at view {view}"))
            })
            .transpose()?;

        let mut state = if let Some(latest_block) = &latest_block {
            trace!("Loading state from latest block");
            State::new_at_root(
                db.state_trie()?,
                latest_block.state_root_hash().into(),
                config.consensus.clone(),
            )
        } else {
            trace!("Contructing new state from genesis");
            State::new_with_genesis(db.state_trie()?, config.consensus.clone())?
        };

        let (latest_block, latest_block_view) = match latest_block {
            Some(l) => (Some(l.clone()), l.view()),
            None => {
                let genesis = Block::genesis(state.root_hash()?);
                (Some(genesis.clone()), 0)
            }
        };

        let (start_view, high_qc) = {
            match db.get_high_qc()? {
                Some(qc) => {
                    let high_block = block_store
                        .get_block(qc.block_hash)?
                        .ok_or_else(|| anyhow!("missing block that high QC points to!"))?;

                    let start_view = high_block.view() + 1;
                    info!("During recovery, starting consensus at view {}", start_view);
                    (start_view, qc)
                }
                None => {
                    let start_view = 1;
                    (start_view, QuorumCertificate::genesis(1024))
                }
            }
        };

        let mut consensus = Consensus {
            secret_key,
            config,
            block_store,
            latest_leader_cache: RefCell::new(None),
            message_sender,
            reset_timeout,
            votes: BTreeMap::new(),
            buffered_votes: BTreeMap::new(),
            new_views: BTreeMap::new(),
            high_qc,
            view: View::new(start_view),
            finalized_view: start_view.saturating_sub(1),
            state,
            db,
            transaction_pool: Default::default(),
            create_next_block_on_timeout: false,
            new_blocks: broadcast::Sender::new(4),
            receipts: broadcast::Sender::new(128),
            new_transactions: broadcast::Sender::new(128),
            new_transaction_hashes: broadcast::Sender::new(128),
        };

        // If we're at genesis, add the genesis block.
        if latest_block_view == 0 {
            if let Some(genesis) = latest_block {
                consensus.add_block(None, genesis.clone())?;
            }
            // treat genesis as finalized
            consensus.finalize_view(latest_block_view)?;
        }

        Ok(consensus)
    }

    pub fn public_key(&self) -> NodePublicKey {
        self.secret_key.node_public_key()
    }

    pub fn head_block(&self) -> Block {
        let highest_block_number = self.db.get_highest_block_number().unwrap().unwrap();
        self.block_store
            .get_block_by_number(highest_block_number)
            .unwrap()
            .unwrap()
    }

    pub fn timeout(&mut self) -> Result<Option<NetworkMessage>> {
        // We never want to timeout while on view 1
        if self.view.get_view() == 1 {
            let genesis = self
                .get_block_by_view(0)
                .unwrap()
                .ok_or_else(|| anyhow!("missing block"))?;
            // If we're in the genesis committee, vote again.
            let stakers = self.state.get_stakers()?;
            if stakers.iter().any(|v| *v == self.public_key()) {
                info!("timeout in view 1, we will vote for genesis block rather than incrementing view, genesis hash: {}", genesis.hash());
                let leader = self
                    .leader_at_block(&genesis, self.view.get_view())
                    .unwrap();
                let vote = self.vote_from_block(&genesis);
                return Ok(Some((
                    Some(leader.peer_id),
                    ExternalMessage::Vote(Box::new(vote)),
                )));
            } else {
                info!("We are on view 1 but we are not a validator, so we are waiting.");
            }

            return Ok(None);
        }

        let head_block = self.head_block();
        let head_block_view = head_block.view();

        let (
            time_since_last_view_change,
            exponential_backoff_timeout,
            minimum_time_left_for_empty_block,
        ) = self.get_consensus_timeout_params();

        if head_block_view + 1 == self.view.get_view() && self.create_next_block_on_timeout {
            let time_since_last_block = SystemTime::now()
                .duration_since(self.view.last_timeout())
                .expect("last timeout seems to be in the future...")
                .as_millis() as u64;

            let empty_block_timeout_ms =
                self.config.consensus.empty_block_timeout.as_millis() as u64;

            let has_txns_for_next_block = self.transaction_pool.has_txn_ready();

            // Check if enough time elapsed or there's something in mempool or we don't have enough
            // time but let's try at least until new view can happen
            if time_since_last_block > empty_block_timeout_ms
                || has_txns_for_next_block
                || (time_since_last_view_change + minimum_time_left_for_empty_block
                    >= exponential_backoff_timeout)
            {
                if let Ok(Some((block, transactions))) = self.propose_new_block() {
                    self.create_next_block_on_timeout = false;
                    return Ok(Some((
                        None,
                        ExternalMessage::Proposal(Proposal::from_parts(block, transactions)),
                    )));
                };
            } else {
                self.reset_timeout.send(Duration::from_millis(
                    empty_block_timeout_ms - time_since_last_block + 1,
                ))?;
                return Ok(None);
            }
        }

        // Now consider whether we want to timeout - the timeout duration doubles every time, so it
        // Should eventually have all nodes on the same view

        if time_since_last_view_change < exponential_backoff_timeout {
            trace!(
                "Not proceeding with view change. Current view: {} - time since last: {}, timeout requires: {}",
                self.view.get_view(),
                time_since_last_view_change,
                exponential_backoff_timeout
            );
            return Ok(None);
        }

        trace!("Considering view change: view: {} time since: {} timeout: {} last known view: {} last hash: {}", self.view.get_view(), time_since_last_view_change, exponential_backoff_timeout, self.high_qc.view, head_block.hash());

        let view_difference = self.view.get_view().saturating_sub(self.high_qc.view);
        let consensus_timeout_ms = self.config.consensus.consensus_timeout.as_millis() as u64;
        let next_exponential_backoff_timeout =
            consensus_timeout_ms * 2u64.pow((view_difference + 1) as u32);

        info!(
            "***** TIMEOUT: View is now {} -> {}. Next view change in {}ms",
            self.view.get_view(),
            self.view.get_view() + 1,
            next_exponential_backoff_timeout
        );

        self.view.set_view(self.view.get_view() + 1);

        let block = self.get_block(&self.high_qc.block_hash)?.ok_or_else(|| {
            anyhow!("missing block corresponding to our high qc - this should never happen")
        })?;
        let Some(leader) = self.leader_at_block(&block, self.view.get_view()) else {
            return Ok(None);
        };

        let new_view = NewView::new(
            self.secret_key,
            self.high_qc.clone(),
            self.view.get_view(),
            self.secret_key.node_public_key(),
        );

        Ok(Some((
            Some(leader.peer_id),
            ExternalMessage::NewView(Box::new(new_view)),
        )))
    }

    fn get_consensus_timeout_params(&self) -> (u64, u64, u64) {
        let consensus_timeout_ms = self.config.consensus.consensus_timeout.as_millis() as u64;
        let time_since_last_view_change = SystemTime::now()
            .duration_since(self.view.last_timeout())
            .unwrap_or_default()
            .as_millis() as u64;
        let view_difference = self.view.get_view().saturating_sub(self.high_qc.view);
        // in view N our highQC is the one we obtained in view N-1 (or before) and its view is N-2 (or lower)
        // in other words, the current view is always at least 2 views ahead of the highQC's view
        // i.e. to get `consensus_timeout_ms * 2^0` we have to subtract 2 from `view_difference`
        let exponential_backoff_timeout =
            consensus_timeout_ms * 2u64.pow((view_difference as u32).saturating_sub(2));

        let minimum_time_left_for_empty_block = self
            .config
            .consensus
            .minimum_time_left_for_empty_block
            .as_millis() as u64;

        (
            time_since_last_view_change,
            exponential_backoff_timeout,
            minimum_time_left_for_empty_block,
        )
    }

    pub fn peer_id(&self) -> PeerId {
        self.secret_key.to_libp2p_keypair().public().to_peer_id()
    }

    pub fn proposal(
        &mut self,
        from: PeerId,
        proposal: Proposal,
        during_sync: bool,
    ) -> Result<Option<NetworkMessage>> {
        self.cleanup_votes();
        let (block, transactions) = proposal.into_parts();
        let head_block = self.head_block();

        trace!(
            block_view = block.view(),
            block_number = block.number(),
            "handling block proposal {}",
            block.hash()
        );

        if self.block_store.contains_block(block.hash())? {
            trace!("ignoring block proposal, block store contains this block already");
            return Ok(None);
        }

        if block.view() <= head_block.header.view {
            warn!(
                "Rejecting block - view not greater than our current head block! {} vs {}",
                block.view(),
                head_block.header.view
            );
            return Ok(None);
        }

        if block.gas_limit() > self.config.consensus.eth_block_gas_limit
            || block.gas_used() > block.gas_limit()
        {
            warn!(
                "Block gas used/limit check failed. Used: {}, Limit: {}, config limit: {}",
                block.gas_used(),
                block.gas_limit(),
                self.config.consensus.eth_block_gas_limit
            );
            return Ok(None);
        }

        match self.check_block(&block, during_sync) {
            Ok(()) => {}
            Err((e, temporary)) => {
                // If this block could become valid in the future, buffer it.
                if temporary {
                    self.block_store.buffer_proposal(
                        from,
                        Proposal::from_parts_with_hashes(
                            block,
                            transactions
                                .into_iter()
                                .map(|tx| {
                                    let hash = tx.calculate_hash();
                                    (tx, hash)
                                })
                                .collect(),
                        ),
                    )?;
                }
                warn!(?e, "invalid block proposal received!");
                return Ok(None);
            }
        }

        self.update_high_qc_and_view(block.agg.is_some(), block.qc.clone())?;

        let proposal_view = block.view();
        let parent = self
            .get_block(&block.parent_hash())?
            .ok_or_else(|| anyhow!("missing block parent"))?;

        trace!("checking if block view {} is safe", block.view());

        // If the proposed block is safe, vote for it and advance to the next round.
        if self.check_safe_block(&block, during_sync)? {
            trace!(
                "block view {} number {} aka {} is safe",
                block.view(),
                block.number(),
                block.hash()
            );

            if head_block.hash() != parent.hash() || block.number() != head_block.header.number + 1
            {
                warn!(
                    "******* Fork detected! \nHead block: {:?} \nBlock prop: {:?}. We are node {}",
                    head_block,
                    block,
                    self.peer_id()
                );
                self.deal_with_fork(&block)?;
            }

            // Must make sure state root hash is set to the parent's state root hash before applying transactions
            if self.state.root_hash()? != parent.state_root_hash() {
                warn!("state root hash prior to block execution mismatch, expected: {:?}, actual: {:?}, head: {:?}", parent.state_root_hash(), self.state.root_hash()?, head_block);
                self.state.set_to_root(parent.state_root_hash().into());
            }
            let stakers: Vec<_> = self.state.get_stakers_raw()?;

            // Only tell the block store where this block came from if it wasn't from ourselves.
            let from = (self.peer_id() != from).then_some(from);
            self.execute_block(from, &block, transactions, &stakers)?;

            if self.view.get_view() != proposal_view + 1 {
                self.view.set_view(proposal_view + 1);

                debug!(
                    "*** setting view to proposal view... view is now {}",
                    self.view.get_view()
                );
            }

            if let Some(buffered_votes) = self.buffered_votes.remove(&block.hash()) {
                // If we've buffered votes for this block, process them now.
                let count = buffered_votes.len();
                for (i, vote) in buffered_votes.into_iter().enumerate() {
                    trace!("applying buffered vote {} of {count}", i + 1);
                    if let Some((block, transactions)) = self.vote(vote)? {
                        // If we reached the supermajority while processing this vote, send the next block proposal.
                        // Further votes are ignored (including our own).
                        // TODO(#720): We should prioritise our own vote.
                        trace!("supermajority reached, sending next proposal");
                        return Ok(Some((
                            None,
                            ExternalMessage::Proposal(Proposal::from_parts(block, transactions)),
                        )));
                    }
                }

                // If we reach this point, we had some buffered votes but they were not sufficient to reach a
                // supermajority.
            }

            // Get possibly updated list of stakers
            let stakers = self.state.get_stakers()?;

            if !stakers.iter().any(|v| *v == self.public_key()) {
                debug!(
                    "can't vote for block proposal, we aren't in the committee of length {:?}",
                    stakers.len()
                );
                return Ok(None);
            } else {
                let vote = self.vote_from_block(&block);
                let next_leader = self.leader_at_block(&block, self.view.get_view());
                self.create_next_block_on_timeout = false;

                let Some(next_leader) = next_leader else {
                    warn!("Next leader is currently not reachable, has it joined committee yet?");
                    return Ok(None);
                };

                self.latest_leader_cache.replace(Some(CachedLeader {
                    block_number: block.number(),
                    view: self.view.get_view(),
                    next_leader,
                }));

                if !during_sync {
                    trace!(proposal_view, ?next_leader, "voting for block");
                    return Ok(Some((
                        Some(next_leader.peer_id),
                        ExternalMessage::Vote(Box::new(vote)),
                    )));
                }
            }
        } else {
            trace!("block is not safe");
        }

        Ok(None)
    }

    fn apply_rewards(
        &mut self,
        committee: &[NodePublicKey],
        parent_block: &Block,
        view: u64,
        cosigned: &BitSlice,
    ) -> Result<()> {
        self.apply_rewards_raw(
            &committee.iter().map(|k| (*k).into()).collect::<Vec<_>>(),
            parent_block,
            view,
            cosigned,
        )
    }

    fn apply_rewards_raw(
        &mut self,
        committee: &[NodePublicKeyRaw],
        parent_block: &Block,
        view: u64,
        cosigned: &BitSlice,
    ) -> Result<()> {
        debug!("apply rewards in view {view}");

        let rewards_per_block =
            *self.config.consensus.rewards_per_hour / self.config.consensus.blocks_per_hour as u128;

        let proposer_bytes = self.leader_at_block_raw(parent_block, view).unwrap().0;
        if let Some(proposer_address) = self.state.get_reward_address_raw(proposer_bytes)? {
            let reward = rewards_per_block / 2;
            self.state
                .mutate_account(proposer_address, |a| a.balance += reward)?;
        }

        let mut total_cosigner_stake = 0;
        let cosigner_stake: Vec<_> = committee
            .iter()
            .enumerate()
            .filter(|(i, _)| cosigned[*i])
            .map(|(_, pub_key)| {
                let reward_address = self.state.get_reward_address_raw(pub_key.clone()).unwrap();
                let stake = self
                    .state
                    .get_stake_raw(pub_key.clone())
                    .unwrap()
                    .unwrap()
                    .get();
                total_cosigner_stake += stake;
                (reward_address, stake)
            })
            .collect();

        for (reward_address, stake) in cosigner_stake {
            if let Some(cosigner) = reward_address {
                let reward = U256::from(rewards_per_block / 2) * U256::from(stake)
                    / U256::from(total_cosigner_stake);
                self.state
                    .mutate_account(cosigner, |a| a.balance += reward.to::<u128>())?;
            }
        }

        Ok(())
    }

    pub fn apply_transaction<I: for<'s> Inspector<&'s State> + ScillaInspector>(
        &mut self,
        txn: VerifiedTransaction,
        current_block: BlockHeader,
        inspector: I,
    ) -> Result<Option<TransactionApplyResult>> {
        let hash = txn.hash;

        if !self.db.contains_transaction(&txn.hash)? {
            self.db.insert_transaction(&txn.hash, &txn.tx)?;
        }

        let result = self.state.apply_transaction(
            txn.clone(),
            self.config.eth_chain_id,
            current_block,
            inspector,
        );
        let result = match result {
            Ok(r) => r,
            Err(error) => {
                warn!(?hash, ?error, "transaction failed to execute");
                return Ok(None);
            }
        };

        if !result.success() {
            info!("Transaction was a failure...");
        }

        Ok(Some(result))
    }

    pub fn get_txns_to_execute(&mut self) -> Vec<VerifiedTransaction> {
        let mut gas_left = self.config.consensus.eth_block_gas_limit;
        std::iter::from_fn(|| self.transaction_pool.best_transaction())
            .filter(|txn| {
                let account_nonce = self.state.must_get_account(txn.signer).nonce;
                // Ignore this transaction if it is no longer valid.
                // Transactions are (or will be) valid iff their nonce is greater than the account
                // nonce OR if they have no nonce
                txn.tx
                    .nonce()
                    .map(|tx_nonce| tx_nonce >= account_nonce)
                    .unwrap_or(true)
            })
            .take_while(|txn| {
                if let Some(g) = gas_left.checked_sub(txn.tx.gas_limit()) {
                    gas_left = g;
                    true
                } else {
                    false
                }
            })
            .collect()
    }

    pub fn txpool_content(&self) -> TxPoolContent {
        let mut content = self.transaction_pool.preview_content();
        // Ignore txns having too low nonces
        content.pending.retain(|txn| {
            let account_nonce = self.state.must_get_account(txn.signer).nonce;
            txn.tx.nonce().unwrap() >= account_nonce
        });

        content.queued.retain(|txn| {
            let account_nonce = self.state.must_get_account(txn.signer).nonce;
            txn.tx.nonce().unwrap() >= account_nonce
        });
        content
    }

    pub fn get_touched_transactions(&self, address: Address) -> Result<Vec<Hash>> {
        self.db.get_touched_transactions(address)
    }

    /// Clear up anything in memory that is no longer required. This is to avoid memory leaks.
    pub fn cleanup_votes(&mut self) {
        // Wrt votes, we only care about votes on hashes for the current view or higher
        let keys_to_process: Vec<_> = self.votes.keys().copied().collect();

        for key in keys_to_process {
            if let Ok(Some(block)) = self.get_block(&key) {
                if block.view() < self.view.get_view() {
                    self.votes.remove(&key);
                }
            } else {
                warn!("Missing block for vote (this shouldn't happen), removing from memory");
                self.votes.remove(&key);
            }
        }

        // Wrt new views, we only care about new views for the current view or higher
        self.new_views.retain(|k, _| *k >= self.view.get_view());
    }

    pub fn vote(&mut self, vote: Vote) -> Result<Option<(Block, Vec<VerifiedTransaction>)>> {
        let block_hash = vote.block_hash;
        let block_view = vote.view;
        let current_view = self.view.get_view();
        trace!(block_view, current_view, %block_hash, "handling vote");

        // if the vote is too old and does not count anymore
        if block_view + 1 < self.view.get_view() {
            trace!("vote is too old");
            return Ok(None);
        }

        // Verify the signature in the vote matches the public key in the vote. This tells us that the vote was created
        // by the owner of `vote.public_key`, but we don't yet know that a vote from that node is valid. In other
        // words, a malicious node which is not part of the consensus committee may send us a vote and this check will
        // still pass. We later validate that the owner of `vote.public_key` is a valid voter.
        vote.verify()?;

        // Retrieve the actual block this vote is for.
        let Some(block) = self.get_block(&block_hash)? else {
            trace!("vote for unknown block, buffering");
            // If we don't have the block yet, we buffer the vote in case we recieve the block later. Note that we
            // don't know the leader of this view without the block, so we may be storing this unnecessarily, however
            // non-malicious nodes should only have sent us this vote if they thought we were the leader.
            self.buffered_votes
                .entry(block_hash)
                .or_default()
                .push(vote);
            return Ok(None);
        };

        // if we are not the leader of the round in which the vote counts
        // The vote is in the happy path (?) - so the view is block view + 1
        if !self.are_we_leader_for_view(block_hash, block_view + 1) {
            trace!(
                vote_view = block_view + 1,
                ?block_hash,
                "skipping vote, not the leader"
            );
            return Ok(None);
        }
        let committee = self.state.get_stakers_at_block(&block)?;

        // verify the sender's signature on block_hash
        let Some((index, _)) = committee
            .iter()
            .enumerate()
            .find(|(_, &v)| v == vote.public_key)
        else {
            warn!("Skipping vote outside of committee");
            return Ok(None);
        };

        let (mut signatures, mut cosigned, mut cosigned_weight, mut supermajority_reached) =
            self.votes.get(&block_hash).cloned().unwrap_or_else(|| {
                (
                    Vec::new(),
                    bitvec![u8, bitvec::order::Msb0; 0; committee.len()],
                    0,
                    false,
                )
            });

        if supermajority_reached {
            trace!(
                "(vote) supermajority already reached in this round {}",
                self.view.get_view()
            );
            return Ok(None);
        }

        // if the vote is new, store it
        if !cosigned[index] {
            signatures.push(vote.signature());
            cosigned.set(index, true);
            let Some(weight) = self.state.get_stake(vote.public_key)? else {
                return Err(anyhow!("vote from validator without stake"));
            };
            cosigned_weight += weight.get();

            let total_weight = self.total_weight(&committee);
            supermajority_reached = cosigned_weight * 3 > total_weight * 2;
            let current_view = self.view.get_view();
            trace!(
                cosigned_weight,
                supermajority_reached,
                total_weight,
                current_view,
                vote_view = block_view + 1,
                "storing vote"
            );
            self.votes.insert(
                block_hash,
                (
                    signatures.clone(),
                    cosigned.clone(),
                    cosigned_weight,
                    supermajority_reached,
                ),
            );
            if supermajority_reached {
                // if we are already in the round in which the vote counts and have reached supermajority
                if block_view + 1 == self.view.get_view() {
                    // We propose new block immediately if there's something in mempool or it's the first view
                    // Otherwise the block will be proposed on timeout

                    if self.view.get_view() == 1 || self.transaction_pool.has_txn_ready() {
                        return self.propose_new_block();
                    } else {
                        // Check if there's enough time to wait on a timeout and then propagate an empty block in the network before other participants trigger NewView
                        let (
                            time_since_last_view_change,
                            exponential_backoff_timeout,
                            minimum_time_left_for_empty_block,
                        ) = self.get_consensus_timeout_params();

                        if time_since_last_view_change + minimum_time_left_for_empty_block
                            >= exponential_backoff_timeout
                        {
                            return self.propose_new_block();
                        }

                        self.create_next_block_on_timeout = true;
                        self.reset_timeout
                            .send(self.config.consensus.empty_block_timeout)?;
                        trace!("Empty transaction pool, will create new block on timeout");
                    }
                }
            }
        } else {
            self.votes.insert(
                block_hash,
                (signatures, cosigned, cosigned_weight, supermajority_reached),
            );
        }

        Ok(None)
    }

    pub fn try_to_propose_new_block(&mut self) -> Result<Option<NetworkMessage>> {
        // We try to propose next block here iff this action has already been postponed and there's any txn in the mempool
        // that will be included in the next block
        if self.create_next_block_on_timeout && self.transaction_pool.has_txn_ready() {
            if let Ok(Some((block, transactions))) = self.propose_new_block() {
                self.create_next_block_on_timeout = false;
                return Ok(Some((
                    None,
                    ExternalMessage::Proposal(Proposal::from_parts(block, transactions)),
                )));
            };
        }
        Ok(None)
    }

    fn propose_new_block(&mut self) -> Result<Option<(Block, Vec<VerifiedTransaction>)>> {
        let num = self.db.get_highest_block_number().unwrap().unwrap();
        let block = self.get_block_by_number(num).unwrap().unwrap();

        let block_hash = block.hash();
        let block_view = block.view();

        let committee: Vec<_> = self.state.get_stakers_at_block_raw(&block)?;

        let committee_size = committee.len();

        let (signatures, cosigned, cosigned_weight, supermajority_reached) =
            self.votes.get(&block_hash).cloned().unwrap_or_else(|| {
                (
                    Vec::new(),
                    bitvec![u8, bitvec::order::Msb0; 0; committee_size],
                    0,
                    false,
                )
            });

        let qc = self.qc_from_bits(block_hash, &signatures, cosigned.clone(), block_view);
        let parent_hash = qc.block_hash;
        let parent = self
            .get_block(&parent_hash)?
            .ok_or_else(|| anyhow!("missing block"))?;
        let parent_header = parent.header;

        let previous_state_root_hash = self.state.root_hash()?;

        if previous_state_root_hash != parent.state_root_hash() {
            warn!(
                "when proposing, state root hash mismatch, expected: {:?}, actual: {:?}",
                parent.state_root_hash(),
                previous_state_root_hash
            );
            self.state.set_to_root(parent.state_root_hash().into());
        }

        let mut gas_left = self.config.consensus.eth_block_gas_limit;

        let mut receipts_trie = eth_trie::EthTrie::new(Arc::new(MemoryDB::new(true)));
        let mut transactions_trie = eth_trie::EthTrie::new(Arc::new(MemoryDB::new(true)));

        let mut updated_root_hash = self.state.root_hash()?;
        let mut tx_index_in_block = 0;
        let mut applied_transactions = Vec::new();

        self.apply_rewards_raw(&committee, &parent, block_view + 1, &qc.cosigned)?;

        while let Some(tx) = self.transaction_pool.best_transaction() {
            let result = self.apply_transaction(tx.clone(), parent_header, inspector::noop())?;

            // Skip transactions whose execution resulted in an error and don't re-insert them into the pool.
            let Some(result) = result else {
                continue;
            };

            gas_left = if let Some(g) = gas_left.checked_sub(result.gas_used()) {
                g
            } else {
                info!(
                    nonce = tx.tx.nonce(),
                    "gas limit reached, returning final transaction to pool",
                );
                self.transaction_pool.insert_ready_transaction(tx);
                self.state.set_to_root(updated_root_hash.into());
                break;
            };

            self.transaction_pool.mark_executed(&tx);

            let receipt = Self::create_txn_receipt(
                result.clone(),
                tx.hash,
                tx_index_in_block,
                self.config.consensus.eth_block_gas_limit - gas_left,
            );

            transactions_trie.insert(tx.hash.as_bytes(), tx.hash.as_bytes())?;

            let receipt_hash = receipt.hash();
            receipts_trie.insert(receipt_hash.as_bytes(), receipt_hash.as_bytes())?;

            tx_index_in_block += 1;
            updated_root_hash = self.state.root_hash()?;
            applied_transactions.push(tx);

            // Lastly - check how much time we have left for processing txns and break the loop to give enough time for block propagation
            let (
                time_since_last_view_change,
                exponential_backoff_timeout,
                minimum_time_left_for_empty_block,
            ) = self.get_consensus_timeout_params();

            if time_since_last_view_change + minimum_time_left_for_empty_block
                >= exponential_backoff_timeout
            {
                break;
            }
        }

        let applied_transaction_hashes: Vec<_> =
            applied_transactions.iter().map(|tx| tx.hash).collect();

        let proposal = Block::from_qc(
            self.secret_key,
            self.view.get_view(),
            parent.header.number + 1,
            qc,
            parent_hash,
            self.state.root_hash()?,
            Hash(transactions_trie.root_hash()?.into()),
            Hash(receipts_trie.root_hash()?.into()),
            applied_transaction_hashes.clone(),
            SystemTime::max(SystemTime::now(), parent_header.timestamp),
            self.config.consensus.eth_block_gas_limit - gas_left,
            self.config.consensus.eth_block_gas_limit,
        );

        self.state.set_to_root(previous_state_root_hash.into());

        self.votes.insert(
            block_hash,
            (signatures, cosigned, cosigned_weight, supermajority_reached),
        );
        // as a future improvement, process the proposal before broadcasting it
        trace!(proposal_hash = ?proposal.hash(), ?proposal.header.view, ?proposal.header.number, "######### vote successful, we are proposing block");
        // intershard transactions are not meant to be broadcast
        let (broadcasted_transactions, opaque_transactions): (Vec<_>, Vec<_>) =
            applied_transactions
                .into_iter()
                .partition(|tx| !matches!(tx.tx, SignedTransaction::Intershard { .. }));
        // however, for the transactions that we are NOT broadcasting, we re-insert
        // them into the pool - this is because upon broadcasting the proposal, we will
        // have to re-execute it ourselves (in order to vote on it) and thus will
        // need those transactions again
        for tx in opaque_transactions {
            let account_nonce = self.state.get_account(tx.signer)?.nonce;
            self.transaction_pool.insert_transaction(tx, account_nonce);
        }
        Ok(Some((proposal, broadcasted_transactions)))
    }

    fn are_we_leader_for_view(&mut self, parent_hash: Hash, view: u64) -> bool {
        match self.leader_for_view(parent_hash, view) {
            Some(leader) => leader == self.public_key(),
            None => false,
        }
    }

    fn leader_for_view(&mut self, parent_hash: Hash, view: u64) -> Option<NodePublicKey> {
        if let Ok(Some(parent)) = self.get_block(&parent_hash) {
            let leader = self.leader_at_block(&parent, view).unwrap();
            Some(leader.public_key)
        } else {
            if view > 1 {
                warn!(
                    "parent not found while determining leader for view {}",
                    view
                );
                return None;
            }
            let head_block = self.head_block();
            let leader = self.leader_at_block(&head_block, view).unwrap();
            Some(leader.public_key)
        }
    }

    fn committee_for_hash(&self, parent_hash: Hash) -> Result<Vec<NodePublicKey>> {
        let Ok(Some(parent)) = self.get_block(&parent_hash) else {
            return Err(anyhow!("parent block not found: {:?}", parent_hash));
        };

        let parent_root_hash = parent.state_root_hash();

        let state = self.state.at_root(parent_root_hash.into());

        let committee = state.get_stakers()?;

        Ok(committee)
    }

    pub fn new_view(&mut self, _: PeerId, new_view: NewView) -> Result<Option<Block>> {
        trace!("Received new view for height: {:?}", new_view.view);

        // The leader for this view should be chosen according to the parent of the highest QC
        // What happens when there are multiple QCs with different parents?
        // if we are not the leader of the round in which the vote counts
        if !self.are_we_leader_for_view(new_view.qc.block_hash, new_view.view) {
            trace!(new_view.view, "skipping new view, not the leader");
            return Ok(None);
        }
        // if the vote is too old and does not count anymore
        if new_view.view < self.view.get_view() {
            trace!(new_view.view, "Received a vote which is too old for us, discarding. Our view is: {} and new_view is: {}", self.view.get_view(), new_view.view);
            return Ok(None);
        }

        // Get the committee for the qc hash (should be highest?) for this view
        let committee: Vec<_> = self.committee_for_hash(new_view.qc.block_hash)?;
        // verify the sender's signature on the block hash
        let Some((index, public_key)) = committee
            .iter()
            .enumerate()
            .find(|(_, &public_key)| public_key == new_view.public_key)
        else {
            debug!("ignoring new view from unknown node (buffer?) - committee size is : {:?} hash is: {:?} high hash is: {:?}", committee.len(), new_view.qc.block_hash, self.high_qc.block_hash);
            return Ok(None);
        };

        new_view.verify(*public_key)?;

        // check if the sender's qc is higher than our high_qc or even higher than our view
        self.update_high_qc_and_view(false, new_view.qc.clone())?;

        let NewViewVote {
            mut signatures,
            mut cosigned,
            mut cosigned_weight,
            mut qcs,
        } = self
            .new_views
            .remove(&new_view.view)
            .unwrap_or_else(|| NewViewVote {
                signatures: Vec::new(),
                cosigned: bitvec![u8, bitvec::order::Msb0; 0; committee.len()],
                cosigned_weight: 0,
                qcs: Vec::new(),
            });

        let mut supermajority = false;

        // if the vote is new, store it
        if !cosigned[index] {
            cosigned.set(index, true);
            signatures.push(new_view.signature);
            let Some(weight) = self.state.get_stake(new_view.public_key)? else {
                return Err(anyhow!("vote from validator without stake"));
            };
            cosigned_weight += weight.get();
            qcs.push(new_view.qc);

            supermajority = cosigned_weight * 3 > self.total_weight(&committee) * 2;

            let num_signers = signatures.len();
            let current_view = self.view.get_view();
            trace!(
                num_signers,
                cosigned_weight,
                supermajority,
                current_view,
                new_view.view,
                "storing vote for new view"
            );
            if supermajority {
                if self.view.get_view() < new_view.view {
                    info!(
                        "forcibly updating view to {} as majority is ahead",
                        new_view.view
                    );
                    self.view.set_view(new_view.view);
                }

                // if we are already in the round in which the vote counts and have reached supermajority
                if new_view.view == self.view.get_view() {
                    // todo: the aggregate qc is an aggregated signature on the qcs, view and validator index which can be batch verified
                    let agg =
                        self.aggregate_qc_from_indexes(new_view.view, qcs, &signatures, cosigned)?;
                    let high_qc = self.get_highest_from_agg(&agg)?;
                    let parent_hash = high_qc.block_hash;
                    let parent = self
                        .get_block(&parent_hash)?
                        .ok_or_else(|| anyhow!("missing block"))?;

                    let previous_state_root_hash = self.state.root_hash()?;

                    if previous_state_root_hash != parent.state_root_hash() {
                        warn!("when proposing, state root hash mismatch, expected: {:?}, actual: {:?}", parent.state_root_hash(), previous_state_root_hash);
                        self.state.set_to_root(parent.state_root_hash().into());
                    }

                    self.apply_rewards(&committee, &parent, new_view.view, &high_qc.cosigned)?;

                    let mut empty_trie = eth_trie::EthTrie::new(Arc::new(MemoryDB::new(true)));
                    let empty_root_hash = Hash(empty_trie.root_hash()?.into());
                    // why does this have no txn?
                    let proposal = Block::from_agg(
                        self.secret_key,
                        self.view.get_view(),
                        parent.header.number + 1,
                        high_qc.clone(),
                        agg,
                        parent_hash,
                        self.state.root_hash()?,
                        empty_root_hash,
                        empty_root_hash,
                        SystemTime::max(SystemTime::now(), parent.timestamp()),
                    );

                    self.state.set_to_root(previous_state_root_hash.into());

                    trace!("Our high QC is {:?}", self.high_qc);

                    trace!(proposal_hash = ?proposal.hash(), view = self.view.get_view(), height = proposal.header.number, "######### creating proposal block from new view");

                    // as a future improvement, process the proposal before broadcasting it
                    return Ok(Some(proposal));
                    // we don't want to keep the collected votes if we proposed a new block
                    // we should remove the collected votes if we couldn't reach supermajority within the view
                }
            }
        }
        if !supermajority {
            self.new_views.insert(
                new_view.view,
                NewViewVote {
                    signatures,
                    cosigned,
                    cosigned_weight,
                    qcs,
                },
            );
        }

        Ok(None)
    }

    /// Returns true if the transaction was new.
    pub fn new_transaction(&mut self, txn: VerifiedTransaction) -> Result<bool> {
        if self.db.contains_transaction(&txn.hash)? {
            return Ok(false);
        }

        let account = self.state.get_account(txn.signer)?;
        let chain_id = self.config.eth_chain_id;

        if !txn.tx.validate(
            &account,
            self.config.consensus.eth_block_gas_limit,
            chain_id,
        )? {
            return Ok(false);
        }

        let txn_hash = txn.hash;

        let new = self.transaction_pool.insert_transaction(txn, account.nonce);
        if new {
            let _ = self.new_transaction_hashes.send(txn_hash);

            // Avoid cloning the transaction aren't any subscriptions to send it to.
            if self.new_transactions.receiver_count() != 0 {
                // Clone the transaction from the pool, because we moved it in.
                let txn = self
                    .transaction_pool
                    .get_transaction(txn_hash)
                    .ok_or_else(|| anyhow!("transaction we just added is missing"))?
                    .clone();
                let _ = self.new_transactions.send(txn);
            }
        }

        Ok(new)
    }

    pub fn get_transaction_by_hash(&self, hash: Hash) -> Result<Option<VerifiedTransaction>> {
        Ok(self
            .db
            .get_transaction(&hash)?
            .map(|tx| tx.verify())
            .transpose()?
            .or_else(|| self.transaction_pool.get_transaction(hash).cloned()))
    }

    pub fn get_transaction_receipt(&self, hash: &Hash) -> Result<Option<TransactionReceipt>> {
        let Some(block_hash) = self.db.get_block_hash_reverse_index(hash)? else {
            return Ok(None);
        };
        let block_receipts = self.db.get_transaction_receipts_in_block(&block_hash)?;
        Ok(block_receipts
            .into_iter()
            .find(|receipt| receipt.tx_hash == *hash))
    }

    fn update_high_qc_and_view(
        &mut self,
        from_agg: bool,
        new_high_qc: QuorumCertificate,
    ) -> Result<()> {
        let Some(new_high_qc_block) = self.block_store.get_block(new_high_qc.block_hash)? else {
            // We don't set high_qc to a qc if we don't have its block.
            warn!("Recieved potential high QC but didn't have the corresponding block");
            return Ok(());
        };

        let new_high_qc_block_view = new_high_qc_block.view();

        if self.high_qc.block_hash == Hash::ZERO {
            trace!("received high qc, self high_qc is currently uninitialized, setting to the new one.");
            self.db.set_high_qc(new_high_qc.clone())?;
            self.high_qc = new_high_qc;
        } else {
            let current_high_qc_view = self
                .get_block(&self.high_qc.block_hash)?
                .ok_or_else(|| {
                    anyhow!("missing block corresponding to our high qc - this should never happen")
                })?
                .view();
            // If `from_agg` then we always release the lock because the supermajority has a different high_qc.
            if from_agg || new_high_qc_block_view > current_high_qc_view {
                trace!(
                    "updating view from {} to {}, high QC view is {}",
                    self.view.get_view(),
                    new_high_qc_block_view + 1,
                    current_high_qc_view,
                );
                self.db.set_high_qc(new_high_qc.clone())?;
                self.high_qc = new_high_qc;
                if new_high_qc_block_view >= self.view.get_view() {
                    self.view.set_view(new_high_qc_block_view + 1);
                }
            }
        }

        Ok(())
    }

    fn aggregate_qc_from_indexes(
        &self,
        view: u64,
        qcs: Vec<QuorumCertificate>,
        signatures: &[NodeSignature],
        cosigned: BitVec,
    ) -> Result<AggregateQc> {
        assert_eq!(qcs.len(), signatures.len());

        Ok(AggregateQc {
            signature: NodeSignature::aggregate(signatures)?,
            cosigned,
            view,
            qcs,
        })
    }

    fn qc_from_bits(
        &self,
        block_hash: Hash,
        signatures: &[NodeSignature],
        cosigned: BitVec,
        view: u64,
    ) -> QuorumCertificate {
        // we've already verified the signatures upon receipt of the responses so there's no need to do it again
        QuorumCertificate::new(signatures, cosigned, block_hash, view)
    }

    fn block_extends_from(&self, block: &Block, ancestor: &Block) -> Result<bool> {
        // todo: the block extends from another block through a chain of parent hashes and not qcs
        // make ticket for this
        let mut current = block.clone();
        while current.view() > ancestor.view() {
            let Some(next) = self.get_block(&current.parent_hash())? else {
                warn!("Missing block when traversing to find ancestor! Current parent hash: {:?} {:?}", current.parent_hash(), current);
                return Err(MissingBlockError::from(current.parent_hash()).into());
            };
            current = next;
        }

        Ok(current.view() == 0 || current.hash() == ancestor.hash())
    }

    fn check_safe_block(&mut self, proposal: &Block, during_sync: bool) -> Result<bool> {
        let Some(qc_block) = self.get_block(&proposal.qc.block_hash)? else {
            trace!("could not get qc for block: {}", proposal.qc.block_hash);
            return Ok(false);
        };
        // We don't vote on blocks older than our view
        let outdated = proposal.view() < self.view.get_view();
        match proposal.agg {
            // we check elsewhere that qc is the highest among the qcs in the agg
            Some(_) => match self.block_extends_from(proposal, &qc_block) {
                Ok(true) => {
                    self.check_and_commit(proposal)?;
                    trace!("check block aggregate is outdated? {}", outdated);
                    Ok(!outdated || during_sync)
                }
                Ok(false) => {
                    trace!("block does not extend from parent");
                    Ok(false)
                }
                Err(e) => {
                    trace!(?e, "error checking block extension");
                    Ok(false)
                }
            },
            None => {
                if proposal.view() == 0 || proposal.view() == qc_block.view() + 1 {
                    self.check_and_commit(proposal)?;

                    if outdated {
                        trace!(
                            "proposal is outdated: {} < {}",
                            proposal.view(),
                            self.view.get_view()
                        );
                    }

                    trace!("check block is outdated? {}", outdated);

                    Ok(!outdated || during_sync)
                } else {
                    trace!(
                        "block does not extend from parent, {} != {} + 1",
                        proposal.view(),
                        qc_block.view()
                    );
                    Ok(false)
                }
            }
        }
    }

    /// Check if a new proposal allows an older block to become finalized.
    /// Errors iff the proposal's parent is not known.
    fn check_and_commit(&mut self, proposal: &Block) -> Result<()> {
        // The condition for a block to be finalized is if there is a direct two-chain. From the paper:
        // Once a replica is convinced, it checks
        // if a two-chain is formed over the top of the parent of the
        // block pointed by the highQC (the first chain in the two-chain
        // formed has to be a one-direct chain in case of pipelined Fast-
        // HotStuff). Then a replica can safely commit the parent of the
        // block pointed by the highQC.

        let Some(qc_block) = self.get_block(&proposal.qc.block_hash)? else {
            warn!("missing qc block when checking whether to finalize!");
            return Err(MissingBlockError::from(proposal.qc.block_hash).into());
        };

        // If we don't have the parent (e.g. genesis, or pruned node), we can't finalize, so just exit
        let Some(qc_parent) = self.get_block(&qc_block.parent_hash())? else {
            warn!("missing qc parent block when checking whether to finalize!");
            return Ok(());
        };

        // If we have a one-direct chain, we can finalize the parent regardless of the proposal's view number
        if qc_parent.view() + 1 == qc_block.view() {
            self.finalize_block(qc_parent)?;
        } else {
            warn!(
                "Cannot finalize block {} with view {} and number {} because of child {} with view {} and number {}",
                qc_parent.hash(),
                qc_parent.view(),
                qc_parent.number(),
                qc_block.hash(),
                qc_block.view(),
                qc_block.number()
            );
        }

        Ok(())
    }

    fn finalize_view(&mut self, view: u64) -> Result<()> {
        self.finalized_view = view;
        self.db.set_latest_finalized_view(view)
    }

    /// Saves the finalized tip view, and runs all hooks for the newly finalized block
    fn finalize_block(&mut self, block: Block) -> Result<()> {
        trace!("Finalizing block {} at view {}", block.hash(), block.view());
        self.finalize_view(block.view())?;

        let receipts = self.db.get_transaction_receipts_in_block(&block.hash())?;

        for (destination_shard, intershard_call) in blockhooks::get_cross_shard_messages(&receipts)?
        {
            self.message_sender.send_message_to_shard(
                destination_shard,
                InternalMessage::IntershardCall(intershard_call),
            )?;
        }

        if self.config.consensus.is_main {
            // Main shard will join all new shards
            for new_shard_id in blockhooks::get_launch_shard_messages(&receipts)? {
                self.message_sender
                    .send_message_to_coordinator(InternalMessage::LaunchShard(new_shard_id))?;
            }

            // Main shard also hosts the shard registry, so will be notified of newly established
            // links. Notify corresponding shard nodes of said links, if any
            for (from, to) in blockhooks::get_link_creation_messages(&receipts)? {
                self.message_sender
                    .send_message_to_shard(to, InternalMessage::LaunchLink(from))?;
            }
        }

        if self.block_is_first_in_epoch(block.number()) && !block.is_genesis() {
            // TODO: handle epochs (#1140)

            if self.config.do_checkpoints
                && self.epoch_is_checkpoint(self.epoch_number(block.number()))
            {
                if let Some(checkpoint_path) = self.db.get_checkpoint_dir()? {
                    let parent =
                        self.db
                            .get_block_by_hash(&block.parent_hash())?
                            .ok_or(anyhow!(
                                "Trying to checkpoint block, but we don't have its parent"
                            ))?;
                    self.message_sender.send_message_to_coordinator(
                        InternalMessage::ExportBlockCheckpoint(
                            Box::new(block),
                            Box::new(parent),
                            self.db.state_trie()?.clone(),
                            checkpoint_path,
                        ),
                    )?;
                }
            }
        }

        Ok(())
    }

    /// Check the validity of a block. Returns `Err(_, true)` if this block could become valid in the future and
    /// `Err(_, false)` if this block could never be valid.
    fn check_block(&self, block: &Block, during_sync: bool) -> Result<(), (anyhow::Error, bool)> {
        block.verify_hash().map_err(|e| (e, false))?;

        if block.view() == 0 {
            // We only check a block if we receive it from an external source. We obviously already have the genesis
            // block, so we aren't ever expecting to receive it.
            return Err((anyhow!("tried to check genesis block"), false));
        }

        let Some(parent) = self
            .get_block(&block.parent_hash())
            .map_err(|e| (e, false))?
        else {
            warn!(
                "Missing parent block while trying to check validity of block {}",
                block.number()
            );
            return Err((MissingBlockError::from(block.parent_hash()).into(), true));
        };

        let Some(finalized_block) = self
            .get_block_by_view(self.finalized_view)
            .map_err(|e| (e, false))?
        else {
            return Err((MissingBlockError::from(self.finalized_view).into(), false));
        };
        if block.view() < finalized_block.view() {
            return Err((
                anyhow!(
                    "block is too old: view is {} but we have finalized {}",
                    block.view(),
                    finalized_block.view()
                ),
                false,
            ));
        }

        // Derive the proposer from the block's view
        let proposer = self.leader_at_block(&parent, block.view()).unwrap();

        // Verify the proposer's signature on the block
        let verified = proposer
            .public_key
            .verify(block.hash().as_bytes(), block.signature());

        let committee = self
            .state
            .get_stakers_at_block_raw(&parent)
            .map_err(|e| (e, false))?;

        if verified.is_err() {
            info!(?block, "Unable to verify block = ");
            return Err((anyhow!("invalid block signature found! block hash: {:?} block view: {:?} committee len {:?}", block.hash(), block.view(), committee.len()), false));
        }

        // Check if the co-signers of the block's QC represent the supermajority.
        self.check_quorum_in_bits(&block.qc.cosigned, &committee)
            .map_err(|e| (e, false))?;

        let committee: Vec<_> = committee
            .into_iter()
            .map(|k| k.try_into().unwrap())
            .collect();

        // Verify the block's QC signature - note the parent should be the committee the QC
        // was signed over.
        self.verify_qc_signature(&block.qc, committee.clone())
            .map_err(|e| (e, false))?;
        if let Some(agg) = &block.agg {
            // Check if the signers of the block's aggregate QC represent the supermajority
            self.check_quorum_in_indices(&agg.cosigned, &committee)
                .map_err(|e| (e, false))?;
            // Verify the aggregate QC's signature
            self.batch_verify_agg_signature(agg, &committee)
                .map_err(|e| (e, false))?;
        }

        // Retrieve the highest among the aggregated QCs and check if it equals the block's QC.
        let block_high_qc = self.get_high_qc_from_block(block).map_err(|e| (e, false))?;
        let Some(block_high_qc_block) = self
            .get_block(&block_high_qc.block_hash)
            .map_err(|e| (e, false))?
        else {
            warn!("missing finalized block4");
            return Err((
                MissingBlockError::from(block_high_qc.block_hash).into(),
                false,
            ));
        };
        // Prevent the creation of forks from the already committed chain
        if block_high_qc_block.view() < finalized_block.view() {
            warn!(
                "invalid block - high QC view is {} while finalized is {}. Our High QC: {}, block: {:?}",
                block_high_qc_block.view(),
                finalized_block.view(),
                self.high_qc,
                block);
            return Err((
                anyhow!(
                    "invalid block - high QC view is {} while finalized is {}",
                    block_high_qc_block.view(),
                    finalized_block.view()
                ),
                false,
            ));
        }

        // This block's timestamp must be greater than or equal to the parent block's timestamp.
        if block.timestamp() < parent.timestamp() {
            return Err((anyhow!("timestamp decreased from parent"), false));
        }

        // This block's timestamp should be at most `self.allowed_timestamp_skew` away from the current time. Note this
        // can be either forwards or backwards in time.
        let difference = block
            .timestamp()
            .elapsed()
            .unwrap_or_else(|err| err.duration());
        if !during_sync && difference > self.config.allowed_timestamp_skew {
            return Err((
                anyhow!(
                    "timestamp difference for block {} greater than allowed skew: {difference:?}",
                    block.view()
                ),
                false,
            ));
        }

        // Blocks must be in sequential order
        if block.header.number != parent.header.number + 1 {
            return Err((
                anyhow!(
                    "block number is not sequential: {} != {} + 1",
                    block.header.number,
                    parent.header.number
                ),
                false,
            ));
        }

        if !self
            .block_extends_from(block, &finalized_block)
            .map_err(|e| (e, false))?
        {
            warn!(
                "invalid block {:?}, does not extend finalized block {:?} our head is {:?}",
                block,
                finalized_block,
                self.head_block()
            );

            return Err((
                anyhow!("invalid block, does not extend from finalized block"),
                false,
            ));
        }
        Ok(())
    }

    // Checks for the validity of a block and adds it to our block store if valid.
    // Returns true when the block is valid and newly seen and false otherwise.
    // Optionally returns a proposal that should be sent as the result of this newly received block. This occurs when
    // the node has buffered votes for a block it doesn't know about and later receives that block, resulting in a new
    // block proposal.
    pub fn receive_block(&mut self, from: PeerId, proposal: Proposal) -> Result<Option<Proposal>> {
        trace!(
            "received block: {} number: {}, view: {}",
            proposal.hash(),
            proposal.number(),
            proposal.view()
        );

        let result = self.proposal(from, proposal, true)?;
        // Processing the received block can either result in:
        // * A `Proposal`, if we have buffered votes for this block which form a supermajority, meaning we can
        // propose the next block.
        // * A `Vote`, if the block is valid and we are in the proposed block's committee. However, this block
        // occured in the past, meaning our vote is no longer valid.
        // Therefore, we filter the result to only include `Proposal`s. This avoids us sending useless `Vote`s
        // to the network while syncing.
        Ok(result.and_then(|(_, message)| message.into_proposal()))
    }

    fn add_block(&mut self, from: Option<PeerId>, block: Block) -> Result<()> {
        let hash = block.hash();
        debug!(?from, ?hash, ?block.header.view, ?block.header.number, "added block");
        let _ = self.new_blocks.send(block.header);
        if let Some(child_proposal) = self.block_store.process_block(from, block)? {
            self.message_sender.send_external_message(
                self.peer_id(),
                ExternalMessage::BlockResponse(BlockResponse {
                    proposals: vec![child_proposal],
                }),
            )?;
        }
        Ok(())
    }

    fn block_is_first_in_epoch(&self, number: u64) -> bool {
        number % self.config.consensus.blocks_per_epoch == 0
    }

    fn epoch_number(&self, block_number: u64) -> u64 {
        // This will need additonal tracking if we ever allow blocks_per_epoch to be changed
        block_number & self.config.consensus.blocks_per_epoch
    }

    fn epoch_is_checkpoint(&self, epoch_number: u64) -> bool {
        epoch_number % self.config.consensus.epochs_per_checkpoint == 0
    }

    fn vote_from_block(&self, block: &Block) -> Vote {
        Vote::new(
            self.secret_key,
            block.hash(),
            self.secret_key.node_public_key(),
            block.view(),
        )
    }

    fn get_high_qc_from_block<'a>(&self, block: &'a Block) -> Result<&'a QuorumCertificate> {
        let Some(agg) = &block.agg else {
            return Ok(&block.qc);
        };

        let high_qc = self.get_highest_from_agg(agg)?;

        if &block.qc != high_qc {
            return Err(anyhow!("qc mismatch"));
        }

        Ok(&block.qc)
    }

    pub fn get_block(&self, key: &Hash) -> Result<Option<Block>> {
        self.block_store.get_block(*key)
    }

    pub fn get_block_by_view(&self, view: u64) -> Result<Option<Block>> {
        self.block_store.get_block_by_view(view)
    }

    pub fn get_block_by_number(&self, number: u64) -> Result<Option<Block>> {
        self.block_store.get_block_by_number(number)
    }

    pub fn view(&self) -> u64 {
        self.view.get_view()
    }

    pub fn finalized_view(&self) -> u64 {
        self.finalized_view
    }

    pub fn state(&self) -> &State {
        &self.state
    }

    pub fn state_at(&self, number: u64) -> Result<Option<State>> {
        Ok(self
            .block_store
            .get_block_by_number(number)?
            .map(|block| self.state.at_root(block.state_root_hash().into())))
    }

    pub fn try_get_state_at(&self, number: u64) -> Result<State> {
        self.state_at(number)?
            .ok_or_else(|| anyhow!("No block at height {number}"))
    }

    fn get_highest_from_agg<'a>(&self, agg: &'a AggregateQc) -> Result<&'a QuorumCertificate> {
        agg.qcs
            .iter()
            .map(|qc| (qc, self.get_block(&qc.block_hash)))
            .try_fold(None, |acc, (qc, block)| {
                let block = block?.ok_or_else(|| anyhow!("missing block"))?;
                if let Some((_, acc_view)) = acc {
                    if acc_view < block.view() {
                        Ok::<_, anyhow::Error>(Some((qc, block.view())))
                    } else {
                        Ok(acc)
                    }
                } else {
                    Ok(Some((qc, block.view())))
                }
            })?
            .ok_or_else(|| anyhow!("no qcs in agg"))
            .map(|(qc, _)| qc)
    }

    fn verify_qc_signature(
        &self,
        qc: &QuorumCertificate,
        public_keys: Vec<NodePublicKey>,
    ) -> Result<()> {
        let len = public_keys.len();
        match qc.verify(public_keys) {
            true => Ok(()),
            false => {
                warn!(
                    "invalid qc signature found when verifying! Public keys: {:?}. QC: {}",
                    len, qc
                );
                Err(anyhow!("invalid qc signature found!"))
            }
        }
    }

    fn batch_verify_agg_signature(
        &self,
        agg: &AggregateQc,
        committee: &[NodePublicKey],
    ) -> Result<()> {
        let mut public_keys = Vec::new();
        for (index, bit) in agg.cosigned.iter().enumerate() {
            if *bit {
                public_keys.push(*committee.get(index).unwrap());
            }
        }

        let messages: Vec<_> = agg
            .qcs
            .iter()
            .zip(public_keys.iter())
            .map(|(qc, key)| {
                let mut bytes = Vec::new();
                bytes.extend_from_slice(qc.compute_hash().as_bytes());
                bytes.extend_from_slice(&key.as_bytes());
                bytes.extend_from_slice(&agg.view.to_be_bytes());
                bytes
            })
            .collect();
        let messages: Vec<_> = messages.iter().map(|m| m.as_slice()).collect();

        verify_messages(agg.signature, &messages, &public_keys)?;
        Ok(())
    }

    // TODO: Consider if these checking functions should be implemented at the deposit contract level instead?

    fn check_quorum_in_bits(
        &self,
        cosigned: &BitSlice,
        committee: &[NodePublicKeyRaw],
    ) -> Result<()> {
        let (total_weight, cosigned_sum) = committee
            .iter()
            .enumerate()
            .map(|(i, public_key)| {
                (
                    i,
                    self.state
                        .get_stake_raw(public_key.clone())
                        .unwrap()
                        .unwrap()
                        .get(),
                )
            })
            .fold((0, 0), |(total_weight, cosigned_sum), (i, stake)| {
                (
                    total_weight + stake,
                    cosigned_sum + cosigned[i].then_some(stake).unwrap_or_default(),
                )
            });

        if cosigned_sum * 3 <= total_weight * 2 {
            return Err(anyhow!("no quorum"));
        }

        Ok(())
    }

    fn check_quorum_in_indices(&self, signers: &BitVec, committee: &[NodePublicKey]) -> Result<()> {
        let cosigned_sum: u128 = signers
            .iter()
            .enumerate()
            .map(|(i, bit)| {
                if *bit {
                    let public_key = committee.get(i).unwrap();
                    let stake = self.state.get_stake(*public_key).unwrap().unwrap();
                    stake.get()
                } else {
                    0
                }
            })
            .sum();

        if cosigned_sum * 3 <= self.total_weight(committee) * 2 {
            return Err(anyhow!("no quorum"));
        }

        Ok(())
    }

    pub fn leader_at_block(&self, block: &Block, view: u64) -> Option<Validator> {
        if let Some(CachedLeader {
            block_number: cached_block_number,
            view: cached_view,
            next_leader,
        }) = *self.latest_leader_cache.borrow()
        {
            if cached_block_number == block.number() && cached_view == view {
                return Some(next_leader);
            }
        }

        self.leader_at_block_raw(block, view)
            .map(|leader| Validator {
                public_key: leader.0.try_into().unwrap(),
                peer_id: leader.1,
            })
    }

    pub fn leader_at_block_raw(
        &self,
        block: &Block,
        view: u64,
    ) -> Option<(NodePublicKeyRaw, PeerId)> {
        let Ok(state_at) = self.try_get_state_at(block.number()) else {
            return None;
        };
<<<<<<< HEAD
        let leader = self.leader_raw(&state_at, view);

        Some(leader)
=======

        Some(self.leader(&state_at, view))
>>>>>>> 400c8a6a
    }

    pub fn leader_raw(&self, state: &State, view: u64) -> (NodePublicKeyRaw, PeerId) {
        let committee = state.get_stakers_raw().unwrap();

        let mut rng = ChaCha8Rng::seed_from_u64(view);
        let dist = WeightedIndex::new(committee.iter().map(|pub_key| {
            let stake = state
                .get_stake_raw(pub_key.clone())
                .unwrap()
                .context("Committee member has no stake")
                .unwrap();
            stake.get()
        }))
        .unwrap();
        let index = dist.sample(&mut rng);
        let public_key = committee.get(index).unwrap();

<<<<<<< HEAD
        let peer_id = self
            .state
            .get_peer_id_raw(public_key.clone())
=======
        let peer_id = state
            .get_peer_id(public_key)
>>>>>>> 400c8a6a
            .unwrap()
            .context("Unable to get peer_id from staking contract!")
            .unwrap();

        (public_key.clone(), peer_id)
    }

    pub fn leader(&self, state: &State, view: u64) -> Validator {
        let (public_key_raw, peer_id) = self.leader_raw(state, view);

        Validator {
            public_key: public_key_raw.try_into().unwrap(),
            peer_id,
        }
    }

    fn total_weight(&self, committee: &[NodePublicKey]) -> u128 {
        committee
            .iter()
            .map(|&pub_key| {
                let stake = self.state.get_stake(pub_key).unwrap().unwrap();
                stake.get()
            })
            .sum()
    }

    /// Deal with the fork to this block. The block is assumed to be valid to switch to.
    /// Set the current head block to the parent of the proposed block,
    /// This will make it so the block is ready to become the new head
    fn deal_with_fork(&mut self, block: &Block) -> Result<()> {
        // To generically deal with forks where the proposed block could be at any height, we
        // Find the common ancestor (backward) of the head block and the new block
        // Then, revert the blocks from the head block to the common ancestor
        // Then, apply the blocks (forward) from the common ancestor to the parent of the new block
        let mut head = self.head_block();
        let mut head_height = head.number();
        let mut proposed_block = block.clone();
        let mut proposed_block_height = block.number();
        trace!(
            "Dealing with fork: from block {} (height {}), back to block {} (height {})",
            head.hash(),
            head_height,
            proposed_block.hash(),
            proposed_block_height
        );

        // Need to make sure both pointers are at the same height
        while head_height > proposed_block_height {
            trace!("Stepping back head block pointer");
            head = self.get_block(&head.parent_hash())?.unwrap();
            head_height = head.number();
        }

        while proposed_block_height > head_height {
            trace!("Stepping back proposed block pointer");
            proposed_block = self.get_block(&proposed_block.parent_hash())?.unwrap();
            proposed_block_height = proposed_block.number();
        }

        // We now have both hash pointers at the same height, we can walk back until they are equal.
        while head.hash() != proposed_block.hash() {
            trace!("Stepping back both pointers");
            head = self.get_block(&head.parent_hash())?.unwrap();
            proposed_block = self.get_block(&proposed_block.parent_hash())?.unwrap();
        }

        // Now, we want to revert the blocks until the head block is the common ancestor
        while self.head_block().hash() != head.hash() {
            let head_block = self.head_block();
            let parent_block = self.get_block(&head_block.parent_hash())?.ok_or_else(|| {
                anyhow!(
                    "missing block parent when reverting blocks: {}",
                    head_block.parent_hash()
                )
            })?;

            if head_block.header.view == 0 {
                panic!("genesis block is not supposed to be reverted");
            }

            trace!("Reverting block {head_block:?}");
            // block store doesn't require anything, it will just hold blocks that may now be invalid

            // State is easily set - must be to the parent block, though
            trace!(
                "Setting state to: {} aka block: {parent_block:?}",
                parent_block.state_root_hash()
            );
            self.state
                .set_to_root(parent_block.state_root_hash().into());

            // Ensure the transaction pool is consistent by recreating it. This is moderately costly, but forks are
            // rare.
            let existing_txns = self.transaction_pool.drain();

            for txn in existing_txns {
                let account_nonce = self.state.get_account(txn.signer)?.nonce;
                self.transaction_pool.insert_transaction(txn, account_nonce);
            }

            // block transactions need to be removed from self.transactions and re-injected
            for tx_hash in &head_block.transactions {
                let orig_tx = self.get_transaction_by_hash(*tx_hash).unwrap().unwrap();

                // Insert this unwound transaction back into the transaction pool.
                let account_nonce = self.state.get_account(orig_tx.signer)?.nonce;
                self.transaction_pool
                    .insert_transaction(orig_tx, account_nonce);
            }
            // then purge them all from the db, including receipts and indexes
            self.db
                .remove_transactions_executed_in_block(&head_block.hash())?;

            // Persistence - since this block is no longer in the main chain, ensure it's not
            // recorded as such in the height mappings
            self.db
                .revert_canonical_block_number(head_block.header.number)?;
        }

        // Now, we execute forward from the common ancestor to the new block parent which can
        // be required in rare cases.
        // We have the chain of blocks from the ancestor upwards to the proposed block via walking back.
        while self.head_block().hash() != block.parent_hash() {
            trace!("Advancing the head block to prepare for proposed block fork.");
            trace!("Head block: {:?}", self.head_block());
            trace!("desired block hash: {}", block.parent_hash());

            let desired_block_height = self.head_block().number() + 1;
            // Pointer to parent of head block
            let mut block_pointer = self
                .get_block(&block.parent_hash())?
                .ok_or_else(|| anyhow!("missing block when advancing head block pointer"))?;

            // If the parent of the proposed
            if block_pointer.header.number < desired_block_height {
                panic!("block height mismatch when advancing head block pointer");
            }

            while block_pointer.header.number != desired_block_height {
                block_pointer = self
                    .get_block(&block_pointer.parent_hash())?
                    .ok_or_else(|| anyhow!("missing block when advancing head block pointer"))?;
            }

            // We now have the block pointer at the desired height, we can apply it.
            trace!("Fork execution of block: {block_pointer:?}");
            let transactions = block_pointer.transactions.clone();
            let transactions = transactions
                .iter()
                .map(|tx_hash| self.get_transaction_by_hash(*tx_hash).unwrap().unwrap().tx)
                .collect();
            let committee: Vec<_> = self.state.get_stakers_at_block_raw(&block_pointer)?;
            self.execute_block(None, &block_pointer, transactions, &committee)?;
        }

        Ok(())
    }

    fn execute_block(
        &mut self,
        from: Option<PeerId>,
        block: &Block,
        transactions: Vec<SignedTransaction>,
        committee: &[NodePublicKeyRaw],
    ) -> Result<()> {
        debug!("Executing block: {:?}", block.header.hash);

        let parent = self
            .get_block(&block.parent_hash())?
            .ok_or_else(|| anyhow!("missing parent block when executing block!"))?;

        if !transactions.is_empty() {
            trace!("applying {} transactions to state", transactions.len());
        }

        let transactions: Result<Vec<_>> = transactions.into_iter().map(|tx| tx.verify()).collect();
        let mut transactions = transactions?;

        // We re-inject any missing Intershard transactions (or really, any missing
        // transactions) from our mempool. If any txs are unavailable either in the
        // message or locally, the proposal cannot be applied
        for (idx, tx_hash) in block.transactions.iter().enumerate() {
            if transactions.get(idx).is_some_and(|tx| tx.hash == *tx_hash) {
                // all good
            } else {
                let Some(local_tx) = self.transaction_pool.pop_transaction(*tx_hash) else {
                    warn!("Proposal {} at view {} referenced a transaction {} that was neither included in the broadcast nor found locally - cannot apply block", block.hash(), block.view(), tx_hash);
                    return Ok(());
                };
                transactions.insert(idx, local_tx);
            }
        }

        self.apply_rewards_raw(committee, &parent, block.view(), &block.qc.cosigned)?;

        let mut block_receipts = Vec::new();
        let mut cumulative_gas_used = EvmGas(0);
        let mut receipts_trie = eth_trie::EthTrie::new(Arc::new(MemoryDB::new(true)));
        let mut transactions_trie = eth_trie::EthTrie::new(Arc::new(MemoryDB::new(true)));

        for (tx_index, txn) in transactions.into_iter().enumerate() {
            self.new_transaction(txn.clone())?;
            let tx_hash = txn.hash;
            let mut inspector = TouchedAddressInspector::default();
            let result = self
                .apply_transaction(txn.clone(), parent.header, &mut inspector)?
                .ok_or_else(|| anyhow!("proposed transaction failed to execute"))?;
            self.transaction_pool.mark_executed(&txn);
            for address in inspector.touched {
                self.db.add_touched_address(address, tx_hash)?;
            }

            let gas_used = result.gas_used();
            cumulative_gas_used += gas_used;

            if cumulative_gas_used > block.gas_limit() {
                warn!("Cumulative gas used by executing transactions exceeded block limit!");
                return Ok(());
            }

            let receipt = Self::create_txn_receipt(result, tx_hash, tx_index, cumulative_gas_used);

            let receipt_hash = receipt.hash();
            receipts_trie
                .insert(receipt_hash.as_bytes(), receipt_hash.as_bytes())
                .unwrap();

            transactions_trie
                .insert(tx_hash.as_bytes(), tx_hash.as_bytes())
                .unwrap();

            info!(?receipt, "applied transaction {:?}", receipt);
            block_receipts.push((receipt, tx_index));
        }

        if cumulative_gas_used != block.gas_used() {
            warn!("Cumulative gas used by executing all transactions: {cumulative_gas_used} is different that the one provided in the block: {}", block.gas_used());
            return Ok(());
        }

        let receipts_root_hash: Hash = receipts_trie.root_hash()?.into();
        if block.header.receipts_root_hash != receipts_root_hash {
            warn!(
                "Receipt root mismatch. Specified in block: {} vs computed: {}",
                block.header.receipts_root_hash, receipts_root_hash
            );
            return Ok(());
        }

        let transactions_root_hash: Hash = transactions_trie.root_hash()?.into();
        if block.header.transactions_root_hash != transactions_root_hash {
            warn!(
                "Transactions root mismatch. Specified in block: {} vs computed: {}",
                block.header.transactions_root_hash, transactions_root_hash
            );
            return Ok(());
        }

        for (receipt, tx_index) in &mut block_receipts {
            receipt.block_hash = block.hash();
            // Avoid cloning the receipt if there are no subscriptions to send it to.
            if self.receipts.receiver_count() != 0 {
                let _ = self.receipts.send((receipt.clone(), *tx_index));
            }
        }

        // Important - only add blocks we are going to execute because they can potentially
        // overwrite the mapping of block height to block, which there should only be one of.
        // for example, this HAS to be after the deal with fork call
        if !self.db.contains_block(&block.hash())? {
            // If we were the proposer we would've already processed the block, hence the check
            self.add_block(from, block.clone())?;
        }
        {
            // helper scope to shadow db, to avoid moving it into the closure
            // closure has to be move to take ownership of block_receipts
            let db = &self.db;
            self.db.with_sqlite_tx(move |sqlite_tx| {
                for (receipt, _) in block_receipts {
                    db.insert_transaction_receipt_with_db_tx(sqlite_tx, receipt)?;
                }
                Ok(())
            })?;
        }

        self.db
            .set_canonical_block_number(block.number(), block.hash())?;

        if self.state.root_hash()? != block.state_root_hash() {
            warn!(
                "State root hash mismatch! Our state hash: {}, block hash: {:?} block prop: {:?}",
                self.state.root_hash()?,
                block.state_root_hash(),
                block
            );
            return Err(anyhow!(
                "state root hash mismatch, expected: {:?}, actual: {:?}",
                block.state_root_hash(),
                self.state.root_hash()
            ));
        }

        // Tell the block store to request more blocks if it can.
        self.block_store.request_missing_blocks()?;

        Ok(())
    }

    fn create_txn_receipt(
        apply_result: TransactionApplyResult,
        tx_hash: Hash,
        tx_index: usize,
        cumulative_gas_used: EvmGas,
    ) -> TransactionReceipt {
        let success = apply_result.success();
        let contract_address = apply_result.contract_address();
        let gas_used = apply_result.gas_used();
        let accepted = apply_result.accepted();
        let (logs, transitions, errors, exceptions) = apply_result.into_parts();

        TransactionReceipt {
            tx_hash,
            block_hash: Hash::ZERO,
            index: tx_index as u64,
            success,
            contract_address,
            logs,
            transitions,
            gas_used,
            cumulative_gas_used,
            accepted,
            errors,
            exceptions,
        }
    }
}<|MERGE_RESOLUTION|>--- conflicted
+++ resolved
@@ -1999,14 +1999,9 @@
         let Ok(state_at) = self.try_get_state_at(block.number()) else {
             return None;
         };
-<<<<<<< HEAD
         let leader = self.leader_raw(&state_at, view);
 
         Some(leader)
-=======
-
-        Some(self.leader(&state_at, view))
->>>>>>> 400c8a6a
     }
 
     pub fn leader_raw(&self, state: &State, view: u64) -> (NodePublicKeyRaw, PeerId) {
@@ -2025,14 +2020,9 @@
         let index = dist.sample(&mut rng);
         let public_key = committee.get(index).unwrap();
 
-<<<<<<< HEAD
         let peer_id = self
             .state
             .get_peer_id_raw(public_key.clone())
-=======
-        let peer_id = state
-            .get_peer_id(public_key)
->>>>>>> 400c8a6a
             .unwrap()
             .context("Unable to get peer_id from staking contract!")
             .unwrap();
