--- conflicted
+++ resolved
@@ -13,11 +13,8 @@
 use rand_chacha::ChaCha8Rng;
 use rand_core::SeedableRng;
 use serde::{Deserialize, Serialize};
-<<<<<<< HEAD
+use tokio::sync::broadcast;
 use tokio::sync::mpsc::UnboundedSender;
-=======
-use tokio::sync::broadcast;
->>>>>>> e838b695
 use tracing::*;
 
 use crate::{
@@ -148,12 +145,9 @@
     transaction_pool: TransactionPool,
     // PRNG - non-cryptographically secure, but we don't need that here
     rng: SmallRng,
-<<<<<<< HEAD
     /// Flag indicating that block creation should be postponed due to empty mempool
     create_next_block_on_timeout: bool,
-=======
     pub new_blocks: broadcast::Sender<BlockHeader>,
->>>>>>> e838b695
 }
 
 // View in consensus should be have access monitored so last_timeout is always correct
@@ -309,11 +303,8 @@
                     .try_into()
                     .unwrap(),
             )),
-<<<<<<< HEAD
             create_next_block_on_timeout: false,
-=======
             new_blocks: broadcast::Sender::new(4),
->>>>>>> e838b695
         };
 
         // If we're at genesis, add the genesis block.
@@ -547,7 +538,7 @@
         let (block, transactions) = proposal.into_parts();
         let head_block = self.head_block();
 
-        debug!(
+        trace!(
             block_view = block.view(),
             block_number = block.number(),
             "handling block proposal {}",
@@ -718,6 +709,7 @@
                 return Ok(None);
             }
         };
+
         // Tell the transaction pool that the sender's nonce has been incremented.
         self.transaction_pool.mark_executed(&txn);
 
@@ -881,10 +873,60 @@
             );
         }
 
-<<<<<<< HEAD
         Ok(None)
     }
-=======
+
+    pub fn try_to_propose_new_block(&mut self) -> Result<Option<NetworkMessage>> {
+        if self.create_next_block_on_timeout {
+            if let Ok(Some((block, transactions))) = self.propose_new_block() {
+                self.create_next_block_on_timeout = false;
+                return Ok(Some((
+                    None,
+                    ExternalMessage::Proposal(Proposal::from_parts(block, transactions)),
+                )));
+            };
+        }
+        Ok(None)
+    }
+
+    fn propose_new_block(&mut self) -> Result<Option<(Block, Vec<VerifiedTransaction>)>> {
+        let num = self.db.get_highest_block_number().unwrap().unwrap();
+        let block = self.get_block_by_number(num).unwrap().unwrap();
+
+        let block_hash = block.hash();
+        let block_view = block.view();
+        let committee_size = block.committee.len();
+
+        let (signatures, cosigned, cosigned_weight, supermajority_reached) =
+            self.votes.get(&block_hash).cloned().unwrap_or_else(|| {
+                (
+                    Vec::new(),
+                    bitvec![u8, bitvec::order::Msb0; 0; committee_size],
+                    0,
+                    false,
+                )
+            });
+
+        let qc = self.qc_from_bits(block_hash, &signatures, cosigned.clone(), block_view);
+        let parent_hash = qc.block_hash;
+        let parent = self
+            .get_block(&parent_hash)?
+            .ok_or_else(|| anyhow!("missing block"))?;
+        let parent_header = parent.header;
+
+        let previous_state_root_hash = self.state.root_hash()?;
+
+        if previous_state_root_hash != parent.state_root_hash() {
+            warn!(
+                "when proposing, state root hash mismatch, expected: {:?}, actual: {:?}",
+                parent.state_root_hash(),
+                previous_state_root_hash
+            );
+            self.state.set_to_root(H256(parent.state_root_hash().0));
+        }
+
+        let transactions = self.get_txns_to_execute();
+
                     let applied_transactions: Vec<_> = transactions
                         .into_iter()
                         .filter_map(|tx| {
@@ -895,26 +937,9 @@
                         .collect::<Result<_>>()?;
                     let applied_transaction_hashes: Vec<_> =
                         applied_transactions.iter().map(|tx| tx.hash).collect();
->>>>>>> e838b695
-
-    pub fn try_to_propose_new_block(&mut self) -> Result<Option<NetworkMessage>> {
-        if self.create_next_block_on_timeout {
-            if let Ok(Some((block, transactions))) = self.propose_new_block() {
-                self.create_next_block_on_timeout = false;
-                return Ok(Some((
-                    None,
-                    ExternalMessage::Proposal(Proposal::from_parts(block, transactions)),
-                )));
-            };
-        }
-        Ok(None)
-    }
-
-<<<<<<< HEAD
-    fn propose_new_block(&mut self) -> Result<Option<(Block, Vec<VerifiedTransaction>)>> {
-        let num = self.db.get_highest_block_number().unwrap().unwrap();
-        let block = self.get_block_by_number(num).unwrap().unwrap();
-=======
+
+                    self.apply_rewards(&parent.committee, block_view + 1, &qc.cosigned)?;
+
                     let proposal = Block::from_qc(
                         self.secret_key,
                         self.view.get_view(),
@@ -926,40 +951,9 @@
                         SystemTime::max(SystemTime::now(), parent_header.timestamp),
                         self.get_next_committee(parent.committee.clone()),
                     );
->>>>>>> e838b695
-
-        let block_hash = block.hash();
-        let block_view = block.view();
-        let committee_size = block.committee.len();
-
-<<<<<<< HEAD
-        let (signatures, cosigned, cosigned_weight, supermajority_reached) =
-            self.votes.get(&block_hash).cloned().unwrap_or_else(|| {
-                (
-                    Vec::new(),
-                    bitvec![u8, bitvec::order::Msb0; 0; committee_size],
-                    0,
-                    false,
-                )
-            });
-
-        let qc = self.qc_from_bits(block_hash, &signatures, cosigned.clone(), block_view);
-        let parent_hash = qc.block_hash;
-        let parent = self
-            .get_block(&parent_hash)?
-            .ok_or_else(|| anyhow!("missing block"))?;
-        let parent_header = parent.header;
-
-        let previous_state_root_hash = self.state.root_hash()?;
-
-        if previous_state_root_hash != parent.state_root_hash() {
-            warn!(
-                "when proposing, state root hash mismatch, expected: {:?}, actual: {:?}",
-                parent.state_root_hash(),
-                previous_state_root_hash
-            );
-            self.state.set_to_root(H256(parent.state_root_hash().0));
-=======
+
+                    self.state.set_to_root(H256(previous_state_root_hash.0));
+
                     self.votes.insert(
                         block_hash,
                         (signatures, cosigned, cosigned_weight, supermajority_reached),
@@ -982,47 +976,14 @@
                     return Ok(Some((proposal, broadcasted_transactions)));
                 }
             }
->>>>>>> e838b695
-        }
-
-        let transactions = self.get_txns_to_execute();
-
-        let mut applied_transactions: Vec<_> = transactions
-            .into_iter()
-            .filter_map(|tx| {
-                self.apply_transaction(tx.clone(), parent_header)
-                    .transpose()
-                    .map(|r| r.map(|_| tx))
-            })
-            .collect::<Result<_>>()?;
-        let applied_transaction_hashes: Vec<_> =
-            applied_transactions.iter().map(|tx| tx.hash).collect();
-
-        self.apply_rewards(&parent.committee, block_view + 1, &qc.cosigned)?;
-
-        let proposal = Block::from_qc(
-            self.secret_key,
-            self.view.get_view(),
-            parent.header.number + 1,
-            qc,
-            parent_hash,
-            self.state.root_hash()?,
-            applied_transaction_hashes,
-            SystemTime::max(SystemTime::now(), parent_header.timestamp),
-            self.get_next_committee(parent.committee),
-        );
-
-        self.state.set_to_root(H256(previous_state_root_hash.0));
+        }
 
         self.votes.insert(
             block_hash,
             (signatures, cosigned, cosigned_weight, supermajority_reached),
         );
-        // as a future improvement, process the proposal before broadcasting it
-        trace!(proposal_hash = ?proposal.hash(), ?proposal.header.view, ?proposal.header.number, "######### vote successful, we are proposing block");
-        // intershard transactions are not meant to be broadcast
-        applied_transactions.retain(|tx| !matches!(tx.tx, SignedTransaction::Intershard { .. }));
-        Ok(Some((proposal, applied_transactions)))
+
+        Ok(None)
     }
 
     fn get_next_committee(&mut self, mut committee: Committee) -> Committee {
