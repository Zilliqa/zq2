--- conflicted
+++ resolved
@@ -318,12 +318,20 @@
             new_transaction_hashes: broadcast::Sender::new(128),
             force_view: None,
         };
-<<<<<<< HEAD
-
-        consensus.db.set_view(start_view)?;
-        consensus.set_finalized_view(finalized_view)?;
-=======
->>>>>>> a592b9fe
+
+        // If we're at genesis, add the genesis block and return
+        if latest_block_view == 0 {
+            if let Some(genesis) = latest_block {
+                // The genesis block might already be stored and we were interrupted before we got a
+                // QC for it.
+                if consensus.get_block(&genesis.hash())?.is_none() {
+                    consensus.add_block(None, genesis.clone())?;
+                }
+            }
+            // treat genesis as finalized
+            consensus.set_finalized_view(latest_block_view)?;
+            return Ok(consensus);
+        }
 
         // If we started from a checkpoint, execute the checkpointed block now
         if let Some((block, transactions, parent)) = checkpoint_data {
@@ -338,22 +346,6 @@
             )?;
 
             consensus.sync.set_checkpoint(&block);
-            consensus.set_finalized_view(block.view())?;
-            consensus.set_view(block.view() + 1)?;
-        } else {
-            // If we're at genesis, add the genesis block and return
-            if latest_block_view == 0 {
-                if let Some(genesis) = latest_block {
-                    // The genesis block might already be stored and we were interrupted before we got a
-                    // QC for it.
-                    if consensus.get_block(&genesis.hash())?.is_none() {
-                        consensus.add_block(None, genesis.clone())?;
-                    }
-                }
-                // treat genesis as finalized
-                consensus.set_finalized_view(latest_block_view)?;
-                return Ok(consensus);
-            }
         }
 
         // If timestamp of when current high_qc was written exists then use it to estimate the minimum number of blocks the network has moved on since shut down
@@ -2157,7 +2149,7 @@
         }
 
         if self.block_is_first_in_epoch(block.number())
-            && !block.is_genesis(&self.config.consensus)
+            && !block.is_genesis()
             && self.config.do_checkpoints
             && self.epoch_is_checkpoint(self.epoch_number(block.number()))
         {
@@ -2459,11 +2451,6 @@
         }
 
         Ok(block.header.qc)
-    }
-
-    pub fn get_genesis_block(&self) -> Result<Option<Block>> {
-        self.db
-            .get_canonical_block_by_number(self.config.consensus.genesis_block_at_height)
     }
 
     pub fn get_block(&self, key: &Hash) -> Result<Option<Block>> {
