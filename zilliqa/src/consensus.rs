--- conflicted
+++ resolved
@@ -558,77 +558,7 @@
                 warn!("state root hash prior to block execution mismatch, expected: {:?}, actual: {:?}.\nHead: {}", parent.state_root_hash(), self.state.root_hash()?, head_block);
             }
 
-<<<<<<< HEAD
             self.execute_block(&block, transactions)?;
-=======
-            if !transactions.is_empty() {
-                trace!("applying {} transactions to state", transactions.len());
-            }
-
-            let transactions: Result<Vec<_>> =
-                transactions.into_iter().map(|tx| tx.verify()).collect();
-            let mut transactions = transactions?;
-
-            // We re-inject any missing Intershard transactions (or really, any missing
-            // transactions) from our mempool. If any txs are unavailable either in the
-            // message or locally, the proposal cannot be applied
-            for (idx, tx_hash) in block.transactions.iter().enumerate() {
-                if transactions.get(idx).is_some_and(|tx| tx.hash == *tx_hash) {
-                    // all good
-                } else {
-                    let Some(local_tx) = self.transaction_pool.pop_transaction(*tx_hash) else {
-                        warn!("Proposal {} at view {} referenced a transaction that was neither included in the broadcast nor found locally - cannot apply block", block.hash(), block.view());
-                        return Ok(None);
-                    };
-                    transactions.insert(idx, local_tx);
-                }
-            }
-
-            for txn in transactions {
-                self.new_transaction(txn.clone())?;
-                let tx_hash = txn.hash;
-                let result = self
-                    .apply_transaction(txn.clone(), parent.header)?
-                    .ok_or_else(|| anyhow!("proposed transaction failed to execute"))?;
-                self.db
-                    .insert_block_hash_reverse_index(&tx_hash, &block.hash())?;
-                let receipt = TransactionReceipt {
-                    block_hash: block.hash(),
-                    tx_hash,
-                    success: result.success,
-                    contract_address: result.contract_address,
-                    logs: result.logs,
-                    gas_used: result.gas_used,
-                };
-                info!(?receipt, "applied transaction {:?}", receipt);
-                block_receipts.push(receipt);
-            }
-
-            // If we were the proposer we would've already processed the transactions
-            if !self.db.contains_transaction_receipts(&block.hash())? {
-                self.db
-                    .insert_transaction_receipts(&block.hash(), &block_receipts)?;
-            }
-
-            // Important - only add blocks we are going to execute because they can potentially
-            // overwrite the mapping of block height to block, which there should only be one of.
-            // for example, this HAS to be after the deal with fork call
-            self.add_block(block.clone())?;
-
-            if self.state.root_hash()? != block_state_root {
-                warn!(
-                    "State root hash mismatch! Our state hash: {}, block hash: {:?} block prop: {}",
-                    self.state.root_hash()?,
-                    block_state_root,
-                    block
-                );
-                return Err(anyhow!(
-                    "state root hash mismatch, expected: {:?}, actual: {:?}",
-                    block_state_root,
-                    self.state.root_hash()
-                ));
-            }
->>>>>>> f7cd1f97
 
             if self.view.get_view() != proposal_view + 1 {
                 self.view.set_view(proposal_view + 1);
@@ -676,10 +606,9 @@
 
         let proposer = self.leader(committee, view).public_key;
         if let Some(proposer_address) = self.state.get_reward_address(proposer)? {
-            let reward = U256::from(rewards_per_block / 2);
-            let balance = self.state.get_native_balance(proposer_address, false)?;
+            let reward = rewards_per_block / 2;
             self.state
-                .set_native_balance(proposer_address, balance + reward)?;
+                .mutate_account(proposer_address, |a| a.balance += reward)?;
         }
 
         let mut total_cosigner_stake = 0;
@@ -696,11 +625,11 @@
             .collect();
 
         for (reward_address, stake) in cosigner_stake {
-            if let Some(a) = reward_address {
+            if let Some(cosigner) = reward_address {
                 let reward =
                     U256::from(rewards_per_block / 2) * U256::from(stake) / total_cosigner_stake;
-                let balance = self.state.get_native_balance(a, false)?;
-                self.state.set_native_balance(a, balance + reward)?;
+                self.state
+                    .mutate_account(cosigner, |a| a.balance += reward.as_u128())?;
             }
         }
 
@@ -1925,23 +1854,21 @@
         for txn in transactions {
             self.new_transaction(txn.clone())?;
             let tx_hash = txn.hash;
-            if let Some(result) = self.apply_transaction(txn.clone(), parent.header)? {
-                self.db
-                    .insert_block_hash_reverse_index(&tx_hash, &block.hash())?;
-                let receipt = TransactionReceipt {
-                    block_hash: block.hash(),
-                    tx_hash,
-                    success: result.success,
-                    contract_address: result.contract_address,
-                    logs: result.logs,
-                    gas_used: result.gas_used,
-                    scilla_events: serde_json::to_string(&result.scilla_events).unwrap(),
-                };
-                info!(?receipt, "applied transaction {:?}", receipt);
-                block_receipts.push(receipt);
-            } else {
-                warn!("Failed to apply TX! Something might be wrong");
-            }
+            let result = self
+                .apply_transaction(txn.clone(), parent.header)?
+                .ok_or_else(|| anyhow!("proposed transaction failed to execute"))?;
+            self.db
+                .insert_block_hash_reverse_index(&tx_hash, &block.hash())?;
+            let receipt = TransactionReceipt {
+                block_hash: block.hash(),
+                tx_hash,
+                success: result.success,
+                contract_address: result.contract_address,
+                logs: result.logs,
+                gas_used: result.gas_used,
+            };
+            info!(?receipt, "applied transaction {:?}", receipt);
+            block_receipts.push(receipt);
         }
 
         self.apply_rewards(&parent.committee, block.view(), &block.qc.cosigned)?;
