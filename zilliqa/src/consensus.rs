--- conflicted
+++ resolved
@@ -7,7 +7,7 @@
 use tracing::{debug, trace};
 
 use crate::{
-    crypto::{verify_messages, Hash, PublicKey, SecretKey, Signature, self},
+    crypto::{self, verify_messages, Hash, PublicKey, SecretKey, Signature},
     message::{AggregateQc, BitSlice, BitVec, Block, NewView, QuorumCertificate, Vote},
     state::{State, Transaction},
 };
@@ -174,32 +174,15 @@
         let proposal_view = block.view;
         if self.check_safe_block(&block) {
             for txn in &block.transactions {
-<<<<<<< HEAD
                 // If we have the transaction in the mempool, remove it
                 self.new_transactions.remove(&txn.hash());
 
                 // If we haven't applied it yet, do so
                 // This comes up when we're the proposer of the block
                 if !self.transactions.contains_key(&txn.hash()) {
-                    let txn = self.state.apply_transaction(txn, block.hash)?;
-                    self.transactions.insert(txn.hash(), txn);
+                    let txn = self.state.apply_transaction(txn.clone())?;
+                    self.transactions.insert(txn.hash(), (txn, block.hash));
                 }
-=======
-                // If `new_transactions` does not contain `txn`, then either:
-                // 1. We are the proposer of this block, and so have already executed this transaction on our state. We
-                // shouldn't execute it again.
-                // 2. We haven't yet recieved the broadcast of this transaction. In this case, we will skip it and the
-                // state root hashes will not match. TODO(#83): Handle this case.
-                let Some(txn) = self
-                    .new_transactions
-                    .remove(txn) else { continue; };
-
-                let contract_address = self.state.apply_transaction(&txn)?;
-
-                let txn = Transaction::new(txn, contract_address, block.hash);
-
-                self.transactions.insert(txn.hash(), txn);
->>>>>>> f67343df
             }
             if self.state.root_hash() != block.state_root_hash {
                 return Err(anyhow!(
@@ -267,23 +250,22 @@
                 let qc = self.qc_from_bits(block_hash, &signatures, cosigned.clone());
                 let parent = qc.block_hash;
 
-<<<<<<< HEAD
-                for (hash, tx) in &self.new_transactions {
-                    let tx = self.state.apply_transaction(tx, parent)?;
-                    self.transactions.insert(*hash, tx);
+                // let txn_hashes: Vec<_> = self.new_transactions.keys().copied().collect();
+
+                // let applied_txns: Vec<_> = txn_hashes
+                //     .iter()
+                //     .map(|hash| {
+                //         let tx: Transaction = self.new_transactions.remove(hash).unwrap();
+                //         let tx = self.state.apply_transaction(tx)?;
+                //         Ok(tx)
+                //     })
+                //     .collect::<Result<_>>()?;
+
+                let mut applied_transactions = Vec::new();
+                for tx in self.new_transactions.values() {
+                    applied_transactions.push(self.state.apply_transaction(tx.clone())?)
                 }
-=======
-                let txn_hashes: Vec<_> = self.new_transactions.keys().copied().collect();
-
-                let applied_txns: Vec<_> = txn_hashes
-                    .iter()
-                    .map(|hash| {
-                        let txn: NewTransaction = self.new_transactions.remove(hash).unwrap();
-                        let contract_address = self.state.apply_transaction(&txn)?;
-                        Ok((txn, contract_address))
-                    })
-                    .collect::<Result<_>>()?;
->>>>>>> f67343df
+                self.new_transactions.clear();
 
                 let proposal = Block::from_qc(
                     self.secret_key,
@@ -291,17 +273,14 @@
                     qc,
                     parent,
                     self.state.root_hash(),
-                    self.new_transactions.into_values().collect(),
+                    applied_transactions,
                 );
 
-<<<<<<< HEAD
-=======
-                for (txn, contract_address) in applied_txns {
-                    let txn = Transaction::new(txn, contract_address, proposal.hash);
-                    self.transactions.insert(txn.hash(), txn);
+                for tx in &proposal.transactions {
+                    self.transactions
+                        .insert(tx.hash(), (tx.clone(), proposal.hash));
                 }
 
->>>>>>> f67343df
                 // as a future improvement, process the proposal before broadcasting it
                 trace!("vote successful");
                 return Ok(Some(proposal));
@@ -413,7 +392,15 @@
     }
 
     pub fn get_transaction_by_hash(&self, hash: Hash) -> Option<Transaction> {
-        Some(self.transactions.get(&hash)?.clone())
+        Some(self.transactions.get(&hash)?.0.clone())
+    }
+
+    pub fn get_block_by_transaction_hash(&self, tx_hash: Hash) -> Option<Block> {
+        Some(
+            self.blocks
+                .get(&self.transactions.get(&tx_hash)?.1)?
+                .clone(),
+        )
     }
 
     fn update_high_qc_and_view(
