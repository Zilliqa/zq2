--- conflicted
+++ resolved
@@ -1981,7 +1981,6 @@
             }
         }
 
-<<<<<<< HEAD
         if self.block_is_first_in_epoch(block.number())
             && !block.is_genesis()
             && self.config.do_checkpoints
@@ -1990,56 +1989,32 @@
             if let Some(checkpoint_path) = self.db.get_checkpoint_dir()? {
                 let parent = self
                     .db
-                    .get_block_by_hash(&block.parent_hash())?
+                    .get_block_by_hash(block.parent_hash())?
                     .ok_or(anyhow!(
                         "Trying to checkpoint block, but we don't have its parent"
                     ))?;
+                let transactions: Vec<SignedTransaction> = block
+                    .transactions
+                    .iter()
+                    .map(|txn_hash| {
+                        let tx = self.db.get_transaction(txn_hash)?.ok_or(anyhow!(
+                            "failed to fetch transaction {} for checkpoint parent {}",
+                            txn_hash,
+                            parent.hash()
+                        ))?;
+                        Ok::<_, anyhow::Error>(tx)
+                    })
+                    .collect::<Result<Vec<SignedTransaction>>>()?;
+
                 self.message_sender.send_message_to_coordinator(
                     InternalMessage::ExportBlockCheckpoint(
                         Box::new(block),
+                        transactions,
                         Box::new(parent),
                         self.db.state_trie()?.clone(),
                         checkpoint_path,
                     ),
                 )?;
-=======
-        if self.block_is_first_in_epoch(block.number()) && !block.is_genesis() {
-            // TODO: handle epochs (#1140)
-
-            if self.config.do_checkpoints
-                && self.epoch_is_checkpoint(self.epoch_number(block.number()))
-            {
-                if let Some(checkpoint_path) = self.db.get_checkpoint_dir()? {
-                    let parent = self
-                        .db
-                        .get_block_by_hash(block.parent_hash())?
-                        .ok_or(anyhow!(
-                            "Trying to checkpoint block, but we don't have its parent"
-                        ))?;
-                    let transactions: Vec<SignedTransaction> = block
-                        .transactions
-                        .iter()
-                        .map(|txn_hash| {
-                            let tx = self.db.get_transaction(txn_hash)?.ok_or(anyhow!(
-                                "failed to fetch transaction {} for checkpoint parent {}",
-                                txn_hash,
-                                parent.hash()
-                            ))?;
-                            Ok::<_, anyhow::Error>(tx)
-                        })
-                        .collect::<Result<Vec<SignedTransaction>>>()?;
-
-                    self.message_sender.send_message_to_coordinator(
-                        InternalMessage::ExportBlockCheckpoint(
-                            Box::new(block),
-                            transactions,
-                            Box::new(parent),
-                            self.db.state_trie()?.clone(),
-                            checkpoint_path,
-                        ),
-                    )?;
-                }
->>>>>>> 5453f3b1
             }
         }
 
