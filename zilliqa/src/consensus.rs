use std::{
    cell::LazyCell,
    collections::{BTreeMap, HashMap},
    error::Error,
    fmt::Display,
    sync::{
        Arc,
        atomic::{AtomicBool, Ordering},
    },
    time::Duration,
};

use alloy::primitives::{Address, U256};
use anyhow::{Context, Result, anyhow};
use bitvec::{bitarr, order::Msb0};
use dashmap::DashMap;
use eth_trie::{EthTrie, MemoryDB, Trie};
use itertools::Itertools;
use k256::pkcs8::der::DateTime;
use libp2p::PeerId;
use opentelemetry::KeyValue;
use parking_lot::{Mutex, RwLock, RwLockWriteGuard};
use revm::Inspector;
use serde::{Deserialize, Serialize};
use tokio::sync::{broadcast, mpsc::UnboundedSender};
use tracing::*;

use crate::{
    api::types::eth::SyncingStruct,
<<<<<<< HEAD
    aux, blockhooks,
    cfg::{ConsensusConfig, ForkName, NodeConfig, XSGD_CODE, XSGD_MAINNET_ADDR},
=======
    blockhooks,
    cfg::{ConsensusConfig, ForkName, NodeConfig},
>>>>>>> bc0311f7
    constants::{EXPONENTIAL_BACKOFF_TIMEOUT_MULTIPLIER, TIME_TO_ALLOW_PROPOSAL_BROADCAST},
    crypto::{BlsSignature, Hash, NodePublicKey, SecretKey, verify_messages},
    db::{self, Db},
    exec::{PendingState, TransactionApplyResult},
    inspector::{self, ScillaInspector, TouchedAddressInspector},
    message::{
        AggregateQc, BitArray, BitSlice, Block, BlockHeader, BlockRef, BlockStrategy,
        ExternalMessage, GossipSubTopic, InternalMessage, MAX_COMMITTEE_SIZE, NewView, Proposal,
        QuorumCertificate, Vote,
    },
    node::{MessageSender, NetworkMessage},
    pool::{
        PendingOrQueued, TransactionPool, TxAddResult, TxPoolContent, TxPoolContentFrom,
        TxPoolStatus,
    },
    state::{Code, State},
    static_hardfork_data::{
        XSGD_CODE, XSGD_MAINNET_ADDR, build_ignite_wallet_addr_scilla_code_map,
    },
    sync::{Sync, SyncPeers},
    time::SystemTime,
    transaction::{EvmGas, SignedTransaction, TransactionReceipt, VerifiedTransaction},
};

#[derive(Clone, Debug, Serialize)]
pub struct NewViewVote {
    signatures: Vec<BlsSignature>,
    pub cosigned: BitArray,
    cosigned_weight: u128,
    qcs: BTreeMap<usize, QuorumCertificate>,
}

#[derive(Debug, Clone, Copy, Serialize, Deserialize)]
pub struct Validator {
    pub public_key: NodePublicKey,
    pub peer_id: PeerId,
}

impl PartialEq for Validator {
    fn eq(&self, other: &Self) -> bool {
        self.peer_id == other.peer_id
    }
}

impl Eq for Validator {}

impl PartialOrd for Validator {
    fn partial_cmp(&self, other: &Self) -> Option<std::cmp::Ordering> {
        Some(self.cmp(other))
    }
}

impl Ord for Validator {
    fn cmp(&self, other: &Self) -> std::cmp::Ordering {
        self.peer_id.cmp(&other.peer_id)
    }
}

#[derive(Debug)]
struct MissingBlockError(BlockRef);

impl Display for MissingBlockError {
    fn fmt(&self, f: &mut std::fmt::Formatter<'_>) -> std::fmt::Result {
        write!(f, "missing block: {:?}", self.0)
    }
}

impl Error for MissingBlockError {}

impl From<u64> for MissingBlockError {
    fn from(view: u64) -> Self {
        MissingBlockError(BlockRef::View(view))
    }
}

impl From<Hash> for MissingBlockError {
    fn from(hash: Hash) -> Self {
        MissingBlockError(BlockRef::Hash(hash))
    }
}

#[derive(Debug, Clone, Serialize)]
pub struct BlockVotes {
    pub signatures: Vec<BlsSignature>,
    pub cosigned: BitArray,
    pub cosigned_weight: u128,
    pub supermajority_reached: bool,
}

impl Default for BlockVotes {
    fn default() -> BlockVotes {
        BlockVotes {
            signatures: Vec::new(),
            cosigned: bitarr![u8, Msb0; 0; MAX_COMMITTEE_SIZE],
            cosigned_weight: 0,
            supermajority_reached: false,
        }
    }
}

type EarlyProposal = (
    Block,
    Vec<VerifiedTransaction>,
    EthTrie<MemoryDB>,
    EthTrie<MemoryDB>,
    u128, // Cumulative gas fee which will be sent to ZERO account
);

#[derive(Debug)]
struct ReceiptsCache {
    hash: Hash,
    receipts: HashMap<Hash, (TransactionReceipt, Vec<Address>)>,
}

impl Default for ReceiptsCache {
    fn default() -> Self {
        Self {
            hash: Hash::ZERO,
            receipts: Default::default(),
        }
    }
}

impl ReceiptsCache {
    fn insert(&mut self, hash: Hash, receipt: TransactionReceipt, touched_addresses: Vec<Address>) {
        self.receipts.insert(hash, (receipt, touched_addresses));
    }

    fn set_hash(&mut self, hash: Hash) {
        self.hash = hash;
    }

    fn remove(&mut self, hash: &Hash) -> Option<(TransactionReceipt, Vec<Address>)> {
        self.receipts.remove(hash)
    }

    fn clear(&mut self) {
        self.hash = Hash::ZERO;
        self.receipts.clear();
    }
}

/// The consensus algorithm is pipelined fast-hotstuff, as given in this paper: https://arxiv.org/pdf/2010.11454.pdf
///
/// The algorithm can be condensed down into the following explanation:
/// - Blocks must contain either a QuorumCertificate (QC), or an aggregated QuorumCertificate (aggQC).
/// - A QuorumCertificate is an aggregation of signatures of threshold validators against a block hash (the previous block)
/// - An aggQC is an aggregation of threshold QC.
/// - at each time step, a.k.a 'view' a leader is chosen (based on view number) from the validators (committee) to propose a block
/// - committee members vote (create a signature) on the block proposal
/// - after threshold signatures are aggregated, a QC is formed which points to the block proposal
///
/// Happy path:
/// - Start at genesis, there is only a block with a dummy QC which everyone sees (exceptional case).
/// - everyone advances view to 1
/// - validators vote on genesis
/// - a high QC (QC pointing to the highest known hash) is formed from the validators votes on genesis
/// - everyone advances view to 2
/// - next leader proposes a block
/// - validators vote on block 1 -> new high QC... and so on.
///
/// Unhappy path:
/// - In the unhappy path, there is the possibility of forks (for example if you executed the block proposal).
/// - In this case, the view will time out with no leader successfully proposing a block.
/// - From this point forward, block view =/= block number
/// - The view will increment on all or some nodes. The timeout for view increments doubles each time,
///   which guarantees all nodes eventually are on the same view
/// - Nodes send a NewView message, which is a signature over the view, and their highQC
/// - This is collected to form an aggQC
/// - This aggQC is used to propose a block
/// - The votes on that block form the next highQC
///
#[derive(Debug)]
pub struct Consensus {
    secret_key: SecretKey,
    config: NodeConfig,
    message_sender: MessageSender,
    reset_timeout: UnboundedSender<Duration>,
    pub sync: Sync,
    pub votes: DashMap<Hash, BlockVotes>,
    /// Votes for a block we don't have stored. They are retained in case we receive the block later.
    // TODO(#719): Consider how to limit the size of this.
    pub buffered_votes: DashMap<Hash, Vec<(PeerId, Vote)>>,
    pub new_views: DashMap<u64, NewViewVote>,
    network_message_cache: Option<NetworkMessage>,
    pub high_qc: QuorumCertificate,
    /// The account store.
    state: State,
    /// The persistence database
    db: Arc<Db>,
    receipts_cache: Mutex<ReceiptsCache>,
    /// Actions that act on newly created blocks
    pub transaction_pool: RwLock<TransactionPool>,
    /// Pending proposal. Gets created as soon as we become aware that we are leader for this view.
    early_proposal: RwLock<Option<EarlyProposal>>,
    /// Flag indicating that block broadcasting should be postponed at least until block_time is reached
    create_next_block_on_timeout: AtomicBool,
    /// Timestamp of most recent view change
    view_updated_at: RwLock<SystemTime>,
    pub new_blocks: broadcast::Sender<BlockHeader>,
    pub new_receipts: broadcast::Sender<(TransactionReceipt, usize)>,
    pub new_transactions: broadcast::Sender<VerifiedTransaction>,
    pub new_transaction_hashes: broadcast::Sender<Hash>,
    /// Used for testing and test network recovery
    force_view: Option<(u64, DateTime)>,
    /// Mark if this node is in the committee at it's current head block height
    in_committee: bool,
}

impl Consensus {
    // determined empirically
    const PROP_SIZE_THRESHOLD: usize = 921 * 1024; // 90% of 1MB
    // view buffer size limit
    const VIEW_BUFFER_THRESHOLD: usize = 1000;

    pub fn new(
        secret_key: SecretKey,
        config: NodeConfig,
        message_sender: MessageSender,
        reset_timeout: UnboundedSender<Duration>,
        db: Arc<Db>,
        peers: Arc<SyncPeers>,
    ) -> Result<Self> {
        trace!(
            "Opening database in {:?} for shard {}",
            config.data_dir, config.eth_chain_id
        );

        // Start chain from checkpoint. Load data file and initialise data in tables
        let mut checkpoint_data = None;
        if let Some(checkpoint) = &config.load_checkpoint {
            trace!("Loading state from checkpoint: {:?}", checkpoint);
            checkpoint_data = db.load_trusted_checkpoint(
                &checkpoint.file,
                &checkpoint.hash,
                config.eth_chain_id,
            )?;
        }

        let latest_block = db
            .get_finalized_view()?
            .and_then(|view| {
                db.get_block_hash_by_view(view)
                    .expect("no header found at view {view}")
            })
            .and_then(|hash| {
                db.get_block_by_hash(&hash)
                    .expect("no block found for hash {hash}")
            });

        let mut state = if let Some(latest_block) = &latest_block {
            trace!("Loading state from latest block");
            State::new_at_root(
                db.state_trie()?,
                latest_block.state_root_hash().into(),
                config.clone(),
                db.clone(),
            )
        } else {
            trace!("Constructing new state from genesis");
            State::new_with_genesis(db.state_trie()?, config.clone(), db.clone())
        }?;

        let (latest_block, latest_block_view) = match latest_block {
            Some(l) => (Some(l.clone()), l.view()),
            None => {
                let genesis = Block::genesis(state.root_hash()?);
                (Some(genesis.clone()), 0)
            }
        };

        let (start_view, high_qc) = {
            match db.get_high_qc()? {
                Some(qc) => {
                    let high_block = db
                        .get_block_by_hash(&qc.block_hash)?
                        .ok_or_else(|| anyhow!("missing block that high QC points to!"))?;
                    let finalized_view = db
                        .get_finalized_view()?
                        .ok_or_else(|| anyhow!("missing latest finalized view!"))?;
                    let finalized_block = db
                        .get_block_by_view(finalized_view)?
                        .ok_or_else(|| anyhow!("missing finalized block!"))?;

                    // If latest view was written to disk then always start from there. Otherwise start from (highest out of high block and finalised block) + 1
                    let start_view = db
                        .get_view()?
                        .or_else(|| {
                            Some(std::cmp::max(high_block.view(), finalized_block.view()) + 1)
                        })
                        .unwrap();

                    trace!(
                        "recovery: high_block view {0}, finalized_number {1}, start_view {2}",
                        high_block.view(),
                        finalized_view,
                        start_view
                    );

                    if finalized_view > high_block.view() {
                        // We know of a finalized view higher than the view in finalized_number; start there.
                        state.set_to_root(finalized_block.header.state_root_hash.into());
                    } else {
                        // The high_block contains the latest finalized view. Start there.
                        state.set_to_root(high_block.header.state_root_hash.into());
                    }

                    info!(
                        "During recovery, starting consensus at view {}, finalised view {}",
                        start_view, finalized_view
                    );
                    (start_view, qc)
                }
                None => {
                    let start_view = 1;
                    let finalized_view = 0;
                    // We always mark view 1 as voted even though we haven't voted yet, because we can only send a
                    // `Vote` for the genesis block. We can never send `NewView(1)`.
                    db.set_view(start_view, true)?;
                    db.set_finalized_view(finalized_view)?;
                    (start_view, QuorumCertificate::genesis())
                }
            }
        };

        let sync = Sync::new(
            &config,
            db.clone(),
            &latest_block,
            message_sender.clone(),
            peers.clone(),
        )?;

        let enable_ots_indices = config.enable_ots_indices;

        let mut consensus = Consensus {
            secret_key,
            config,
            sync,
            message_sender,
            reset_timeout,
            votes: DashMap::new(),
            buffered_votes: DashMap::new(),
            new_views: DashMap::new(),
            network_message_cache: None,
            high_qc,
            state,
            db: db.clone(),
            receipts_cache: Default::default(),
            transaction_pool: Default::default(),
            early_proposal: Default::default(),
            create_next_block_on_timeout: AtomicBool::new(false),
            view_updated_at: RwLock::new(SystemTime::now()),
            new_blocks: broadcast::Sender::new(4),
            new_receipts: broadcast::Sender::new(128),
            new_transactions: broadcast::Sender::new(128),
            new_transaction_hashes: broadcast::Sender::new(128),
            force_view: None,
            in_committee: true,
        };

        // If we're at genesis, add the genesis block and return
        if latest_block_view == 0 {
            if let Some(genesis) = latest_block {
                // The genesis block might already be stored and we were interrupted before we got a
                // QC for it.
                if consensus.get_block(&genesis.hash())?.is_none() {
                    consensus.add_block(None, genesis.clone())?;
                }
            }
            // treat genesis as finalized
            consensus.set_finalized_view(latest_block_view)?;
            return Ok(consensus);
        } else if enable_ots_indices {
            aux::check_and_build_ots_indices(db, latest_block_view)?;
        }

        // If we started from a checkpoint, execute the checkpointed block now
        if let Some((block, transactions, parent)) = checkpoint_data {
            consensus.execute_block(
                None,
                &block,
                transactions,
                &consensus
                    .state
                    .at_root(parent.state_root_hash().into())
                    .get_stakers(block.header)?,
            )?;
        }

        // If timestamp of when current high_qc was written exists then use it to estimate the minimum number of blocks the network has moved on since shut down
        // This is useful in scenarios in which consensus has failed since this node went down
        if let Some(latest_high_qc_timestamp) = consensus.db.get_high_qc_updated_at()? {
            let view_diff = Consensus::minimum_views_in_time_difference(
                latest_high_qc_timestamp.elapsed()?,
                consensus.config.consensus.consensus_timeout,
            );
            let min_view_since_high_qc_updated = high_qc.view + 1 + view_diff;
            if min_view_since_high_qc_updated > start_view {
                info!(
                    "Based on elapsed clock time of {} seconds since lastest high_qc update, we are atleast {} views above our current high_qc view. This is larger than our stored view so jump to new start_view {}",
                    latest_high_qc_timestamp.elapsed()?.as_secs(),
                    view_diff,
                    min_view_since_high_qc_updated
                );
                consensus
                    .db
                    .set_view(min_view_since_high_qc_updated, false)?;
            }
        }

        // Set self.network_message_cache incase the network is stuck
        if consensus.db.get_voted_in_view()? {
            let block = consensus.head_block();
            if let Some(leader) = consensus.leader_at_block(&block, consensus.get_view()?) {
                consensus.build_vote(leader.peer_id, consensus.vote_from_block(&block));
            }
        } else {
            consensus.build_new_view()?;
        }

        Ok(consensus)
    }

    fn build_new_view(&mut self) -> Result<NetworkMessage> {
        let view = self.get_view()?;
        let block = self.get_block(&self.high_qc.block_hash)?.ok_or_else(|| {
            anyhow!("missing block corresponding to our high qc - this should never happen")
        })?;
        let leader = self.leader_at_block(&block, view);
        let new_view_message = (
            leader.map(|leader: Validator| leader.peer_id),
            ExternalMessage::NewView(Box::new(NewView::new(
                self.secret_key,
                self.high_qc,
                view,
                self.secret_key.node_public_key(),
            ))),
        );

        self.network_message_cache = Some(new_view_message.clone());
        Ok(new_view_message)
    }

    fn build_vote(&mut self, peer_id: PeerId, vote: Vote) -> NetworkMessage {
        let network_msg = (Some(peer_id), ExternalMessage::Vote(Box::new(vote)));
        self.network_message_cache = Some(network_msg.clone());
        network_msg
    }

    pub fn public_key(&self) -> NodePublicKey {
        self.secret_key.node_public_key()
    }

    pub fn head_block(&self) -> Block {
        let highest_block_number = self
            .db
            .get_highest_canonical_block_number()
            .unwrap()
            .unwrap();
        self.db
            .get_canonical_block_by_number(highest_block_number)
            .unwrap()
            .unwrap()
    }

    pub fn get_highest_canonical_block_number(&self) -> u64 {
        self.db
            .get_highest_canonical_block_number()
            .unwrap()
            .unwrap()
    }

    /// Function is called when the node has no other work to do. Check if:
    ///     - Block should be proposed if we are leader
    ///     - View should be timed out because no proposal received in time
    ///     - Current view's NewView or Vote should be re-published
    pub fn timeout(&mut self) -> Result<Option<NetworkMessage>> {
        let view = self.get_view()?;
        // We never want to timeout while on view 1
        if view == 1 {
            let block = self
                .get_block_by_view(0)
                .unwrap()
                .ok_or_else(|| anyhow!("missing block"))?;
            // Get the list of stakers for the next block.
            let next_block_header = BlockHeader {
                number: block.number() + 1,
                ..block.header
            };
            let stakers = self.state.get_stakers(next_block_header)?;
            // If we're in the genesis committee, vote again.
            if stakers.iter().any(|v| *v == self.public_key()) {
                info!(
                    "timeout in view: {:?}, we will vote for block rather than incrementing view, block hash: {}",
                    view,
                    block.hash()
                );
                let leader = self.leader_at_block(&block, view).unwrap();
                let vote = self.vote_from_block(&block);
                let network_msg = self.build_vote(leader.peer_id, vote);
                return Ok(Some(network_msg));
            } else {
                info!(
                    "We are on view: {:?} but we are not a validator, so we are waiting.",
                    view
                );
            }

            return Ok(None);
        }

        let (
            milliseconds_since_last_view_change,
            milliseconds_remaining_of_block_time,
            exponential_backoff_timeout,
        ) = self.get_consensus_timeout_params()?;
        trace!(
            milliseconds_since_last_view_change,
            exponential_backoff_timeout,
            milliseconds_remaining_of_block_time,
            "timeout reached create_next_block_on_timeout: {:?}",
            self.create_next_block_on_timeout
        );

        if self.create_next_block_on_timeout.load(Ordering::SeqCst) {
            // Check if enough time elapsed to propose block
            if milliseconds_remaining_of_block_time == 0 {
                match self.propose_new_block(None) {
                    Ok(Some(network_message)) => {
                        self.create_next_block_on_timeout
                            .store(false, Ordering::SeqCst);
                        return Ok(Some(network_message));
                    }
                    Ok(None) => {
                        error!("Failed to finalise block proposal.");
                        self.create_next_block_on_timeout
                            .store(false, Ordering::SeqCst);
                        self.early_proposal_clear()?;
                    }
                    Err(e) => error!("Failed to finalise proposal: {e}"),
                };
            } else {
                self.reset_timeout
                    .send(Duration::from_millis(milliseconds_remaining_of_block_time))?;
                return Ok(None);
            }
        }

        // If we are not leader then consider whether we want to timeout - the timeout duration doubles every time, so it
        // Should eventually have all nodes on the same view
        if milliseconds_since_last_view_change < exponential_backoff_timeout {
            trace!(
                "Not proceeding with view change. Current view: {} - time since last: {}, timeout requires: {}",
                view, milliseconds_since_last_view_change, exponential_backoff_timeout
            );

            // Resend NewView message for this view if timeout period is a multiple of consensus_timeout
            if (milliseconds_since_last_view_change
                > self.config.consensus.consensus_timeout.as_millis() as u64)
                && !self.config.consensus.new_view_broadcast_interval.is_zero()
                && (Duration::from_millis(milliseconds_since_last_view_change).as_secs()
                    % self.config.consensus.new_view_broadcast_interval.as_secs())
                    == 0
            {
                match self.network_message_cache.clone() {
                    Some((_, ExternalMessage::NewView(new_view))) => {
                        // If new_view message is not for this view then it must be outdated
                        if new_view.view == self.get_view()? {
                            // When re-sending new view messages we broadcast them, rather than only sending them to the
                            // view leader. This speeds up network recovery when many nodes have different high QCs.
                            self.new_view(self.peer_id(), *new_view.clone())?;
                            return Ok(Some((None, ExternalMessage::NewView(new_view))));
                        }
                    }
                    Some((peer, ExternalMessage::Vote(vote))) => {
                        if vote.view + 1 == self.get_view()? {
                            return Ok(Some((peer, ExternalMessage::Vote(vote))));
                        }
                    }
                    _ => {}
                }
            }

            return Ok(None);
        }

        trace!(
            "Considering view change: view: {} time since: {} timeout: {} last known view: {}, last height: {}, last hash: {}",
            view,
            milliseconds_since_last_view_change,
            exponential_backoff_timeout,
            self.high_qc.view,
            self.head_block().number(),
            self.head_block().hash()
        );

        let block = self.get_block(&self.high_qc.block_hash)?.ok_or_else(|| {
            anyhow!("missing block corresponding to our high qc - this should never happen")
        })?;

        // Get the list of stakers for the next block.
        let next_block_header = BlockHeader {
            number: block.number() + 1,
            ..block.header
        };
        let stakers = self
            .state
            .at_root(block.state_root_hash().into())
            .get_stakers(next_block_header)?;
        if !stakers.iter().any(|v| *v == self.public_key()) {
            debug!(
                "can't vote for new view, we aren't in the committee of length {:?}",
                stakers.len()
            );
            return Ok(None);
        }

        let next_view = view + 1;
        let next_exponential_backoff_timeout = self.exponential_backoff_timeout(next_view);
        info!(
            "***** TIMEOUT: View is now {} -> {}. Next view change in {}ms",
            view, next_view, next_exponential_backoff_timeout
        );

        self.set_view(next_view, false)?;
        let new_view = self.build_new_view()?;
        Ok(Some(new_view))
    }

    /// All values returned in milliseconds
    pub fn get_consensus_timeout_params(&self) -> Result<(u64, u64, u64)> {
        let view = self.get_view()?;
        let milliseconds_since_last_view_change = SystemTime::now()
            .duration_since(*self.view_updated_at.read())
            .unwrap_or_default();
        let mut milliseconds_remaining_of_block_time = self
            .config
            .consensus
            .block_time
            .saturating_sub(milliseconds_since_last_view_change);

        // In order to maintain close to 1 second block times we broadcast 1-TIME_TO_ALLOW_PROPOSAL_BROADCAST seconds after the previous block to allow for network messages and block processing
        if self.config.consensus.block_time > TIME_TO_ALLOW_PROPOSAL_BROADCAST {
            milliseconds_remaining_of_block_time = milliseconds_remaining_of_block_time
                .saturating_sub(TIME_TO_ALLOW_PROPOSAL_BROADCAST);
        }

        let mut exponential_backoff_timeout = self.exponential_backoff_timeout(view);

        // Override exponential_backoff_timeout in forced set view scenario
        match self.force_view {
            Some((forced_view, timeout_instant)) if view == forced_view => {
                exponential_backoff_timeout = SystemTime::from(timeout_instant)
                    .duration_since(SystemTime::now())?
                    .saturating_sub(milliseconds_since_last_view_change)
                    .as_millis() as u64;
            }
            _ => {}
        }

        Ok((
            milliseconds_since_last_view_change.as_millis() as u64,
            milliseconds_remaining_of_block_time.as_millis() as u64,
            exponential_backoff_timeout,
        ))
    }

    pub fn peer_id(&self) -> PeerId {
        self.secret_key.to_libp2p_keypair().public().to_peer_id()
    }

    /// Validate and process a fully formed proposal
    pub fn proposal(
        &mut self,
        from: PeerId,
        proposal: Proposal,
        during_sync: bool,
    ) -> Result<Option<NetworkMessage>> {
        if self.sync.am_syncing()? && !during_sync {
            debug!("skipping block proposal, we are currently syncing");
            return Ok(None);
        }

        self.cleanup_votes()?;

        let (block, transactions) = proposal.into_parts();
        let head_block = self.head_block();
        let mut view = self.get_view()?;

        info!(
            block_view = block.view(),
            block_number = block.number(),
            txns = transactions.len(),
            "handling block proposal {}",
            block.hash()
        );

        if self.db.contains_block(&block.hash())? {
            trace!("ignoring block proposal, block store contains this block already");
            return Ok(None);
        }

        if !during_sync && block.view() <= head_block.header.view {
            warn!(
                "Rejecting block - view not greater than our current head block! {} vs {}",
                block.view(),
                head_block.header.view
            );
            return Ok(None);
        }

        if block.gas_limit() > self.config.consensus.eth_block_gas_limit
            || block.gas_used() > block.gas_limit()
        {
            warn!(
                "Block gas used/limit check failed. Used: {}, Limit: {}, config limit: {}",
                block.gas_used(),
                block.gas_limit(),
                self.config.consensus.eth_block_gas_limit
            );
            return Ok(None);
        }

        if let Err(e) = self.check_block(&block, during_sync) {
            warn!(?e, "invalid block proposal received!");
            return Ok(None);
        }

        self.update_high_qc_and_view(block.agg.is_some(), block.header.qc)?;

        let proposal_view = block.view();
        let parent = self
            .get_block(&block.parent_hash())?
            .ok_or_else(|| anyhow!("missing block parent"))?;

        trace!("checking if block view {} is safe", block.view());

        // If the proposed block is safe, vote for it and advance to the next round.
        if self.check_safe_block(&block)? {
            // If the proposed block is safe but outdated then add to block cache - we may need it later
            let outdated = block.view() < view;
            let process_immediately = !outdated || during_sync;
            if !process_immediately {
                trace!(
                    "proposal is outdated: {} < {} but may be useful in the future, buffering",
                    block.view(),
                    view
                );
                return Ok(None);
            }

            trace!(
                "block view {} number {} aka {} is safe",
                block.view(),
                block.number(),
                block.hash()
            );

            if head_block.hash() != parent.hash() || block.number() != head_block.header.number + 1
            {
                warn!(
                    "******* Fork detected! \nHead block: {:?} \nBlock prop: {:?}. We are node {}",
                    head_block,
                    block,
                    self.peer_id()
                );
                self.deal_with_fork(&block)?;
            }

            // Must make sure state root hash is set to the parent's state root hash before applying transactions
            if self.state.root_hash()? != parent.state_root_hash() {
                warn!(
                    "state root hash prior to block execution mismatch, expected: {:?}, actual: {:?}, head: {:?}",
                    parent.state_root_hash(),
                    self.state.root_hash()?,
                    head_block
                );
                self.state.set_to_root(parent.state_root_hash().into());
            }
            let stakers: Vec<_> = self.state.get_stakers(block.header)?;

            // It is possible to source Proposals from own storage during sync, which alters the source of the Proposal.
            // Only allow from == self, for fast-forwarding, in normal case but not during sync
            let from = (self.peer_id() != from || !during_sync).then_some(from);
            self.execute_block(from, &block, transactions, &stakers)?;

            if view != proposal_view + 1 {
                view = proposal_view + 1;
                // We will send a vote in this view.
                self.set_view(view, true)?;
                debug!("*** setting view to proposal view... view is now {}", view);
            }

            if let Some((_, buffered_votes)) = self.buffered_votes.remove(&block.hash()) {
                // If we've buffered votes for this block, process them now.
                let count = buffered_votes.len();
                for (i, (from, vote)) in buffered_votes.into_iter().enumerate() {
                    trace!("applying buffered vote {} of {count}", i + 1);
                    if let Some(network_message) = self.vote(from, vote)? {
                        // If we reached the supermajority while processing this vote, send the next block proposal.
                        // Further votes are ignored (including our own).
                        // TODO(#720): We should prioritise our own vote.
                        trace!("supermajority reached, sending next proposal");
                        return Ok(Some(network_message));
                    }
                    // A bit hacky: processing of our buffered votes may have resulted in an early_proposal be created and awaiting empty block timeout for broadcast. In this case we must return now
                    let early_proposal = self.early_proposal.read();
                    if self.create_next_block_on_timeout.load(Ordering::SeqCst)
                        && early_proposal.is_some()
                        && early_proposal.as_ref().unwrap().0.view() == proposal_view + 1
                    {
                        trace!("supermajority reached, early proposal awaiting broadcast");
                        return Ok(None);
                    }
                }

                // If we reach this point, we had some buffered votes but they were not sufficient to reach a
                // supermajority.
            }

            // Get the list of stakers for the next block.
            let next_block_header = BlockHeader {
                number: block.number() + 1,
                ..block.header
            };
            let stakers = self.state.get_stakers(next_block_header)?;

            if !stakers.iter().any(|v| *v == self.public_key()) {
                self.in_committee(false)?;
                debug!(
                    "can't vote for block proposal, we aren't in the committee of length {:?}",
                    stakers.len()
                );
                return Ok(None);
            } else {
                self.in_committee(true)?;
                let vote = self.vote_from_block(&block);
                let next_leader = self.leader_at_block(&block, view);

                if self.create_next_block_on_timeout.load(Ordering::SeqCst) {
                    warn!("Create block on timeout set. Clearing");
                    self.create_next_block_on_timeout
                        .store(false, Ordering::SeqCst);
                }

                // Clear early_proposal in case it exists.
                self.early_proposal_clear()?;

                let Some(next_leader) = next_leader else {
                    warn!("Next leader is currently not reachable, has it joined committee yet?");
                    return Ok(None);
                };

                if !during_sync {
                    trace!(proposal_view, ?next_leader, "voting for block");
                    let network_message = self.build_vote(next_leader.peer_id, vote);
                    return Ok(Some(network_message));
                }
            }
        } else {
            trace!("block is not safe");
        }

        Ok(None)
    }

    /// For a given State apply a Proposal's rewards. Must be performed at the tail-end of the Proposal's processing.
    /// Note that the algorithm below is mentioned in cfg.rs - if you change the way
    /// rewards are calculated, please change the comments in the configuration structure there.
    fn apply_rewards_late_at(
        parent_block: &Block,
        at_state: &mut State,
        config: &ConsensusConfig,
        committee: &[NodePublicKey],
        proposer: NodePublicKey,
        block: &Block,
    ) -> Result<()> {
        let earned_reward = LazyCell::new(|| {
            let meter = opentelemetry::global::meter("zilliqa");
            meter
                .f64_counter("validator_earned_reward")
                .with_unit("ZIL")
                .build()
        });

        debug!("apply late rewards in view {}", block.view());
        let rewards_per_block: u128 = *config.rewards_per_hour / config.blocks_per_hour as u128;

        // Get the reward addresses from the parent state
        let parent_state = at_state.at_root(parent_block.state_root_hash().into());

        let proposer_address = parent_state.get_reward_address(proposer)?;

        let cosigner_stake: Vec<_> = committee
            .iter()
            .enumerate()
            .filter(|(i, _)| block.header.qc.cosigned[*i])
            .map(|(_, pub_key)| {
                let reward_address = parent_state.get_reward_address(*pub_key).unwrap();
                let stake = parent_state
                    .get_stake(*pub_key, block.header)
                    .unwrap()
                    .unwrap()
                    .get();
                (reward_address, stake)
            })
            .collect();

        let total_cosigner_stake = cosigner_stake.iter().fold(0, |sum, c| sum + c.1);
        if total_cosigner_stake == 0 {
            return Err(anyhow!("total stake is 0"));
        }

        // Track total awards given out. This may be different to rewards_per_block because we round down on division when we split the rewards
        let mut total_rewards_issued = 0;

        // Reward the Proposer
        if let Some(proposer_address) = proposer_address {
            let reward = rewards_per_block / 2;
            at_state.mutate_account(proposer_address, |a| {
                a.balance = a
                    .balance
                    .checked_add(reward)
                    .ok_or_else(|| anyhow!("Overflow occured in proposer account balance"))?;
                Ok(())
            })?;
            total_rewards_issued += reward;

            let attributes = [
                KeyValue::new("address", format!("{proposer_address:?}")),
                KeyValue::new("role", "proposer"),
            ];
            earned_reward.add((reward as f64) / 1e18, &attributes);
        }

        // Reward the committee
        for (reward_address, stake) in cosigner_stake {
            if let Some(cosigner) = reward_address {
                let reward = (U256::from(rewards_per_block / 2) * U256::from(stake)
                    / U256::from(total_cosigner_stake))
                .to::<u128>();
                at_state.mutate_account(cosigner, |a| {
                    a.balance = a
                        .balance
                        .checked_add(reward)
                        .ok_or(anyhow!("Overflow occured in cosigner account balance"))?;
                    Ok(())
                })?;
                total_rewards_issued += reward;

                let attributes = [
                    KeyValue::new("address", format!("{cosigner:?}")),
                    KeyValue::new("role", "cosigner"),
                ];
                earned_reward.add((reward as f64) / 1e18, &attributes);
            }
        }

        // ZIP-9: Fund rewards amount from zero account
        at_state.mutate_account(Address::ZERO, |a| {
            a.balance = a
                .balance
                .checked_sub(total_rewards_issued)
                .ok_or(anyhow!("No funds left in zero account"))?;
            Ok(())
        })?;

        Ok(())
    }

    /// For a given State apply the given transaction
    pub fn apply_transaction_at<I: Inspector<PendingState> + ScillaInspector>(
        state: &mut State,
        txn: VerifiedTransaction,
        current_block: BlockHeader,
        inspector: I,
        enable_inspector: bool,
    ) -> Result<Option<TransactionApplyResult>> {
        let hash = txn.hash;

        let result =
            state.apply_transaction(txn.clone(), current_block, inspector, enable_inspector);
        let result = match result {
            Ok(r) => r,
            Err(error) => {
                warn!(?hash, ?error, "transaction failed to execute");
                return Ok(None);
            }
        };

        if !result.success() {
            info!("Transaction was a failure...");
        }

        Ok(Some(result))
    }

    pub fn txpool_content(&mut self) -> TxPoolContent {
        let mut pool = self.transaction_pool.write();
        pool.update_with_state(&self.state);
        pool.preview_content()
    }

    pub fn txpool_content_from(&mut self, address: &Address) -> TxPoolContentFrom {
        let mut pool = self.transaction_pool.write();
        pool.update_with_state(&self.state);
        pool.preview_content_from(address)
    }

    pub fn txpool_status(&mut self) -> TxPoolStatus {
        let mut pool = self.transaction_pool.write();
        pool.update_with_state(&self.state);
        pool.preview_status()
    }

    pub fn get_pending_or_queued(
        &self,
        txn: &VerifiedTransaction,
    ) -> Result<Option<PendingOrQueued>> {
        let mut pool = self.transaction_pool.write();
        pool.update_with_state(&self.state);
        pool.get_pending_or_queued(txn)
    }

    /// This is total transactions for the account, including both executed and pending
    pub fn pending_transaction_count(&self, account_address: Address) -> u64 {
        let mut pool = self.transaction_pool.write();
        let account_data = self.state.must_get_account(account_address);
        let current_nonce = account_data.nonce;
        pool.update_with_account(&account_address, &account_data);

        current_nonce + pool.account_pending_transaction_count(&account_address)
    }

    pub fn get_touched_transactions(&self, address: Address) -> Result<Vec<Hash>> {
        if !self.config.enable_ots_indices {
            return Err(anyhow!("Otterscan indices are disabled"));
        }

        self.db.get_touched_transactions(address)
    }

    /// Clear up anything in memory that is no longer required. This is to avoid memory leaks.
    pub fn cleanup_votes(&self) -> Result<()> {
        // Wrt votes, we only care about votes on hashes for the current view or higher
        let finalized_view = self.get_finalized_view()?;
        self.votes.retain(|key, _| {
            if let Ok(Some(block)) = self.get_block(key) {
                // Remove votes for blocks that have been finalized. However, note that the block hashes which are keys
                // into `self.votes` are the parent hash of the (potential) block that is being voted on. Therefore, we
                // subtract one in this condition to ensure there is no chance of removing votes for blocks that still
                // have a chance of being mined. It is possible this is unnecessary, since `self.finalized_view` is
                // already at least 2 views behind the head of the chain, but keeping one extra vote in memory doesn't
                // cost much and does make us more confident that we won't dispose of valid votes.
                if block.view() < finalized_view.saturating_sub(1) {
                    trace!(block_view = %block.view(), block_hash = %key, "cleaning vote");
                    return false;
                }
            } else {
                warn!("Missing block for vote (this shouldn't happen), removing from memory");
                trace!(block_hash = %key, "cleaning vote");
                return false;
            }

            true
        });

        // Wrt new views, we only care about new views for the current view or higher
        let view = self.get_view()?;
        self.new_views.retain(|k, _| *k >= view);
        Ok(())
    }

    /// Process a Vote message
    pub fn vote(&self, peer_id: PeerId, vote: Vote) -> Result<Option<NetworkMessage>> {
        let block_hash = vote.block_hash;
        let block_view = vote.view;
        let current_view = self.get_view()?;
        info!(block_view, current_view, %block_hash, "handling vote from: {:?}", peer_id);

        // if the vote is too old; or too new
        if block_view + 1 < current_view {
            trace!("vote is too old");
            return Ok(None);
        } else if block_view > current_view + 500 {
            // when stuck in exponential backoff, +500 is effectively forever;
            // when active syncing at ~30 blk/s, means that we're > 3 views behind.
            // in either case, that vote is quite meaningless at this point and can be ignored.
            trace!("vote is too early");
            return Ok(None);
        }

        // Verify the signature in the vote matches the public key in the vote. This tells us that the vote was created
        // by the owner of `vote.public_key`, but we don't yet know that a vote from that node is valid. In other
        // words, a malicious node which is not part of the consensus committee may send us a vote and this check will
        // still pass. We later validate that the owner of `vote.public_key` is a valid voter.
        vote.verify()?;

        // Retrieve the actual block this vote is for.
        let Some(block) = self.get_block(&block_hash)? else {
            // We try to limit the size of the buffered votes to prevent memory exhaustion.
            // If the buffered votes exceed the threshold, we purge as many stale votes as possible.
            // While this is not guaranteed to reduce the size of the buffered votes, it is a best-effort attempt.
            if self.buffered_votes.len() > Self::VIEW_BUFFER_THRESHOLD {
                self.buffered_votes.retain(|_hash, votes| {
                    // purge stale votes
                    votes.first().map(|(_p, v)| v.view + 1).unwrap_or_default() >= current_view
                });
            }
            // If we don't have the block yet, we buffer the vote in case we recieve the block later. Note that we
            // don't know the leader of this view without the block, so we may be storing this unnecessarily, however
            // non-malicious nodes should only have sent us this vote if they thought we were the leader.
            let mut buf = self.buffered_votes.entry(block_hash).or_default();
            if buf.len() < MAX_COMMITTEE_SIZE {
                // we only ever need 2/3 of the committee, so it should not exceed this number.
                trace!("vote for unknown block, buffering");
                buf.push((peer_id, vote));
            } else {
                error!(%peer_id, view=%block_view, "vote for unknown block, dropping");
            }
            return Ok(None);
        };

        // if we are not the leader of the round in which the vote counts
        // The vote is in the happy path (?) - so the view is block view + 1
        if !self.are_we_leader_for_view(block_hash, block_view + 1) {
            trace!(
                vote_view = block_view + 1,
                ?block_hash,
                "skipping vote, not the leader"
            );
            return Ok(None);
        }

        let executed_block = BlockHeader {
            number: block.header.number + 1,
            ..Default::default()
        };

        let committee = self
            .state
            .at_root(block.state_root_hash().into())
            .get_stakers(executed_block)?;

        // verify the sender's signature on block_hash
        let Some((index, _)) = committee
            .iter()
            .enumerate()
            .find(|&(_, &v)| v == vote.public_key)
        else {
            warn!("Skipping vote outside of committee");
            return Ok(None);
        };

        let mut votes = self.votes.entry(block_hash).or_default();

        if votes.supermajority_reached {
            info!(
                "(vote) supermajority already reached in this view {}",
                current_view
            );
            return Ok(None);
        }

        // if the vote is new, store it
        if !votes.cosigned[index] {
            votes.signatures.push(vote.signature());
            votes.cosigned.set(index, true);
            // Update state to root pointed by voted block (in meantime it might have changed!)
            let state = self.state.at_root(block.state_root_hash().into());
            let Some(weight) = state.get_stake(vote.public_key, executed_block)? else {
                return Err(anyhow!("vote from validator without stake"));
            };
            votes.cosigned_weight += weight.get();

            let total_weight = self.total_weight(&committee, executed_block);
            votes.supermajority_reached = votes.cosigned_weight * 3 > total_weight * 2;

            trace!(
                cosigned_weight = votes.cosigned_weight,
                supermajority_reached = votes.supermajority_reached,
                total_weight,
                current_view,
                vote_view = block_view + 1,
                "storing vote"
            );
            // if we are already in the round in which the vote counts and have reached supermajority
            if votes.supermajority_reached {
                // We propose new block immediately if it is the first view
                // Otherwise the block will be proposed on timeout
                if current_view == 1 {
                    return self.propose_new_block(Some(&votes));
                }

                self.early_proposal_assemble_at(None)?;

                // It is possible that we have collected votes for a forked block. Do not propose in that case.
                let early_proposal = self.early_proposal.read();
                if let Some((block, _, _, _, _)) = early_proposal.as_ref() {
                    if block.parent_hash() == block_hash {
                        std::mem::drop(early_proposal);
                        return self.ready_for_block_proposal(Some(&votes));
                    }
                }
            }
        }

        // Either way assemble early proposal now if it doesnt already exist
        self.early_proposal_assemble_at(None)?;

        Ok(None)
    }

    /// Finalise self.early_proposal.
    /// This should only run after majority QC or aggQC are available.
    /// It applies the rewards and produces the final Proposal.
    fn early_proposal_finish_at(
        &self,
        mut proposal: Block,
        cumulative_gas_fee: u128,
        votes: Option<&BlockVotes>,
    ) -> Result<Option<Block>> {
        // Retrieve parent block data
        let parent_block = self
            .get_block(&proposal.parent_hash())?
            .context("missing parent block")?;
        let parent_block_hash = parent_block.hash();

        let mut state = self.state.at_root(proposal.state_root_hash().into());

        // Compute the majority QC. If aggQC exists then QC is already set to correct value.
        let (final_qc, committee) = match proposal.agg {
            Some(_) => {
                let committee: Vec<_> = self.committee_for_hash(proposal.header.qc.block_hash)?;
                (proposal.header.qc, committee)
            }
            None => {
                // Check for majority
                let votes = match votes {
                    Some(v) => v,
                    None => match self.votes.get(&parent_block_hash) {
                        Some(v) => &v.clone(),
                        None => {
                            warn!("tried to finalise a proposal without any votes");
                            return Ok(None);
                        }
                    },
                };
                if !votes.supermajority_reached {
                    warn!("tried to finalise a proposal without majority");
                    return Ok(None);
                };
                // Retrieve the previous leader and committee - for rewards
                let committee = self
                    .state
                    .at_root(parent_block.state_root_hash().into())
                    .get_stakers(proposal.header)?;
                (
                    self.qc_from_bits(
                        parent_block_hash,
                        &votes.signatures,
                        votes.cosigned,
                        parent_block.view(),
                    ),
                    committee,
                )
            }
        };
        proposal.header.qc = final_qc;

        self.apply_proposal_to_state(
            &mut state,
            &proposal,
            &parent_block,
            &committee,
            cumulative_gas_fee,
        )?;

        // Finalise the proposal with final QC and state.
        let proposal = Block::from_qc(
            self.secret_key,
            proposal.header.view,
            proposal.header.number,
            // majority QC
            final_qc,
            proposal.agg,
            // post-reward updated state
            state.root_hash()?,
            proposal.header.transactions_root_hash,
            proposal.header.receipts_root_hash,
            proposal.transactions,
            proposal.header.timestamp, // set block timestamp to **start** point of assembly.
            proposal.header.gas_used,
            proposal.header.gas_limit,
        );
        self.receipts_cache
            .lock()
            .set_hash(proposal.header.receipts_root_hash);

        // Return the final proposal
        Ok(Some(proposal))
    }

    /// Assemble self.early_proposal.
    /// This is performed before the majority QC is available.
    /// It does all the needed work but with a dummy QC.
    fn early_proposal_assemble_at(&self, agg: Option<AggregateQc>) -> Result<()> {
        let view = self.get_view()?;
        {
            let early_proposal = self.early_proposal.read();
            if early_proposal.is_some() && early_proposal.as_ref().unwrap().0.view() == view {
                return Ok(());
            }
        }

        let (qc, parent) = match agg {
            // Create dummy QC for now if aggQC not provided
            None => {
                // Start with highest canonical block
                let num = self
                    .db
                    .get_highest_canonical_block_number()?
                    .context("no canonical blocks")?; // get highest canonical block number
                let block = self
                    .get_canonical_block_by_number(num)?
                    .context("missing canonical block")?; // retrieve highest canonical block
                (
                    QuorumCertificate::new_with_identity(block.hash(), block.view()),
                    block,
                )
            }
            Some(ref agg) => {
                let qc = self.get_highest_from_agg(agg)?;
                let parent = self
                    .get_block(&qc.block_hash)?
                    .ok_or_else(|| anyhow!("missing block"))?;
                (qc, parent)
            }
        };

        // This is a partial header of a block that will be proposed with some transactions executed below.
        // It is needed so that each transaction is executed within proper block context (the block it belongs to)
        let executed_block_header = BlockHeader {
            view,
            number: parent.header.number + 1,
            timestamp: SystemTime::max(SystemTime::now(), parent.timestamp()), // block timestamp at **start** of assembly, not end.
            gas_limit: self.config.consensus.eth_block_gas_limit,
            ..BlockHeader::default()
        };

        debug!(
            "assemble early proposal view {} block number {}",
            executed_block_header.view, executed_block_header.number
        );

        // Ensure sane state
        let mut state = self.state.clone();
        if state.root_hash()? != parent.state_root_hash() {
            warn!(
                "state root hash mismatch, expected: {:?}, actual: {:?}",
                parent.state_root_hash(),
                state.root_hash()?
            );
        }

        // Clear internal receipt cache.
        // Since this is a speed enhancement, we're ignoring scenarios where the receipts cache may hold receipts for more than one proposal.
        self.receipts_cache.lock().clear();

        // Internal states
        let mut receipts_trie = EthTrie::new(Arc::new(MemoryDB::new(true)));
        let mut transactions_trie: EthTrie<MemoryDB> = EthTrie::new(Arc::new(MemoryDB::new(true)));
        let applied_txs = Vec::<VerifiedTransaction>::new();

        // Generate the early proposal
        // Some critical parts are dummy/missing:
        // a. Majority QC is missing
        // b. Rewards have not been applied
        // c. transactions have not been added
        let proposal = Block::from_qc(
            self.secret_key,
            executed_block_header.view,
            executed_block_header.number,
            qc,
            agg,
            parent.state_root_hash(), // late state before transactions or rewards are applied
            Hash(transactions_trie.root_hash()?.into()),
            Hash(receipts_trie.root_hash()?.into()),
            vec![],
            executed_block_header.timestamp,
            EvmGas(0),
            executed_block_header.gas_limit,
        );

        let mut early_proposal = self.early_proposal.write();
        *early_proposal = Some((proposal, applied_txs, transactions_trie, receipts_trie, 0));
        self.early_proposal_apply_transactions(self.transaction_pool.write(), early_proposal)?;
        Ok(())
    }

    /// Updates self.early_proposal data (proposal, applied_transactions, transactions_trie, receipts_trie) to include any transactions in the mempool
    fn early_proposal_apply_transactions(
        &self,
        mut pool: RwLockWriteGuard<TransactionPool>,
        mut early_proposal: RwLockWriteGuard<Option<EarlyProposal>>,
    ) -> Result<()> {
        if early_proposal.is_none() {
            error!("could not apply transactions to early_proposal because it does not exist");
            return Ok(());
        }

        let mut state = self.state.clone();

        let proposal = early_proposal.as_ref().unwrap().0.clone();

        // Use state root hash of current early proposal
        state.set_to_root(proposal.state_root_hash().into());
        // Internal states
        let mut threshold_size = Self::PROP_SIZE_THRESHOLD;
        let mut gas_left = proposal.header.gas_limit - proposal.header.gas_used;
        let mut tx_index_in_block = proposal.transactions.len();

        // update the pool with the current state
        pool.update_with_state(&state);

        // Assemble new block with whatever is in the mempool
        while let Some(tx) = pool.pop_best_if(|txn| {
            // First - check if we have time left to process txns and give enough time for block propagation
            let (_, milliseconds_remaining_of_block_time, _) =
                self.get_consensus_timeout_params().unwrap();

            if milliseconds_remaining_of_block_time == 0 {
                debug!(
                    "stopped adding txs to block number {} because block time is reached",
                    proposal.header.number,
                );
                return false;
            }

            if gas_left < txn.tx.gas_limit() {
                debug!(?gas_left, gas_limit = ?txn.tx.gas_limit(), "block out of space");
                return false;
            }

            if txn.encoded_size() > threshold_size {
                debug!("ran out of size");
                return false;
            }

            true
        }) {
            let tx = tx.clone();

            // Apply specific txn
            let mut inspector = TouchedAddressInspector::default();
            let result = Self::apply_transaction_at(
                &mut state,
                tx.clone(),
                proposal.header,
                &mut inspector,
                self.config.enable_ots_indices,
            )?;
            // Update the pool with the new state
            pool.update_with_state(&state);

            // Skip transactions whose execution resulted in an error and drop them.
            let Some(result) = result else {
                warn!("Dropping failed transaction: {:?}", tx.hash);
                continue;
            };

            // Reduce balance size threshold
            threshold_size -= tx.encoded_size();

            // Reduce remaining gas in this block
            gas_left = gas_left
                .checked_sub(result.gas_used())
                .ok_or_else(|| anyhow!("gas_used > gas_limit"))?;

            let gas_fee = result.gas_used().0 as u128 * tx.tx.gas_price_per_evm_gas();

            // Grab and update early_proposal data in own scope to avoid multiple mutable references to self
            {
                let (proposal, applied_txs, transactions_trie, receipts_trie, cumulative_gas_fee) =
                    early_proposal.as_mut().unwrap();

                *cumulative_gas_fee += gas_fee;
                transactions_trie.insert(tx.hash.as_bytes(), tx.hash.as_bytes())?;

                let receipt = Self::create_txn_receipt(
                    result,
                    tx.hash,
                    tx_index_in_block,
                    self.config.consensus.eth_block_gas_limit - gas_left,
                );

                let receipt_hash = receipt.compute_hash();
                debug!(
                    "During assembly in view: {}, transaction with hash: {:?} produced receipt: {:?}, receipt hash: {:?}",
                    proposal.header.view, tx.hash, receipt, receipt_hash
                );
                receipts_trie.insert(receipt_hash.as_bytes(), receipt_hash.as_bytes())?;

                // Forwarding cache
                let addresses = inspector.touched.into_iter().collect_vec();
                self.receipts_cache
                    .lock()
                    .insert(tx.hash, receipt, addresses);

                tx_index_in_block += 1;
                applied_txs.push(tx);
            }
        }
        std::mem::drop(pool);

        let (_, applied_txs, _, _, _) = early_proposal.as_ref().unwrap();
        self.db.with_sqlite_tx(|sqlite_tx| {
            for tx in applied_txs {
                self.db
                    .insert_transaction_with_db_tx(sqlite_tx, &tx.hash, tx)?;
            }
            Ok(())
        })?;

        // Grab and update early_proposal data in own scope to avoid multiple mutable references to Self
        {
            let (proposal, applied_txs, transactions_trie, receipts_trie, _) =
                early_proposal.as_mut().unwrap();

            let applied_transaction_hashes = applied_txs.iter().map(|tx| tx.hash).collect_vec();
            trace!(
                "applied {} transactions to early block for view {}",
                tx_index_in_block - proposal.transactions.len(),
                proposal.header.view
            );

            // Update proposal with transactions added
            proposal.header.state_root_hash = state.root_hash()?;
            proposal.header.transactions_root_hash = Hash(transactions_trie.root_hash()?.into());
            proposal.header.receipts_root_hash = Hash(receipts_trie.root_hash()?.into());
            proposal.transactions = applied_transaction_hashes;
            proposal.header.gas_used = proposal.header.gas_limit - gas_left;
        }

        // as a future improvement, process the proposal before broadcasting it
        Ok(())
    }

    /// Clear early_proposal and add it's transactions back to pool.
    /// This function should be called only when something has gone wrong.
    fn early_proposal_clear(&self) -> Result<()> {
        if let Some((_, txns, _, _, _)) = self.early_proposal.write().take() {
            let mut pool = self.transaction_pool.write();
            pool.update_with_state(&self.state);
            for txn in txns.into_iter().rev() {
                let account = self.state.get_account(txn.signer)?;
                let _added = pool.insert_transaction_forced(txn, &account, false);
            }
            warn!("early_proposal cleared. This is a consequence of some incorrect behaviour.");
        }
        Ok(())
    }

    /// Called when node has become leader and is ready to publish a Proposal.
    /// Either propose now or set timeout to allow for txs to come in.
    fn ready_for_block_proposal(
        &self,
        votes: Option<&BlockVotes>,
    ) -> Result<Option<NetworkMessage>> {
        // Check if there's enough time to wait on a timeout and then propagate an empty block in the network before other participants trigger NewView
        let (milliseconds_since_last_view_change, milliseconds_remaining_of_block_time, _) =
            self.get_consensus_timeout_params()?;

        if milliseconds_remaining_of_block_time == 0 {
            return self.propose_new_block(votes);
        }

        // Reset the timeout and wake up again once it has been at least `block_time` since
        // the last view change. At this point we should be ready to produce a new block.
        self.create_next_block_on_timeout
            .store(true, Ordering::SeqCst);
        self.reset_timeout.send(
            self.config
                .consensus
                .block_time
                .saturating_sub(Duration::from_millis(milliseconds_since_last_view_change)),
        )?;
        trace!(
            "will propose new proposal on timeout for view {}",
            self.get_view()?
        );

        Ok(None)
    }

    /// Assembles a Pending block: the block which the node _would_ propose if they were leader.
    fn assemble_pending_block_at(&self, state: &mut State) -> Result<Option<Block>> {
        // Start with highest canonical block
        let num = self
            .db
            .get_highest_canonical_block_number()?
            .context("no canonical blocks")?; // get highest canonical block number
        let block = self
            .get_canonical_block_by_number(num)?
            .context("missing canonical block")?; // retrieve highest canonical block

        // Generate early QC
        let early_qc = QuorumCertificate::new_with_identity(block.hash(), block.view());
        let parent = self
            .get_block(&early_qc.block_hash)?
            .context("missing parent block")?;

        // Set state to that of parent
        state.set_to_root(block.state_root_hash().into());

        // Internal states
        let mut threshold_size = Self::PROP_SIZE_THRESHOLD;
        let mut gas_left = self.config.consensus.eth_block_gas_limit;
        let mut receipts_trie = EthTrie::new(Arc::new(MemoryDB::new(true)));
        let mut transactions_trie = EthTrie::new(Arc::new(MemoryDB::new(true)));
        let mut tx_index_in_block = 0;
        let mut applied_transaction_hashes = Vec::<Hash>::new();

        // This is a partial header of a block that will be proposed with some transactions executed below.
        // It is needed so that each transaction is executed within proper block context (the block it belongs to)
        let executed_block_header = BlockHeader {
            view: self.get_view()?,
            number: parent.header.number + 1,
            timestamp: SystemTime::max(SystemTime::now(), parent.header.timestamp),
            gas_limit: gas_left,
            ..BlockHeader::default()
        };

        // Clone the pool
        // This isn't perfect performance-wise, but it does mean that we aren't dealing with transactions that don't fit into the block
        let mut cloned_pool = self.transaction_pool.read().clone();
        cloned_pool.update_with_state(state);

        while let Some(txn) = cloned_pool.pop_best_if(|txn| {
            // First - check if we have time left to process txns and give enough time for block propagation
            let (_, milliseconds_remaining_of_block_time, _) =
                self.get_consensus_timeout_params().unwrap();

            if milliseconds_remaining_of_block_time == 0 {
                return false;
            }

            if gas_left < txn.tx.gas_limit() {
                debug!(?gas_left, gas_limit = ?txn.tx.gas_limit(), "block out of space");
                return false;
            }

            if txn.encoded_size() > threshold_size {
                debug!("ran out of size");
                return false;
            }

            true
        }) {
            // Apply specific txn
            let result = Self::apply_transaction_at(
                state,
                txn.clone(),
                executed_block_header,
                inspector::noop(),
                false,
            )?;
            self.db.insert_transaction(&txn.hash, &txn)?;

            // Skip transactions whose execution resulted in an error
            let Some(result) = result else {
                continue;
            };

            // Reduce remaining gas in this block
            gas_left = gas_left
                .checked_sub(result.gas_used())
                .ok_or_else(|| anyhow!("gas_used > gas_limit"))?;

            // Reduce balance size threshold
            threshold_size -= txn.encoded_size();

            // Do necessary work to assemble the transaction
            transactions_trie.insert(txn.hash.as_bytes(), txn.hash.as_bytes())?;

            let receipt = Self::create_txn_receipt(
                result,
                txn.hash,
                tx_index_in_block,
                self.config.consensus.eth_block_gas_limit - gas_left,
            );
            let receipt_hash = receipt.compute_hash();
            receipts_trie.insert(receipt_hash.as_bytes(), receipt_hash.as_bytes())?;

            tx_index_in_block += 1;
            applied_transaction_hashes.push(txn.hash);
        }

        // Generate the pending proposal, with dummy data
        let proposal = Block::from_qc(
            self.secret_key,
            executed_block_header.view,
            executed_block_header.number,
            early_qc, // dummy QC for early proposal
            None,
            state.root_hash()?, // late state before rewards are applied
            Hash(transactions_trie.root_hash()?.into()),
            Hash(receipts_trie.root_hash()?.into()),
            applied_transaction_hashes,
            executed_block_header.timestamp,
            executed_block_header.gas_limit - gas_left,
            executed_block_header.gas_limit,
        );

        // Return the pending block
        Ok(Some(proposal))
    }

    /// Produces the Proposal block by taking and finalising early_proposal.
    /// It must return a final Proposal with correct QC, regardless of whether it is empty or not.
    fn propose_new_block(&self, votes: Option<&BlockVotes>) -> Result<Option<NetworkMessage>> {
        // We expect early_proposal to exist already but try create incase it doesn't
        self.early_proposal_assemble_at(None)?;
        let mut early_proposal = self.early_proposal.write();
        let (pending_block, applied_txs, _, _, cumulative_gas_fee) = early_proposal.take().unwrap(); // safe to unwrap due to check above
        std::mem::drop(early_proposal);

        // intershard transactions are not meant to be broadcast
        let (mut broadcasted_transactions, opaque_transactions): (Vec<_>, Vec<_>) = applied_txs
            .clone()
            .into_iter()
            .partition(|tx| !matches!(tx.tx, SignedTransaction::Intershard { .. }));
        // however, for the transactions that we are NOT broadcasting, we re-insert
        // them into the pool - this is because upon broadcasting the proposal, we will
        // have to re-execute it ourselves (in order to vote on it) and thus will
        // need those transactions again
        {
            let mut pool = self.transaction_pool.write();
            for tx in opaque_transactions {
                let account = self.state.get_account(tx.signer)?;
                pool.update_with_account(&tx.signer, &account);
                pool.insert_transaction(tx, &account, true);
            }
        }

        // finalise the proposal
        let Some(final_block) =
            self.early_proposal_finish_at(pending_block, cumulative_gas_fee, votes)?
        else {
            // Do not Propose.
            // Recover the proposed transactions into the pool.
            let mut pool = self.transaction_pool.write();
            while let Some(txn) = broadcasted_transactions.pop() {
                let account = self.state.get_account(txn.signer)?;
                pool.update_with_account(&txn.signer, &account);
                let added = pool.insert_transaction(txn, &account, false);
                assert!(added.was_added())
            }
            return Ok(None);
        };

        info!(proposal_hash = ?final_block.hash(), ?final_block.header.view, ?final_block.header.number, txns = final_block.transactions.len(), "######### proposing block");

        Ok(Some((
            None,
            ExternalMessage::Proposal(Proposal::from_parts(final_block, broadcasted_transactions)),
        )))
    }

    /// Insert transaction and add to transaction pool.
    pub fn handle_new_transactions(
        &self,
        verified_transactions: Vec<VerifiedTransaction>,
        from_broadcast: bool,
    ) -> Result<Vec<TxAddResult>> {
        let mut inserted = Vec::with_capacity(verified_transactions.len());
        let mut pool = self.transaction_pool.write();
        for txn in verified_transactions {
            info!(?txn, "seen new txn");
            inserted.push(self.new_transaction(txn, from_broadcast, &mut pool)?);
        }
        Ok(inserted)
    }

    pub fn try_early_proposal_after_txn_batch(&self) -> Result<()> {
        if self.create_next_block_on_timeout.load(Ordering::SeqCst) {
            let early_proposal = self.early_proposal.write();
            if early_proposal.is_some() {
                let pool = self.transaction_pool.write();
                if pool.has_txn_ready() {
                    trace!(
                        "add transaction to early proposal {}",
                        early_proposal.as_ref().unwrap().0.header.view
                    );

                    self.early_proposal_apply_transactions(pool, early_proposal)?;
                }
            }
        }
        Ok(())
    }

    /// Provides a preview of the early proposal.
    pub fn get_pending_block(&self) -> Result<Option<Block>> {
        let mut state = self.state.clone();

        let Some(pending_block) = self.assemble_pending_block_at(&mut state)? else {
            return Ok(None);
        };

        Ok(Some(pending_block))
    }

    fn are_we_leader_for_view(&self, parent_hash: Hash, view: u64) -> bool {
        match self.leader_for_view(parent_hash, view) {
            Some(leader) => leader == self.public_key(),
            None => false,
        }
    }

    fn leader_for_view(&self, parent_hash: Hash, view: u64) -> Option<NodePublicKey> {
        if let Ok(Some(parent)) = self.get_block(&parent_hash) {
            let leader = self.leader_at_block(&parent, view).unwrap();
            Some(leader.public_key)
        } else {
            if view > 1 {
                warn!(
                    "parent not found while determining leader for view {}",
                    view
                );
                return None;
            }
            let head_block = self.head_block();
            let leader = self.leader_at_block(&head_block, view).unwrap();
            Some(leader.public_key)
        }
    }

    fn committee_for_hash(&self, parent_hash: Hash) -> Result<Vec<NodePublicKey>> {
        let Ok(Some(parent)) = self.get_block(&parent_hash) else {
            // tracing::error!("parent block not found: {:?}", parent_hash);
            return Ok(Vec::new()); // return an empty vector instead of Err for graceful app-level error-handling
        };

        let parent_root_hash = parent.state_root_hash();

        let state = self.state.at_root(parent_root_hash.into());
        let executed_block = BlockHeader {
            number: parent.header.number + 1,
            ..Default::default()
        };

        let committee = state.get_stakers(executed_block)?;

        Ok(committee)
    }

    /// Process a NewView message
    pub fn new_view(&mut self, from: PeerId, new_view: NewView) -> Result<Option<NetworkMessage>> {
        info!(
            "Received new view for view: {:?} from: {:?}",
            new_view.view, from
        );

        if self.get_block(&new_view.qc.block_hash)?.is_none() {
            trace!("high_qc block does not exist for NewView. Attempting to fetch block via sync");
            self.sync.sync_from_probe()?;
            return Ok(None);
        }

        // Get the committee for the qc hash (should be highest?) for this view
        let committee: Vec<_> = self.committee_for_hash(new_view.qc.block_hash)?;
        // verify the sender's signature on the block hash
        let Some((index, public_key)) = committee
            .iter()
            .enumerate()
            .find(|&(_, &public_key)| public_key == new_view.public_key)
        else {
            debug!(
                "ignoring new view from unknown node (buffer?) - committee size is : {:?} hash is: {:?} high hash is: {:?}",
                committee.len(),
                new_view.qc.block_hash,
                self.high_qc.block_hash
            );
            return Ok(None);
        };

        new_view.verify(*public_key)?;

        // Update our high QC and view, even if we are not the leader of this view.
        self.update_high_qc_and_view(false, new_view.qc)?;

        let mut current_view = self.get_view()?;
        // if the vote is too old and does not count anymore
        if new_view.view < current_view {
            trace!(
                new_view.view,
                "Received a NewView which is too old for us, discarding. Our view is: {} and new_view is: {}",
                current_view,
                new_view.view
            );
            return Ok(None);
        }

        // The leader for this view should be chosen according to the parent of the highest QC
        // What happens when there are multiple QCs with different parents?
        // if we are not the leader of the round in which the vote counts
        if !self.are_we_leader_for_view(new_view.qc.block_hash, new_view.view) {
            trace!(new_view.view, "skipping new view, not the leader");
            return Ok(None);
        }

        let mut new_view_vote =
            self.new_views
                .entry(new_view.view)
                .or_insert_with(|| NewViewVote {
                    signatures: Vec::new(),
                    cosigned: bitarr![u8, Msb0; 0; MAX_COMMITTEE_SIZE],
                    cosigned_weight: 0,
                    qcs: BTreeMap::new(),
                });

        let Ok(Some(parent)) = self.get_block(&new_view.qc.block_hash) else {
            return Err(anyhow!(
                "parent block not found: {:?}",
                new_view.qc.block_hash
            ));
        };
        let executed_block = BlockHeader {
            number: parent.header.number + 1,
            ..Default::default()
        };

        let mut supermajority = false;

        // if the vote is new, store it
        if !new_view_vote.cosigned[index] {
            new_view_vote.cosigned.set(index, true);
            new_view_vote.signatures.push(new_view.signature);

            let Ok(Some(parent)) = self.get_block(&new_view.qc.block_hash) else {
                return Err(anyhow!(
                    "parent block not found: {:?}",
                    new_view.qc.block_hash
                ));
            };
            // Update state to root pointed by voted block (in meantime it might have changed!)
            self.state.set_to_root(parent.state_root_hash().into());
            let Some(weight) = self.state.get_stake(new_view.public_key, executed_block)? else {
                return Err(anyhow!("vote from validator without stake"));
            };
            new_view_vote.cosigned_weight += weight.get();
            new_view_vote.qcs.insert(index, new_view.qc);

            supermajority = new_view_vote.cosigned_weight * 3
                > self.total_weight(&committee, executed_block) * 2;

            let num_signers = new_view_vote.signatures.len();

            trace!(
                num_signers,
                cosigned_weight = new_view_vote.cosigned_weight,
                supermajority,
                current_view,
                new_view.view,
                "storing vote for new view"
            );
            if supermajority {
                if current_view < new_view.view {
                    info!(
                        "forcibly updating view to {} as majority is ahead",
                        new_view.view
                    );
                    current_view = new_view.view;
                    self.set_view(current_view, false)?;
                }

                // if we are already in the round in which the vote counts and have reached supermajority we can propose a block
                if new_view.view == current_view {
                    // todo: the aggregate qc is an aggregated signature on the qcs, view and validator index which can be batch verified
                    let agg = self.aggregate_qc_from_indexes(
                        new_view.view,
                        &new_view_vote.qcs,
                        &new_view_vote.signatures,
                        new_view_vote.cosigned,
                    )?;

                    info!(
                        view = current_view,
                        "######### creating proposal block from new view"
                    );

                    // We now have a valid aggQC so can create early_block with it
                    self.early_proposal_assemble_at(Some(agg))?;

                    // as a future improvement, process the proposal before broadcasting it
                    return self.ready_for_block_proposal(None);

                    // we don't want to keep the collected votes if we proposed a new block
                    // we should remove the collected votes if we couldn't reach supermajority within the view
                }
            }
        }
        if supermajority {
            // Cleanup
            self.new_views.remove(&new_view.view);
        }

        Ok(None)
    }

    /// Returns (flag, outcome).
    /// flag is true if the transaction was newly added to the pool - ie. if it validated correctly and has not been seen before.
    pub fn new_transaction(
        &self,
        txn: VerifiedTransaction,
        from_broadcast: bool,
        pool: &mut RwLockWriteGuard<TransactionPool>,
    ) -> Result<TxAddResult> {
        if self.db.contains_transaction(&txn.hash)? {
            debug!("Transaction {:?} already in mempool", txn.hash);
            return Ok(TxAddResult::Duplicate(txn.hash));
        }

        // Perform insertion under early state, if available
        let early_account = match self.early_proposal.read().as_ref() {
            Some((block, _, _, _, _)) => {
                let state = self.state.at_root(block.state_root_hash().into());
                state.get_account(txn.signer)?
            }
            _ => self.state.get_account(txn.signer)?,
        };

        let eth_chain_id = self.config.eth_chain_id;

        let validation_result = txn.tx.validate(
            &early_account,
            self.config.consensus.eth_block_gas_limit,
            eth_chain_id,
        )?;
        if !validation_result.is_ok() {
            debug!(
                "Unable to validate txn with hash: {:?}, from: {:?}, nonce: {:?} : {:?}",
                txn.hash,
                txn.signer,
                txn.tx.nonce(),
                validation_result,
            );
            return Ok(TxAddResult::ValidationFailed(validation_result));
        }

        let txn_hash = txn.hash;

        let insert_result = pool.insert_transaction(txn.clone(), &early_account, from_broadcast);
        if insert_result.was_added() {
            let _ = self.new_transaction_hashes.send(txn_hash);

            // Avoid cloning the transaction if there aren't any subscriptions to send it to.
            if self.new_transactions.receiver_count() != 0 {
                let _ = self.new_transactions.send(txn.clone());
            }
        }
        Ok(insert_result)
    }

    pub fn get_transaction_by_hash(&self, hash: Hash) -> Result<Option<VerifiedTransaction>> {
        Ok(match self.db.get_transaction(&hash)? {
            Some(tx) => Some(tx),
            None => self.transaction_pool.read().get_transaction(&hash).cloned(),
        })
    }

    pub fn get_transaction_receipt(&self, hash: &Hash) -> Result<Option<TransactionReceipt>> {
        let Some(block_hash) = self.db.get_block_hash_reverse_index(hash)? else {
            return Ok(None);
        };
        let block_receipts = self.db.get_transaction_receipts_in_block(&block_hash)?;
        Ok(block_receipts
            .into_iter()
            .find(|receipt| receipt.tx_hash == *hash))
    }

    fn update_high_qc_and_view(
        &mut self,
        from_agg: bool,
        new_high_qc: QuorumCertificate,
    ) -> Result<()> {
        let view = self.get_view()?;
        let Some(new_high_qc_block) = self.db.get_block_by_hash(&new_high_qc.block_hash)? else {
            // We don't set high_qc to a qc if we don't have its block.
            warn!("Recieved potential high QC but didn't have the corresponding block");
            return Ok(());
        };

        let new_high_qc_view = new_high_qc_block.view();

        if self.high_qc.block_hash == Hash::ZERO {
            trace!(
                "received high qc, self high_qc is currently uninitialized, setting to the new one."
            );
            self.db.set_high_qc(new_high_qc)?;
            self.high_qc = new_high_qc;
        } else {
            let current_high_qc_view = self
                .get_block(&self.high_qc.block_hash)?
                .ok_or_else(|| {
                    anyhow!("missing block corresponding to our high qc - this should never happen")
                })?
                .view();
            // If `from_agg` then we always release the lock because the supermajority has a different high_qc.
            if from_agg || new_high_qc_view > current_high_qc_view {
                trace!(
                    new_high_qc_view,
                    current_high_qc_view,
                    current_view = view,
                    "updating high qc"
                );
                self.db.set_high_qc(new_high_qc)?;
                self.high_qc = new_high_qc;
                if new_high_qc_view >= view {
                    self.set_view(new_high_qc_view + 1, false)?;
                }
            }
        }

        Ok(())
    }

    fn aggregate_qc_from_indexes(
        &self,
        view: u64,
        qcs: &BTreeMap<usize, QuorumCertificate>,
        signatures: &[BlsSignature],
        cosigned: BitArray,
    ) -> Result<AggregateQc> {
        assert_eq!(qcs.len(), signatures.len());

        Ok(AggregateQc {
            signature: BlsSignature::aggregate(signatures)?,
            cosigned,
            view,
            // Because qcs is a map from index to qc, this will
            // end up as a list in ascending order of index, which
            // is what we want to correspond with the way
            // batch_verify_agg_signature() will attempt to verify
            // them.
            qcs: qcs.values().cloned().collect::<Vec<QuorumCertificate>>(),
        })
    }

    fn qc_from_bits(
        &self,
        block_hash: Hash,
        signatures: &[BlsSignature],
        cosigned: BitArray,
        view: u64,
    ) -> QuorumCertificate {
        // we've already verified the signatures upon receipt of the responses so there's no need to do it again
        QuorumCertificate::new(signatures, cosigned, block_hash, view)
    }

    fn block_extends_from(&self, block: &Block, ancestor: &Block) -> Result<bool> {
        // todo: the block extends from another block through a chain of parent hashes and not qcs
        // make ticket for this
        let mut current = block.clone();
        while current.view() > ancestor.view() {
            let Some(next) = self.get_block(&current.parent_hash())? else {
                warn!(
                    "Missing block when traversing to find ancestor! Current parent hash: {:?} {:?}",
                    current.parent_hash(),
                    current
                );
                return Err(MissingBlockError::from(current.parent_hash()).into());
            };
            current = next;
        }

        Ok(current.view() == 0 || current.hash() == ancestor.hash())
    }

    fn check_safe_block(&mut self, proposal: &Block) -> Result<bool> {
        let Some(qc_block) = self.get_block(&proposal.parent_hash())? else {
            trace!("could not get qc for block: {}", proposal.parent_hash());
            return Ok(false);
        };
        match proposal.agg {
            // we check elsewhere that qc is the highest among the qcs in the agg
            Some(_) => match self.block_extends_from(proposal, &qc_block) {
                Ok(true) => {
                    self.check_and_commit(proposal)?;
                    Ok(true)
                }
                Ok(false) => {
                    trace!("block does not extend from parent");
                    Ok(false)
                }
                Err(e) => {
                    trace!(?e, "error checking block extension");
                    Ok(false)
                }
            },
            None => {
                if proposal.view() == 0 || proposal.view() == qc_block.view() + 1 {
                    self.check_and_commit(proposal)?;
                    Ok(true)
                } else {
                    trace!(
                        "block does not extend from parent, {} != {} + 1",
                        proposal.view(),
                        qc_block.view()
                    );
                    Ok(false)
                }
            }
        }
    }

    /// Check if a new proposal allows an older block to become finalized.
    /// Errors iff the proposal's parent is not known.
    fn check_and_commit(&mut self, proposal: &Block) -> Result<()> {
        // The condition for a block to be finalized is if there is a direct two-chain. From the paper:
        // Once a replica is convinced, it checks
        // if a two-chain is formed over the top of the parent of the
        // block pointed by the highQC (the first chain in the two-chain
        // formed has to be a one-direct chain in case of pipelined Fast-
        // HotStuff). Then a replica can safely commit the parent of the
        // block pointed by the highQC.

        let Some(qc_block) = self.get_block(&proposal.parent_hash())? else {
            warn!("missing qc block when checking whether to finalize!");
            return Err(MissingBlockError::from(proposal.parent_hash()).into());
        };

        // If we don't have the parent (e.g. genesis, or pruned node), we can't finalize, so just exit
        let Some(qc_parent) = self.get_block(&qc_block.parent_hash())? else {
            warn!("missing qc parent block when checking whether to finalize!");
            return Ok(());
        };

        // If we have a one-direct chain, we can finalize the parent regardless of the proposal's view number
        if qc_parent.view() + 1 == qc_block.view() {
            self.finalize_block(qc_parent)?;
        } else {
            warn!(
                "Cannot finalize block {} with view {} and number {} because of child {} with view {} and number {}",
                qc_parent.hash(),
                qc_parent.view(),
                qc_parent.number(),
                qc_block.hash(),
                qc_block.view(),
                qc_block.number()
            );
        }

        Ok(())
    }

    /// Saves the finalized tip view, and runs all hooks for the newly finalized block
    fn finalize_block(&mut self, block: Block) -> Result<()> {
        trace!(
            "Finalizing block {} at view {} num {}",
            block.hash(),
            block.view(),
            block.number()
        );
        self.set_finalized_view(block.view())?;

        let receipts = self.db.get_transaction_receipts_in_block(&block.hash())?;

        for (destination_shard, intershard_call) in blockhooks::get_cross_shard_messages(&receipts)?
        {
            self.message_sender.send_message_to_shard(
                destination_shard,
                InternalMessage::IntershardCall(intershard_call),
            )?;
        }

        if self.config.consensus.is_main {
            // Main shard will join all new shards
            for new_shard_id in blockhooks::get_launch_shard_messages(&receipts)? {
                self.message_sender
                    .send_message_to_coordinator(InternalMessage::LaunchShard(new_shard_id))?;
            }

            // Main shard also hosts the shard registry, so will be notified of newly established
            // links. Notify corresponding shard nodes of said links, if any
            for (from, to) in blockhooks::get_link_creation_messages(&receipts)? {
                self.message_sender
                    .send_message_to_shard(to, InternalMessage::LaunchLink(from))?;
            }
        }

        if self.block_is_first_in_epoch(block.number())
            && !block.is_genesis()
            && self.config.do_checkpoints
            && self.epoch_is_checkpoint(self.epoch_number(block.number()))
        {
            if let Some(checkpoint_path) = self.db.get_checkpoint_dir()? {
                let parent = self
                    .db
                    .get_block_by_hash(&block.parent_hash())?
                    .ok_or(anyhow!(
                        "Trying to checkpoint block, but we don't have its parent"
                    ))?;
                let transactions: Vec<SignedTransaction> = block
                    .transactions
                    .iter()
                    .map(|txn_hash| {
                        let tx = self.db.get_transaction(txn_hash)?.ok_or(anyhow!(
                            "failed to fetch transaction {} for checkpoint parent {}",
                            txn_hash,
                            parent.hash()
                        ))?;
                        Ok::<_, anyhow::Error>(tx.tx)
                    })
                    .collect::<Result<Vec<SignedTransaction>>>()?;

                self.message_sender.send_message_to_coordinator(
                    InternalMessage::ExportBlockCheckpoint(
                        Box::new(block),
                        transactions,
                        Box::new(parent),
                        self.db.state_trie()?.clone(),
                        checkpoint_path,
                    ),
                )?;
            }
        }

        Ok(())
    }

    /// Trigger a checkpoint, for debugging.
    /// Returns (file_name, block_hash). At some time after you call this function, hopefully a checkpoint will end up in the file
    pub fn checkpoint_at(&self, block_number: u64) -> Result<(String, String)> {
        let block = self
            .get_canonical_block_by_number(block_number)?
            .ok_or(anyhow!("No such block number {block_number}"))?;
        let parent = self
            .db
            .get_block_by_hash(&block.parent_hash())?
            .ok_or(anyhow!(
                "Trying to checkpoint block, but we don't have its parent"
            ))?;
        let transactions: Vec<SignedTransaction> = block
            .transactions
            .iter()
            .map(|txn_hash| {
                let tx = self.db.get_transaction(txn_hash)?.ok_or(anyhow!(
                    "failed to fetch transaction {} for checkpoint parent {}",
                    txn_hash,
                    parent.hash()
                ))?;
                Ok::<_, anyhow::Error>(tx.tx)
            })
            .collect::<Result<Vec<SignedTransaction>>>()?;
        let checkpoint_dir = self
            .db
            .get_checkpoint_dir()?
            .ok_or(anyhow!("No checkpoint directory configured"))?;
        let file_name = db::get_checkpoint_filename(checkpoint_dir.clone(), &block)?;
        let hash = block.hash();
        self.message_sender
            .send_message_to_coordinator(InternalMessage::ExportBlockCheckpoint(
                Box::new(block),
                transactions,
                Box::new(parent),
                self.db.state_trie()?.clone(),
                checkpoint_dir,
            ))?;
        Ok((file_name.display().to_string(), hash.to_string()))
    }

    /// Check the validity of a block. Returns `Err(_, true)` if this block could become valid in the future and
    /// `Err(_, false)` if this block could never be valid.
    fn check_block(&self, block: &Block, during_sync: bool) -> Result<()> {
        block.verify_hash()?;

        if block.view() == 0 {
            // We only check a block if we receive it from an external source. We obviously already have the genesis
            // block, so we aren't ever expecting to receive it.
            return Err(anyhow!("tried to check genesis block"));
        }

        let Some(parent) = self.get_block(&block.parent_hash())? else {
            warn!(
                "Missing parent block while trying to check validity of block number {}",
                block.number()
            );
            return Err(MissingBlockError::from(block.parent_hash()).into());
        };

        let finalized_view = self.get_finalized_view()?;
        let Some(finalized_block) = self.get_block_by_view(finalized_view)? else {
            return Err(MissingBlockError::from(finalized_view).into());
        };
        if block.view() < finalized_block.view() {
            return Err(anyhow!(
                "block is too old: view is {} but we have finalized {}",
                block.view(),
                finalized_block.view()
            ));
        }

        // Derive the proposer from the block's view
        let Some(proposer) = self.leader_at_block(&parent, block.view()) else {
            return Err(anyhow!(
                "Failed to find leader. Block number {}, Parent number {}",
                block.number(),
                parent.number(),
            ));
        };

        // Verify the proposer's signature on the block
        let verified = proposer
            .public_key
            .verify(block.hash().as_bytes(), block.signature());

        let committee = self
            .state
            .at_root(parent.state_root_hash().into())
            .get_stakers(block.header)?;

        if verified.is_err() {
            info!(?block, "Unable to verify block = ");
            return Err(anyhow!(
                "invalid block signature found! block hash: {:?} block view: {:?} committee len {:?}",
                block.hash(),
                block.view(),
                committee.len()
            ));
        }

        // Check if the co-signers of the block's QC represent the supermajority.
        self.check_quorum_in_bits(
            &block.header.qc.cosigned,
            &committee,
            parent.state_root_hash(),
            block,
        )?;

        // Verify the block's QC signature - note the parent should be the committee the QC
        // was signed over.
        self.verify_qc_signature(&block.header.qc, committee.clone())?;
        if let Some(agg) = &block.agg {
            // Check if the signers of the block's aggregate QC represent the supermajority
            self.check_quorum_in_indices(
                &agg.cosigned,
                &committee,
                parent.state_root_hash(),
                block,
            )?;
            // Verify the aggregate QC's signature
            self.batch_verify_agg_signature(agg, &committee)?;
        }

        // Retrieve the highest among the aggregated QCs and check if it equals the block's QC.
        let block_high_qc = self.get_high_qc_from_block(block)?;
        let Some(block_high_qc_block) = self.get_block(&block_high_qc.block_hash)? else {
            warn!("missing finalized block");
            return Err(MissingBlockError::from(block_high_qc.block_hash).into());
        };
        // Prevent the creation of forks from the already committed chain
        if block_high_qc_block.view() < finalized_block.view() {
            warn!(
                "invalid block - high QC view is {} while finalized is {}. Our High QC: {}, block: {:?}",
                block_high_qc_block.view(),
                finalized_block.view(),
                self.high_qc,
                block
            );
            return Err(anyhow!(
                "invalid block - high QC view is {} while finalized is {}",
                block_high_qc_block.view(),
                finalized_block.view()
            ));
        }

        // This block's timestamp must be greater than or equal to the parent block's timestamp.
        if block.timestamp() < parent.timestamp() {
            return Err(anyhow!("timestamp decreased from parent"));
        }

        // This block's timestamp should be at most `self.allowed_timestamp_skew` away from the current time. Note this
        // can be either forwards or backwards in time.
        let difference = block
            .timestamp()
            .elapsed()
            .unwrap_or_else(|err| err.duration());
        if !during_sync && difference > self.config.allowed_timestamp_skew {
            return Err(anyhow!(
                "timestamp difference for block {} greater than allowed skew: {difference:?}",
                block.view()
            ));
        }

        // Blocks must be in sequential order
        if block.header.number != parent.header.number + 1 {
            return Err(anyhow!(
                "block number is not sequential: {} != {} + 1",
                block.header.number,
                parent.header.number
            ));
        }

        if !self.block_extends_from(block, &finalized_block)? {
            warn!(
                "invalid block {:?}, does not extend finalized block {:?} our head is {:?}",
                block,
                finalized_block,
                self.head_block()
            );

            return Err(anyhow!(
                "invalid block, does not extend from finalized block"
            ));
        }
        Ok(())
    }

    // Receives availability and passes it on to the block store.
    pub fn receive_block_availability(
        &mut self,
        from: PeerId,
        _availability: &Option<Vec<BlockStrategy>>,
    ) -> Result<()> {
        trace!("Received block availability from {:?}", from);
        Ok(()) // FIXME: Stub
    }

    // Checks for the validity of a block and adds it to our block store if valid.
    // Returns true when the block is valid and newly seen and false otherwise.
    // Optionally returns a proposal that should be sent as the result of this newly received block. This occurs when
    // the node has buffered votes for a block it doesn't know about and later receives that block, resulting in a new
    // block proposal.
    pub fn receive_block(&mut self, from: PeerId, proposal: Proposal) -> Result<Option<Proposal>> {
        trace!(
            "received block: {} number: {}, view: {}",
            proposal.hash(),
            proposal.number(),
            proposal.view()
        );
        let result = self.proposal(from, proposal, true)?;
        // Processing the received block can either result in:
        // * A `Proposal`, if we have buffered votes for this block which form a supermajority, meaning we can
        // propose the next block.
        // * A `Vote`, if the block is valid and we are in the proposed block's committee. However, this block
        // occured in the past, meaning our vote is no longer valid.
        // Therefore, we filter the result to only include `Proposal`s. This avoids us sending useless `Vote`s
        // to the network while syncing.
        Ok(result.and_then(|(_, message)| message.into_proposal()))
    }

    fn add_block(&self, from: Option<PeerId>, block: Block) -> Result<()> {
        let hash = block.hash();
        debug!(?from, ?hash, ?block.header.view, ?block.header.number, "added block");
        let _ = self.new_blocks.send(block.header);
        self.db.insert_block(&block)?;
        Ok(())
    }

    fn block_is_first_in_epoch(&self, number: u64) -> bool {
        number % self.config.consensus.blocks_per_epoch == 0
    }

    fn epoch_number(&self, block_number: u64) -> u64 {
        // This will need additonal tracking if we ever allow blocks_per_epoch to be changed
        block_number / self.config.consensus.blocks_per_epoch
    }

    fn epoch_is_checkpoint(&self, epoch_number: u64) -> bool {
        epoch_number % self.config.consensus.epochs_per_checkpoint == 0
    }

    fn vote_from_block(&self, block: &Block) -> Vote {
        Vote::new(
            self.secret_key,
            block.hash(),
            self.secret_key.node_public_key(),
            block.view(),
        )
    }

    fn get_high_qc_from_block(&self, block: &Block) -> Result<QuorumCertificate> {
        let Some(agg) = &block.agg else {
            return Ok(block.header.qc);
        };

        let high_qc = self.get_highest_from_agg(agg)?;

        if block.header.qc != high_qc {
            return Err(anyhow!("qc mismatch"));
        }

        Ok(block.header.qc)
    }

    pub fn get_block(&self, key: &Hash) -> Result<Option<Block>> {
        self.db.get_block_by_hash(key)
    }

    pub fn get_block_by_view(&self, view: u64) -> Result<Option<Block>> {
        self.db.get_block_by_view(view)
    }

    pub fn get_canonical_block_by_number(&self, number: u64) -> Result<Option<Block>> {
        self.db.get_canonical_block_by_number(number)
    }

    fn set_finalized_view(&self, view: u64) -> Result<()> {
        self.db.set_finalized_view(view)
    }

    pub fn get_finalized_view(&self) -> Result<u64> {
        Ok(self.db.get_finalized_view()?.unwrap_or_else(|| {
            warn!("no finalised view found in table. Defaulting to 0");
            0
        }))
    }

    fn set_view(&self, view: u64, voted: bool) -> Result<()> {
        if self.db.set_view(view, voted)? {
            *self.view_updated_at.write() = SystemTime::now();
        } else {
            warn!(
                "Tried to set view to lower or same value - this is incorrect. value: {}",
                view
            );
        }
        Ok(())
    }

    pub fn get_view(&self) -> Result<u64> {
        Ok(self.db.get_view()?.unwrap_or_else(|| {
            warn!("no view found in table. Defaulting to 0");
            0
        }))
    }

    /// Calculate how long we should wait before timing out for this view
    pub fn exponential_backoff_timeout(&self, view: u64) -> u64 {
        let view_difference = view.saturating_sub(self.high_qc.view) as u32;
        // in view N our highQC is the one we obtained in view N-1 (or before) and its view is N-2 (or lower)
        // in other words, the current view is always at least 2 views ahead of the highQC's view
        // i.e. to get `consensus_timeout_ms * 2^0` we have to subtract 2 from `view_difference`
        let consensus_timeout = self.config.consensus.consensus_timeout.as_millis() as f32;
        (consensus_timeout
            * (EXPONENTIAL_BACKOFF_TIMEOUT_MULTIPLIER)
                .powi(view_difference.saturating_sub(2) as i32))
        .floor() as u64
    }

    /// Find minimum number of views which could have passed by in the given time difference.
    /// We assume that no valid proposals have been finalised in this time.
    pub fn minimum_views_in_time_difference(
        time_difference: Duration,
        consensus_timeout: Duration,
    ) -> u64 {
        let normalised_time_difference =
            (time_difference.as_millis() / consensus_timeout.as_millis()) as f32;
        let mut views = 0;
        let mut total = 0.0;
        loop {
            total += (EXPONENTIAL_BACKOFF_TIMEOUT_MULTIPLIER).powi(views);
            if total > normalised_time_difference {
                break;
            }
            views += 1;
        }
        views as u64
    }

    pub fn state(&self) -> &State {
        &self.state
    }

    pub fn state_mut(&mut self) -> &mut State {
        &mut self.state
    }

    pub fn state_at(&self, number: u64) -> Result<Option<State>> {
        Ok(self
            .db
            .get_canonical_block_by_number(number)?
            .map(|block| self.state.at_root(block.state_root_hash().into())))
    }

    pub fn try_get_state_at(&self, number: u64) -> Result<State> {
        self.state_at(number)?
            .ok_or_else(|| anyhow!("No block at height {number}"))
    }

    fn get_highest_from_agg(&self, agg: &AggregateQc) -> Result<QuorumCertificate> {
        agg.qcs
            .iter()
            .max_by_key(|qc| qc.view)
            .copied()
            .ok_or_else(|| anyhow!("no qcs in agg"))
    }

    fn verify_qc_signature(
        &self,
        qc: &QuorumCertificate,
        public_keys: Vec<NodePublicKey>,
    ) -> Result<()> {
        let len = public_keys.len();
        match qc.verify(public_keys) {
            true => Ok(()),
            false => {
                warn!(
                    "invalid qc signature found when verifying! Public keys: {:?}. QC: {}",
                    len, qc
                );
                Err(anyhow!("invalid qc signature found!"))
            }
        }
    }

    fn batch_verify_agg_signature(
        &self,
        agg: &AggregateQc,
        committee: &[NodePublicKey],
    ) -> Result<()> {
        let mut public_keys = Vec::new();
        for (index, bit) in agg.cosigned.iter().enumerate() {
            if *bit {
                public_keys.push(*committee.get(index).unwrap());
            }
        }

        let messages: Vec<_> = agg
            .qcs
            .iter()
            .zip(public_keys.iter())
            .map(|(qc, key)| {
                let mut bytes = Vec::new();
                bytes.extend_from_slice(qc.compute_hash().as_bytes());
                bytes.extend_from_slice(&key.as_bytes());
                bytes.extend_from_slice(&agg.view.to_be_bytes());
                bytes
            })
            .collect();
        let messages: Vec<_> = messages.iter().map(|m| m.as_slice()).collect();

        verify_messages(agg.signature, &messages, &public_keys)?;
        Ok(())
    }

    // TODO: Consider if these checking functions should be implemented at the deposit contract level instead?

    fn check_quorum_in_bits(
        &self,
        cosigned: &BitSlice,
        committee: &[NodePublicKey],
        parent_state_hash: Hash,
        block: &Block,
    ) -> Result<()> {
        let parent_state = self.state.at_root(parent_state_hash.into());

        let (total_weight, cosigned_sum) = committee
            .iter()
            .enumerate()
            .map(|(i, public_key)| {
                (
                    i,
                    parent_state
                        .get_stake(*public_key, block.header)
                        .unwrap()
                        .unwrap()
                        .get(),
                )
            })
            .fold((0, 0), |(total_weight, cosigned_sum), (i, stake)| {
                (
                    total_weight + stake,
                    cosigned_sum + cosigned[i].then_some(stake).unwrap_or_default(),
                )
            });

        if cosigned_sum * 3 <= total_weight * 2 {
            return Err(anyhow!("no quorum"));
        }

        Ok(())
    }

    fn check_quorum_in_indices(
        &self,
        signers: &BitSlice,
        committee: &[NodePublicKey],
        parent_state_hash: Hash,
        block: &Block,
    ) -> Result<()> {
        let parent_state = self.state.at_root(parent_state_hash.into());

        let cosigned_sum: u128 = signers
            .iter()
            .enumerate()
            .map(|(i, bit)| {
                if *bit {
                    let public_key = committee.get(i).unwrap();
                    let stake = parent_state
                        .get_stake(*public_key, block.header)
                        .unwrap()
                        .unwrap();
                    stake.get()
                } else {
                    0
                }
            })
            .sum();

        if cosigned_sum * 3 <= self.total_weight(committee, block.header) * 2 {
            return Err(anyhow!("no quorum"));
        }

        Ok(())
    }

    pub fn leader_at_block(&self, block: &Block, view: u64) -> Option<Validator> {
        let state_at = self.state.at_root(block.state_root_hash().into());

        let executed_block = BlockHeader {
            number: block.header.number + 1,
            ..Default::default()
        };
        let Ok(public_key) = state_at.leader(view, executed_block) else {
            return None;
        };

        let Ok(Some(peer_id)) = state_at.get_peer_id(public_key) else {
            return None;
        };

        Some(Validator {
            public_key,
            peer_id,
        })
    }

    fn total_weight(&self, committee: &[NodePublicKey], executed_block: BlockHeader) -> u128 {
        committee
            .iter()
            .map(|&pub_key| {
                let stake = self
                    .state
                    .get_stake(pub_key, executed_block)
                    .unwrap()
                    .unwrap();
                stake.get()
            })
            .sum()
    }

    /// Deal with the fork to this block. The block is assumed to be valid to switch to.
    /// Set the current head block to the parent of the proposed block,
    /// This will make it so the block is ready to become the new head
    fn deal_with_fork(&mut self, block: &Block) -> Result<()> {
        // To generically deal with forks where the proposed block could be at any height, we
        // Find the common ancestor (backward) of the head block and the new block
        // Then, revert the blocks from the head block to the common ancestor
        // Then, apply the blocks (forward) from the common ancestor to the parent of the new block
        let mut head = self.head_block();
        let mut head_height = head.number();
        let mut proposed_block = block.clone();
        let mut proposed_block_height = block.number();
        trace!(
            "Dealing with fork: between head block {} (height {}), and proposed block {} (height {})",
            head.hash(),
            head_height,
            proposed_block.hash(),
            proposed_block_height
        );

        // Need to make sure both pointers are at the same height
        while head_height > proposed_block_height {
            trace!("Stepping back head block pointer");
            head = self.get_block(&head.parent_hash())?.unwrap();
            head_height = head.number();
        }

        while proposed_block_height > head_height {
            trace!("Stepping back proposed block pointer");
            proposed_block = self.get_block(&proposed_block.parent_hash())?.unwrap();
            proposed_block_height = proposed_block.number();
        }

        // We now have both hash pointers at the same height, we can walk back until they are equal.
        while head.hash() != proposed_block.hash() {
            trace!("Stepping back both pointers");
            head = self.get_block(&head.parent_hash())?.unwrap();
            proposed_block = self.get_block(&proposed_block.parent_hash())?.unwrap();
        }
        trace!(
            "common ancestor found: block number: {}, view: {}, hash: {}",
            head.number(),
            head.view(),
            head.hash()
        );

        // Now, we want to revert the blocks until the head block is the common ancestor
        while self.head_block().hash() != head.hash() {
            let head_block = self.head_block();
            let parent_block = self.get_block(&head_block.parent_hash())?.ok_or_else(|| {
                anyhow!(
                    "missing block parent when reverting blocks: {}",
                    head_block.parent_hash()
                )
            })?;

            if head_block.header.view == 0 {
                panic!("genesis block is not supposed to be reverted");
            }

            trace!(
                "Reverting block number: {}, view: {}, hash: {}",
                head_block.number(),
                head_block.view(),
                head_block.hash()
            );
            // block store doesn't require anything, it will just hold blocks that may now be invalid

            // State is easily set - must be to the parent block, though
            trace!(
                "Setting state to: {} aka block: number: {}, view: {}, hash: {}",
                parent_block.state_root_hash(),
                parent_block.number(),
                parent_block.view(),
                parent_block.hash()
            );
            self.state
                .set_to_root(parent_block.state_root_hash().into());

            // block transactions need to be removed from self.transactions and re-injected
            let mut pool = self.transaction_pool.write();
            for tx_hash in &head_block.transactions {
                let orig_tx = self.db.get_transaction(tx_hash)?.unwrap();

                // Insert this unwound transaction back into the transaction pool.
                let account = self.state.get_account(orig_tx.signer)?;
                pool.insert_transaction(orig_tx, &account, true);
            }

            // this block is no longer in the main chain
            self.db.mark_block_as_non_canonical(head_block.hash())?;
        }

        // Now, we execute forward from the common ancestor to the new block parent which can
        // be required in rare cases.
        // We have the chain of blocks from the ancestor upwards to the proposed block via walking back.
        // We also keep track of the hash of the block of the previous iteration of this loop, to detect infinite loops
        // and give up.
        let mut last_block = block.hash();
        while self.head_block().hash() != block.parent_hash() {
            trace!("Advancing the head block to prepare for proposed block fork.");
            let head_block_for_log = self.head_block();
            trace!(
                "Head block number: {}, view: {}, hash: {}",
                head_block_for_log.number(),
                head_block_for_log.view(),
                head_block_for_log.hash()
            );
            trace!("desired block hash: {}", block.parent_hash());

            let desired_block_height = self.head_block().number() + 1;
            // Pointer to parent of proposed block
            let mut block_pointer = self
                .get_block(&block.parent_hash())?
                .ok_or_else(|| anyhow!("missing block when advancing head block pointer"))?;

            if block_pointer.header.number < desired_block_height {
                panic!("block height mismatch when advancing head block pointer");
            }

            // Update pointer to be the next block in the proposed block's chain which the node's chain has not yet executed
            while block_pointer.header.number != desired_block_height {
                block_pointer = self
                    .get_block(&block_pointer.parent_hash())?
                    .ok_or_else(|| anyhow!("missing block when advancing head block pointer"))?;
            }

            if block_pointer.hash() == last_block {
                return Err(anyhow!("entered loop while dealing with fork"));
            }
            last_block = block_pointer.hash();

            // We now have the block pointer at the desired height, we can apply it.
            trace!(
                "Fork execution of block number: {}, view: {}, hash: {}",
                block_pointer.number(),
                block_pointer.view(),
                block_pointer.hash()
            );
            let transactions = block_pointer.transactions.clone();
            let transactions = transactions
                .iter()
                .map(|tx_hash| self.db.get_transaction(tx_hash).unwrap().unwrap().tx)
                .collect();
            let parent = self
                .get_block(&block_pointer.parent_hash())?
                .ok_or_else(|| anyhow!("missing parent"))?;
            let committee: Vec<_> = self
                .state
                .at_root(parent.state_root_hash().into())
                .get_stakers(block_pointer.header)?;
            self.execute_block(None, &block_pointer, transactions, &committee)?;
        }

        Ok(())
    }

    fn execute_block(
        &mut self,
        from: Option<PeerId>,
        block: &Block,
        transactions: Vec<SignedTransaction>,
        committee: &[NodePublicKey],
    ) -> Result<()> {
        debug!("Executing block: {:?}", block.header);

        let parent = self
            .get_block(&block.parent_hash())?
            .ok_or_else(|| anyhow!("missing parent block when executing block!"))?;

        if !transactions.is_empty() {
            trace!("applying {} transactions to state", transactions.len());
        }

        {
            // Early return if it is safe to fast-forward
            let mut receipts_cache = self.receipts_cache.lock();
            if receipts_cache.hash == block.receipts_root_hash()
                && from.is_some_and(|peer_id| peer_id == self.peer_id())
            {
                debug!(
                    "fast-forward self-proposal view {} block number {}",
                    block.header.view, block.header.number
                );

                let mut block_receipts = Vec::new();

                for (tx_index, txn_hash) in block.transactions.iter().enumerate() {
                    let (receipt, addresses) = receipts_cache
                        .remove(txn_hash)
                        .expect("receipt cached during proposal assembly");

                    // Recover set of receipts
                    block_receipts.push((receipt, tx_index));

                    // Apply 'touched-address' from cache
                    for address in addresses {
                        self.db.add_touched_address(address, *txn_hash)?;
                    }
                }
                // fast-forward state
                self.state.set_to_root(block.state_root_hash().into());

                // broadcast/commit receipts
                return self.broadcast_commit_receipts(from, block, block_receipts);
            };
        }

        let mut pool = self.transaction_pool.write();
        pool.update_with_state(&self.state);
        let mut verified_txns = Vec::new();

        // We re-inject any missing Intershard transactions (or really, any missing
        // transactions) from our mempool. If any txs are unavailable in both the
        // message or locally, the proposal cannot be applied
        for (idx, tx_hash) in block.transactions.iter().enumerate() {
            // Prefer to insert verified txn from pool. This is faster.
            let txn = match pool.get_transaction(tx_hash) {
                Some(txn) => txn.clone(),
                _ => match transactions
                    .get(idx)
                    .map(|sig_tx| sig_tx.clone().verify())
                    .transpose()?
                {
                    // Otherwise, recover txn from proposal. This is slower.
                    Some(txn) if txn.hash == *tx_hash => txn,
                    _ => {
                        warn!(
                            "Proposal {} at view {} referenced a transaction {} that was neither included in the broadcast nor found locally - cannot apply block",
                            block.hash(),
                            block.view(),
                            tx_hash
                        );
                        return Ok(());
                    }
                },
            };
            verified_txns.push(txn);
        }

        let mut block_receipts = Vec::new();
        let mut cumulative_gas_used = EvmGas(0);
        let mut receipts_trie = EthTrie::new(Arc::new(MemoryDB::new(true)));
        let mut transactions_trie = EthTrie::new(Arc::new(MemoryDB::new(true)));
        let mut cumulative_gas_fee = 0_u128;

        let transaction_hashes = verified_txns
            .iter()
            .map(|tx| format!("{:?}", tx.hash))
            .join(",");

        let mut touched_addresses = vec![];
        for (tx_index, txn) in verified_txns.iter().enumerate() {
            self.new_transaction(txn.clone(), true, &mut pool)?;
            let tx_hash = txn.hash;
            let mut inspector = TouchedAddressInspector::default();
            let result = Self::apply_transaction_at(
                &mut self.state,
                txn.clone(),
                block.header,
                &mut inspector,
                self.config.enable_ots_indices,
            )?
            .ok_or_else(|| anyhow!("proposed transaction failed to execute"))?;
            pool.mark_executed(txn);
            for address in inspector.touched {
                touched_addresses.push((address, tx_hash));
            }

            let gas_used = result.gas_used();
            cumulative_gas_used += gas_used;

            if cumulative_gas_used > block.gas_limit() {
                warn!("Cumulative gas used by executing transactions exceeded block limit!");
                return Ok(());
            }

            let gas_fee = gas_used.0 as u128 * txn.tx.gas_price_per_evm_gas();
            cumulative_gas_fee = cumulative_gas_fee
                .checked_add(gas_fee)
                .ok_or_else(|| anyhow!("Overflow occurred in cumulative gas fee calculation"))?;

            let receipt = Self::create_txn_receipt(result, tx_hash, tx_index, cumulative_gas_used);

            let receipt_hash = receipt.compute_hash();

            debug!(
                "During execution in view: {}, transaction with hash: {:?} produced receipt: {:?}, receipt hash: {:?}",
                self.get_view()?,
                tx_hash,
                receipt,
                receipt_hash
            );
            receipts_trie.insert(receipt_hash.as_bytes(), receipt_hash.as_bytes())?;

            transactions_trie.insert(tx_hash.as_bytes(), tx_hash.as_bytes())?;

            debug!(?receipt, "applied transaction {:?}", receipt);
            block_receipts.push((receipt, tx_index));
        }
        std::mem::drop(pool);

        self.db.with_sqlite_tx(|sqlite_tx| {
            for txn in &verified_txns {
                self.db
                    .insert_transaction_with_db_tx(sqlite_tx, &txn.hash, txn)?;
            }
            for (addr, txn_hash) in touched_addresses {
                self.db
                    .add_touched_address_with_db_tx(sqlite_tx, addr, txn_hash)?;
            }
            Ok(())
        })?;

        if cumulative_gas_used != block.gas_used() {
            warn!(
                "Cumulative gas used by executing all transactions: {cumulative_gas_used} is different than the one provided in the block: {}",
                block.gas_used()
            );
            return Ok(());
        }

        let receipts_root_hash: Hash = receipts_trie.root_hash()?.into();
        if block.header.receipts_root_hash != receipts_root_hash {
            warn!(
                "Block number: {}, Receipt root mismatch. Specified in block: {} vs computed: {}, txn_hashes: {}",
                block.number(),
                block.header.receipts_root_hash,
                receipts_root_hash,
                transaction_hashes
            );
            return Ok(());
        }

        let transactions_root_hash: Hash = transactions_trie.root_hash()?.into();
        if block.header.transactions_root_hash != transactions_root_hash {
            warn!(
                "Block number: {}, Transactions root mismatch. Specified in block: {} vs computed: {}, txn_hashes: {}",
                block.number(),
                block.header.transactions_root_hash,
                transactions_root_hash,
                transaction_hashes
            );
            return Ok(());
        }

        let mut state = self.state.clone();
        self.apply_proposal_to_state(&mut state, block, &parent, committee, cumulative_gas_fee)?;
        self.state = state;

        if self.state.root_hash()? != block.state_root_hash() {
            warn!(
                "State root hash mismatch! Our state hash: {}, block hash: {:?} block prop: {:?}",
                self.state.root_hash()?,
                block.state_root_hash(),
                block,
            );
            return Err(anyhow!(
                "state root hash mismatch, expected: {:?}, actual: {:?}",
                block.state_root_hash(),
                self.state.root_hash()
            ));
        }

        self.broadcast_commit_receipts(from, block, block_receipts)
    }

    fn apply_proposal_to_state(
        &self,
        state: &mut State,
        block: &Block,
        parent: &Block,
        committee: &[NodePublicKey],
        cumulative_gas_fee: u128,
    ) -> Result<()> {
        // Apply the rewards of previous round
        let proposer = self.leader_at_block(parent, block.view()).unwrap();
        Self::apply_rewards_late_at(
            parent,
            state,
            &self.config.consensus,
            committee,
            proposer.public_key,
            block,
        )?;

        // ZIP-9: Sink gas to zero account
        let fork = state.forks.get(block.header.number).clone();
        let gas_fee_amount = if fork.transfer_gas_fee_to_zero_account {
            cumulative_gas_fee
        } else {
            block.gas_used().0 as u128
        };

        state.mutate_account(Address::ZERO, |a| {
            a.balance = a
                .balance
                .checked_add(gas_fee_amount)
                .ok_or(anyhow!("Overflow occurred in zero account balance"))?;
            Ok(())
        })?;

        if !fork.fund_accounts_from_zero_account.is_empty() {
            if let Some(fork_height) = self
                .state
                .forks
                .find_height_fork_first_activated(ForkName::FundAccountsFromZeroAccount)
            {
                if fork_height == block.header.number {
                    for address_amount_pair in fork.fund_accounts_from_zero_account.clone() {
                        state.mutate_account(Address::ZERO, |a| {
                            a.balance = a
                                .balance
                                .checked_sub(*address_amount_pair.1)
                                .ok_or(anyhow!("Underflow occurred in zero account balance"))?;
                            Ok(())
                        })?;
                        state.mutate_account(address_amount_pair.0, |a| {
                            a.balance = a
                                .balance
                                .checked_add(*address_amount_pair.1)
                                .ok_or(anyhow!("Overflow occurred in Faucet account balance"))?;
                            Ok(())
                        })?;
                    }
                }
            };
        }

        if fork.restore_xsgd_contract {
            if let Some(fork_height) = self
                .state
                .forks
                .find_height_fork_first_activated(ForkName::RestoreXsgdContract)
            {
                if fork_height == block.header.number {
                    let code: Code = serde_json::from_slice(&hex::decode(XSGD_CODE)?)?;
                    state.mutate_account(XSGD_MAINNET_ADDR, |a| {
                        a.code = code;
                        Ok(())
                    })?;
                }
            }
        }
        if fork.revert_restore_xsgd_contract {
            if let Some(fork_height) = self
                .state
                .forks
                .find_height_fork_first_activated(ForkName::RevertRestoreXsgdContract)
            {
                if fork_height == block.header.number {
                    state.mutate_account(XSGD_MAINNET_ADDR, |a| {
                        a.code = Code::Evm(vec![]);
                        Ok(())
                    })?;
                }
            }
        }
        if fork.restore_ignite_wallet_contracts {
            if let Some(fork_height) = self
                .state
                .forks
                .find_height_fork_first_activated(ForkName::RestoreIgniteWalletContracts)
            {
                if fork_height == block.header.number {
                    for (addr, code) in build_ignite_wallet_addr_scilla_code_map()?.iter() {
                        state.mutate_account(*addr, |a| {
                            a.code = code.clone();
                            Ok(())
                        })?;
                    }
                }
            }
        }

        if self.block_is_first_in_epoch(block.header.number) {
            // Update state with any contract upgrades for this block
            state.contract_upgrade_apply_state_change(&self.config.consensus, block.header)?;
        }

        Ok(())
    }

    fn broadcast_commit_receipts(
        &self,
        from: Option<PeerId>,
        block: &Block,
        mut block_receipts: Vec<(TransactionReceipt, usize)>,
    ) -> Result<()> {
        // Broadcast receipts
        for (receipt, tx_index) in &mut block_receipts {
            receipt.block_hash = block.hash();
            // Avoid cloning the receipt if there are no subscriptions to send it to.
            if self.new_receipts.receiver_count() != 0 {
                let _ = self.new_receipts.send((receipt.clone(), *tx_index));
            }
        }

        // Important - only add blocks we are going to execute because they can potentially
        // overwrite the mapping of block height to block, which there should only be one of.
        // for example, this HAS to be after the deal with fork call
        if !self.db.contains_block(&block.hash())? {
            // Only tell the block store where this block came from if it wasn't from ourselves.
            let from = from.filter(|peer_id| *peer_id != self.peer_id());
            // If we were the proposer we would've already processed the block, hence the check
            self.add_block(from, block.clone())?;
        }
        {
            // helper scope to shadow db, to avoid moving it into the closure
            // closure has to be move to take ownership of block_receipts
            let db = &self.db;
            self.db.with_sqlite_tx(move |sqlite_tx| {
                for (receipt, _) in block_receipts {
                    db.insert_transaction_receipt_with_db_tx(sqlite_tx, receipt)?;
                }
                Ok(())
            })?;
        }

        self.db.mark_block_as_canonical(block.hash())?;

        Ok(())
    }

    fn create_txn_receipt(
        apply_result: TransactionApplyResult,
        tx_hash: Hash,
        tx_index: usize,
        cumulative_gas_used: EvmGas,
    ) -> TransactionReceipt {
        let success = apply_result.success();
        let contract_address = apply_result.contract_address();
        let gas_used = apply_result.gas_used();
        let accepted = apply_result.accepted();
        let (logs, transitions, errors, exceptions) = apply_result.into_parts();

        TransactionReceipt {
            tx_hash,
            block_hash: Hash::ZERO,
            index: tx_index as u64,
            success,
            contract_address,
            logs,
            transitions,
            gas_used,
            cumulative_gas_used,
            accepted,
            errors,
            exceptions,
        }
    }

    pub fn get_num_transactions(&self) -> Result<usize> {
        let count = self.db.get_total_transaction_count()?;
        Ok(count)
    }

    pub fn get_sync_data(&self) -> Result<Option<SyncingStruct>> {
        self.sync.get_sync_data()
    }

    /// This function is intended for use only by admin_forceView API. It is dangerous and should not be touched outside of testing or test network recovery.
    ///
    /// Force set our view and override exponential timeout such that view timeouts at given timestamp
    /// View value must be larger than current
    pub fn force_view(&mut self, view: u64, timeout_at: String) -> Result<()> {
        if self.get_view()? > view {
            return Err(anyhow!(
                "view cannot be forced into lower view than current"
            ));
        }
        match timeout_at.parse::<DateTime>() {
            Ok(datetime) => self.force_view = Some((view, datetime)),
            Err(_) => {
                return Err(anyhow!(
                    "timeout date must be in format 2001-01-02T12:13:14Z"
                ));
            }
        };
        self.set_view(view, false)?;

        // Build a new view - We assume the network is stuck.
        if !self.db.get_voted_in_view()? {
            self.build_new_view()?;
        }
        Ok(())
    }

    fn in_committee(&mut self, val: bool) -> Result<()> {
        if val && !self.in_committee {
            self.in_committee = true;
            self.message_sender.send_message_to_coordinator(
                InternalMessage::SubscribeToGossipSubTopic(GossipSubTopic::Validator(
                    self.config.eth_chain_id,
                )),
            )?;
        }
        if !val && self.in_committee {
            self.in_committee = false;
            self.message_sender.send_message_to_coordinator(
                InternalMessage::UnsubscribeFromGossipSubTopic(GossipSubTopic::Validator(
                    self.config.eth_chain_id,
                )),
            )?;
        }
        Ok(())
    }

    pub fn clear_mempool(&self) {
        self.transaction_pool.write().clear();
    }
}<|MERGE_RESOLUTION|>--- conflicted
+++ resolved
@@ -27,13 +27,8 @@
 
 use crate::{
     api::types::eth::SyncingStruct,
-<<<<<<< HEAD
     aux, blockhooks,
-    cfg::{ConsensusConfig, ForkName, NodeConfig, XSGD_CODE, XSGD_MAINNET_ADDR},
-=======
-    blockhooks,
     cfg::{ConsensusConfig, ForkName, NodeConfig},
->>>>>>> bc0311f7
     constants::{EXPONENTIAL_BACKOFF_TIMEOUT_MULTIPLIER, TIME_TO_ALLOW_PROPOSAL_BROADCAST},
     crypto::{BlsSignature, Hash, NodePublicKey, SecretKey, verify_messages},
     db::{self, Db},
