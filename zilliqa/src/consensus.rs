--- conflicted
+++ resolved
@@ -810,18 +810,16 @@
                 let vote = self.vote_from_block(&block);
                 let next_leader = self.leader_at_block(&block, view);
 
-                if self.create_next_block_on_timeout || self.early_proposal.is_some() {
-                    if self.create_next_block_on_timeout {
-                        warn!("Create block on timeout set. Clearing");
+                if self.create_next_block_on_timeout {
+                    warn!("Create block on timeout set. Clearing");
+                    self.create_next_block_on_timeout = false;
+                }
+                if self.early_proposal.is_some() {
+                    let (_, txns, _, _) = self.early_proposal.take().unwrap();
+                    for txn in txns.into_iter().rev() {
+                        self.transaction_pool.insert_ready_transaction(txn)?;
                     }
-                    if self.early_proposal.is_some() {
-                        let (_, txns, _, _ ) = self.early_proposal.as_ref().unwrap();
-                        for txn in txns.into_iter().rev() {
-                            self.transaction_pool.insert_ready_transaction(txn.clone())?;
-                        }
-                        warn!("Early proposal exists but we are not leader. Clearing proposal");
-                    }
-                    self.create_next_block_on_timeout = false;
+                    warn!("Early proposal exists but we are not leader. Clearing proposal");
                     self.early_proposal = None;
                 }
 
@@ -1419,11 +1417,7 @@
                     proposal.header.view,
                 );
                 // out of gas, undo last transaction
-<<<<<<< HEAD
-                debug!(nonce = tx.tx.nonce(), "gas limit reached",);
-=======
                 info!(nonce = tx.tx.nonce(), "gas limit reached",);
->>>>>>> e86d7022
                 state.set_to_root(updated_root_hash.into());
                 break;
             };
