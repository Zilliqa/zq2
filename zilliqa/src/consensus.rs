use std::{
    cell::RefCell,
    collections::{BTreeMap, HashMap},
    error::Error,
    fmt::Display,
    sync::Arc,
    time::Duration,
};

use alloy::primitives::{Address, BlockNumber, U256};
use anyhow::{anyhow, Context, Result};
use bitvec::{bitarr, order::Msb0};
use eth_trie::{EthTrie, MemoryDB, Trie};
use itertools::Itertools;
use libp2p::PeerId;
use revm::Inspector;
use serde::{Deserialize, Serialize};
use tokio::sync::{broadcast, mpsc::UnboundedSender};
use tracing::*;

use crate::{
    block_store::BlockStore,
    blockhooks,
    cfg::{ConsensusConfig, NodeConfig},
    crypto::{verify_messages, Hash, NodePublicKey, NodeSignature, SecretKey},
    db::{self, Db},
    exec::{PendingState, TransactionApplyResult},
    inspector::{self, ScillaInspector, TouchedAddressInspector},
    message::{
        AggregateQc, BitArray, BitSlice, Block, BlockHeader, BlockRef, BlockStrategy,
        ExternalMessage, InternalMessage, NewView, ProcessProposal, Proposal, QuorumCertificate,
        Vote, MAX_COMMITTEE_SIZE,
    },
    node::{MessageSender, NetworkMessage, OutgoingMessageFailure},
    pool::{TransactionPool, TxAddResult, TxPoolContent},
    range_map::RangeMap,
    state::State,
    time::SystemTime,
    transaction::{EvmGas, SignedTransaction, TransactionReceipt, VerifiedTransaction},
};

#[derive(Debug)]
struct NewViewVote {
    signatures: Vec<NodeSignature>,
    cosigned: BitArray,
    cosigned_weight: u128,
    qcs: BTreeMap<usize, QuorumCertificate>,
}

#[derive(Debug, Clone, Copy, Serialize, Deserialize)]
pub struct Validator {
    pub public_key: NodePublicKey,
    pub peer_id: PeerId,
}

impl PartialEq for Validator {
    fn eq(&self, other: &Self) -> bool {
        self.peer_id == other.peer_id
    }
}

impl Eq for Validator {}

impl PartialOrd for Validator {
    fn partial_cmp(&self, other: &Self) -> Option<std::cmp::Ordering> {
        Some(self.cmp(other))
    }
}

impl Ord for Validator {
    fn cmp(&self, other: &Self) -> std::cmp::Ordering {
        self.peer_id.cmp(&other.peer_id)
    }
}

#[derive(Debug)]
struct MissingBlockError(BlockRef);

impl Display for MissingBlockError {
    fn fmt(&self, f: &mut std::fmt::Formatter<'_>) -> std::fmt::Result {
        write!(f, "missing block: {:?}", self.0)
    }
}

impl Error for MissingBlockError {}

impl From<u64> for MissingBlockError {
    fn from(view: u64) -> Self {
        MissingBlockError(BlockRef::View(view))
    }
}

impl From<Hash> for MissingBlockError {
    fn from(hash: Hash) -> Self {
        MissingBlockError(BlockRef::Hash(hash))
    }
}

type BlockVotes = (Vec<NodeSignature>, BitArray, u128, bool);

#[derive(Debug)]
struct CachedLeader {
    block_number: u64,
    view: u64,
    next_leader: Validator,
}

type EarlyProposal = (
    Block,
    Vec<VerifiedTransaction>,
    EthTrie<MemoryDB>,
    EthTrie<MemoryDB>,
);

/// The consensus algorithm is pipelined fast-hotstuff, as given in this paper: https://arxiv.org/pdf/2010.11454.pdf
///
/// The algorithm can be condensed down into the following explanation:
/// - Blocks must contain either a QuorumCertificate (QC), or an aggregated QuorumCertificate (aggQC).
/// - A QuorumCertificate is an aggregation of signatures of threshold validators against a block hash (the previous block)
/// - An aggQC is an aggregation of threshold QC.
/// - at each time step, a.k.a 'view' a leader is chosen (based on view number) from the validators (committee) to propose a block
/// - committee members vote (create a signature) on the block proposal
/// - after threshold signatures are aggregated, a QC is formed which points to the block proposal
///
/// Happy path:
/// - Start at genesis, there is only a block with a dummy QC which everyone sees (exceptional case).
/// - everyone advances view to 1
/// - validators vote on genesis
/// - a high QC (QC pointing to the highest known hash) is formed from the validators votes on genesis
/// - everyone advances view to 2
/// - next leader proposes a block
/// - validators vote on block 1 -> new high QC... and so on.
///
/// Unhappy path:
/// - In the unhappy path, there is the possibility of forks (for example if you executed the block proposal).
/// - In this case, the view will time out with no leader successfully proposing a block.
/// - From this point forward, block view =/= block number
/// - The view will increment on all or some nodes. The timeout for view increments doubles each time,
///    which guarantees all nodes eventually are on the same view
/// - Nodes send a NewView message, which is a signature over the view, and their highQC
/// - This is collected to form an aggQC
/// - This aggQC is used to propose a block
/// - The votes on that block form the next highQC
///
#[derive(Debug)]
pub struct Consensus {
    secret_key: SecretKey,
    config: NodeConfig,
    message_sender: MessageSender,
    reset_timeout: UnboundedSender<Duration>,
    pub block_store: BlockStore,
    latest_leader_cache: RefCell<Option<CachedLeader>>,
    votes: BTreeMap<Hash, BlockVotes>,
    /// Votes for a block we don't have stored. They are retained in case we receive the block later.
    // TODO(#719): Consider how to limit the size of this.
    buffered_votes: BTreeMap<Hash, Vec<Vote>>,
    new_views: BTreeMap<u64, NewViewVote>,
    pub high_qc: QuorumCertificate,
    /// The account store.
    state: State,
    /// The persistence database
    db: Arc<Db>,
    /// Receipts cache
    receipts_cache: HashMap<Hash, (TransactionReceipt, Vec<Address>)>,
    receipts_cache_hash: Hash,
    /// Actions that act on newly created blocks
    pub transaction_pool: TransactionPool,
    /// Pending proposal. Gets created as soon as we become aware that we are leader for this view.
    early_proposal: Option<EarlyProposal>,
    /// Flag indicating that block creation should be postponed at least until empty_block_timeout is reached
    create_next_block_on_timeout: bool,
    /// Timestamp of most recent view change
    view_updated_at: SystemTime,
    pub new_blocks: broadcast::Sender<BlockHeader>,
    pub new_receipts: broadcast::Sender<(TransactionReceipt, usize)>,
    pub new_transactions: broadcast::Sender<VerifiedTransaction>,
    pub new_transaction_hashes: broadcast::Sender<Hash>,
}

impl Consensus {
    pub fn new(
        secret_key: SecretKey,
        config: NodeConfig,
        message_sender: MessageSender,
        reset_timeout: UnboundedSender<Duration>,
        db: Arc<Db>,
    ) -> Result<Self> {
        trace!(
            "Opening database in {:?} for shard {}",
            config.data_dir,
            config.eth_chain_id
        );

        // Start chain from checkpoint. Load data file and initialise data in tables
        let mut checkpoint_data = None;
        if let Some(checkpoint) = &config.load_checkpoint {
            trace!("Loading state from checkpoint: {:?}", checkpoint);
            checkpoint_data = db.load_trusted_checkpoint(
                &checkpoint.file,
                &checkpoint.hash,
                config.eth_chain_id,
            )?;
        }

        // It is important to create the `BlockStore` after the checkpoint has been loaded into the DB. The
        // `BlockStore` pre-loads and caches information about the currently stored blocks.
        let block_store = BlockStore::new(&config, db.clone(), message_sender.clone())?;

        let latest_block = db
            .get_finalized_view()?
            .map(|view| {
                block_store
                    .get_block_by_view(view)?
                    .ok_or_else(|| anyhow!("no header found at view {view}"))
            })
            .transpose()?;

        let mut state = if let Some(latest_block) = &latest_block {
            trace!("Loading state from latest block");
            State::new_at_root(
                db.state_trie()?,
                latest_block.state_root_hash().into(),
                config.clone(),
                block_store.clone_read_only(),
            )
        } else {
            trace!("Constructing new state from genesis");
            State::new_with_genesis(
                db.state_trie()?,
                config.clone(),
                block_store.clone_read_only(),
            )?
        };

        let (latest_block, latest_block_view) = match latest_block {
            Some(l) => (Some(l.clone()), l.view()),
            None => {
                let genesis = Block::genesis(state.root_hash()?);
                (Some(genesis.clone()), 0)
            }
        };

        let (start_view, finalized_view, high_qc) = {
            match db.get_high_qc()? {
                Some(qc) => {
                    let high_block = block_store
                        .get_block(qc.block_hash)?
                        .ok_or_else(|| anyhow!("missing block that high QC points to!"))?;

                    let finalized_number = db
                        .get_finalized_view()?
                        .ok_or_else(|| anyhow!("missing latest finalized view!"))?;
                    let finalized_block = db
                        .get_block_by_view(finalized_number)?
                        .ok_or_else(|| anyhow!("missing finalized block!"))?;

                    // If latest view was written to disk then always start from there. Otherwise start from (highest out of high block and finalised block) + 1
                    let start_view = db
                        .get_view()?
                        .or_else(|| {
                            Some(std::cmp::max(high_block.view(), finalized_block.view()) + 1)
                        })
                        .unwrap();

                    trace!(
                        "recovery: high_block view {0}, finalized_number {1}, start_view {2}",
                        high_block.view(),
                        finalized_number,
                        start_view
                    );

                    if finalized_number > high_block.view() {
                        // We know of a finalized view higher than the view in finalized_number; start there.
                        state.set_to_root(finalized_block.header.state_root_hash.into());
                    } else {
                        // The high_block contains the latest finalized view. Start there.
                        state.set_to_root(high_block.header.state_root_hash.into());
                    }

                    // If we have newer blocks, erase them
                    // @todo .. more elegantly :-)
                    loop {
                        let highest_block_number = db
                            .get_highest_canonical_block_number()?
                            .ok_or_else(|| anyhow!("can't find highest block num in database!"))?;

                        let head_block = block_store
                            .get_canonical_block_by_number(highest_block_number)?
                            .ok_or_else(|| anyhow!("missing head block!"))?;
                        trace!(
                            "recovery: highest_block_number {highest_block_number} view {0}",
                            head_block.view()
                        );

                        if head_block.view() > high_block.view()
                            && head_block.view() > finalized_number
                        {
                            trace!("recovery: stored block {0} reverted", highest_block_number);
                            db.remove_transactions_executed_in_block(&head_block.hash())?;
                            db.remove_block(&head_block)?;
                        } else {
                            break;
                        }
                    }

                    info!(
                        "During recovery, starting consensus at view {}, finalised view {}",
                        start_view, finalized_number
                    );
                    (start_view, finalized_number, qc)
                }
                None => {
                    let start_view = 1;
                    let finalized_view = 0;
                    (start_view, finalized_view, QuorumCertificate::genesis())
                }
            }
        };

        let mut consensus = Consensus {
            secret_key,
            config,
            block_store,
            latest_leader_cache: RefCell::new(None),
            message_sender,
            reset_timeout,
            votes: BTreeMap::new(),
            buffered_votes: BTreeMap::new(),
            new_views: BTreeMap::new(),
            high_qc,
            state,
            db,
            receipts_cache: HashMap::new(),
            receipts_cache_hash: Hash::ZERO,
            transaction_pool: Default::default(),
            early_proposal: None,
            create_next_block_on_timeout: false,
            view_updated_at: SystemTime::now(),
            new_blocks: broadcast::Sender::new(4),
            new_receipts: broadcast::Sender::new(128),
            new_transactions: broadcast::Sender::new(128),
            new_transaction_hashes: broadcast::Sender::new(128),
        };
        consensus.db.set_view(start_view)?;
        consensus.set_finalized_view(finalized_view)?;

        // If we're at genesis, add the genesis block and return
        if latest_block_view == 0 {
            if let Some(genesis) = latest_block {
                // The genesis block might already be stored and we were interrupted before we got a
                // QC for it.
                if consensus.get_block(&genesis.hash())?.is_none() {
                    consensus.add_block(None, genesis.clone())?;
                }
            }
            // treat genesis as finalized
            consensus.set_finalized_view(latest_block_view)?;
            return Ok(consensus);
        }

        // If we started from a checkpoint, execute the checkpointed block now
        if let Some((block, transactions, parent)) = checkpoint_data {
            consensus.execute_block(
                None,
                &block,
                transactions,
                &consensus
                    .state
                    .at_root(parent.state_root_hash().into())
                    .get_stakers(block.header)?,
            )?;
        }

        // If timestamp of when current high_qc was written exists then use it to estimate the minimum number of blocks the network has moved on since shut down
        // This is useful in scenarios in which consensus has failed since this node went down
        if let Some(latest_high_qc_timestamp) = consensus.db.get_high_qc_updated_at()? {
            let view_diff = Consensus::minimum_views_in_time_difference(
                latest_high_qc_timestamp.elapsed()?,
                consensus.config.consensus.consensus_timeout,
            );
            let min_view_since_high_qc_updated = high_qc.view + 1 + view_diff;
            if min_view_since_high_qc_updated > start_view {
                info!(
                    "Based on elapsed clock time of {} seconds since lastest high_qc update, we are atleast {} views above our current high_qc view. This is larger than our stored view so jump to new start_view {}",
                    latest_high_qc_timestamp.elapsed()?.as_secs(),
                    view_diff,
                    min_view_since_high_qc_updated
                );
                consensus.db.set_view(min_view_since_high_qc_updated)?;
            }

            // Remind block_store of our peers and request any potentially missing blocks
            let high_block = consensus
                .block_store
                .get_block(high_qc.block_hash)?
                .ok_or_else(|| anyhow!("missing block that high QC points to!"))?;

            let executed_block = BlockHeader {
                number: high_block.header.number + 1,
                ..Default::default()
            };
            let state_at = consensus.state.at_root(high_block.state_root_hash().into());

            // Grab last seen committee's peerIds in case others also went offline
            let committee = state_at.get_stakers(executed_block)?;
            let recent_peer_ids: Vec<_> = committee
                .iter()
                .filter(|&&peer_public_key| peer_public_key != consensus.public_key())
                .filter_map(|&peer_public_key| {
                    state_at.get_peer_id(peer_public_key).unwrap_or(None)
                })
                .collect();

            consensus
                .block_store
                .set_peers_and_view(high_block.view(), &recent_peer_ids)?;
            // It is likley that we missed the most recent proposal. Request it now
            consensus
                .block_store
                .request_blocks(&RangeMap::from_closed_interval(
                    high_block.view(),
                    high_block.view() + 1,
                ))?;
        }

        Ok(consensus)
    }

    /// Build NewView message for this view
    fn build_new_view(&mut self) -> Result<NetworkMessage> {
        let view = self.get_view()?;
        let block = self.get_block(&self.high_qc.block_hash)?.ok_or_else(|| {
            anyhow!("missing block corresponding to our high qc - this should never happen")
        })?;
        let leader = self.leader_at_block(&block, view);
        Ok((
            leader.map(|leader| leader.peer_id),
            ExternalMessage::NewView(Box::new(NewView::new(
                self.secret_key,
                self.high_qc,
                view,
                self.secret_key.node_public_key(),
            ))),
        ))
    }

    pub fn public_key(&self) -> NodePublicKey {
        self.secret_key.node_public_key()
    }

    pub fn head_block(&self) -> Block {
        let highest_block_number = self
            .block_store
            .get_highest_canonical_block_number()
            .unwrap()
            .unwrap();
        self.block_store
            .get_canonical_block_by_number(highest_block_number)
            .unwrap()
            .unwrap()
    }

    pub fn timeout(&mut self) -> Result<Option<NetworkMessage>> {
        let view = self.get_view()?;
        // We never want to timeout while on view 1
        if view == 1 {
            let block = self
                .get_block_by_view(0)
                .unwrap()
                .ok_or_else(|| anyhow!("missing block"))?;
            // Get the list of stakers for the next block.
            let next_block_header = BlockHeader {
                number: block.number() + 1,
                ..block.header
            };
            let stakers = self.state.get_stakers(next_block_header)?;
            // If we're in the genesis committee, vote again.
            if stakers.iter().any(|v| *v == self.public_key()) {
                info!("timeout in view: {:?}, we will vote for block rather than incrementing view, block hash: {}", view, block.hash());
                let leader = self.leader_at_block(&block, view).unwrap();
                let vote = self.vote_from_block(&block);
                return Ok(Some((
                    Some(leader.peer_id),
                    ExternalMessage::Vote(Box::new(vote)),
                )));
            } else {
                info!(
                    "We are on view: {:?} but we are not a validator, so we are waiting.",
                    view
                );
            }

            return Ok(None);
        }

        let (
            time_since_last_view_change,
            exponential_backoff_timeout,
            minimum_time_left_for_empty_block,
        ) = self.get_consensus_timeout_params()?;

        trace!(
            "timeout reached create_next_block_on_timeout: {}",
            self.create_next_block_on_timeout
        );
        if self.create_next_block_on_timeout {
            let empty_block_timeout_ms =
                self.config.consensus.empty_block_timeout.as_millis() as u64;

            let has_txns_for_next_block = self.transaction_pool.has_txn_ready();

            // Check if enough time elapsed or there's something in mempool or we don't have enough
            // time but let's try at least until new view can happen
            if time_since_last_view_change > empty_block_timeout_ms
                || has_txns_for_next_block
                || (time_since_last_view_change + minimum_time_left_for_empty_block
                    >= exponential_backoff_timeout)
            {
                if let Ok(Some((block, transactions))) = self.propose_new_block() {
                    self.create_next_block_on_timeout = false;
                    return Ok(Some((
                        None,
                        ExternalMessage::Proposal(Proposal::from_parts(block, transactions)),
                    )));
                };
            } else {
                self.reset_timeout.send(
                    self.config
                        .consensus
                        .empty_block_timeout
                        .saturating_sub(Duration::from_millis(time_since_last_view_change)),
                )?;
                return Ok(None);
            }
        }

        // Now consider whether we want to timeout - the timeout duration doubles every time, so it
        // Should eventually have all nodes on the same view

        if time_since_last_view_change < exponential_backoff_timeout {
            trace!(
                "Not proceeding with view change. Current view: {} - time since last: {}, timeout requires: {}",
                view,
                time_since_last_view_change,
                exponential_backoff_timeout
            );

            // Resend NewView message for this view if timeout period is a multiple of consensus_timeout
            if (time_since_last_view_change
                > self.config.consensus.consensus_timeout.as_millis() as u64)
                && (Duration::from_millis(time_since_last_view_change).as_secs()
                    % self.config.consensus.consensus_timeout.as_secs())
                    == 0
            {
                return Ok(Some(self.build_new_view()?));
            }

            return Ok(None);
        }

        trace!("Considering view change: view: {} time since: {} timeout: {} last known view: {} last hash: {}", view, time_since_last_view_change, exponential_backoff_timeout, self.high_qc.view, self.head_block().hash());

        let block = self.get_block(&self.high_qc.block_hash)?.ok_or_else(|| {
            anyhow!("missing block corresponding to our high qc - this should never happen")
        })?;

        // Get the list of stakers for the next block.
        let next_block_header = BlockHeader {
            number: block.number() + 1,
            ..block.header
        };
        let stakers = self
            .state
            .at_root(block.state_root_hash().into())
            .get_stakers(next_block_header)?;
        if !stakers.iter().any(|v| *v == self.public_key()) {
            debug!(
                "can't vote for new view, we aren't in the committee of length {:?}",
                stakers.len()
            );
            return Ok(None);
        }

        let next_view = view + 1;
        let next_exponential_backoff_timeout = self.exponential_backoff_timeout(next_view);
        info!(
            "***** TIMEOUT: View is now {} -> {}. Next view change in {}ms",
            view, next_view, next_exponential_backoff_timeout
        );

        self.set_view(next_view)?;
        let new_view = self.build_new_view()?;
        Ok(Some(new_view))
    }

    fn get_consensus_timeout_params(&self) -> Result<(u64, u64, u64)> {
        let time_since_last_view_change = SystemTime::now()
            .duration_since(self.view_updated_at)
            .unwrap_or_default()
            .as_millis() as u64;
        let exponential_backoff_timeout = self.exponential_backoff_timeout(self.get_view()?);

        let minimum_time_left_for_empty_block = self
            .config
            .consensus
            .minimum_time_left_for_empty_block
            .as_millis() as u64;

        trace!(
            time_since_last_view_change,
            exponential_backoff_timeout,
            minimum_time_left_for_empty_block,
        );

        Ok((
            time_since_last_view_change,
            exponential_backoff_timeout,
            minimum_time_left_for_empty_block,
        ))
    }

    pub fn peer_id(&self) -> PeerId {
        self.secret_key.to_libp2p_keypair().public().to_peer_id()
    }

    pub fn proposal(
        &mut self,
        from: PeerId,
        proposal: Proposal,
        during_sync: bool,
    ) -> Result<Option<NetworkMessage>> {
        self.cleanup_votes()?;
        let (block, transactions) = proposal.into_parts();
        let head_block = self.head_block();
        let mut view = self.get_view()?;

        trace!(
            block_view = block.view(),
            block_number = block.number(),
            "handling block proposal {}",
            block.hash()
        );

        if self.block_store.contains_block(&block.hash())? {
            trace!("ignoring block proposal, block store contains this block already");
            return Ok(None);
        }

        if block.view() <= head_block.header.view {
            warn!(
                "Rejecting block - view not greater than our current head block! {} vs {}",
                block.view(),
                head_block.header.view
            );
            return Ok(None);
        }

        if block.gas_limit() > self.config.consensus.eth_block_gas_limit
            || block.gas_used() > block.gas_limit()
        {
            warn!(
                "Block gas used/limit check failed. Used: {}, Limit: {}, config limit: {}",
                block.gas_used(),
                block.gas_limit(),
                self.config.consensus.eth_block_gas_limit
            );
            return Ok(None);
        }

        match self.check_block(&block, during_sync) {
            Ok(()) => {}
            Err((e, temporary)) => {
                // If this block could become valid in the future, buffer it.
                if temporary {
                    self.block_store.buffer_proposal(
                        from,
                        Proposal::from_parts_with_hashes(
                            block,
                            transactions
                                .into_iter()
                                .map(|tx| {
                                    let hash = tx.calculate_hash();
                                    (tx, hash)
                                })
                                .collect(),
                        ),
                    )?;
                } else {
                    warn!(?e, "invalid block proposal received!");
                }
                return Ok(None);
            }
        }

        self.update_high_qc_and_view(block.agg.is_some(), block.header.qc)?;

        let proposal_view = block.view();
        let parent = self
            .get_block(&block.parent_hash())?
            .ok_or_else(|| anyhow!("missing block parent"))?;

        trace!("checking if block view {} is safe", block.view());

        // If the proposed block is safe, vote for it and advance to the next round.
        if self.check_safe_block(&block)? {
            // If the proposed block is safe but outdated then add to block cache - we may need it later
            let outdated = block.view() < view;
            let process_immediately = !outdated || during_sync;
            if !process_immediately {
                trace!(
                    "proposal is outdated: {} < {} but may be useful in the future, buffering",
                    block.view(),
                    view
                );
                self.block_store.buffer_proposal(
                    from,
                    Proposal::from_parts_with_hashes(
                        block,
                        transactions
                            .into_iter()
                            .map(|tx| {
                                let hash = tx.calculate_hash();
                                (tx, hash)
                            })
                            .collect(),
                    ),
                )?;
                return Ok(None);
            }

            trace!(
                "block view {} number {} aka {} is safe",
                block.view(),
                block.number(),
                block.hash()
            );

            if head_block.hash() != parent.hash() || block.number() != head_block.header.number + 1
            {
                warn!(
                    "******* Fork detected! \nHead block: {:?} \nBlock prop: {:?}. We are node {}",
                    head_block,
                    block,
                    self.peer_id()
                );
                self.deal_with_fork(&block)?;
            }

            // Must make sure state root hash is set to the parent's state root hash before applying transactions
            if self.state.root_hash()? != parent.state_root_hash() {
                warn!("state root hash prior to block execution mismatch, expected: {:?}, actual: {:?}, head: {:?}", parent.state_root_hash(), self.state.root_hash()?, head_block);
                self.state.set_to_root(parent.state_root_hash().into());
            }
            let stakers: Vec<_> = self.state.get_stakers(block.header)?;

            // It is possible to source Proposals from own storage during sync, which alters the source of the Proposal.
            // Only allow from == self, for fast-forwarding, in normal case but not during sync
            let from = (self.peer_id() != from || !during_sync).then_some(from);
            self.execute_block(from, &block, transactions, &stakers)?;

            if view != proposal_view + 1 {
                view = proposal_view + 1;
                self.set_view(view)?;
                debug!("*** setting view to proposal view... view is now {}", view);
            }

            if let Some(buffered_votes) = self.buffered_votes.remove(&block.hash()) {
                // If we've buffered votes for this block, process them now.
                let count = buffered_votes.len();
                for (i, vote) in buffered_votes.into_iter().enumerate() {
                    trace!("applying buffered vote {} of {count}", i + 1);
                    if let Some((block, transactions)) = self.vote(vote)? {
                        // If we reached the supermajority while processing this vote, send the next block proposal.
                        // Further votes are ignored (including our own).
                        // TODO(#720): We should prioritise our own vote.
                        trace!("supermajority reached, sending next proposal");
                        return Ok(Some((
                            None,
                            ExternalMessage::Proposal(Proposal::from_parts(block, transactions)),
                        )));
                    }
                    // A bit hacky: processing of our buffered votes may have resulted in an early_proposal be created and awaiting empty block timeout for broadcast. In this case we must return now
                    if self.create_next_block_on_timeout
                        && self.early_proposal.is_some()
                        && self.early_proposal.as_ref().unwrap().0.view() == proposal_view + 1
                    {
                        trace!("supermajority reached, early proposal awaiting broadcast");
                        return Ok(None);
                    }
                }

                // If we reach this point, we had some buffered votes but they were not sufficient to reach a
                // supermajority.
            }

            // Get the list of stakers for the next block.
            let next_block_header = BlockHeader {
                number: block.number() + 1,
                ..block.header
            };
            let stakers = self.state.get_stakers(next_block_header)?;

            if !stakers.iter().any(|v| *v == self.public_key()) {
                debug!(
                    "can't vote for block proposal, we aren't in the committee of length {:?}",
                    stakers.len()
                );
                return Ok(None);
            } else {
                let vote = self.vote_from_block(&block);
                let next_leader = self.leader_at_block(&block, view);

                if self.create_next_block_on_timeout {
                    warn!("Create block on timeout set. Clearing");
                    self.create_next_block_on_timeout = false;
                }
                if self.early_proposal.is_some() {
                    let (_, txns, _, _) = self.early_proposal.take().unwrap();
                    for txn in txns.into_iter().rev() {
                        self.transaction_pool.insert_ready_transaction(txn)?;
                    }
                    warn!("Early proposal exists but we are not leader. Clearing proposal");
                    self.early_proposal = None;
                }

                let Some(next_leader) = next_leader else {
                    warn!("Next leader is currently not reachable, has it joined committee yet?");
                    return Ok(None);
                };

                self.latest_leader_cache.replace(Some(CachedLeader {
                    block_number: block.number(),
                    view,
                    next_leader,
                }));

                if !during_sync {
                    trace!(proposal_view, ?next_leader, "voting for block");
                    return Ok(Some((
                        Some(next_leader.peer_id),
                        ExternalMessage::Vote(Box::new(vote)),
                    )));
                }
            }
        } else {
            trace!("block is not safe");
        }

        Ok(None)
    }

    /// Apply the rewards at the tail-end of the Proposal.
    /// Note that the algorithm below is mentioned in cfg.rs - if you change the way
    /// rewards are calculated, please change the comments in the configuration structure there.
    fn apply_rewards_late_at(
        parent_block: &Block,
        at_state: &mut State,
        config: &ConsensusConfig,
        committee: &[NodePublicKey],
        proposer: NodePublicKey,
        block: &Block,
    ) -> Result<()> {
        debug!("apply late rewards in view {}", block.view());
        let rewards_per_block: u128 = *config.rewards_per_hour / config.blocks_per_hour as u128;

        // Get the reward addresses from the parent state
        let parent_state = at_state.at_root(parent_block.state_root_hash().into());

        let proposer_address = parent_state.get_reward_address(proposer)?;

        let mut total_cosigner_stake = 0;
        let cosigner_stake: Vec<_> = committee
            .iter()
            .enumerate()
            .filter(|(i, _)| block.header.qc.cosigned[*i])
            .map(|(_, pub_key)| {
                let reward_address = parent_state.get_reward_address(*pub_key).unwrap();
                let stake = parent_state
                    .get_stake(*pub_key, block.header)
                    .unwrap()
                    .unwrap()
                    .get();
                total_cosigner_stake += stake;
                (reward_address, stake)
            })
            .collect();

        // Track total awards given out. This may be different to rewards_per_block because we round down on division when we split the rewards
        let mut total_rewards_issued = 0;

        // Reward the Proposer
        if let Some(proposer_address) = proposer_address {
            let reward = rewards_per_block / 2;
            at_state.mutate_account(proposer_address, |a| {
                a.balance = a
                    .balance
                    .checked_add(reward)
                    .ok_or_else(|| anyhow!("Overflow occured in proposer account balance"))?;
                Ok(())
            })?;
            total_rewards_issued += reward;
        }

        // Reward the committee
        for (reward_address, stake) in cosigner_stake {
            if let Some(cosigner) = reward_address {
                let reward = (U256::from(rewards_per_block / 2) * U256::from(stake)
                    / U256::from(total_cosigner_stake))
                .to::<u128>();
                at_state.mutate_account(cosigner, |a| {
                    a.balance = a
                        .balance
                        .checked_add(reward)
                        .ok_or(anyhow!("Overflow occured in cosigner account balance"))?;
                    Ok(())
                })?;
                total_rewards_issued += reward;
            }
        }

        // ZIP-9: Fund rewards amount from zero account
        at_state.mutate_account(Address::ZERO, |a| {
            a.balance = a
                .balance
                .checked_sub(total_rewards_issued)
                .ok_or(anyhow!("No funds left in zero account"))?;
            Ok(())
        })?;

        Ok(())
    }

    pub fn apply_transaction<I: Inspector<PendingState> + ScillaInspector>(
        &mut self,
        txn: VerifiedTransaction,
        current_block: BlockHeader,
        inspector: I,
    ) -> Result<Option<TransactionApplyResult>> {
        let state = &mut self.state;
        Self::apply_transaction_at(state, txn, current_block, inspector)
    }

    pub fn apply_transaction_at<I: Inspector<PendingState> + ScillaInspector>(
        state: &mut State,
        txn: VerifiedTransaction,
        current_block: BlockHeader,
        inspector: I,
    ) -> Result<Option<TransactionApplyResult>> {
        let hash = txn.hash;

        let result = state.apply_transaction(txn.clone(), current_block, inspector);
        let result = match result {
            Ok(r) => r,
            Err(error) => {
                warn!(?hash, ?error, "transaction failed to execute");
                return Ok(None);
            }
        };

        if !result.success() {
            info!("Transaction was a failure...");
        }

        Ok(Some(result))
    }

    pub fn txpool_content(&self) -> Result<TxPoolContent> {
        self.transaction_pool.preview_content(&self.state)
    }

    pub fn pending_transaction_count(&self, account: Address) -> u64 {
        let current_nonce = self.state.must_get_account(account).nonce;

        self.transaction_pool
            .pending_transaction_count(account, current_nonce)
    }

    pub fn get_touched_transactions(&self, address: Address) -> Result<Vec<Hash>> {
        self.db.get_touched_transactions(address)
    }

    /// Clear up anything in memory that is no longer required. This is to avoid memory leaks.
    pub fn cleanup_votes(&mut self) -> Result<()> {
        // Wrt votes, we only care about votes on hashes for the current view or higher
        let keys_to_process: Vec<_> = self.votes.keys().copied().collect();

        for key in keys_to_process {
            if let Ok(Some(block)) = self.get_block(&key) {
                // Remove votes for blocks that have been finalized. However, note that the block hashes which are keys
                // into `self.votes` are the parent hash of the (potential) block that is being voted on. Therefore, we
                // subtract one in this condition to ensure there is no chance of removing votes for blocks that still
                // have a chance of being mined. It is possible this is unnecessary, since `self.finalized_view` is
                // already at least 2 views behind the head of the chain, but keeping one extra vote in memory doesn't
                // cost much and does make us more confident that we won't dispose of valid votes.
                if block.view() < self.get_finalized_view()?.saturating_sub(1) {
                    trace!(block_view = %block.view(), block_hash = %key, "cleaning vote");
                    self.votes.remove(&key);
                }
            } else {
                warn!("Missing block for vote (this shouldn't happen), removing from memory");
                trace!(block_hash = %key, "cleaning vote");
                self.votes.remove(&key);
            }
        }

        // Wrt new views, we only care about new views for the current view or higher
        let view = self.get_view()?;
        self.new_views.retain(|k, _| *k >= view);
        Ok(())
    }

    pub fn vote(&mut self, vote: Vote) -> Result<Option<(Block, Vec<VerifiedTransaction>)>> {
        let block_hash = vote.block_hash;
        let block_view = vote.view;
        let current_view = self.get_view()?;
        trace!(block_view, current_view, %block_hash, "handling vote");

        // if the vote is too old and does not count anymore
        if block_view + 1 < current_view {
            trace!("vote is too old");
            return Ok(None);
        }

        // Verify the signature in the vote matches the public key in the vote. This tells us that the vote was created
        // by the owner of `vote.public_key`, but we don't yet know that a vote from that node is valid. In other
        // words, a malicious node which is not part of the consensus committee may send us a vote and this check will
        // still pass. We later validate that the owner of `vote.public_key` is a valid voter.
        vote.verify()?;

        // Retrieve the actual block this vote is for.
        let Some(block) = self.get_block(&block_hash)? else {
            trace!("vote for unknown block, buffering");
            // If we don't have the block yet, we buffer the vote in case we recieve the block later. Note that we
            // don't know the leader of this view without the block, so we may be storing this unnecessarily, however
            // non-malicious nodes should only have sent us this vote if they thought we were the leader.
            self.buffered_votes
                .entry(block_hash)
                .or_default()
                .push(vote);
            return Ok(None);
        };

        // if we are not the leader of the round in which the vote counts
        // The vote is in the happy path (?) - so the view is block view + 1
        if !self.are_we_leader_for_view(block_hash, block_view + 1) {
            trace!(
                vote_view = block_view + 1,
                ?block_hash,
                "skipping vote, not the leader"
            );
            return Ok(None);
        }

        let executed_block = BlockHeader {
            number: block.header.number + 1,
            ..Default::default()
        };

        let committee = self
            .state
            .at_root(block.state_root_hash().into())
            .get_stakers(executed_block)?;

        // verify the sender's signature on block_hash
        let Some((index, _)) = committee
            .iter()
            .enumerate()
            .find(|(_, &v)| v == vote.public_key)
        else {
            warn!("Skipping vote outside of committee");
            return Ok(None);
        };

        let (mut signatures, mut cosigned, mut cosigned_weight, mut supermajority_reached) =
            self.votes.get(&block_hash).cloned().unwrap_or_else(|| {
                (
                    Vec::new(),
                    bitarr![u8, Msb0; 0; MAX_COMMITTEE_SIZE],
                    0,
                    false,
                )
            });

        if supermajority_reached {
            trace!(
                "(vote) supermajority already reached in this round {}",
                current_view
            );
            return Ok(None);
        }

        // if the vote is new, store it
        if !cosigned[index] {
            signatures.push(vote.signature());
            cosigned.set(index, true);
            // Update state to root pointed by voted block (in meantime it might have changed!)
            self.state.set_to_root(block.state_root_hash().into());
            let Some(weight) = self.state.get_stake(vote.public_key, executed_block)? else {
                return Err(anyhow!("vote from validator without stake"));
            };
            cosigned_weight += weight.get();

            let total_weight = self.total_weight(&committee, executed_block);
            supermajority_reached = cosigned_weight * 3 > total_weight * 2;

            trace!(
                cosigned_weight,
                supermajority_reached,
                total_weight,
                current_view,
                vote_view = block_view + 1,
                "storing vote"
            );
            self.votes.insert(
                block_hash,
                (
                    signatures.clone(),
                    cosigned,
                    cosigned_weight,
                    supermajority_reached,
                ),
            );
            // if we are already in the round in which the vote counts and have reached supermajority
            if supermajority_reached {
                // We propose new block immediately if there's something in mempool or it's the first view
                // Otherwise the block will be proposed on timeout
                if current_view == 1 {
                    return self.propose_new_block();
                }

                self.early_proposal_assemble_at(None)?;

                return self.ready_for_block_proposal();
            }
        } else {
            self.votes.insert(
                block_hash,
                (signatures, cosigned, cosigned_weight, supermajority_reached),
            );
        }

        // Either way assemble early proposal now if it doesnt already exist
        self.early_proposal_assemble_at(None)?;

        Ok(None)
    }

    /// Finalise the early Proposal.
    /// This should only run after majority QC or aggQC are available.
    /// It applies the rewards and produces the final Proposal.
    fn early_proposal_finish_at(&mut self, mut proposal: Block) -> Result<Option<Block>> {
        // Retrieve parent block data
        let parent_block = self
            .get_block(&proposal.parent_hash())?
            .context("missing parent block")?;
        let parent_block_hash = parent_block.hash();

        let mut state = self.state.clone();
        let previous_state_root_hash = state.root_hash()?;
        state.set_to_root(proposal.state_root_hash().into());

        // Compute the majority QC. If aggQC exists then QC is already set to correct value.
        let (final_qc, committee) = match proposal.agg {
            Some(_) => {
                let committee: Vec<_> = self.committee_for_hash(proposal.header.qc.block_hash)?;
                (proposal.header.qc, committee)
            }
            None => {
                // Check for majority
                let Some((signatures, cosigned, _, supermajority_reached)) =
                    self.votes.get(&parent_block_hash)
                else {
                    warn!("tried to finalise a proposal without any votes");
                    return Ok(None);
                };
                if !supermajority_reached {
                    warn!("tried to finalise a proposal without majority");
                    return Ok(None);
                };
                // Retrieve the previous leader and committee - for rewards
                let committee = state
                    .at_root(parent_block.state_root_hash().into())
                    .get_stakers(proposal.header)?;
                (
                    self.qc_from_bits(
                        parent_block_hash,
                        signatures,
                        *cosigned,
                        parent_block.view(),
                    ),
                    committee,
                )
            }
        };

        let proposer = self
            .leader_at_block(&parent_block, proposal.view())
            .context("missing parent block leader")?
            .public_key;
        // Apply the rewards when exiting the round
        proposal.header.qc = final_qc;
        Self::apply_rewards_late_at(
            &parent_block,
            &mut state,
            &self.config.consensus,
            &committee,
            proposer, // Last leader
            &proposal,
        )?;

        // ZIP-9: Sink gas to zero account
        state.mutate_account(Address::ZERO, |a| {
            a.balance = a
                .balance
                .checked_add(proposal.gas_used().0 as u128)
                .ok_or(anyhow!("Overflow occured in zero account balance"))?;
            Ok(())
        })?;

        // Finalise the proposal with final QC and state.
        let proposal = Block::from_qc(
            self.secret_key,
            proposal.header.view,
            proposal.header.number,
            // majority QC
            final_qc,
            proposal.agg,
            // post-reward updated state
            state.root_hash()?,
            proposal.header.transactions_root_hash,
            proposal.header.receipts_root_hash,
            proposal.transactions,
            proposal.header.timestamp, // set block timestamp to **start** point of assembly.
            proposal.header.gas_used,
            proposal.header.gas_limit,
        );
        self.receipts_cache_hash = proposal.header.receipts_root_hash;

        // Restore the state to previous
        state.set_to_root(previous_state_root_hash.into());
        self.state = state;

        // Return the final proposal
        Ok(Some(proposal))
    }

    /// Assembles the Proposal block early.
    /// This is performed before the majority QC is available.
    /// It does all the needed work but with a dummy QC.
    fn early_proposal_assemble_at(&mut self, agg: Option<AggregateQc>) -> Result<()> {
        let view = self.get_view()?;
        if self.early_proposal.is_some() && self.early_proposal.as_ref().unwrap().0.view() == view {
            return Ok(());
        }

        let (qc, parent) = match agg {
            // Create dummy QC for now if aggQC not provided
            None => {
                // Start with highest canonical block
                let num = self
                    .db
                    .get_highest_canonical_block_number()?
                    .context("no canonical blocks")?; // get highest canonical block number
                let block = self
                    .get_canonical_block_by_number(num)?
                    .context("missing canonical block")?; // retrieve highest canonical block
                (
                    QuorumCertificate::new_with_identity(block.hash(), block.view()),
                    block,
                )
            }
            Some(ref agg) => {
                let qc = self.get_highest_from_agg(agg)?;
                let parent = self
                    .get_block(&qc.block_hash)?
                    .ok_or_else(|| anyhow!("missing block"))?;
                (qc, parent)
            }
        };

        // This is a partial header of a block that will be proposed with some transactions executed below.
        // It is needed so that each transaction is executed within proper block context (the block it belongs to)
        let executed_block_header = BlockHeader {
            view,
            number: parent.header.number + 1,
            timestamp: SystemTime::max(SystemTime::now(), parent.timestamp()), // block timestamp at **start** of assembly, not end.
            gas_limit: self.config.consensus.eth_block_gas_limit,
            ..BlockHeader::default()
        };

        debug!(
            "assemble early proposal {} in view {}",
            executed_block_header.number, executed_block_header.view
        );

        // Ensure sane state
        if self.state.root_hash()? != parent.state_root_hash() {
            warn!(
                "state root hash mismatch, expected: {:?}, actual: {:?}",
                parent.state_root_hash(),
                self.state.root_hash()?
            );
        }

        // Clear internal receipt cache.
        // Since this is a speed enhancement, we're ignoring scenarios where the receipts cache may hold receipts for more than one proposal.
        self.receipts_cache.clear();
        self.receipts_cache_hash = Hash::ZERO;

        // Internal states
        let mut receipts_trie = EthTrie::new(Arc::new(MemoryDB::new(true)));
        let mut transactions_trie: EthTrie<MemoryDB> = EthTrie::new(Arc::new(MemoryDB::new(true)));
        let applied_txs = Vec::<VerifiedTransaction>::new();

        // Generate the early proposal
        // Some critical parts are dummy/missing:
        // a. Majority QC is missing
        // b. Rewards have not been applied
        // c. transactions have not been added
        let proposal = Block::from_qc(
            self.secret_key,
            executed_block_header.view,
            executed_block_header.number,
            qc,
            agg,
            parent.state_root_hash(), // late state before transactions or rewards are applied
            Hash(transactions_trie.root_hash()?.into()),
            Hash(receipts_trie.root_hash()?.into()),
            vec![],
            executed_block_header.timestamp,
            EvmGas(0),
            executed_block_header.gas_limit,
        );

        self.early_proposal = Some((proposal, applied_txs, transactions_trie, receipts_trie));
        self.early_proposal_apply_transactions()?;

        Ok(())
    }

    /// Updates self.early_proposal data (proposal, applied_transactions, transactions_trie, receipts_trie) to include any transactions in the mempool
    fn early_proposal_apply_transactions(&mut self) -> Result<()> {
        if self.early_proposal.is_none() {
            error!("could not apply transactions to early_proposal because it does not exist");
            return Ok(());
        }

        let mut state = self.state.clone();
        let previous_state_root_hash = state.root_hash()?;

        let proposal = self.early_proposal.as_ref().unwrap().0.clone();

        // Use state root hash of current early proposal
        state.set_to_root(proposal.state_root_hash().into());
        // Internal states
        let mut updated_root_hash: Hash = state.root_hash()?;
        let mut gas_left = proposal.header.gas_limit - proposal.header.gas_used;
        let mut tx_index_in_block = proposal.transactions.len();

        // Assemble new block with whatever is in the mempool
        while let Some(tx) = self.transaction_pool.best_transaction(&state)? {
            // First - check if we have time left to process txns and give enough time for block propagation
            let (
                time_since_last_view_change,
                exponential_backoff_timeout,
                minimum_time_left_for_empty_block,
            ) = self.get_consensus_timeout_params()?;

            if time_since_last_view_change + minimum_time_left_for_empty_block
                >= exponential_backoff_timeout
            {
                debug!(
                    time_since_last_view_change,
                    exponential_backoff_timeout,
                    minimum_time_left_for_empty_block,
                    "timeout proposal {} for view {}",
                    proposal.header.number,
                    proposal.header.view,
                );
                // don't have time
                break;
            }

            // Apply specific txn
            let mut inspector = TouchedAddressInspector::default();
            let result = Self::apply_transaction_at(
                &mut state,
                tx.clone(),
                proposal.header,
                &mut inspector,
            )?;
            self.db.insert_transaction(&tx.hash, &tx.tx)?;

            // Skip transactions whose execution resulted in an error and drop them.
            let Some(result) = result else {
                warn!("Dropping failed transaction: {:?}", tx.hash);
                self.transaction_pool.mark_executed(&tx.clone());
                continue;
            };

            // Decrement gas price and break loop if limit is exceeded
            gas_left = if let Some(g) = gas_left.checked_sub(result.gas_used()) {
                g
            } else {
                debug!(
                    time_since_last_view_change,
                    exponential_backoff_timeout,
                    minimum_time_left_for_empty_block,
                    "gasout proposal {} for view {}",
                    proposal.header.number,
                    proposal.header.view,
                );
                // out of gas, undo last transaction
                info!(nonce = tx.tx.nonce(), "gas limit reached",);
                state.set_to_root(updated_root_hash.into());
                break;
            };

            // Clone itself before invalidating the reference
            let tx = tx.clone();
            // Do necessary work to assemble the transaction
            self.transaction_pool.mark_executed(&tx);

            // Grab and update early_proposal data in own scope to avoid multiple mutable references to self
            {
                let (proposal, applied_txs, transactions_trie, receipts_trie) =
                    self.early_proposal.as_mut().unwrap();

                transactions_trie.insert(tx.hash.as_bytes(), tx.hash.as_bytes())?;

                let receipt = Self::create_txn_receipt(
                    result,
                    tx.hash,
                    tx_index_in_block,
                    self.config.consensus.eth_block_gas_limit - gas_left,
                );

                let receipt_hash = receipt.compute_hash();
                debug!("During assembly in view: {}, transaction with hash: {:?} produced receipt: {:?}, receipt hash: {:?}", proposal.header.view, tx.hash, receipt, receipt_hash);
                receipts_trie.insert(receipt_hash.as_bytes(), receipt_hash.as_bytes())?;

                // Forwarding cache
                let addresses = inspector.touched.into_iter().collect_vec();
                self.receipts_cache.insert(tx.hash, (receipt, addresses));

                tx_index_in_block += 1;
                updated_root_hash = state.root_hash()?;
                applied_txs.push(tx);
            }
        }

        // Grab and update early_proposal data in own scope to avoid multiple mutable references to Self
        {
            let (proposal, applied_txs, transactions_trie, receipts_trie) =
                self.early_proposal.as_mut().unwrap();

            let applied_transaction_hashes = applied_txs.iter().map(|tx| tx.hash).collect_vec();
            trace!(
                "applied {} transactions to early block for view {}",
                tx_index_in_block - proposal.transactions.len(),
                proposal.header.view
            );

            // Update proposal with transactions added
            proposal.header.state_root_hash = state.root_hash()?;
            proposal.header.transactions_root_hash = Hash(transactions_trie.root_hash()?.into());
            proposal.header.receipts_root_hash = Hash(receipts_trie.root_hash()?.into());
            proposal.transactions = applied_transaction_hashes;
            proposal.header.gas_used = proposal.header.gas_limit - gas_left;
        }

        // Restore the state to previous
        state.set_to_root(previous_state_root_hash.into());
        self.state = state;

        // as a future improvement, process the proposal before broadcasting it
        Ok(())
    }

    /// Called when consensus will accept our early_block.
    /// Either propose now or set timeout to allow for txs to come in.
    fn ready_for_block_proposal(&mut self) -> Result<Option<(Block, Vec<VerifiedTransaction>)>> {
        // Check if there's enough time to wait on a timeout and then propagate an empty block in the network before other participants trigger NewView
        let (
            time_since_last_view_change,
            exponential_backoff_timeout,
            minimum_time_left_for_empty_block,
        ) = self.get_consensus_timeout_params()?;

        if time_since_last_view_change + minimum_time_left_for_empty_block
            >= exponential_backoff_timeout
        {
            return self.propose_new_block();
        }

        // Reset the timeout and wake up again once it has been at least `empty_block_timeout` since
        // the last view change. At this point we should be ready to produce a new block.
        self.create_next_block_on_timeout = true;
        self.reset_timeout.send(
            self.config
                .consensus
                .empty_block_timeout
                .saturating_sub(Duration::from_millis(time_since_last_view_change)),
        )?;
        trace!(
            "will propose new proposal on timeout for view {}",
            self.get_view()?
        );

        Ok(None)
    }
    /// Assembles a Pending block.
    fn assemble_pending_block_at(&self, state: &mut State) -> Result<Option<Block>> {
        // Start with highest canonical block
        let num = self
            .db
            .get_highest_canonical_block_number()?
            .context("no canonical blocks")?; // get highest canonical block number
        let block = self
            .get_canonical_block_by_number(num)?
            .context("missing canonical block")?; // retrieve highest canonical block

        // Generate early QC
        let early_qc = QuorumCertificate::new_with_identity(block.hash(), block.view());
        let parent = self
            .get_block(&early_qc.block_hash)?
            .context("missing parent block")?;

        // Ensure sane state
        let previous_state_root_hash = state.root_hash()?;
        if previous_state_root_hash != block.state_root_hash() {
            warn!(
                "state root hash mismatch, expected: {:?}, actual: {:?}",
                block.state_root_hash(),
                previous_state_root_hash
            );
            state.set_to_root(block.state_root_hash().into());
        }

        // Internal states
        let mut gas_left = self.config.consensus.eth_block_gas_limit;
        let mut receipts_trie = EthTrie::new(Arc::new(MemoryDB::new(true)));
        let mut transactions_trie = EthTrie::new(Arc::new(MemoryDB::new(true)));
        let mut updated_root_hash = state.root_hash()?;
        let mut tx_index_in_block = 0;
        let mut applied_transaction_hashes = Vec::<Hash>::new();

        // This is a partial header of a block that will be proposed with some transactions executed below.
        // It is needed so that each transaction is executed within proper block context (the block it belongs to)
        let executed_block_header = BlockHeader {
            view: self.get_view()?,
            number: parent.header.number + 1,
            timestamp: SystemTime::max(SystemTime::now(), parent.header.timestamp),
            gas_limit: gas_left,
            ..BlockHeader::default()
        };

        // Retrieve a list of pending transactions
        let pending = self.transaction_pool.pending_transactions(state)?;

        for txn in pending.into_iter() {
            // First - check for time
            let (
                time_since_last_view_change,
                exponential_backoff_timeout,
                minimum_time_left_for_empty_block,
            ) = self.get_consensus_timeout_params()?;

            if time_since_last_view_change + minimum_time_left_for_empty_block
                >= exponential_backoff_timeout
            {
                break;
            }

            // Apply specific txn
            let result = Self::apply_transaction_at(
                state,
                txn.clone(),
                executed_block_header,
                inspector::noop(),
            )?;
            self.db.insert_transaction(&txn.hash, &txn.tx)?;

            // Skip transactions whose execution resulted in an error
            let Some(result) = result else {
                continue;
            };

            // Second - check for gas
            gas_left = if let Some(g) = gas_left.checked_sub(result.gas_used()) {
                g
            } else {
                state.set_to_root(updated_root_hash.into());
                break;
            };

            // Do necessary work to assemble the transaction
            transactions_trie.insert(txn.hash.as_bytes(), txn.hash.as_bytes())?;

            let receipt = Self::create_txn_receipt(
                result,
                txn.hash,
                tx_index_in_block,
                self.config.consensus.eth_block_gas_limit - gas_left,
            );
            let receipt_hash = receipt.compute_hash();
            receipts_trie.insert(receipt_hash.as_bytes(), receipt_hash.as_bytes())?;

            tx_index_in_block += 1;
            updated_root_hash = state.root_hash()?;
            applied_transaction_hashes.push(txn.hash);
        }

        // Generate the pending proposal, with dummy data
        let proposal = Block::from_qc(
            self.secret_key,
            executed_block_header.view,
            executed_block_header.number,
            early_qc, // dummy QC for early proposal
            None,
            state.root_hash()?, // late state before rewards are applied
            Hash(transactions_trie.root_hash()?.into()),
            Hash(receipts_trie.root_hash()?.into()),
            applied_transaction_hashes,
            executed_block_header.timestamp,
            executed_block_header.gas_limit - gas_left,
            executed_block_header.gas_limit,
        );

        // Return the pending block
        Ok(Some(proposal))
    }

    /// Produces the Proposal block.
    /// It must return a final Proposal with correct QC, regardless of whether it is empty or not.
    fn propose_new_block(&mut self) -> Result<Option<(Block, Vec<VerifiedTransaction>)>> {
        // We expect early_proposal to exist already but try create incase it doesn't
        self.early_proposal_assemble_at(None)?;
        let (pending_block, applied_txs, _, _) = self.early_proposal.take().unwrap(); // safe to unwrap due to check above

        // intershard transactions are not meant to be broadcast
        let (mut broadcasted_transactions, opaque_transactions): (Vec<_>, Vec<_>) = applied_txs
            .clone()
            .into_iter()
            .partition(|tx| !matches!(tx.tx, SignedTransaction::Intershard { .. }));
        // however, for the transactions that we are NOT broadcasting, we re-insert
        // them into the pool - this is because upon broadcasting the proposal, we will
        // have to re-execute it ourselves (in order to vote on it) and thus will
        // need those transactions again
        for tx in opaque_transactions {
            let account_nonce = self.state.get_account(tx.signer)?.nonce;
            self.transaction_pool
                .insert_transaction(tx, account_nonce, false);
        }

        // finalise the proposal
        let Some(final_block) = self.early_proposal_finish_at(pending_block)? else {
            // Do not Propose.
            // Recover the proposed transactions into the pool.
            while let Some(txn) = broadcasted_transactions.pop() {
                self.transaction_pool.insert_ready_transaction(txn)?;
            }
            return Ok(None);
        };

        info!(proposal_hash = ?final_block.hash(), ?final_block.header.view, ?final_block.header.number, txns = final_block.transactions.len(), "######### proposing block");

        Ok(Some((final_block, broadcasted_transactions)))
    }

    /// Insert transaction and add to early_proposal if possible.
    pub fn handle_new_transaction(
        &mut self,
        txn: SignedTransaction,
        from_broadcast: bool,
    ) -> Result<TxAddResult> {
        let Ok(verified) = txn.verify() else {
            return Ok(TxAddResult::CannotVerifySignature);
        };
        let inserted = self.new_transaction(verified, from_broadcast)?;
        if inserted.was_added()
            && self.create_next_block_on_timeout
            && self.early_proposal.is_some()
            && self.transaction_pool.has_txn_ready()
        {
            trace!(
                "add transaction to early proposal {}",
                self.early_proposal.as_ref().unwrap().0.header.view
            );
            self.early_proposal_apply_transactions()?;
        }
        Ok(inserted)
    }

    /// Provides a preview of the early proposal.
    pub fn get_pending_block(&self) -> Result<Option<Block>> {
        let mut state = self.state.clone();

        let Some(pending_block) = self.assemble_pending_block_at(&mut state)? else {
            return Ok(None);
        };

        Ok(Some(pending_block))
    }

    fn are_we_leader_for_view(&mut self, parent_hash: Hash, view: u64) -> bool {
        match self.leader_for_view(parent_hash, view) {
            Some(leader) => leader == self.public_key(),
            None => false,
        }
    }

    fn leader_for_view(&mut self, parent_hash: Hash, view: u64) -> Option<NodePublicKey> {
        if let Ok(Some(parent)) = self.get_block(&parent_hash) {
            let leader = self.leader_at_block(&parent, view).unwrap();
            Some(leader.public_key)
        } else {
            if view > 1 {
                warn!(
                    "parent not found while determining leader for view {}",
                    view
                );
                return None;
            }
            let head_block = self.head_block();
            let leader = self.leader_at_block(&head_block, view).unwrap();
            Some(leader.public_key)
        }
    }

    fn committee_for_hash(&self, parent_hash: Hash) -> Result<Vec<NodePublicKey>> {
        let Ok(Some(parent)) = self.get_block(&parent_hash) else {
            return Err(anyhow!("parent block not found: {:?}", parent_hash));
        };

        let parent_root_hash = parent.state_root_hash();

        let state = self.state.at_root(parent_root_hash.into());
        let executed_block = BlockHeader {
            number: parent.header.number + 1,
            ..Default::default()
        };

        let committee = state.get_stakers(executed_block)?;

        Ok(committee)
    }

    pub fn new_view(
        &mut self,
        new_view: NewView,
    ) -> Result<Option<(Block, Vec<VerifiedTransaction>)>> {
        trace!("Received new view for height: {:?}", new_view.view);
        let mut current_view = self.get_view()?;

        // The leader for this view should be chosen according to the parent of the highest QC
        // What happens when there are multiple QCs with different parents?
        // if we are not the leader of the round in which the vote counts
        if !self.are_we_leader_for_view(new_view.qc.block_hash, new_view.view) {
            trace!(new_view.view, "skipping new view, not the leader");
            return Ok(None);
        }
        // if the vote is too old and does not count anymore
        if new_view.view < current_view {
            trace!(new_view.view, "Received a vote which is too old for us, discarding. Our view is: {} and new_view is: {}", current_view, new_view.view);
            return Ok(None);
        }

        // Get the committee for the qc hash (should be highest?) for this view
        let committee: Vec<_> = self.committee_for_hash(new_view.qc.block_hash)?;
        // verify the sender's signature on the block hash
        let Some((index, public_key)) = committee
            .iter()
            .enumerate()
            .find(|(_, &public_key)| public_key == new_view.public_key)
        else {
            debug!("ignoring new view from unknown node (buffer?) - committee size is : {:?} hash is: {:?} high hash is: {:?}", committee.len(), new_view.qc.block_hash, self.high_qc.block_hash);
            return Ok(None);
        };

        new_view.verify(*public_key)?;

        // check if the sender's qc is higher than our high_qc or even higher than our view
        self.update_high_qc_and_view(false, new_view.qc)?;
        current_view = self.get_view()?;

        let NewViewVote {
            mut signatures,
            mut cosigned,
            mut cosigned_weight,
            mut qcs,
        } = self
            .new_views
            .remove(&new_view.view)
            .unwrap_or_else(|| NewViewVote {
                signatures: Vec::new(),
                cosigned: bitarr![u8, Msb0; 0; MAX_COMMITTEE_SIZE],
                cosigned_weight: 0,
                qcs: BTreeMap::new(),
            });

        let Ok(Some(parent)) = self.get_block(&new_view.qc.block_hash) else {
            return Err(anyhow!(
                "parent block not found: {:?}",
                new_view.qc.block_hash
            ));
        };
        let executed_block = BlockHeader {
            number: parent.header.number + 1,
            ..Default::default()
        };

        let mut supermajority = false;

        // if the vote is new, store it
        if !cosigned[index] {
            cosigned.set(index, true);
            signatures.push(new_view.signature);

            let Ok(Some(parent)) = self.get_block(&new_view.qc.block_hash) else {
                return Err(anyhow!(
                    "parent block not found: {:?}",
                    new_view.qc.block_hash
                ));
            };
            // Update state to root pointed by voted block (in meantime it might have changed!)
            self.state.set_to_root(parent.state_root_hash().into());
            let Some(weight) = self.state.get_stake(new_view.public_key, executed_block)? else {
                return Err(anyhow!("vote from validator without stake"));
            };
            cosigned_weight += weight.get();
            qcs.insert(index, new_view.qc);

            supermajority = cosigned_weight * 3 > self.total_weight(&committee, executed_block) * 2;

            let num_signers = signatures.len();

            trace!(
                num_signers,
                cosigned_weight,
                supermajority,
                current_view,
                new_view.view,
                "storing vote for new view"
            );
            if supermajority {
                if current_view < new_view.view {
                    info!(
                        "forcibly updating view to {} as majority is ahead",
                        new_view.view
                    );
                    current_view = new_view.view;
                    self.set_view(current_view)?;
                }

                // if we are already in the round in which the vote counts and have reached supermajority we can propose a block
                if new_view.view == current_view {
                    // todo: the aggregate qc is an aggregated signature on the qcs, view and validator index which can be batch verified
                    let agg =
                        self.aggregate_qc_from_indexes(new_view.view, qcs, &signatures, cosigned)?;

                    trace!(
                        view = current_view,
                        "######### creating proposal block from new view"
                    );

                    // We now have a valid aggQC so can create early_block with it
                    self.early_proposal_assemble_at(Some(agg))?;

                    // as a future improvement, process the proposal before broadcasting it
                    return self.ready_for_block_proposal();

                    // we don't want to keep the collected votes if we proposed a new block
                    // we should remove the collected votes if we couldn't reach supermajority within the view
                }
            }
        }
        if !supermajority {
            self.new_views.insert(
                new_view.view,
                NewViewVote {
                    signatures,
                    cosigned,
                    cosigned_weight,
                    qcs,
                },
            );
        }

        Ok(None)
    }

    /// Returns (flag, outcome).
    /// flag is true if the transaction was newly added to the pool - ie. if it validated correctly and has not been seen before.
    pub fn new_transaction(
        &mut self,
        txn: VerifiedTransaction,
        from_broadcast: bool,
    ) -> Result<TxAddResult> {
        if self.db.contains_transaction(&txn.hash)? {
            debug!("Transaction {:?} already in mempool", txn.hash);
            return Ok(TxAddResult::Duplicate(txn.hash));
        }

        // Perform insertion under early state, if available
        let early_account = match self.early_proposal.as_ref() {
            Some((block, _, _, _)) => {
                let state = self.state.at_root(block.state_root_hash().into());
                state.get_account(txn.signer)?
            }
            _ => self.state.get_account(txn.signer)?,
        };

        let eth_chain_id = self.config.eth_chain_id;

        let validation_result = txn.tx.validate(
            &early_account,
            self.config.consensus.eth_block_gas_limit,
            eth_chain_id,
        )?;
        if !validation_result.is_ok() {
            debug!(
                "Unable to validate txn with hash: {:?}, from: {:?}, nonce: {:?} : {:?}",
                txn.hash,
                txn.signer,
                txn.tx.nonce(),
                validation_result,
            );
            return Ok(TxAddResult::ValidationFailed(validation_result));
        }

        let txn_hash = txn.hash;

        let insert_result =
            self.transaction_pool
                .insert_transaction(txn, early_account.nonce, from_broadcast);
        if insert_result.was_added() {
            let _ = self.new_transaction_hashes.send(txn_hash);

            // Avoid cloning the transaction aren't any subscriptions to send it to.
            if self.new_transactions.receiver_count() != 0 {
                // Clone the transaction from the pool, because we moved it in.
                let txn = self
                    .transaction_pool
                    .get_transaction(txn_hash)
                    .ok_or_else(|| anyhow!("transaction we just added is missing"))?
                    .clone();
                let _ = self.new_transactions.send(txn);
            }
        }
        Ok(insert_result)
    }

    pub fn get_transaction_by_hash(&self, hash: Hash) -> Result<Option<VerifiedTransaction>> {
        Ok(self
            .db
            .get_transaction(&hash)?
            .map(|tx| tx.verify())
            .transpose()?
            .or_else(|| self.transaction_pool.get_transaction(hash).cloned()))
    }

    pub fn get_transaction_receipt(&self, hash: &Hash) -> Result<Option<TransactionReceipt>> {
        let Some(block_hash) = self.db.get_block_hash_reverse_index(hash)? else {
            return Ok(None);
        };
        let block_receipts = self.db.get_transaction_receipts_in_block(&block_hash)?;
        Ok(block_receipts
            .into_iter()
            .find(|receipt| receipt.tx_hash == *hash))
    }

    fn update_high_qc_and_view(
        &mut self,
        from_agg: bool,
        new_high_qc: QuorumCertificate,
    ) -> Result<()> {
        let view = self.get_view()?;
        let Some(new_high_qc_block) = self.block_store.get_block(new_high_qc.block_hash)? else {
            // We don't set high_qc to a qc if we don't have its block.
            warn!("Recieved potential high QC but didn't have the corresponding block");
            return Ok(());
        };

        let new_high_qc_block_view = new_high_qc_block.view();

        if self.high_qc.block_hash == Hash::ZERO {
            trace!("received high qc, self high_qc is currently uninitialized, setting to the new one.");
            self.db.set_high_qc(new_high_qc)?;
            self.high_qc = new_high_qc;
        } else {
            let current_high_qc_view = self
                .get_block(&self.high_qc.block_hash)?
                .ok_or_else(|| {
                    anyhow!("missing block corresponding to our high qc - this should never happen")
                })?
                .view();
            // If `from_agg` then we always release the lock because the supermajority has a different high_qc.
            if from_agg || new_high_qc_block_view > current_high_qc_view {
                trace!(
                    "updating view from {} to {}, high QC view is {}",
                    view,
                    new_high_qc_block_view + 1,
                    current_high_qc_view,
                );
                self.db.set_high_qc(new_high_qc)?;
                self.high_qc = new_high_qc;
                if new_high_qc_block_view >= view {
                    self.set_view(new_high_qc_block_view + 1)?;
                }
            }
        }

        Ok(())
    }

    fn aggregate_qc_from_indexes(
        &self,
        view: u64,
        qcs: BTreeMap<usize, QuorumCertificate>,
        signatures: &[NodeSignature],
        cosigned: BitArray,
    ) -> Result<AggregateQc> {
        assert_eq!(qcs.len(), signatures.len());

        Ok(AggregateQc {
            signature: NodeSignature::aggregate(signatures)?,
            cosigned,
            view,
            // Because qcs is a map from index to qc, this will
            // end up as a list in ascending order of index, which
            // is what we want to correspond with the way
            // batch_verify_agg_signature() will attempt to verify
            // them.
            qcs: qcs.values().cloned().collect::<Vec<QuorumCertificate>>(),
        })
    }

    fn qc_from_bits(
        &self,
        block_hash: Hash,
        signatures: &[NodeSignature],
        cosigned: BitArray,
        view: u64,
    ) -> QuorumCertificate {
        // we've already verified the signatures upon receipt of the responses so there's no need to do it again
        QuorumCertificate::new(signatures, cosigned, block_hash, view)
    }

    fn block_extends_from(&self, block: &Block, ancestor: &Block) -> Result<bool> {
        // todo: the block extends from another block through a chain of parent hashes and not qcs
        // make ticket for this
        let mut current = block.clone();
        while current.view() > ancestor.view() {
            let Some(next) = self.get_block(&current.parent_hash())? else {
                warn!("Missing block when traversing to find ancestor! Current parent hash: {:?} {:?}", current.parent_hash(), current);
                return Err(MissingBlockError::from(current.parent_hash()).into());
            };
            current = next;
        }

        Ok(current.view() == 0 || current.hash() == ancestor.hash())
    }

    fn check_safe_block(&mut self, proposal: &Block) -> Result<bool> {
        let Some(qc_block) = self.get_block(&proposal.parent_hash())? else {
            trace!("could not get qc for block: {}", proposal.parent_hash());
            return Ok(false);
        };
        match proposal.agg {
            // we check elsewhere that qc is the highest among the qcs in the agg
            Some(_) => match self.block_extends_from(proposal, &qc_block) {
                Ok(true) => {
                    self.check_and_commit(proposal)?;
                    Ok(true)
                }
                Ok(false) => {
                    trace!("block does not extend from parent");
                    Ok(false)
                }
                Err(e) => {
                    trace!(?e, "error checking block extension");
                    Ok(false)
                }
            },
            None => {
                if proposal.view() == 0 || proposal.view() == qc_block.view() + 1 {
                    self.check_and_commit(proposal)?;
                    Ok(true)
                } else {
                    trace!(
                        "block does not extend from parent, {} != {} + 1",
                        proposal.view(),
                        qc_block.view()
                    );
                    Ok(false)
                }
            }
        }
    }

    /// Check if a new proposal allows an older block to become finalized.
    /// Errors iff the proposal's parent is not known.
    fn check_and_commit(&mut self, proposal: &Block) -> Result<()> {
        // The condition for a block to be finalized is if there is a direct two-chain. From the paper:
        // Once a replica is convinced, it checks
        // if a two-chain is formed over the top of the parent of the
        // block pointed by the highQC (the first chain in the two-chain
        // formed has to be a one-direct chain in case of pipelined Fast-
        // HotStuff). Then a replica can safely commit the parent of the
        // block pointed by the highQC.

        let Some(qc_block) = self.get_block(&proposal.parent_hash())? else {
            warn!("missing qc block when checking whether to finalize!");
            return Err(MissingBlockError::from(proposal.parent_hash()).into());
        };

        // If we don't have the parent (e.g. genesis, or pruned node), we can't finalize, so just exit
        let Some(qc_parent) = self.get_block(&qc_block.parent_hash())? else {
            warn!("missing qc parent block when checking whether to finalize!");
            return Ok(());
        };

        // If we have a one-direct chain, we can finalize the parent regardless of the proposal's view number
        if qc_parent.view() + 1 == qc_block.view() {
            self.finalize_block(qc_parent)?;
        } else {
            warn!(
                "Cannot finalize block {} with view {} and number {} because of child {} with view {} and number {}",
                qc_parent.hash(),
                qc_parent.view(),
                qc_parent.number(),
                qc_block.hash(),
                qc_block.view(),
                qc_block.number()
            );
        }

        Ok(())
    }

    /// Saves the finalized tip view, and runs all hooks for the newly finalized block
    fn finalize_block(&mut self, block: Block) -> Result<()> {
        trace!(
            "Finalizing block {} at view {} num {}",
            block.hash(),
            block.view(),
            block.number()
        );
        self.set_finalized_view(block.view())?;

        let receipts = self.db.get_transaction_receipts_in_block(&block.hash())?;

        for (destination_shard, intershard_call) in blockhooks::get_cross_shard_messages(&receipts)?
        {
            self.message_sender.send_message_to_shard(
                destination_shard,
                InternalMessage::IntershardCall(intershard_call),
            )?;
        }

        if self.config.consensus.is_main {
            // Main shard will join all new shards
            for new_shard_id in blockhooks::get_launch_shard_messages(&receipts)? {
                self.message_sender
                    .send_message_to_coordinator(InternalMessage::LaunchShard(new_shard_id))?;
            }

            // Main shard also hosts the shard registry, so will be notified of newly established
            // links. Notify corresponding shard nodes of said links, if any
            for (from, to) in blockhooks::get_link_creation_messages(&receipts)? {
                self.message_sender
                    .send_message_to_shard(to, InternalMessage::LaunchLink(from))?;
            }
        }

        if self.block_is_first_in_epoch(block.number())
            && !block.is_genesis()
            && self.config.do_checkpoints
            && self.epoch_is_checkpoint(self.epoch_number(block.number()))
        {
            if let Some(checkpoint_path) = self.db.get_checkpoint_dir()? {
                let parent = self
                    .db
                    .get_block_by_hash(&block.parent_hash())?
                    .ok_or(anyhow!(
                        "Trying to checkpoint block, but we don't have its parent"
                    ))?;
                let transactions: Vec<SignedTransaction> = block
                    .transactions
                    .iter()
                    .map(|txn_hash| {
                        let tx = self.db.get_transaction(txn_hash)?.ok_or(anyhow!(
                            "failed to fetch transaction {} for checkpoint parent {}",
                            txn_hash,
                            parent.hash()
                        ))?;
                        Ok::<_, anyhow::Error>(tx)
                    })
                    .collect::<Result<Vec<SignedTransaction>>>()?;

                self.message_sender.send_message_to_coordinator(
                    InternalMessage::ExportBlockCheckpoint(
                        Box::new(block),
                        transactions,
                        Box::new(parent),
                        self.db.state_trie()?.clone(),
                        checkpoint_path,
                    ),
                )?;
            }
        }

        Ok(())
    }

    /// Trigger a checkpoint, for debugging.
    /// Returns (file_name, block_hash). At some time after you call this function, hopefully a checkpoint will end up in the file
    pub fn checkpoint_at(&mut self, block_number: u64) -> Result<(String, String)> {
        let block = self
            .get_canonical_block_by_number(block_number)?
            .ok_or(anyhow!("No such block number {block_number}"))?;
        let parent = self
            .db
            .get_block_by_hash(&block.parent_hash())?
            .ok_or(anyhow!(
                "Trying to checkpoint block, but we don't have its parent"
            ))?;
        let transactions: Vec<SignedTransaction> = block
            .transactions
            .iter()
            .map(|txn_hash| {
                let tx = self.db.get_transaction(txn_hash)?.ok_or(anyhow!(
                    "failed to fetch transaction {} for checkpoint parent {}",
                    txn_hash,
                    parent.hash()
                ))?;
                Ok::<_, anyhow::Error>(tx)
            })
            .collect::<Result<Vec<SignedTransaction>>>()?;
        let checkpoint_dir = self
            .db
            .get_checkpoint_dir()?
            .ok_or(anyhow!("No checkpoint directory configured"))?;
        let file_name = db::get_checkpoint_filename(checkpoint_dir.clone(), &block)?;
        let hash = block.hash();
        self.message_sender
            .send_message_to_coordinator(InternalMessage::ExportBlockCheckpoint(
                Box::new(block),
                transactions,
                Box::new(parent),
                self.db.state_trie()?.clone(),
                checkpoint_dir,
            ))?;
        Ok((file_name.display().to_string(), hash.to_string()))
    }

    /// Check the validity of a block. Returns `Err(_, true)` if this block could become valid in the future and
    /// `Err(_, false)` if this block could never be valid.
    fn check_block(&self, block: &Block, during_sync: bool) -> Result<(), (anyhow::Error, bool)> {
        block.verify_hash().map_err(|e| (e, false))?;

        if block.view() == 0 {
            // We only check a block if we receive it from an external source. We obviously already have the genesis
            // block, so we aren't ever expecting to receive it.
            return Err((anyhow!("tried to check genesis block"), false));
        }

        let Some(parent) = self
            .get_block(&block.parent_hash())
            .map_err(|e| (e, false))?
        else {
            warn!(
                "Missing parent block while trying to check validity of block {}",
                block.number()
            );
            return Err((MissingBlockError::from(block.parent_hash()).into(), true));
        };

        let finalized_view = self.get_finalized_view().map_err(|e| (e, false))?;
        let Some(finalized_block) = self
            .get_block_by_view(finalized_view)
            .map_err(|e| (e, false))?
        else {
            return Err((MissingBlockError::from(finalized_view).into(), false));
        };
        if block.view() < finalized_block.view() {
            return Err((
                anyhow!(
                    "block is too old: view is {} but we have finalized {}",
                    block.view(),
                    finalized_block.view()
                ),
                false,
            ));
        }

        // Derive the proposer from the block's view
        let proposer = self.leader_at_block(&parent, block.view()).unwrap();

        // Verify the proposer's signature on the block
        let verified = proposer
            .public_key
            .verify(block.hash().as_bytes(), block.signature());

        let committee = self
            .state
            .at_root(parent.state_root_hash().into())
            .get_stakers(block.header)
            .map_err(|e| (e, false))?;

        if verified.is_err() {
            info!(?block, "Unable to verify block = ");
            return Err((anyhow!("invalid block signature found! block hash: {:?} block view: {:?} committee len {:?}", block.hash(), block.view(), committee.len()), false));
        }

        // Check if the co-signers of the block's QC represent the supermajority.
        self.check_quorum_in_bits(
            &block.header.qc.cosigned,
            &committee,
            parent.state_root_hash(),
            block,
        )
        .map_err(|e| (e, false))?;

        // Verify the block's QC signature - note the parent should be the committee the QC
        // was signed over.
        self.verify_qc_signature(&block.header.qc, committee.clone())
            .map_err(|e| (e, false))?;
        if let Some(agg) = &block.agg {
            // Check if the signers of the block's aggregate QC represent the supermajority
            self.check_quorum_in_indices(
                &agg.cosigned,
                &committee,
                parent.state_root_hash(),
                block,
            )
            .map_err(|e| (e, false))?;
            // Verify the aggregate QC's signature
            self.batch_verify_agg_signature(agg, &committee)
                .map_err(|e| (e, false))?;
        }

        // Retrieve the highest among the aggregated QCs and check if it equals the block's QC.
        let block_high_qc = self.get_high_qc_from_block(block).map_err(|e| (e, false))?;
        let Some(block_high_qc_block) = self
            .get_block(&block_high_qc.block_hash)
            .map_err(|e| (e, false))?
        else {
            warn!("missing finalized block4");
            return Err((
                MissingBlockError::from(block_high_qc.block_hash).into(),
                false,
            ));
        };
        // Prevent the creation of forks from the already committed chain
        if block_high_qc_block.view() < finalized_block.view() {
            warn!(
                "invalid block - high QC view is {} while finalized is {}. Our High QC: {}, block: {:?}",
                block_high_qc_block.view(),
                finalized_block.view(),
                self.high_qc,
                block);
            return Err((
                anyhow!(
                    "invalid block - high QC view is {} while finalized is {}",
                    block_high_qc_block.view(),
                    finalized_block.view()
                ),
                false,
            ));
        }

        // This block's timestamp must be greater than or equal to the parent block's timestamp.
        if block.timestamp() < parent.timestamp() {
            return Err((anyhow!("timestamp decreased from parent"), false));
        }

        // This block's timestamp should be at most `self.allowed_timestamp_skew` away from the current time. Note this
        // can be either forwards or backwards in time.
        let difference = block
            .timestamp()
            .elapsed()
            .unwrap_or_else(|err| err.duration());
        if !during_sync && difference > self.config.allowed_timestamp_skew {
            return Err((
                anyhow!(
                    "timestamp difference for block {} greater than allowed skew: {difference:?}",
                    block.view()
                ),
                false,
            ));
        }

        // Blocks must be in sequential order
        if block.header.number != parent.header.number + 1 {
            return Err((
                anyhow!(
                    "block number is not sequential: {} != {} + 1",
                    block.header.number,
                    parent.header.number
                ),
                false,
            ));
        }

        if !self
            .block_extends_from(block, &finalized_block)
            .map_err(|e| (e, false))?
        {
            warn!(
                "invalid block {:?}, does not extend finalized block {:?} our head is {:?}",
                block,
                finalized_block,
                self.head_block()
            );

            return Err((
                anyhow!("invalid block, does not extend from finalized block"),
                false,
            ));
        }
        Ok(())
    }

    // Receives availability and passes it on to the block store.
    pub fn receive_block_availability(
        &mut self,
        from: PeerId,
        availability: &Option<Vec<BlockStrategy>>,
    ) -> Result<()> {
        trace!(
            "Received block availability from {:?} avail {:?}",
            from,
            availability
        );
        self.block_store.update_availability(from, availability)?;
        Ok(())
    }

    // Checks for the validity of a block and adds it to our block store if valid.
    // Returns true when the block is valid and newly seen and false otherwise.
    // Optionally returns a proposal that should be sent as the result of this newly received block. This occurs when
    // the node has buffered votes for a block it doesn't know about and later receives that block, resulting in a new
    // block proposal.
    pub fn receive_block(&mut self, from: PeerId, proposal: Proposal) -> Result<Option<Proposal>> {
        trace!(
            "received block: {} number: {}, view: {}",
            proposal.hash(),
            proposal.number(),
            proposal.view()
        );
        self.block_store
            .received_process_proposal(proposal.header.view);
        let result = self.proposal(from, proposal, true)?;
        // Processing the received block can either result in:
        // * A `Proposal`, if we have buffered votes for this block which form a supermajority, meaning we can
        // propose the next block.
        // * A `Vote`, if the block is valid and we are in the proposed block's committee. However, this block
        // occured in the past, meaning our vote is no longer valid.
        // Therefore, we filter the result to only include `Proposal`s. This avoids us sending useless `Vote`s
        // to the network while syncing.
        Ok(result.and_then(|(_, message)| message.into_proposal()))
    }

    fn add_block(&mut self, from: Option<PeerId>, block: Block) -> Result<()> {
        let hash = block.hash();
        debug!(?from, ?hash, ?block.header.view, ?block.header.number, "added block");
        let _ = self.new_blocks.send(block.header);
        // We may have child blocks; process them too.
        self.block_store
            .process_block(from, block)?
            .into_iter()
            .try_for_each(|(from_id, child_proposal)| -> Result<()> {
                // The only reason this can fail is permanent failure of the messaging mechanism, so
                // propagate it back here.
                // Mark this block in the cache as "we're about to process this one"
                let view = child_proposal.header.view;
                self.message_sender.send_external_message(
                    self.peer_id(),
                    ExternalMessage::ProcessProposal(ProcessProposal {
                        from: from_id.to_bytes(),
                        block: child_proposal,
                    }),
                )?;
                self.block_store.expect_process_proposal(view);
                Ok(())
            })?;
        Ok(())
    }

    fn block_is_first_in_epoch(&self, number: u64) -> bool {
        number % self.config.consensus.blocks_per_epoch == 0
    }

    fn epoch_number(&self, block_number: u64) -> u64 {
        // This will need additonal tracking if we ever allow blocks_per_epoch to be changed
        block_number / self.config.consensus.blocks_per_epoch
    }

    fn epoch_is_checkpoint(&self, epoch_number: u64) -> bool {
        epoch_number % self.config.consensus.epochs_per_checkpoint == 0
    }

    fn vote_from_block(&self, block: &Block) -> Vote {
        Vote::new(
            self.secret_key,
            block.hash(),
            self.secret_key.node_public_key(),
            block.view(),
        )
    }

    fn get_high_qc_from_block(&self, block: &Block) -> Result<QuorumCertificate> {
        let Some(agg) = &block.agg else {
            return Ok(block.header.qc);
        };

        let high_qc = self.get_highest_from_agg(agg)?;

        if block.header.qc != high_qc {
            return Err(anyhow!("qc mismatch"));
        }

        Ok(block.header.qc)
    }

    pub fn get_block(&self, key: &Hash) -> Result<Option<Block>> {
        self.block_store.get_block(*key)
    }

    pub fn get_block_by_view(&self, view: u64) -> Result<Option<Block>> {
        self.block_store.get_block_by_view(view)
    }

    pub fn get_canonical_block_by_number(&self, number: u64) -> Result<Option<Block>> {
        self.block_store.get_canonical_block_by_number(number)
    }

    fn set_finalized_view(&mut self, view: u64) -> Result<()> {
        self.db.set_finalized_view(view)
    }

    pub fn get_finalized_view(&self) -> Result<u64> {
        Ok(self.db.get_finalized_view()?.unwrap_or_else(|| {
            warn!("no finalised view found in table. Defaulting to 0");
            0
        }))
    }

    fn set_view(&mut self, view: u64) -> Result<()> {
        if self.db.set_view(view)? {
            self.view_updated_at = SystemTime::now();
        } else {
            warn!(
                "Tried to set view to lower or same value - this is incorrect. value: {}",
                view
            );
        }
        Ok(())
    }

    pub fn get_view(&self) -> Result<u64> {
        Ok(self.db.get_view()?.unwrap_or_else(|| {
            warn!("no view found in table. Defaulting to 0");
            0
        }))
    }

    /// Calculate how long we should wait before timing out for this view
    pub fn exponential_backoff_timeout(&self, view: u64) -> u64 {
        let view_difference = view.saturating_sub(self.high_qc.view);
        // in view N our highQC is the one we obtained in view N-1 (or before) and its view is N-2 (or lower)
        // in other words, the current view is always at least 2 views ahead of the highQC's view
        // i.e. to get `consensus_timeout_ms * 2^0` we have to subtract 2 from `view_difference`
        let consensus_timeout = self.config.consensus.consensus_timeout.as_millis() as u64;
        consensus_timeout * 2u64.pow((view_difference as u32).saturating_sub(2))
    }

    /// Find minimum number of views which could have passed by in the given time difference.
    /// We assume that no valid proposals have been finalised in this time.
    pub fn minimum_views_in_time_difference(
        time_difference: Duration,
        consensus_timeout: Duration,
    ) -> u64 {
        let normalised_time_difference =
            (time_difference.as_millis() / consensus_timeout.as_millis()) as u64;
        let mut views = 0;
        let mut total = 0;
        loop {
            total += 2u64.pow(views);
            if total > normalised_time_difference {
                break;
            }
            views += 1;
        }
        views as u64
    }

    pub fn state(&self) -> &State {
        &self.state
    }

    pub fn state_at(&self, number: u64) -> Result<Option<State>> {
        Ok(self
            .block_store
            .get_canonical_block_by_number(number)?
            .map(|block| self.state.at_root(block.state_root_hash().into())))
    }

    pub fn try_get_state_at(&self, number: u64) -> Result<State> {
        self.state_at(number)?
            .ok_or_else(|| anyhow!("No block at height {number}"))
    }

    fn get_highest_from_agg(&self, agg: &AggregateQc) -> Result<QuorumCertificate> {
        agg.qcs
            .iter()
            .map(|qc| (qc, self.get_block(&qc.block_hash)))
            .try_fold(None, |acc, (qc, block)| {
                let block = block?.ok_or_else(|| anyhow!("missing block"))?;
                if let Some((_, acc_view)) = acc {
                    if acc_view < block.view() {
                        Ok::<_, anyhow::Error>(Some((qc, block.view())))
                    } else {
                        Ok(acc)
                    }
                } else {
                    Ok(Some((qc, block.view())))
                }
            })?
            .ok_or_else(|| anyhow!("no qcs in agg"))
            .map(|(qc, _)| *qc)
    }

    fn verify_qc_signature(
        &self,
        qc: &QuorumCertificate,
        public_keys: Vec<NodePublicKey>,
    ) -> Result<()> {
        let len = public_keys.len();
        match qc.verify(public_keys) {
            true => Ok(()),
            false => {
                warn!(
                    "invalid qc signature found when verifying! Public keys: {:?}. QC: {}",
                    len, qc
                );
                Err(anyhow!("invalid qc signature found!"))
            }
        }
    }

    fn batch_verify_agg_signature(
        &self,
        agg: &AggregateQc,
        committee: &[NodePublicKey],
    ) -> Result<()> {
        let mut public_keys = Vec::new();
        for (index, bit) in agg.cosigned.iter().enumerate() {
            if *bit {
                public_keys.push(*committee.get(index).unwrap());
            }
        }

        let messages: Vec<_> = agg
            .qcs
            .iter()
            .zip(public_keys.iter())
            .map(|(qc, key)| {
                let mut bytes = Vec::new();
                bytes.extend_from_slice(qc.compute_hash().as_bytes());
                bytes.extend_from_slice(&key.as_bytes());
                bytes.extend_from_slice(&agg.view.to_be_bytes());
                bytes
            })
            .collect();
        let messages: Vec<_> = messages.iter().map(|m| m.as_slice()).collect();

        verify_messages(agg.signature, &messages, &public_keys)?;
        Ok(())
    }

    // TODO: Consider if these checking functions should be implemented at the deposit contract level instead?

    fn check_quorum_in_bits(
        &self,
        cosigned: &BitSlice,
        committee: &[NodePublicKey],
        parent_state_hash: Hash,
        block: &Block,
    ) -> Result<()> {
        let parent_state = self.state.at_root(parent_state_hash.into());

        let (total_weight, cosigned_sum) = committee
            .iter()
            .enumerate()
            .map(|(i, public_key)| {
                (
                    i,
                    parent_state
                        .get_stake(*public_key, block.header)
                        .unwrap()
                        .unwrap()
                        .get(),
                )
            })
            .fold((0, 0), |(total_weight, cosigned_sum), (i, stake)| {
                (
                    total_weight + stake,
                    cosigned_sum + cosigned[i].then_some(stake).unwrap_or_default(),
                )
            });

        if cosigned_sum * 3 <= total_weight * 2 {
            return Err(anyhow!("no quorum"));
        }

        Ok(())
    }

    fn check_quorum_in_indices(
        &self,
        signers: &BitSlice,
        committee: &[NodePublicKey],
        parent_state_hash: Hash,
        block: &Block,
    ) -> Result<()> {
        let parent_state = self.state.at_root(parent_state_hash.into());

        let cosigned_sum: u128 = signers
            .iter()
            .enumerate()
            .map(|(i, bit)| {
                if *bit {
                    let public_key = committee.get(i).unwrap();
                    let stake = parent_state
                        .get_stake(*public_key, block.header)
                        .unwrap()
                        .unwrap();
                    stake.get()
                } else {
                    0
                }
            })
            .sum();

        if cosigned_sum * 3 <= self.total_weight(committee, block.header) * 2 {
            return Err(anyhow!("no quorum"));
        }

        Ok(())
    }

    pub fn leader_at_block(&self, block: &Block, view: u64) -> Option<Validator> {
        if let Some(CachedLeader {
            block_number: cached_block_number,
            view: cached_view,
            next_leader,
        }) = *self.latest_leader_cache.borrow()
        {
            if cached_block_number == block.number() && cached_view == view {
                return Some(next_leader);
            }
        }

        let Ok(state_at) = self.try_get_state_at(block.number()) else {
            return None;
        };

        let executed_block = BlockHeader {
            number: block.header.number + 1,
            ..Default::default()
        };
        let public_key = state_at.leader(view, executed_block).unwrap();
        let peer_id = state_at.get_peer_id(public_key).unwrap().unwrap();

        Some(Validator {
            public_key,
            peer_id,
        })
    }

    fn total_weight(&self, committee: &[NodePublicKey], executed_block: BlockHeader) -> u128 {
        committee
            .iter()
            .map(|&pub_key| {
                let stake = self
                    .state
                    .get_stake(pub_key, executed_block)
                    .unwrap()
                    .unwrap();
                stake.get()
            })
            .sum()
    }

    /// Deal with the fork to this block. The block is assumed to be valid to switch to.
    /// Set the current head block to the parent of the proposed block,
    /// This will make it so the block is ready to become the new head
    fn deal_with_fork(&mut self, block: &Block) -> Result<()> {
        // To generically deal with forks where the proposed block could be at any height, we
        // Find the common ancestor (backward) of the head block and the new block
        // Then, revert the blocks from the head block to the common ancestor
        // Then, apply the blocks (forward) from the common ancestor to the parent of the new block
        let mut head = self.head_block();
        let mut head_height = head.number();
        let mut proposed_block = block.clone();
        let mut proposed_block_height = block.number();
        trace!(
            "Dealing with fork: from block {} (height {}), back to block {} (height {})",
            head.hash(),
            head_height,
            proposed_block.hash(),
            proposed_block_height
        );

        // Need to make sure both pointers are at the same height
        while head_height > proposed_block_height {
            trace!("Stepping back head block pointer");
            head = self.get_block(&head.parent_hash())?.unwrap();
            head_height = head.number();
        }

        while proposed_block_height > head_height {
            trace!("Stepping back proposed block pointer");
            proposed_block = self.get_block(&proposed_block.parent_hash())?.unwrap();
            proposed_block_height = proposed_block.number();
        }

        // We now have both hash pointers at the same height, we can walk back until they are equal.
        while head.hash() != proposed_block.hash() {
            trace!("Stepping back both pointers");
            head = self.get_block(&head.parent_hash())?.unwrap();
            proposed_block = self.get_block(&proposed_block.parent_hash())?.unwrap();
        }

        // Now, we want to revert the blocks until the head block is the common ancestor
        while self.head_block().hash() != head.hash() {
            let head_block = self.head_block();
            let parent_block = self.get_block(&head_block.parent_hash())?.ok_or_else(|| {
                anyhow!(
                    "missing block parent when reverting blocks: {}",
                    head_block.parent_hash()
                )
            })?;

            if head_block.header.view == 0 {
                panic!("genesis block is not supposed to be reverted");
            }

            trace!("Reverting block {head_block:?}");
            // block store doesn't require anything, it will just hold blocks that may now be invalid

            // State is easily set - must be to the parent block, though
            trace!(
                "Setting state to: {} aka block: {parent_block:?}",
                parent_block.state_root_hash()
            );
            self.state
                .set_to_root(parent_block.state_root_hash().into());

            // Ensure the transaction pool is consistent by recreating it. This is moderately costly, but forks are
            // rare.
            let existing_txns = self.transaction_pool.drain();

            for txn in existing_txns {
                let account_nonce = self.state.get_account(txn.signer)?.nonce;
                self.transaction_pool
                    .insert_transaction(txn, account_nonce, false);
            }

            // block transactions need to be removed from self.transactions and re-injected
            for tx_hash in &head_block.transactions {
                let orig_tx = self.get_transaction_by_hash(*tx_hash)?.unwrap();

                // Insert this unwound transaction back into the transaction pool.
                let account_nonce = self.state.get_account(orig_tx.signer)?.nonce;
                self.transaction_pool
                    .insert_transaction(orig_tx, account_nonce, false);
            }
            // then purge them all from the db, including receipts and indexes
            self.db
                .remove_transactions_executed_in_block(&head_block.hash())?;

            // this block is no longer in the main chain
            self.db.mark_block_as_non_canonical(head_block.hash())?;
        }

        // Now, we execute forward from the common ancestor to the new block parent which can
        // be required in rare cases.
        // We have the chain of blocks from the ancestor upwards to the proposed block via walking back.
        while self.head_block().hash() != block.parent_hash() {
            trace!("Advancing the head block to prepare for proposed block fork.");
            trace!("Head block: {:?}", self.head_block());
            trace!("desired block hash: {}", block.parent_hash());

            let desired_block_height = self.head_block().number() + 1;
            // Pointer to parent of head block
            let mut block_pointer = self
                .get_block(&block.parent_hash())?
                .ok_or_else(|| anyhow!("missing block when advancing head block pointer"))?;

            // If the parent of the proposed
            if block_pointer.header.number < desired_block_height {
                panic!("block height mismatch when advancing head block pointer");
            }

            while block_pointer.header.number != desired_block_height {
                block_pointer = self
                    .get_block(&block_pointer.parent_hash())?
                    .ok_or_else(|| anyhow!("missing block when advancing head block pointer"))?;
            }

            // We now have the block pointer at the desired height, we can apply it.
            trace!("Fork execution of block: {block_pointer:?}");
            let transactions = block_pointer.transactions.clone();
            let transactions = transactions
                .iter()
                .map(|tx_hash| self.get_transaction_by_hash(*tx_hash).unwrap().unwrap().tx)
                .collect();
            let parent = self
                .get_block(&block_pointer.parent_hash())?
                .ok_or_else(|| anyhow!("missing parent"))?;
            let committee: Vec<_> = self
                .state
                .at_root(parent.state_root_hash().into())
                .get_stakers(block_pointer.header)?;
            self.execute_block(None, &block_pointer, transactions, &committee)?;
        }

        Ok(())
    }

    fn execute_block(
        &mut self,
        from: Option<PeerId>,
        block: &Block,
        transactions: Vec<SignedTransaction>,
        committee: &[NodePublicKey],
    ) -> Result<()> {
        debug!("Executing block: {:?}", block.header);

        let parent = self
            .get_block(&block.parent_hash())?
            .ok_or_else(|| anyhow!("missing parent block when executing block!"))?;

        if !transactions.is_empty() {
            trace!("applying {} transactions to state", transactions.len());
        }

        // Early return if it is safe to fast-forward
        if self.receipts_cache_hash == block.receipts_root_hash()
            && from.is_some_and(|peer_id| peer_id == self.peer_id())
        {
            debug!(
                "fast-forward self-proposal {} for view {}",
                block.header.number, block.header.view
            );

            let mut block_receipts = Vec::new();

            for (tx_index, txn_hash) in block.transactions.iter().enumerate() {
                let (receipt, addresses) = self
                    .receipts_cache
                    .remove(txn_hash)
                    .expect("receipt cached during proposal assembly");

                // Recover set of receipts
                block_receipts.push((receipt, tx_index));

                // Apply 'touched-address' from cache
                for address in addresses {
                    self.db.add_touched_address(address, *txn_hash)?;
                }
            }
            // fast-forward state
            self.state.set_to_root(block.state_root_hash().into());

            // broadcast/commit receipts
            return self.broadcast_commit_receipts(from, block, block_receipts);
        };

        let mut verified_txns = Vec::new();

        // We re-inject any missing Intershard transactions (or really, any missing
        // transactions) from our mempool. If any txs are unavailable in both the
        // message or locally, the proposal cannot be applied
        for (idx, tx_hash) in block.transactions.iter().enumerate() {
            // Prefer to insert verified txn from pool. This is faster.
            let txn = match self.transaction_pool.get_transaction(*tx_hash) {
                Some(txn) => txn.clone(),
                _ => match transactions
                    .get(idx)
                    .map(|sig_tx| sig_tx.clone().verify())
                    .transpose()?
                {
                    // Otherwise, recover txn from proposal. This is slower.
                    Some(txn) if txn.hash == *tx_hash => txn,
                    _ => {
                        warn!("Proposal {} at view {} referenced a transaction {} that was neither included in the broadcast nor found locally - cannot apply block", block.hash(), block.view(), tx_hash);
                        return Ok(());
                    }
                },
            };
            verified_txns.push(txn);
        }

        let mut block_receipts = Vec::new();
        let mut cumulative_gas_used = EvmGas(0);
        let mut receipts_trie = EthTrie::new(Arc::new(MemoryDB::new(true)));
        let mut transactions_trie = EthTrie::new(Arc::new(MemoryDB::new(true)));

        let transaction_hashes = verified_txns
            .iter()
            .map(|tx| format!("{:?}", tx.hash))
            .join(",");

<<<<<<< HEAD
        for (tx_index, txn) in verified_txns.into_iter().enumerate() {
            self.new_transaction(txn.clone(), false)?;
=======
        let mut touched_addresses = vec![];
        for (tx_index, txn) in verified_txns.iter().enumerate() {
            self.new_transaction(txn.clone())?;
>>>>>>> d0f3981f
            let tx_hash = txn.hash;
            let mut inspector = TouchedAddressInspector::default();
            let result = self
                .apply_transaction(txn.clone(), block.header, &mut inspector)?
                .ok_or_else(|| anyhow!("proposed transaction failed to execute"))?;
            self.transaction_pool.mark_executed(txn);
            for address in inspector.touched {
                touched_addresses.push((address, tx_hash));
            }

            let gas_used = result.gas_used();
            cumulative_gas_used += gas_used;

            if cumulative_gas_used > block.gas_limit() {
                warn!("Cumulative gas used by executing transactions exceeded block limit!");
                return Ok(());
            }

            let receipt = Self::create_txn_receipt(result, tx_hash, tx_index, cumulative_gas_used);

            let receipt_hash = receipt.compute_hash();

            debug!("During execution in view: {}, transaction with hash: {:?} produced receipt: {:?}, receipt hash: {:?}", self.get_view()?, tx_hash, receipt, receipt_hash);
            receipts_trie.insert(receipt_hash.as_bytes(), receipt_hash.as_bytes())?;

            transactions_trie.insert(tx_hash.as_bytes(), tx_hash.as_bytes())?;

            debug!(?receipt, "applied transaction {:?}", receipt);
            block_receipts.push((receipt, tx_index));
        }
        self.db.with_sqlite_tx(|sqlite_tx| {
            for txn in &verified_txns {
                self.db
                    .insert_transaction_with_db_tx(sqlite_tx, &txn.hash, &txn.tx)?;
            }
            for (addr, txn_hash) in touched_addresses {
                self.db
                    .add_touched_address_with_db_tx(sqlite_tx, addr, txn_hash)?;
            }
            Ok(())
        })?;

        if cumulative_gas_used != block.gas_used() {
            warn!("Cumulative gas used by executing all transactions: {cumulative_gas_used} is different that the one provided in the block: {}", block.gas_used());
            return Ok(());
        }

        let receipts_root_hash: Hash = receipts_trie.root_hash()?.into();
        if block.header.receipts_root_hash != receipts_root_hash {
            warn!(
                "Block number: {}, Receipt root mismatch. Specified in block: {} vs computed: {}, txn_hashes: {}",
                block.number(), block.header.receipts_root_hash, receipts_root_hash, transaction_hashes
            );
            return Ok(());
        }

        let transactions_root_hash: Hash = transactions_trie.root_hash()?.into();
        if block.header.transactions_root_hash != transactions_root_hash {
            warn!(
                "Block number: {}, Transactions root mismatch. Specified in block: {} vs computed: {}, txn_hashes: {}",
                block.number(), block.header.transactions_root_hash, transactions_root_hash, transaction_hashes
            );
            return Ok(());
        }

        // Apply rewards after executing transactions but with the committee members from the previous block
        let proposer = self.leader_at_block(&parent, block.view()).unwrap();
        Self::apply_rewards_late_at(
            &parent,
            &mut self.state,
            &self.config.consensus,
            committee,
            proposer.public_key,
            block,
        )?;

        // ZIP-9: Sink gas to zero account
        self.state.mutate_account(Address::ZERO, |a| {
            a.balance = a
                .balance
                .checked_add(block.gas_used().0 as u128)
                .ok_or(anyhow!("Overflow occured in zero account balance"))?;
            Ok(())
        })?;

        if self.state.root_hash()? != block.state_root_hash() {
            warn!(
                "State root hash mismatch! Our state hash: {}, block hash: {:?} block prop: {:?}",
                self.state.root_hash()?,
                block.state_root_hash(),
                block,
            );
            return Err(anyhow!(
                "state root hash mismatch, expected: {:?}, actual: {:?}",
                block.state_root_hash(),
                self.state.root_hash()
            ));
        }

        self.broadcast_commit_receipts(from, block, block_receipts)
    }

    fn broadcast_commit_receipts(
        &mut self,
        from: Option<PeerId>,
        block: &Block,
        mut block_receipts: Vec<(TransactionReceipt, usize)>,
    ) -> Result<()> {
        // Broadcast receipts
        for (receipt, tx_index) in &mut block_receipts {
            receipt.block_hash = block.hash();
            // Avoid cloning the receipt if there are no subscriptions to send it to.
            if self.new_receipts.receiver_count() != 0 {
                let _ = self.new_receipts.send((receipt.clone(), *tx_index));
            }
        }

        // Important - only add blocks we are going to execute because they can potentially
        // overwrite the mapping of block height to block, which there should only be one of.
        // for example, this HAS to be after the deal with fork call
        if !self.db.contains_block(&block.hash())? {
            // Only tell the block store where this block came from if it wasn't from ourselves.
            let from = from.filter(|peer_id| *peer_id != self.peer_id());
            // If we were the proposer we would've already processed the block, hence the check
            self.add_block(from, block.clone())?;
        }
        {
            // helper scope to shadow db, to avoid moving it into the closure
            // closure has to be move to take ownership of block_receipts
            let db = &self.db;
            self.db.with_sqlite_tx(move |sqlite_tx| {
                for (receipt, _) in block_receipts {
                    db.insert_transaction_receipt_with_db_tx(sqlite_tx, receipt)?;
                }
                Ok(())
            })?;
        }

        self.db.mark_block_as_canonical(block.hash())?;

        Ok(())
    }

    fn create_txn_receipt(
        apply_result: TransactionApplyResult,
        tx_hash: Hash,
        tx_index: usize,
        cumulative_gas_used: EvmGas,
    ) -> TransactionReceipt {
        let success = apply_result.success();
        let contract_address = apply_result.contract_address();
        let gas_used = apply_result.gas_used();
        let accepted = apply_result.accepted();
        let (logs, transitions, errors, exceptions) = apply_result.into_parts();

        TransactionReceipt {
            tx_hash,
            block_hash: Hash::ZERO,
            index: tx_index as u64,
            success,
            contract_address,
            logs,
            transitions,
            gas_used,
            cumulative_gas_used,
            accepted,
            errors,
            exceptions,
        }
    }

    pub fn report_outgoing_message_failure(
        &mut self,
        failure: OutgoingMessageFailure,
    ) -> Result<()> {
        self.block_store.report_outgoing_message_failure(failure)
    }

    pub fn tick(&mut self) -> Result<()> {
        trace!("consensus::tick()");
        trace!("request_missing_blocks from timer");

        // Drives the block fetching state machine - see docs/fetching_blocks.md
        if self.block_store.request_missing_blocks()? {
            // We're syncing..
            // Is it likely that the next thing in the buffer could be the next block?
            let likely_blocks = self.block_store.next_proposals_if_likely()?;
            if likely_blocks.is_empty() {
                trace!("no blocks buffered");
                // If there are no next blocks buffered, someone may well have lied to us about
                // where the gaps in the view range are. This should be a rare occurrence, so in
                // lieu of timing it out, just zap the view range gap and we'll take the hit on
                // any rerequests.
                self.block_store.delete_empty_view_range_cache();
            } else {
                likely_blocks.into_iter().for_each(|(from, block)| {
                    trace!(
                        "buffer may contain the next block - {0:?} v={1} n={2}",
                        block.hash(),
                        block.view(),
                        block.number()
                    );
                    // Ignore errors here - just carry on and wait for re-request to clean up.
                    let view = block.view();
                    let _ = self.message_sender.send_external_message(
                        self.peer_id(),
                        ExternalMessage::ProcessProposal(ProcessProposal {
                            from: from.to_bytes(),
                            block,
                        }),
                    );
                    self.block_store.expect_process_proposal(view);
                });
            }
        } else {
            trace!("not syncing ...");
        }
        Ok(())
    }

    pub fn buffer_proposal(&mut self, from: PeerId, proposal: Proposal) -> Result<()> {
        self.block_store.buffer_proposal(from, proposal)?;
        Ok(())
    }

    pub fn buffer_lack_of_proposals(
        &mut self,
        from_view: u64,
        proposals: &Vec<Proposal>,
    ) -> Result<()> {
        self.block_store
            .buffer_lack_of_proposals(from_view, proposals)
    }

    pub fn get_sync_data(&self) -> Result<Option<(BlockNumber, BlockNumber, BlockNumber)>> {
        self.block_store.get_sync_data()
    }
}

#[cfg(test)]
mod tests {
    use super::*;
    #[test]
    fn test_minimum_views_in_time_difference() {
        assert_eq!(
            Consensus::minimum_views_in_time_difference(
                Duration::from_secs(4),
                Duration::from_secs(5)
            ),
            0
        );
        assert_eq!(
            Consensus::minimum_views_in_time_difference(
                Duration::from_secs(5),
                Duration::from_secs(5)
            ),
            1
        );
        assert_eq!(
            Consensus::minimum_views_in_time_difference(
                Duration::from_secs(14),
                Duration::from_secs(5)
            ),
            1
        );
        assert_eq!(
            Consensus::minimum_views_in_time_difference(
                Duration::from_secs(15),
                Duration::from_secs(5)
            ),
            2
        );
        assert_eq!(
            Consensus::minimum_views_in_time_difference(
                Duration::from_secs(34),
                Duration::from_secs(5)
            ),
            2
        );
        assert_eq!(
            Consensus::minimum_views_in_time_difference(
                Duration::from_secs(35),
                Duration::from_secs(5)
            ),
            3
        );
    }
}<|MERGE_RESOLUTION|>--- conflicted
+++ resolved
@@ -3016,14 +3016,9 @@
             .map(|tx| format!("{:?}", tx.hash))
             .join(",");
 
-<<<<<<< HEAD
-        for (tx_index, txn) in verified_txns.into_iter().enumerate() {
-            self.new_transaction(txn.clone(), false)?;
-=======
         let mut touched_addresses = vec![];
         for (tx_index, txn) in verified_txns.iter().enumerate() {
-            self.new_transaction(txn.clone())?;
->>>>>>> d0f3981f
+            self.new_transaction(txn.clone(), false)?;
             let tx_hash = txn.hash;
             let mut inspector = TouchedAddressInspector::default();
             let result = self
