--- conflicted
+++ resolved
@@ -196,16 +196,6 @@
     pending_peers: Vec<Validator>,
     /// Transactions that have been broadcasted by the network, but not yet executed. Transactions will be removed from this map once they are executed.
     new_transactions: BTreeMap<Hash, SignedTransaction>,
-<<<<<<< HEAD
-=======
-    /// Transactions ordered by priority, map of address of TXn (from account) to ordered TXns to be executed.
-    new_transactions_priority: BTreeMap<Address, BinaryHeap<TxnOrder>>,
-    /// Transactions that have been executed and included in a block, and the blocks the are
-    /// included in.
-    transactions: Tree,
-    /// map of block hash to transaction receipts
-    transaction_receipts: Tree,
->>>>>>> ff786672
     /// The account store.
     state: State,
     /// The persistence database
@@ -641,13 +631,8 @@
                     info!(?receipt, "applied transaction {:?}", receipt);
                     self.db.insert_transaction(&txn.hash(), txn)?;
                     block_receipts.push(receipt);
-<<<<<<< HEAD
-=======
-                    self.transactions
-                        .insert(txn.hash().0, bincode::serialize(&txn)?)?;
                 } else {
                     warn!("Failed to apply TX! Something might be wrong");
->>>>>>> ff786672
                 }
             }
 
@@ -732,30 +717,6 @@
         // Ensure the transaction has a valid signature
         txn.verify()?;
 
-        // If we haven't applied the transaction yet, do so. This ensures we don't execute the transaction twice if we
-        // already executed it in the process of proposing this block.
-<<<<<<< HEAD
-        if !self.db.contains_transaction(&hash)? {
-            let mut listener = TouchedAddressEventListener::default();
-
-            let result = evm_ds::evm::tracing::using(&mut listener, || {
-                self.state.apply_transaction(
-                    txn.clone(),
-                    self.config.eth_chain_id,
-                    current_block,
-                    false,
-                )
-            })?;
-
-            for address in listener.touched {
-                self.db.add_touched_address(Address(address), hash)?;
-            }
-
-            if !result.success {
-                info!("Transaction was a failure...");
-            }
-=======
-        //if !self.transactions.contains_key(hash.0)? {
         let mut listener = TouchedAddressEventListener::default();
 
         let result = evm_ds::evm::tracing::using(&mut listener, || {
@@ -768,9 +729,8 @@
         })?;
 
         for address in listener.touched {
-            self.touched_address_index.merge(address.0, hash.0)?;
-        }
->>>>>>> ff786672
+            self.db.add_touched_address(Address(address), hash)?;
+        }
 
         if !result.success {
             info!("Transaction was a failure...");
@@ -1808,17 +1768,17 @@
             // block transactions need to be removed from self.transactions and re-injected
             for tx_hash in &head_block.transactions {
                 let orig_tx = self.get_transaction_by_hash(*tx_hash).unwrap().unwrap();
-                let _ = self.transactions.remove(tx_hash.0);
+                self.db.remove_transaction(tx_hash)?;
 
                 // Put tx back in.
                 self.new_transaction(orig_tx).unwrap();
 
                 // block hash reverse index, remove tx hash too
-                let _ = self.block_hash_reverse_index.remove(tx_hash.0);
+                self.db.remove_block_hash_reverse_index(tx_hash)?;
             }
 
             // TX receipts are indexed by block
-            let _ = self.transaction_receipts.remove(head_block.hash().0);
+            self.db.remove_transaction_receipt(&head_block.hash())?;
 
             // State is easily set - must be to the parent block, though
             trace!("Setting state to: {}", parent_block.state_root_hash());
@@ -1828,8 +1788,7 @@
             // Persistence - only need to update head block pointer as it should be impossible
             // to change finalized height
             let new_highest = head_block.header.number.saturating_sub(1);
-            self.db
-                .insert(HIGHEST_BLOCK_NUMBER, &new_highest.to_be_bytes())?;
+            self.db.put_highest_block_number(new_highest)?;
 
             // touched address index: TODO
         }
