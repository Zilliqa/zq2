use std::{collections::BTreeMap, error::Error, fmt::Display, sync::Arc, time::Duration};

use anyhow::{anyhow, Context as _, Result};
use bitvec::bitvec;
use libp2p::PeerId;
use primitive_types::{H160, H256, U256};
use rand::{
    distributions::{Distribution, WeightedIndex},
    prelude::IteratorRandom,
    rngs::SmallRng,
};
use rand_chacha::ChaCha8Rng;
use rand_core::SeedableRng;
use revm::Inspector;
use serde::{Deserialize, Serialize};
use tokio::sync::{broadcast, mpsc::UnboundedSender};
use tracing::*;

use crate::{
    block_store::BlockStore,
    blockhooks,
    cfg::NodeConfig,
    crypto::{Hash, NodePublicKey, NodeSignature, SecretKey},
    db::Db,
    exec::TransactionApplyResult,
    inspector::{self, ScillaInspector, TouchedAddressInspector},
    message::{
        AggregateQc, BitSlice, BitVec, Block, BlockHeader, BlockRef, ExternalMessage,
        InternalMessage, NewView, Proposal, QuorumCertificate, Vote,
    },
    node::{MessageSender, NetworkMessage},
    pool::TransactionPool,
    state::State,
    time::SystemTime,
    transaction::{SignedTransaction, TransactionReceipt, VerifiedTransaction},
};

#[derive(Debug)]
struct NewViewVote {
    signatures: Vec<NodeSignature>,
    signers: Vec<u16>,
    cosigned: BitVec,
    cosigned_weight: u128,
    qcs: Vec<QuorumCertificate>,
}

#[derive(Debug, Clone, Copy, Serialize, Deserialize)]
pub struct Validator {
    pub public_key: NodePublicKey,
    pub peer_id: Option<PeerId>,
}

impl PartialEq for Validator {
    fn eq(&self, other: &Self) -> bool {
        self.peer_id == other.peer_id
    }
}

impl Eq for Validator {}

impl PartialOrd for Validator {
    fn partial_cmp(&self, other: &Self) -> Option<std::cmp::Ordering> {
        Some(self.cmp(other))
    }
}

impl Ord for Validator {
    fn cmp(&self, other: &Self) -> std::cmp::Ordering {
        self.peer_id.cmp(&other.peer_id)
    }
}

#[derive(Debug)]
struct MissingBlockError(BlockRef);

impl Display for MissingBlockError {
    fn fmt(&self, f: &mut std::fmt::Formatter<'_>) -> std::fmt::Result {
        write!(f, "missing block: {:?}", self.0)
    }
}

impl Error for MissingBlockError {}

impl From<u64> for MissingBlockError {
    fn from(view: u64) -> Self {
        MissingBlockError(BlockRef::View(view))
    }
}

impl From<Hash> for MissingBlockError {
    fn from(hash: Hash) -> Self {
        MissingBlockError(BlockRef::Hash(hash))
    }
}

/// The consensus algorithm is pipelined fast-hotstuff, as given in this paper: https://arxiv.org/pdf/2010.11454.pdf
///
/// The algorithm can be condensed down into the following explaination:
/// - Blocks must contain either a QuorumCertificate (QC), or an aggregated QuorumCertificate (aggQC).
/// - A QuorumCertificate is an aggregation of signatures of threshold validators against a block hash (the previous block)
/// - An aggQC is an aggregation of threshold QC.
/// - at each time step, a.k.a 'view' a leader is chosen (based on view number) from the validators (committee) to propose a block
/// - committee members vote (create a signature) on the block proposal
/// - after threshold signatures are aggregated, a QC is formed which points to the block proposal
///
/// Happy path:
/// - Start at genesis, there is only a block with a dummy QC which everyone sees (exceptional case).
/// - everyone advances view to 1
/// - validators vote on genesis
/// - a high QC (QC pointing to the highest known hash) is formed from the validators votes on genesis
/// - everyone advances view to 2
/// - next leader proposes a block
/// - validators vote on block 1 -> new high QC... and so on.
///
/// Unhappy path:
/// - In the unhappy path, there is the possibility of forks (for example if you executed the block proposal).
/// - In this case, the view will time out with no leader successfully proposing a block.
/// - From this point forward, block view =/= block number
/// - The view will increment on all or some nodes. The timeout for view increments doubles each time,
///    which guarantees all nodes eventually are on the same view
/// - Nodes send a NewView message, which is a signature over the view, and their highQC
/// - This is collected to form an aggQC
/// - This aggQC is used to propose a block
/// - The votes on that block form the next highQC
///
#[derive(Debug)]
pub struct Consensus {
    secret_key: SecretKey,
    config: NodeConfig,
    message_sender: MessageSender,
    reset_timeout: UnboundedSender<Duration>,
    pub block_store: BlockStore,
    votes: BTreeMap<Hash, (Vec<NodeSignature>, BitVec, u128, bool)>,
    /// Votes for a block we don't have stored. They are retained in case we recieve the block later.
    // TODO(#719): Consider how to limit the size of this.
    buffered_votes: BTreeMap<Hash, Vec<Vote>>,
    new_views: BTreeMap<u64, NewViewVote>,
    high_qc: QuorumCertificate,
    view: View,
    finalized_view: u64,
    /// Peers that have joined committee
    peers: Vec<Validator>,
    /// The account store.
    state: State,
    /// The persistence database
    db: Arc<Db>,
    /// Actions that act on newly created blocks
    transaction_pool: TransactionPool,
    // PRNG - non-cryptographically secure, but we don't need that here
    rng: SmallRng,
    /// Flag indicating that block creation should be postponed due to empty mempool
    create_next_block_on_timeout: bool,
    pub new_blocks: broadcast::Sender<BlockHeader>,
}

// View in consensus should be have access monitored so last_timeout is always correct
#[derive(Debug)]
struct View {
    view: u64,
    last_timeout: SystemTime,
}

impl View {
    pub fn new(view: u64) -> Self {
        View {
            view,
            last_timeout: SystemTime::now(),
        }
    }

    pub fn get_view(&self) -> u64 {
        self.view
    }

    pub fn set_view(&mut self, view: u64) {
        match view.cmp(&self.view) {
            std::cmp::Ordering::Less => {
                // todo: this can happen if agg is true - how to handle?
                warn!(
                    "Tried to set view {} to lower view {} - this is incorrect",
                    self.view, view
                );
            }
            std::cmp::Ordering::Equal => {
                trace!("Tried to set view to same view - this is incorrect");
            }
            std::cmp::Ordering::Greater => {
                self.view = view;
                self.last_timeout = SystemTime::now();
            }
        }
    }

    pub fn last_timeout(&self) -> SystemTime {
        self.last_timeout
    }
}

impl Consensus {
    pub fn new(
        secret_key: SecretKey,
        config: NodeConfig,
        message_sender: MessageSender,
        reset_timeout: UnboundedSender<Duration>,
        db: Arc<Db>,
    ) -> Result<Self> {
        trace!(
            "Opening database in {:?} for shard {}",
            config.data_dir,
            config.eth_chain_id
        );

        let mut block_store = BlockStore::new(db.clone(), message_sender.clone())?;

        let latest_block = db
            .get_latest_finalized_view()?
            .map(|view| {
                block_store
                    .get_block_by_view(view)?
                    .ok_or_else(|| anyhow!("no header found at view {view}"))
            })
            .transpose()?;

        let mut state = if let Some(latest_block) = &latest_block {
            trace!("Loading state from latest block");
            State::new_at_root(
                db.state_trie()?,
                H256(latest_block.state_root_hash().0),
                config.consensus.clone(),
            )
        } else {
            trace!("Contructing new state from genesis");
            State::new_with_genesis(db.state_trie()?, config.consensus.clone())?
        };

        let (latest_block, latest_block_view, latest_block_number, latest_block_hash) =
            match latest_block {
                Some(l) => (Some(l.clone()), l.view(), l.number(), l.hash()),
                None => match (
                    config.consensus.genesis_committee.len(),
                    config.consensus.genesis_hash,
                ) {
                    (0, Some(hash)) => {
                        block_store.request_block(hash)?;
                        (None, 0, 0, hash)
                    }
                    (1, hash) => {
                        let (public_key, _) = &config.consensus.genesis_committee[0];
                        let genesis = Block::genesis(&[*public_key], state.root_hash()?);
                        if let Some(hash) = hash {
                            if genesis.hash() != hash {
                                return Err(anyhow!("Both genesis committee and genesis hash were specified, but the hashes do not match"));
                            }
                        }
                        (Some(genesis.clone()), 0, 0, genesis.hash())
                    }
                    (0, None) => {
                        return Err(anyhow!("At least one of genesis_committee or genesis_hash must be specified in config"));
                    }
                    _ => {
                        return Err(anyhow!(
                            "genesis committee must have length 0 or 1, not {}",
                            config.consensus.genesis_committee.len()
                        ));
                    }
                },
            };

        let (start_view, high_qc) = {
            match db.get_high_qc()? {
                Some(qc) => {
                    let high_block = block_store
                        .get_block(qc.block_hash)?
                        .ok_or_else(|| anyhow!("missing block that high QC points to!"))?;

                    let start_view = high_block.view() + 1;
                    info!("During recovery, starting consensus at view {}", start_view);
                    (start_view, qc)
                }
                None => {
                    let start_view = 1;
                    (start_view, QuorumCertificate::genesis(1024))
                }
            }
        };

        let mut peers: Vec<_> = config
            .consensus
            .genesis_committee
            .iter()
            .map(|(public_key, peer_id)| Validator {
                public_key: *public_key,
                peer_id: Some(*peer_id),
            })
            .collect();

        let public_key = secret_key.node_public_key();
        let peer_id = secret_key.to_libp2p_keypair().public().to_peer_id();

        // Add myself to peer list if I'm not in genesis committee
        if !peers.iter().any(|member| member.public_key == public_key) {
            peers.push(Validator {
                peer_id: Some(peer_id),
                public_key,
            });
        }

        let mut consensus = Consensus {
            secret_key,
            config,
            block_store,
            message_sender,
            reset_timeout,
            votes: BTreeMap::new(),
            buffered_votes: BTreeMap::new(),
            new_views: BTreeMap::new(),
            high_qc,
            view: View::new(start_view),
            finalized_view: start_view.saturating_sub(1),
            peers,
            state,
            db,
            transaction_pool: Default::default(),
            // Seed the rng with the node's public key
            rng: <SmallRng as rand_core::SeedableRng>::seed_from_u64(u64::from_be_bytes(
                secret_key.node_public_key().as_bytes()[..8]
                    .try_into()
                    .unwrap(),
            )),
            create_next_block_on_timeout: false,
            new_blocks: broadcast::Sender::new(4),
        };

        // If we're at genesis, add the genesis block.
        if latest_block_view == 0 {
            if let Some(genesis) = latest_block {
                consensus.add_block(genesis.clone())?;
            }
            consensus.save_highest_view(
                latest_block_hash,
                latest_block_view,
                latest_block_number,
            )?;
            // treat genesis as finalized
            consensus.finalize(latest_block_hash, latest_block_view)?;
        }

        Ok(consensus)
    }

    pub fn public_key(&self) -> NodePublicKey {
        self.secret_key.node_public_key()
    }

    pub fn add_peer(
        &mut self,
        peer_id: PeerId,
        public_key: NodePublicKey,
    ) -> Result<Option<NetworkMessage>> {
        if self.state.get_stake(public_key)?.is_none() {
            info!(%peer_id, "peer does not have sufficient stake");
            return Ok(None);
        }
        if let Some(existing) = self.peers.iter_mut().find(|v| v.public_key == public_key) {
            existing.peer_id = Some(peer_id);
            info!(%peer_id, "peer already exists");
            return Ok(Some((
                Some(peer_id),
                ExternalMessage::CommitteeJoined(self.public_key()),
            )));
        }
        info!(%peer_id, "adding peer to consensus");

        self.peers.push(Validator {
            peer_id: Some(peer_id),
            public_key,
        });

        Ok(Some((
            Some(peer_id),
            ExternalMessage::CommitteeJoined(self.public_key()),
        )))
    }

    // This is a callback method that is called by a 'joining' node
    // It happens in reply to JoinCommittee message (triggered via CommitteeJoined)
    // It works as follows: Peer wants to join, it broadcasts JoinCommittee. Each committee member
    // that receives this message replies with its own peer_id and pub_key by sending CommiteeJoined
    pub fn peer_joined(&mut self, replied_peer_id: PeerId, replied_public_key: NodePublicKey) {
        if let Some(existing) = self
            .peers
            .iter_mut()
            .find(|v| v.public_key == replied_public_key)
        {
            existing.peer_id = Some(replied_peer_id);
            info!(%replied_peer_id, "Replied peer already exists in my active peers list");
            return;
        }
        info!(%replied_peer_id, "adding replied peer to active peers list");

        self.peers.push(Validator {
            peer_id: Some(replied_peer_id),
            public_key: replied_public_key,
        });
    }

    pub fn head_block(&self) -> Block {
        let highest_block_number = self.db.get_highest_block_number().unwrap().unwrap();

        self.block_store
            .get_block_by_number(highest_block_number)
            .unwrap()
            .unwrap()
    }

    /// This function is called when we suspect that we are out of sync with the network/need to catchup.
    /// We ask peers for their chain above our head, if the network is syncronised there should be nothing
    /// to return.
    pub fn download_blocks_up_to_head(&mut self) -> Result<()> {
        let head_block = self.head_block();

        let random_peer = self.get_random_other_peer();
        self.block_store
            .request_blocks(random_peer, head_block.header.number + 1)?;

        Ok(())
    }

    pub fn get_random_other_peer(&mut self) -> Option<PeerId> {
        let our_id = self.peer_id();
        self.peers
            .iter()
            .filter(|v| v.peer_id.is_some() && v.peer_id.unwrap() != our_id)
            .choose(&mut self.rng)
            .map(|v| v.peer_id.unwrap())
    }

    pub fn timeout(&mut self) -> Result<Option<NetworkMessage>> {
        // We never want to timeout while on view 1
        if self.view.get_view() == 1 {
            let genesis = self
                .get_block_by_view(0)
                .unwrap()
                .ok_or_else(|| anyhow!("missing block"))?;
            // If we're in the genesis committee, vote again.
            let stakers = self.state.get_stakers()?;
            if stakers.iter().any(|v| *v == self.public_key()) {
                info!("timeout in view 1, we will vote for genesis block rather than incrementing view, genesis hash: {}", genesis.hash());
                let leader = self.leader(self.view.get_view());
                let vote = self.vote_from_block(&genesis);
<<<<<<< HEAD
                return Ok(Some((leader.peer_id.unwrap(), ExternalMessage::Vote(vote))));
=======
                return Ok(Some((Some(leader.peer_id), ExternalMessage::Vote(vote))));
>>>>>>> 060f34c9
            } else {
                info!("We are on view 1 but we are not a validator, so we are waiting.");
                let _ = self.download_blocks_up_to_head();
            }

            return Ok(None);
        }

        let head_block = self.head_block();
        let head_block_view = head_block.view();

        let (
            time_since_last_view_change,
            exponential_backoff_timeout,
            minimum_time_left_for_empty_block,
        ) = self.get_consensus_timeout_params();

        if head_block_view + 1 == self.view.get_view() && self.create_next_block_on_timeout {
            let time_since_last_block = SystemTime::now()
                .duration_since(self.view.last_timeout())
                .expect("last timeout seems to be in the future...")
                .as_millis() as u64;

            let empty_block_timeout_ms =
                self.config.consensus.empty_block_timeout.as_millis() as u64;

            let transactions_count = self.transaction_pool.size();

            // Check if enough time elapsed or there's something in mempool or we don't have enough
            // time but let's try at least until new view can happen
            if time_since_last_block > empty_block_timeout_ms
                || transactions_count > 0
                || (time_since_last_view_change + minimum_time_left_for_empty_block
                    >= exponential_backoff_timeout)
            {
                if let Ok(Some((block, transactions))) = self.propose_new_block() {
                    self.create_next_block_on_timeout = false;
                    return Ok(Some((
                        None,
                        ExternalMessage::Proposal(Proposal::from_parts(block, transactions)),
                    )));
                };
            } else {
                self.reset_timeout.send(Duration::from_millis(
                    empty_block_timeout_ms - time_since_last_block + 1,
                ))?;
                return Ok(None);
            }
        }

        // Now consider whether we want to timeout - the timeout duration doubles every time, so it
        // Should eventually have all nodes on the same view

        if time_since_last_view_change < exponential_backoff_timeout {
            trace!(
                "Not proceeding with view change. Current view: {} - time since last: {}, timeout requires: {}",
                self.view.get_view(),
                time_since_last_view_change,
                exponential_backoff_timeout
            );
            return Ok(None);
        }

        trace!("Considering view change: view: {} time since: {} timeout: {} last known view: {} last hash: {}", self.view.get_view(), time_since_last_view_change, exponential_backoff_timeout, self.high_qc.view, head_block.hash());

        let view_difference = self.view.get_view().saturating_sub(self.high_qc.view);
        let consensus_timeout_ms = self.config.consensus.consensus_timeout.as_millis() as u64;
        let next_exponential_backoff_timeout =
            consensus_timeout_ms * 2u64.pow((view_difference + 1) as u32);

        info!(
            "***** TIMEOUT: View is now {} -> {}. Next view change in {}ms",
            self.view.get_view(),
            self.view.get_view() + 1,
            next_exponential_backoff_timeout
        );

        let _ = self.download_blocks_up_to_head();
        self.view.set_view(self.view.get_view() + 1);

        let block = self.get_block(&self.high_qc.block_hash)?.ok_or_else(|| {
            anyhow!("missing block corresponding to our high qc - this should never happen")
        })?;
        let leader = self.leader_at_block(&block, self.view.get_view());

        if leader.peer_id.is_none() {
            return Ok(None);
        }

        let new_view = NewView::new(
            self.secret_key,
            self.high_qc.clone(),
            self.view.get_view(),
            self.secret_key.node_public_key(),
        );

        Ok(Some((
<<<<<<< HEAD
            leader.peer_id.unwrap(),
            ExternalMessage::NewView(Box::new(new_view)),
        )))
=======
            Some(leader),
            ExternalMessage::NewView(Box::new(new_view)),
        )))
    }

    fn get_consensus_timeout_params(&self) -> (u64, u64, u64) {
        let consensus_timeout_ms = self.config.consensus.consensus_timeout.as_millis() as u64;
        let time_since_last_view_change = SystemTime::now()
            .duration_since(self.view.last_timeout())
            .expect("last timeout seems to be in the future...")
            .as_millis() as u64;
        let view_difference = self.view.get_view().saturating_sub(self.high_qc.view);
        let exponential_backoff_timeout = consensus_timeout_ms * 2u64.pow(view_difference as u32);

        let minimum_time_left_for_empty_block = self
            .config
            .consensus
            .minimum_time_left_for_empty_block
            .as_millis() as u64;

        (
            time_since_last_view_change,
            exponential_backoff_timeout,
            minimum_time_left_for_empty_block,
        )
>>>>>>> 060f34c9
    }

    pub fn peer_id(&self) -> PeerId {
        self.secret_key.to_libp2p_keypair().public().to_peer_id()
    }

    pub fn proposal(
        &mut self,
        proposal: Proposal,
        during_sync: bool,
    ) -> Result<Option<NetworkMessage>> {
        self.cleanup_votes();
        let (block, transactions) = proposal.into_parts();
        let head_block = self.head_block();

        trace!(
            block_view = block.view(),
            block_number = block.number(),
            "handling block proposal {}",
            block.hash()
        );

        if self.block_store.contains_block(block.hash())? {
            trace!("ignoring block proposal, block store contains this block already");
            return Ok(None);
        }

        if block.view() <= head_block.header.view {
            warn!(
                "Rejecting block - view not greater than our current head block! {} vs {}",
                block.view(),
                head_block.header.view
            );
            return Ok(None);
        }

        match self.check_block(&block) {
            Ok(()) => {}
            Err(e) => {
                if let Some(e) = e.downcast_ref::<MissingBlockError>() {
                    info!(?e, "missing block when checking block proposal - try and request the parent from the network: {}", block.header.number.saturating_sub(1));

                    let random_peer = self.get_random_other_peer();
                    self.block_store
                        .request_blocks(random_peer, block.header.number.saturating_sub(1))?;
                    return Ok(None);
                } else {
                    warn!(?e, "invalid block proposal received!");
                    return Ok(None);
                }
            }
        }

        self.update_high_qc_and_view(block.agg.is_some(), block.qc.clone())?;

        let proposal_view = block.view();
        let parent = self
            .get_block(&block.parent_hash())?
            .ok_or_else(|| anyhow!("missing block parent"))?;

        trace!("checking if block view {} is safe", block.view());

        // If the proposed block is safe, vote for it and advance to the next round.
        if self.check_safe_block(&block, during_sync)? {
            trace!(
                "block view {} number {} aka {} is safe",
                block.view(),
                block.number(),
                block.hash()
            );

            if head_block.hash() != parent.hash() || block.number() != head_block.header.number + 1
            {
                warn!(
                    "******* Fork detected! \nHead block: {} \nBlock prop: {}. We are node {}",
                    head_block,
                    block,
                    self.peer_id()
                );
                self.deal_with_fork(&block)?;
            }

            // Must make sure state root hash is set to the parent's state root hash before applying transactions
            if self.state.root_hash()? != parent.state_root_hash() {
                warn!("state root hash prior to block execution mismatch, expected: {:?}, actual: {:?}.\nHead: {}", parent.state_root_hash(), self.state.root_hash()?, head_block);
            }
            let stakers = self.state.get_stakers()?;
            self.execute_block(&block, transactions, &stakers)?;

            if self.view.get_view() != proposal_view + 1 {
                self.view.set_view(proposal_view + 1);

                debug!(
                    "*** setting view to proposal view... view is now {}",
                    self.view.get_view()
                );
            }

<<<<<<< HEAD
            // Get possibly updated list of stakers
            let Ok(stakers) = self.state.get_stakers_at_block(&block) else {
                return Ok(None);
            };
            if !stakers.iter().any(|v| *v == self.public_key()) {
                info!(
=======
            if let Some(buffered_votes) = self.buffered_votes.remove(&block.hash()) {
                // If we've buffered votes for this block, process them now.
                let count = buffered_votes.len();
                for (i, vote) in buffered_votes.into_iter().enumerate() {
                    trace!("applying buffered vote {} of {count}", i + 1);
                    if let Some((block, transactions)) = self.vote(vote)? {
                        // If we reached the supermajority while processing this vote, send the next block proposal.
                        // Further votes are ignored (including our own).
                        // TODO(#720): We should prioritise our own vote.
                        trace!("supermajority reached, sending next proposal");
                        return Ok(Some((
                            None,
                            ExternalMessage::Proposal(Proposal::from_parts(block, transactions)),
                        )));
                    }
                }

                // If we reach this point, we had some buffered votes but they were not sufficient to reach a
                // supermajority.
            }

            if !block.committee.iter().any(|v| v.peer_id == self.peer_id()) {
                trace!(
>>>>>>> 060f34c9
                    "can't vote for block proposal, we aren't in the committee of length {:?}",
                    stakers.len()
                );
                return Ok(None);
            } else {
                let vote = self.vote_from_block(&block);
<<<<<<< HEAD
                let next_leader = self.leader_at_block(&block, self.view.get_view());

                if next_leader.peer_id.is_none() {
                    warn!("Next leader is currently not reachable, has it joined committee yet?");
                    return Ok(None);
                };
=======
                let next_leader = self.leader(&block.committee, self.view.get_view()).peer_id;
                self.create_next_block_on_timeout = false;
>>>>>>> 060f34c9

                let next_leader = next_leader.peer_id.unwrap();
                if !during_sync {
                    trace!(proposal_view, ?next_leader, "voting for block");
                    return Ok(Some((Some(next_leader), ExternalMessage::Vote(vote))));
                }
            }
        } else {
            trace!("block is not safe");
        }

        Ok(None)
    }

    fn apply_rewards(
        &mut self,
        committee: &[NodePublicKey],
        view: u64,
        cosigned: &BitSlice,
    ) -> Result<()> {
        debug!("apply rewards in view {view}");
        // TODO: Read from a contract.
        let rewards_per_hour = 204_000_000_000_000_000_000_000u128;
        // TODO: Calculate
        let blocks_per_hour = 50_000;

        let rewards_per_block = rewards_per_hour / blocks_per_hour;
        let block = self.head_block();
        let parent_block = self
            .get_block_by_number(block.number().saturating_sub(1))?
            .unwrap();

        let proposer = self.leader_at_block(&parent_block, view).public_key;
        if let Some(proposer_address) = self.state.get_reward_address(proposer)? {
            let reward = rewards_per_block / 2;
            self.state
                .mutate_account(proposer_address, |a| a.balance += reward)?;
        }

        let mut total_cosigner_stake = 0;
        let cosigner_stake: Vec<_> = committee
            .iter()
            .enumerate()
            .filter(|(i, _)| cosigned[*i])
            .map(|(_, &pub_key)| {
                let reward_address = self.state.get_reward_address(pub_key).unwrap();
                let stake = self.state.get_stake(pub_key).unwrap().unwrap().get();
                total_cosigner_stake += stake;
                (reward_address, stake)
            })
            .collect();

        for (reward_address, stake) in cosigner_stake {
            if let Some(cosigner) = reward_address {
                let reward =
                    U256::from(rewards_per_block / 2) * U256::from(stake) / total_cosigner_stake;
                self.state
                    .mutate_account(cosigner, |a| a.balance += reward.as_u128())?;
            }
        }

        Ok(())
    }

    pub fn apply_transaction<I: for<'s> Inspector<&'s State> + ScillaInspector>(
        &mut self,
        txn: VerifiedTransaction,
        current_block: BlockHeader,
        inspector: I,
    ) -> Result<Option<TransactionApplyResult>> {
        let hash = txn.hash;

        self.db.insert_transaction(&hash, &txn.tx)?;

        let result = self.state.apply_transaction(
            txn.clone(),
            self.config.eth_chain_id,
            current_block,
            inspector,
        );
        let result = match result {
            Ok(r) => r,
            Err(error) => {
                warn!(?hash, ?error, "transaction failed to execute");
                return Ok(None);
            }
        };

        // Tell the transaction pool that the sender's nonce has been incremented.
        self.transaction_pool.mark_executed(&txn);

        if !result.success {
            info!("Transaction was a failure...");
        }

        Ok(Some(result))
    }

    pub fn get_txns_to_execute(&mut self) -> Vec<VerifiedTransaction> {
        std::iter::from_fn(|| self.transaction_pool.best_transaction())
            .filter(|txn| {
                let account_nonce = self.state.must_get_account(txn.signer).nonce;
                // Ignore this transaction if it is no longer valid.
                // Transactions are (or will be) valid iff their nonce is greater than the account
                // nonce OR if they have no nonce
                txn.tx
                    .nonce()
                    .map(|tx_nonce| tx_nonce >= account_nonce)
                    .unwrap_or(true)
            })
            .collect()
    }

    pub fn get_touched_transactions(&self, address: H160) -> Result<Vec<Hash>> {
        self.db.get_touched_addresses(address)
    }

    /// Clear up anything in memory that is no longer required. This is to avoid memory leaks.
    pub fn cleanup_votes(&mut self) {
        // Wrt votes, we only care about votes on hashes for the current view or higher
        let keys_to_process: Vec<_> = self.votes.keys().copied().collect();

        for key in keys_to_process {
            if let Ok(Some(block)) = self.get_block(&key) {
                if block.view() < self.view.get_view() {
                    self.votes.remove(&key);
                }
            } else {
                warn!("Missing block for vote (this shouldn't happen), removing from memory");
                self.votes.remove(&key);
            }
        }

        // Wrt new views, we only care about new views for the current view or higher
        self.new_views.retain(|k, _| *k >= self.view.get_view());
    }

    pub fn vote(&mut self, vote: Vote) -> Result<Option<(Block, Vec<VerifiedTransaction>)>> {
        let block_hash = vote.block_hash;
        let block_view = vote.view;
        let current_view = self.view.get_view();
        trace!(block_view, current_view, %block_hash, "handling vote");

        // if the vote is too old and does not count anymore
        if block_view + 1 < self.view.get_view() {
            trace!("vote is too old");
            return Ok(None);
        }

        // Verify the signature in the vote matches the public key in the vote. This tells us that the vote was created
        // by the owner of `vote.public_key`, but we don't yet know that a vote from that node is valid. In other
        // words, a malicious node which is not part of the consensus committee may send us a vote and this check will
        // still pass. We later validate that the owner of `vote.public_key` is a valid voter.
        vote.verify()?;

        // Retrieve the actual block this vote is for.
        let Some(block) = self.get_block(&block_hash)? else {
            trace!("vote for unknown block, buffering");
            // If we don't have the block yet, we buffer the vote in case we recieve the block later. Note that we
            // don't know the leader of this view without the block, so we may be storing this unnecessarily, however
            // non-malicious nodes should only have sent us this vote if they thought we were the leader.
            self.buffered_votes
                .entry(block_hash)
                .or_default()
                .push(vote);
            return Ok(None);
        };

        // Check if we are the leader if we are not the leader of the round in which the vote counts
        // The vote is in the happy path (?) - so the view is block view + 1
        if self.leader(&block.committee, block_view + 1).peer_id != self.peer_id() {
            trace!(
                vote_view = block_view + 1,
                ?block_hash,
                "skipping vote, not the leader"
            );
            return Ok(None);
        }

        let Ok(committee) = self.state.get_stakers_at_block(&block) else {
            info!("Skipping vote outside of committee");
            return Ok(None);
        };

        //info!("VOTE PUB KEY: {}", hex::encode(vote.public_key.as_bytes()));
        // verify the sender's signature on block_hash
        let Some((index, _)) = committee
            .iter()
            .enumerate()
<<<<<<< HEAD
            .find(|(_, &v)| v == vote.public_key)
        else {
            warn!("Skipping vote outside of committee");
            return Ok(None);
        };

        vote.verify()?;
=======
            .find(|(_, v)| v.public_key == vote.public_key)
            .unwrap();
>>>>>>> 060f34c9

        let (mut signatures, mut cosigned, mut cosigned_weight, mut supermajority_reached) =
            self.votes.get(&block_hash).cloned().unwrap_or_else(|| {
                (
                    Vec::new(),
                    bitvec![u8, bitvec::order::Msb0; 0; committee.len()],
                    0,
                    false,
                )
            });

        if supermajority_reached {
            trace!(
                "(vote) supermajority already reached in this round {}",
                self.view.get_view()
            );
            return Ok(None);
        }

        // if the vote is new, store it
        if !cosigned[index] {
            signatures.push(vote.signature());
            cosigned.set(index, true);
            let Some(weight) = self.state.get_stake(vote.public_key)? else {
                return Err(anyhow!("vote from validator without stake"));
            };
            cosigned_weight += weight.get();

            let total_weight = self.total_weight(&committee);
            supermajority_reached = cosigned_weight * 3 > total_weight * 2;
            let current_view = self.view.get_view();
            trace!(
                cosigned_weight,
                supermajority_reached,
                total_weight,
                current_view,
                vote_view = block_view + 1,
                "storing vote"
            );
            self.votes.insert(
                block_hash,
                (
                    signatures.clone(),
                    cosigned.clone(),
                    cosigned_weight,
                    supermajority_reached,
                ),
            );
            if supermajority_reached {
                // if we are already in the round in which the vote counts and have reached supermajority
                if block_view + 1 == self.view.get_view() {
                    // We propose new block immediately if there's something in mempool or it's the first view
                    // Otherwise the block will be proposed on timeout

                    let transactions_count = self.transaction_pool.size();

                    if (self.view.get_view() == 1)
                        || (block_view + 1 == self.view.get_view() && transactions_count > 0)
                    {
                        return self.propose_new_block();
                    } else {
                        // Check if there's enough time to wait on a timeout and then propagate an empty block in the network before other participants trigger NewView
                        let (
                            time_since_last_view_change,
                            exponential_backoff_timeout,
                            minimum_time_left_for_empty_block,
                        ) = self.get_consensus_timeout_params();

                        if time_since_last_view_change + minimum_time_left_for_empty_block
                            >= exponential_backoff_timeout
                        {
                            return self.propose_new_block();
                        }

                        self.create_next_block_on_timeout = true;
                        self.reset_timeout
                            .send(self.config.consensus.empty_block_timeout)?;
                        trace!("Empty transaction pool, will create new block on timeout");
                    }
                }
            }
        } else {
            self.votes.insert(
                block_hash,
                (signatures, cosigned, cosigned_weight, supermajority_reached),
            );
        }

        Ok(None)
    }

    pub fn try_to_propose_new_block(&mut self) -> Result<Option<NetworkMessage>> {
        if self.create_next_block_on_timeout {
            if let Ok(Some((block, transactions))) = self.propose_new_block() {
                self.create_next_block_on_timeout = false;
                return Ok(Some((
                    None,
                    ExternalMessage::Proposal(Proposal::from_parts(block, transactions)),
                )));
            };
        }
        Ok(None)
    }

<<<<<<< HEAD
                    self.apply_rewards(&committee, block_view + 1, &qc.cosigned)?;

                    let proposal = Block::from_qc(
                        self.secret_key,
                        self.view.get_view(),
                        parent.header.number + 1,
                        qc,
                        parent_hash,
                        self.state.root_hash()?,
                        applied_transaction_hashes.clone(),
                        SystemTime::max(SystemTime::now(), parent_header.timestamp),
                        &committee,
                    );
=======
    fn propose_new_block(&mut self) -> Result<Option<(Block, Vec<VerifiedTransaction>)>> {
        let num = self.db.get_highest_block_number().unwrap().unwrap();
        let block = self.get_block_by_number(num).unwrap().unwrap();

        let block_hash = block.hash();
        let block_view = block.view();
        let committee_size = block.committee.len();
>>>>>>> 060f34c9

        let (signatures, cosigned, cosigned_weight, supermajority_reached) =
            self.votes.get(&block_hash).cloned().unwrap_or_else(|| {
                (
                    Vec::new(),
                    bitvec![u8, bitvec::order::Msb0; 0; committee_size],
                    0,
                    false,
                )
            });

        let qc = self.qc_from_bits(block_hash, &signatures, cosigned.clone(), block_view);
        let parent_hash = qc.block_hash;
        let parent = self
            .get_block(&parent_hash)?
            .ok_or_else(|| anyhow!("missing block"))?;
        let parent_header = parent.header;

        let previous_state_root_hash = self.state.root_hash()?;

        if previous_state_root_hash != parent.state_root_hash() {
            warn!(
                "when proposing, state root hash mismatch, expected: {:?}, actual: {:?}",
                parent.state_root_hash(),
                previous_state_root_hash
            );
            self.state.set_to_root(H256(parent.state_root_hash().0));
        }

        let transactions = self.get_txns_to_execute();

        let applied_transactions: Vec<_> = transactions
            .into_iter()
            .filter_map(|tx| {
                self.apply_transaction(tx.clone(), parent_header, inspector::noop())
                    .transpose()
                    .map(|r| r.map(|_| tx))
            })
            .collect::<Result<_>>()?;
        let applied_transaction_hashes: Vec<_> =
            applied_transactions.iter().map(|tx| tx.hash).collect();

        self.apply_rewards(&parent.committee, block_view + 1, &qc.cosigned)?;

        let proposal = Block::from_qc(
            self.secret_key,
            self.view.get_view(),
            parent.header.number + 1,
            qc,
            parent_hash,
            self.state.root_hash()?,
            applied_transaction_hashes,
            SystemTime::max(SystemTime::now(), parent_header.timestamp),
            self.get_next_committee(parent.committee.clone()),
        );

        self.state.set_to_root(H256(previous_state_root_hash.0));

        self.votes.insert(
            block_hash,
            (
                signatures,
                cosigned.clone(),
                cosigned_weight,
                supermajority_reached,
            ),
        );
        // as a future improvement, process the proposal before broadcasting it
        trace!(proposal_hash = ?proposal.hash(), ?proposal.header.view, ?proposal.header.number, "######### vote successful, we are proposing block");
        // intershard transactions are not meant to be broadcast
        let (broadcasted_transactions, opaque_transactions): (Vec<_>, Vec<_>) =
            applied_transactions
                .into_iter()
                .partition(|tx| !matches!(tx.tx, SignedTransaction::Intershard { .. }));
        // however, for the transactions that we are NOT broadcasting, we re-insert
        // them into the pool - this is because upon broadcasting the proposal, we will
        // have to re-execute it ourselves (in order to vote on it) and thus will
        // need those transactions again
        for tx in opaque_transactions {
            let account_nonce = self.state.get_account(tx.signer)?.nonce;
            self.transaction_pool.insert_transaction(tx, account_nonce);
        }
        Ok(Some((proposal, broadcasted_transactions)))
    }

    fn are_we_leader_for_view(&mut self, parent_hash: Hash, view: u64) -> bool {
        match self.leader_for_view(parent_hash, view) {
            Some(leader) => leader == self.public_key(),
            None => false,
        }
    }

    fn leader_for_view(&mut self, parent_hash: Hash, view: u64) -> Option<NodePublicKey> {
        if let Ok(Some(parent)) = self.get_block(&parent_hash) {
            let leader = self.leader_at_block(&parent, view);
            Some(leader.public_key)
        } else {
            if view > 1 {
                warn!(
                    "parent not found while determining leader for view {}",
                    view
                );
                return None;
            }
            let leader = self.leader(view);
            Some(leader.public_key)
        }
    }

    fn committee_for_hash(&mut self, parent_hash: Hash) -> Result<Vec<NodePublicKey>> {
        let Ok(Some(parent)) = self.get_block(&parent_hash) else {
            return Err(anyhow!("parent block not found: {:?}", parent_hash));
        };

        let curr_root_hash = self.state.root_hash()?;

        self.state.set_to_root(H256(parent.state_root_hash().0));

        let committee = self.state.get_stakers()?;

        self.state.set_to_root(H256(curr_root_hash.0));

        Ok(committee)
    }

    pub fn new_view(&mut self, _: PeerId, new_view: NewView) -> Result<Option<Block>> {
        trace!("Received new view for height: {:?}", new_view.view);

        // The leader for this view should be chosen according to the parent of the highest QC
        // What happens when there are multiple QCs with different parents?
        // if we are not the leader of the round in which the vote counts
        if !self.are_we_leader_for_view(new_view.qc.block_hash, new_view.view) {
            trace!(new_view.view, "skipping new view, not the leader");
            return Ok(None);
        }
        // if the vote is too old and does not count anymore
        if new_view.view < self.view.get_view() {
            trace!(new_view.view, "Received a vote which is too old for us, discarding. Our view is: {} and new_view is: {}", self.view.get_view(), new_view.view);
            return Ok(None);
        }

        // Get the committee for the qc hash (should be highest?) for this view
        let committee = self.committee_for_hash(new_view.qc.block_hash)?;
        // verify the sender's signature on the block hash
        let Some((index, &public_key)) = committee
            .iter()
            .enumerate()
            .find(|(_, &public_key)| public_key == new_view.public_key)
        else {
            debug!("ignoring new view from unknown node (buffer?) - committee size is : {:?} hash is: {:?} high hash is: {:?}", committee.len(), new_view.qc.block_hash, self.high_qc.block_hash);
            return Ok(None);
        };
        new_view.verify(public_key)?;

        // check if the sender's qc is higher than our high_qc or even higher than our view
        self.update_high_qc_and_view(false, new_view.qc.clone())?;

        let committee_size = committee.len();

        let NewViewVote {
            mut signatures,
            mut signers,
            mut cosigned,
            mut cosigned_weight,
            mut qcs,
        } = self
            .new_views
            .remove(&new_view.view)
            .unwrap_or_else(|| NewViewVote {
                signatures: Vec::new(),
                signers: Vec::new(),
                cosigned: bitvec![u8, bitvec::order::Msb0; 0; committee_size],
                cosigned_weight: 0,
                qcs: Vec::new(),
            });

        let mut supermajority = false;

        // the index is not checked here...
        // if the vote is new, store it
        if !cosigned[index] {
            signatures.push(new_view.signature);
            signers.push(index as u16);
            cosigned.set(index, true);
            let Some(weight) = self.state.get_stake(new_view.public_key)? else {
                return Err(anyhow!("vote from validator without stake"));
            };
            cosigned_weight += weight.get();
            qcs.push(new_view.qc);

            supermajority = cosigned_weight * 3 > self.total_weight(&committee) * 2;

            let num_signers = signers.len();
            let current_view = self.view.get_view();
            trace!(
                num_signers,
                cosigned_weight,
                supermajority,
                current_view,
                new_view.view,
                "storing vote for new view"
            );
            if supermajority {
                if self.view.get_view() < new_view.view {
                    info!(
                        "forcibly updating view to {} as majority is ahead",
                        new_view.view
                    );
                    self.view.set_view(new_view.view);
                }

                // if we are already in the round in which the vote counts and have reached supermajority
                if new_view.view == self.view.get_view() {
                    // todo: the aggregate qc is an aggregated signature on the qcs, view and validator index which can be batch verified
                    let agg =
                        self.aggregate_qc_from_indexes(new_view.view, qcs, &signatures, signers)?;
                    let high_qc = self.get_highest_from_agg(&agg)?;
                    let parent_hash = high_qc.block_hash;
                    let parent = self
                        .get_block(&parent_hash)?
                        .ok_or_else(|| anyhow!("missing block"))?;

                    let previous_state_root_hash = self.state.root_hash()?;

                    if previous_state_root_hash != parent.state_root_hash() {
                        warn!("when proposing, state root hash mismatch, expected: {:?}, actual: {:?}", parent.state_root_hash(), previous_state_root_hash);
                        self.state.set_to_root(H256(parent.state_root_hash().0));
                    }

                    self.apply_rewards(&committee, new_view.view, &high_qc.cosigned)?;

                    // why does this have no txn?
                    let proposal = Block::from_agg(
                        self.secret_key,
                        self.view.get_view(),
                        parent.header.number + 1,
                        high_qc.clone(),
                        agg,
                        parent_hash,
                        self.state.root_hash()?,
                        SystemTime::max(SystemTime::now(), parent.timestamp()),
                        &self.state.get_stakers()?,
                    );

                    self.state.set_to_root(H256(previous_state_root_hash.0));

                    trace!("Our high QC is {:?}", self.high_qc);

                    trace!(proposal_hash = ?proposal.hash(), view = self.view.get_view(), height = proposal.header.number, "######### creating proposal block from new view");

                    // as a future improvement, process the proposal before broadcasting it
                    return Ok(Some(proposal));
                    // we don't want to keep the collected votes if we proposed a new block
                    // we should remove the collected votes if we couldn't reach supermajority within the view
                }
            }
        }
        if !supermajority {
            self.new_views.insert(
                new_view.view,
                NewViewVote {
                    signatures,
                    signers,
                    cosigned,
                    cosigned_weight,
                    qcs,
                },
            );
        }

        Ok(None)
    }

    /// Returns true if the transaction was new.
    pub fn new_transaction(&mut self, txn: VerifiedTransaction) -> Result<bool> {
        if self.db.contains_transaction(&txn.hash)? {
            return Ok(false);
        }

        let account_nonce = self.state.get_account(txn.signer)?.nonce;
        Ok(self.transaction_pool.insert_transaction(txn, account_nonce))
    }

    pub fn get_transaction_by_hash(&self, hash: Hash) -> Result<Option<VerifiedTransaction>> {
        Ok(self
            .db
            .get_transaction(&hash)?
            .map(|tx| tx.verify())
            .transpose()?
            .or_else(|| self.transaction_pool.get_transaction(hash).cloned()))
    }

    pub fn get_transaction_receipt(&self, hash: &Hash) -> Result<Option<TransactionReceipt>> {
        let Some(block_hash) = self.db.get_block_hash_reverse_index(hash)? else {
            return Ok(None);
        };
        let block_receipts = self
            .db
            .get_transaction_receipts(&block_hash)?
            .unwrap_or_default();
        Ok(block_receipts
            .into_iter()
            .find(|receipt| receipt.tx_hash == *hash))
    }

    fn save_highest_view(&mut self, block_hash: Hash, number: u64, view: u64) -> Result<()> {
        self.block_store.set_canonical(number, view, block_hash)?;
        self.db.put_highest_block_number(number)?;
        Ok(())
    }

    fn update_high_qc_and_view(
        &mut self,
        from_agg: bool,
        new_high_qc: QuorumCertificate,
    ) -> Result<()> {
        let Some(new_high_qc_block) = self.block_store.get_block(new_high_qc.block_hash)? else {
            // We don't set high_qc to a qc if we don't have its block.
            warn!("Recieved potential high QC but didn't have the corresponding block");
            return Ok(());
        };

        let new_high_qc_block_view = new_high_qc_block.view();

        if self.high_qc.block_hash == Hash::ZERO {
            trace!("received high qc, self high_qc is currently uninitialized, setting to the new one.");
            self.db.set_high_qc(new_high_qc.clone())?;
            self.high_qc = new_high_qc;
        } else {
            let current_high_qc_view = self
                .get_block(&self.high_qc.block_hash)?
                .ok_or_else(|| {
                    anyhow!("missing block corresponding to our high qc - this should never happen")
                })?
                .view();
            // If `from_agg` then we always release the lock because the supermajority has a different high_qc.
            if from_agg || new_high_qc_block_view > current_high_qc_view {
                trace!(
                    "updating view from {} to {}, high QC view is {}",
                    self.view.get_view(),
                    new_high_qc_block_view + 1,
                    current_high_qc_view,
                );
                self.db.set_high_qc(new_high_qc.clone())?;
                self.high_qc = new_high_qc;
                self.view.set_view(new_high_qc_block_view + 1);
            }
        }

        Ok(())
    }

    fn aggregate_qc_from_indexes(
        &self,
        view: u64,
        qcs: Vec<QuorumCertificate>,
        signatures: &[NodeSignature],
        signers: Vec<u16>,
    ) -> Result<AggregateQc> {
        assert_eq!(qcs.len(), signatures.len());
        assert_eq!(signatures.len(), signers.len());
        Ok(AggregateQc {
            signature: NodeSignature::aggregate(signatures)?,
            signers,
            view,
            qcs,
        })
    }

    fn qc_from_bits(
        &self,
        block_hash: Hash,
        signatures: &[NodeSignature],
        cosigned: BitVec,
        view: u64,
    ) -> QuorumCertificate {
        // we've already verified the signatures upon receipt of the responses so there's no need to do it again
        QuorumCertificate::new(signatures, cosigned, block_hash, view)
    }

    fn block_extends_from(&self, block: &Block, ancestor: &Block) -> Result<bool> {
        // todo: the block extends from another block through a chain of parent hashes and not qcs
        // make ticket for this
        let mut current = block.clone();
        while current.view() > ancestor.view() {
            let Some(next) = self.get_block(&current.parent_hash())? else {
                warn!("Missing block when traversing to find ancestor! Current parent hash: {:?} {:?}", current.parent_hash(), current);
                return Err(MissingBlockError::from(current.parent_hash()).into());
            };
            current = next;
        }

        Ok(current.view() == 0 || current.hash() == ancestor.hash())
    }

    fn check_safe_block(&mut self, proposal: &Block, during_sync: bool) -> Result<bool> {
        let Some(qc_block) = self.get_block(&proposal.qc.block_hash)? else {
            trace!("could not get qc for block: {}", proposal.qc.block_hash);
            return Ok(false);
        };
        // We don't vote on blocks older than our view
        let outdated = proposal.view() < self.view.get_view();
        match proposal.agg {
            // we check elsewhere that qc is the highest among the qcs in the agg
            Some(_) => match self.block_extends_from(proposal, &qc_block) {
                Ok(true) => {
                    self.check_and_commit(proposal)?;
                    trace!("check block aggregate is outdated? {}", outdated);
                    Ok(!outdated || during_sync)
                }
                Ok(false) => {
                    trace!("block does not extend from parent");
                    Ok(false)
                }
                Err(e) => {
                    trace!(?e, "error checking block extension");
                    Ok(false)
                }
            },
            None => {
                if proposal.view() == 0 || proposal.view() == qc_block.view() + 1 {
                    self.check_and_commit(proposal)?;

                    if outdated {
                        trace!(
                            "proposal is outdated: {} < {}",
                            proposal.view(),
                            self.view.get_view()
                        );
                    }

                    trace!("check block is outdated? {}", outdated);

                    Ok(!outdated || during_sync)
                } else {
                    trace!(
                        "block does not extend from parent, {} != {} + 1",
                        proposal.view(),
                        qc_block.view()
                    );
                    Ok(false)
                }
            }
        }
    }

    fn check_and_commit(&mut self, proposal: &Block) -> Result<()> {
        // The condition for a block to be finalized is if there is a direct two-chain. From the paper:
        // Once a replica is convinced, it checks
        // if a two-chain is formed over the top of the parent of the
        // block pointed by the highQC (the first chain in the two-chain
        // formed has to be a one-direct chain in case of pipelined Fast-
        // HotStuff). Then a replica can safely commit the parent of the
        // block pointed by the highQC.
        // So, in short, look up parent of QC, and finalize it iff the two subsequent blocks
        // have views N+1, N+2 (the final one being proposal block).

        let Some(qc_block) = self.get_block(&proposal.qc.block_hash)? else {
            warn!("missing qc block when checking whether to finalize!");
            return Err(MissingBlockError::from(proposal.qc.block_hash).into());
        };

        // At genesis it could be fine not to have a qc block, so don't error.
        let Some(qc_parent) = self.get_block(&qc_block.parent_hash())? else {
            warn!("missing qc parent block when checking whether to finalize!");
            return Ok(());
        };

        // Likewise, block + 1 doesn't have to exist neccessarily
        let Some(qc_child) = self.get_block_by_number(qc_parent.number() + 1)? else {
            warn!("missing qc child when checking whether to finalize!");
            return Ok(());
        };

        if qc_parent.view() + 1 == qc_child.view() && qc_parent.view() + 2 == proposal.view() {
            self.finalize(qc_parent.hash(), qc_parent.view())?;
        } else {
            warn!(
                "Failed to finalize block! Not finalizing QC block {} with view {} and number {}",
                qc_block.hash(),
                qc_block.view(),
                qc_block.number()
            );
        }

        Ok(())
    }

    /// Intended to be used with the oldest pending block, to move the
    /// finalized tip forward by one. Does not update view/height.
    pub fn finalize(&mut self, hash: Hash, view: u64) -> Result<()> {
        trace!("Finalizing block {hash}");
        self.finalized_view = view;
        self.db.put_latest_finalized_view(view)?;

        let receipts = self.db.get_transaction_receipts(&hash)?.unwrap_or_default();

        for (destination_shard, intershard_call) in blockhooks::get_cross_shard_messages(&receipts)?
        {
            self.message_sender.send_message_to_shard(
                destination_shard,
                InternalMessage::IntershardCall(intershard_call),
            )?;
        }

        if self.config.consensus.is_main {
            // Main shard will join all new shards
            for new_shard_id in blockhooks::get_launch_shard_messages(&receipts)? {
                self.message_sender
                    .send_message_to_coordinator(InternalMessage::LaunchShard(new_shard_id))?;
            }

            // Main shard also hosts the shard registry, so will be notified of newly established
            // links. Notify corresponding shard nodes of said links, if any
            for (from, to) in blockhooks::get_link_creation_messages(&receipts)? {
                self.message_sender
                    .send_message_to_shard(to, InternalMessage::LaunchLink(from))?;
            }
        }

        Ok(())
    }

    /// Check the validity of a block
    fn check_block(&mut self, block: &Block) -> Result<()> {
        let Some(parent) = self.get_block(&block.parent_hash())? else {
            warn!(
                "Missing parent block while trying to check validity of block {}",
                block.number()
            );
            return Err(MissingBlockError::from(block.parent_hash()).into());
        };

        let committee = self.state.get_stakers_at_block(&parent)?;

        block.verify_hash(&committee)?;

        // This should be checked against genesis
        if block.view() == 0 {
            return Ok(());
        }

        let Some(finalized_block) = self.get_block_by_view(self.finalized_view)? else {
            return Err(MissingBlockError::from(self.finalized_view).into());
        };
        if block.view() < finalized_block.view() {
            return Err(anyhow!(
                "block is too old: view is {} but we have finalized {}",
                block.view(),
                finalized_block.view()
            ));
        }

        // Derive the proposer from the block's view
        let proposer = self.leader_at_block(&parent, block.view());

        // Verify the proposer's signature on the block
        let verified = proposer
            .public_key
            .verify(block.hash().as_bytes(), block.signature());

        if verified.is_err() {
            info!(?block, "Unable to verify block = ");
            return Err(anyhow!("invalid block signature found! block hash: {:?} block view: {:?} committee len {:?}", block.hash(), block.view(), committee.len()));
        }

        // Check if the co-signers of the block's QC represent the supermajority.
        self.check_quorum_in_bits(&block.qc.cosigned, &committee)?;
        // Verify the block's QC signature - note the parent should be the committee the QC
        // was signed over.
        self.verify_qc_signature(&block.qc, committee.clone())?;
        if let Some(agg) = &block.agg {
            // Check if the signers of the block's aggregate QC represent the supermajority
            self.check_quorum_in_indices(&agg.signers, &committee)?;
            // Verify the aggregate QC's signature
            self.batch_verify_agg_signature(agg, &committee)?;
        }

        // Retrieve the highest among the aggregated QCs and check if it equals the block's QC.
        let block_high_qc = self.get_high_qc_from_block(block)?;
        let Some(block_high_qc_block) = self.get_block(&block_high_qc.block_hash)? else {
            warn!("missing finalized block4");
            return Err(MissingBlockError::from(block_high_qc.block_hash).into());
        };
        // Prevent the creation of forks from the already committed chain
        if block_high_qc_block.view() < finalized_block.view() {
            warn!(
                "invalid block - high QC view is {} while finalized is {}. Our High QC: {}, block: {:?}",
                block_high_qc_block.view(),
                finalized_block.view(),
                self.high_qc,
                block);
            return Err(anyhow!(
                "invalid block - high QC view is {} while finalized is {}",
                block_high_qc_block.view(),
                finalized_block.view()
            ));
        }

        // This block's timestamp must be greater than or equal to the parent block's timestamp.
        if block.timestamp() < parent.timestamp() {
            return Err(anyhow!("timestamp decreased from parent"));
        }

        // This block's timestamp should be at most `self.allowed_timestamp_skew` away from the current time. Note this
        // can be either forwards or backwards in time.
        // Genesis is an exception for now since the timestamp can differ across nodes
        let difference = block
            .timestamp()
            .elapsed()
            .unwrap_or_else(|err| err.duration());
        if difference > self.config.allowed_timestamp_skew && parent.view() > 0 {
            warn!(
                "timestamp difference greater than allowed skew: {difference:?}. Blocks {0:?} and {1:?}", block.view(), parent.view(),
            );
        }

        // Blocks must be in sequential order
        if block.header.number != parent.header.number + 1 {
            return Err(anyhow!(
                "block number is not sequential: {} != {} + 1",
                block.header.number,
                parent.header.number
            ));
        }

        if !self.block_extends_from(block, &finalized_block)? {
            warn!(
                "invalid block {:?}, does not extend finalized block {:?} our head is {:?}",
                block,
                finalized_block,
                self.head_block()
            );

            return Err(anyhow!(
                "invalid block, does not extend from finalized block"
            ));
        }
        Ok(())
    }

    // Checks for the validity of a block and adds it to our block store if valid.
    // Returns true when the block is valid and newly seen and false otherwise.
    // Optionally returns a proposal that should be sent as the result of this newly received block. This occurs when
    // the node has buffered votes for a block it doesn't know about and later receives that block, resulting in a new
    // block proposal.
    pub fn receive_block(&mut self, proposal: Proposal) -> Result<(bool, Option<Proposal>)> {
        let (block, transactions) = proposal.into_parts();
        trace!(
            "received block: {} number: {}, view: {}",
            block.hash(),
            block.number(),
            block.view()
        );
        if self.block_store.contains_block(block.hash())? {
            trace!(
                "recieved block already seen: {} - our head is {}",
                block.hash(),
                self.head_block()
            );
            return Ok((false, None));
        }

        // Check whether it is loose or not - we do not store loose blocks.
        if !self.block_store.contains_block(block.parent_hash())? {
            trace!("received block is loose: {}", block.hash());

            warn!(
                "missing received block the parent! Lets request the parent, then: {}",
                block.parent_hash()
            );
            self.block_store
                .request_blocks(None, block.header.number.saturating_sub(1))?;
            return Ok((false, None));
        }

        match self.check_block(&block) {
            Ok(()) => {
                trace!(
                    "updating high QC and view, blocks seems good! hash: {} number: {} view: {}",
                    block.hash(),
                    block.number(),
                    block.view()
                );

                self.update_high_qc_and_view(block.agg.is_some(), block.qc.clone())?;

                let current_head = self.head_block();

                let result = self.proposal(
                    Proposal::from_parts_with_hashes(
                        block,
                        transactions
                            .into_iter()
                            .map(|tx| {
                                let hash = tx.calculate_hash();
                                (tx, hash)
                            })
                            .collect(),
                    ),
                    true,
                )?;
                // Processing the received block can either result in:
                // * A `Proposal`, if we have buffered votes for this block which form a supermajority, meaning we can
                // propose the next block.
                // * A `Vote`, if the block is valid and we are in the proposed block's committee. However, this block
                // occured in the past, meaning our vote is no longer valid.
                // Therefore, we filter the result to only include `Proposal`s. This avoids us sending useless `Vote`s
                // to the network while syncing.
                let result = result.and_then(|(_, message)| message.into_proposal());

                // Return whether the head block hash changed as to whether it was new
                let was_new = self.head_block().hash() != current_head.hash();

                Ok((was_new, result))
            }
            Err(e) => {
                warn!(?e, "invalid block received during sync!");

                Ok((false, None))
            }
        }
    }

    fn add_block(&mut self, block: Block) -> Result<()> {
        let hash = block.hash();
        debug!(?hash, ?block.header.view, ?block.header.number, "added block");
        let _ = self.new_blocks.send(block.header);
        self.block_store.process_block(block)?;
        Ok(())
    }

    fn vote_from_block(&self, block: &Block) -> Vote {
        Vote::new(
            self.secret_key,
            block.hash(),
            self.secret_key.node_public_key(),
            block.view(),
        )
    }

    fn get_high_qc_from_block<'a>(&self, block: &'a Block) -> Result<&'a QuorumCertificate> {
        let Some(agg) = &block.agg else {
            return Ok(&block.qc);
        };

        let high_qc = self.get_highest_from_agg(agg)?;

        if &block.qc != high_qc {
            return Err(anyhow!("qc mismatch"));
        }

        Ok(&block.qc)
    }

    pub fn get_block(&self, key: &Hash) -> Result<Option<Block>> {
        self.block_store.get_block(*key)
    }

    pub fn get_block_by_view(&self, view: u64) -> Result<Option<Block>> {
        self.block_store.get_block_by_view(view)
    }

    pub fn get_block_by_number(&self, number: u64) -> Result<Option<Block>> {
        self.block_store.get_block_by_number(number)
    }

    pub fn view(&self) -> u64 {
        self.view.get_view()
    }

    pub fn finalized_view(&self) -> u64 {
        self.finalized_view
    }

    pub fn state(&self) -> &State {
        &self.state
    }

    pub fn state_at(&self, number: u64) -> Result<Option<State>> {
        Ok(self
            .block_store
            .get_block_by_number(number)?
            .map(|block| self.state.at_root(H256(block.state_root_hash().0))))
    }

    pub fn try_get_state_at(&self, number: u64) -> Result<State> {
        self.state_at(number)?
            .ok_or_else(|| anyhow!("No block at height {number}"))
    }

    fn get_highest_from_agg<'a>(&self, agg: &'a AggregateQc) -> Result<&'a QuorumCertificate> {
        agg.qcs
            .iter()
            .map(|qc| (qc, self.get_block(&qc.block_hash)))
            .try_fold(None, |acc, (qc, block)| {
                let block = block?.ok_or_else(|| anyhow!("missing block"))?;
                if let Some((_, acc_view)) = acc {
                    if acc_view < block.view() {
                        Ok::<_, anyhow::Error>(Some((qc, block.view())))
                    } else {
                        Ok(acc)
                    }
                } else {
                    Ok(Some((qc, block.view())))
                }
            })?
            .ok_or_else(|| anyhow!("no qcs in agg"))
            .map(|(qc, _)| qc)
    }

    fn verify_qc_signature(
        &self,
        qc: &QuorumCertificate,
        public_keys: Vec<NodePublicKey>,
    ) -> Result<()> {
        let len = public_keys.len();
        match qc.verify(public_keys) {
            true => Ok(()),
            false => {
                warn!(
                    "invalid qc signature found when verifying! Public keys: {:?}. QC: {}",
                    len, qc
                );
                Err(anyhow!("invalid qc signature found!"))
            }
        }
    }

    fn batch_verify_agg_signature(
        &self,
        agg: &AggregateQc,
        committee: &[NodePublicKey],
    ) -> Result<()> {
        let messages: Vec<_> = agg
            .qcs
            .iter()
            .enumerate()
            .map(|(i, qc)| {
                let mut bytes = Vec::new();
                bytes.extend_from_slice(qc.compute_hash().as_bytes());
                bytes.extend_from_slice(&agg.signers[i].to_be_bytes());
                bytes.extend_from_slice(&agg.view.to_be_bytes());
                bytes
            })
            .collect();
        let _messages: Vec<_> = messages.iter().map(|m| m.as_slice()).collect();

        let _public_keys: Vec<_> = agg
            .signers
            .iter()
            .map(|i| committee.get(*i as usize).unwrap())
            .collect();

        // TODO: Implement batch verification - this will not work atm.
        //verify_messages(agg.signature, &messages, &public_keys)
        Ok(())
    }

    // TODO: Consider if these checking functions should be implemented at the deposit contract level instead?

    fn check_quorum_in_bits(&self, cosigned: &BitSlice, committee: &[NodePublicKey]) -> Result<()> {
        let cosigned_sum: u128 = committee
            .iter()
            .enumerate()
            .map(|(i, &public_key)| {
                cosigned[i]
                    .then(|| {
                        let stake = self.state.get_stake(public_key).unwrap().unwrap();
                        stake.get()
                    })
                    .unwrap_or_default()
            })
            .sum();

        if cosigned_sum * 3 <= self.total_weight(committee) * 2 {
            return Err(anyhow!("no quorum"));
        }

        Ok(())
    }

    fn check_quorum_in_indices(&self, signers: &[u16], committee: &[NodePublicKey]) -> Result<()> {
        let cosigned_sum: u128 = signers
            .iter()
            .map(|i| {
                let public_key = committee.get(*i as usize).unwrap();
                let stake = self.state.get_stake(*public_key).unwrap().unwrap();
                stake.get()
            })
            .sum();

        if cosigned_sum * 3 <= self.total_weight(committee) * 2 {
            return Err(anyhow!("no quorum"));
        }

        Ok(())
    }

    pub fn leader_at_block(&mut self, block: &Block, view: u64) -> Validator {
        let curr_root_hash = self.state.root_hash().unwrap();
        let block_root_hash = block.state_root_hash();

        self.state.set_to_root(H256(block_root_hash.0));
        let leader = self.leader(view);
        self.state.set_to_root(H256(curr_root_hash.0));
        leader
    }

    pub fn leader(&mut self, view: u64) -> Validator {
        let committee = self.state.get_stakers().unwrap();

        let mut rng = ChaCha8Rng::seed_from_u64(view);
<<<<<<< HEAD
        let dist = WeightedIndex::new(committee.iter().map(|pub_key| {
            let stake = self.state.get_stake(*pub_key).unwrap().unwrap();
=======
        let dist = WeightedIndex::new(committee.iter().map(|v| {
            let stake = self
                .state
                .get_stake(v.public_key)
                .unwrap()
                .context("Committee member has no stake")
                .unwrap();
>>>>>>> 060f34c9
            stake.get()
        }))
        .unwrap();
        let index = dist.sample(&mut rng);
        let public_key = *committee.get(index).unwrap();

        if let Some(leader) = self.peers.iter().find(|&v| v.public_key == public_key) {
            return *leader;
        };

        Validator {
            public_key,
            peer_id: None,
        }
    }

    fn total_weight(&self, committee: &[NodePublicKey]) -> u128 {
        committee
            .iter()
            .map(|&pub_key| {
                let stake = self.state.get_stake(pub_key).unwrap().unwrap();
                stake.get()
            })
            .sum()
    }

    /// Deal with the fork to this block. The block is assumed to be valid to switch to.
    /// Set the current head block to the parent of the proposed block,
    /// This will make it so the block is ready to become the new head
    fn deal_with_fork(&mut self, block: &Block) -> Result<()> {
        // To generically deal with forks where the proposed block could be at any height, we
        // Find the common ancestor (backward) of the head block and the new block
        // Then, revert the blocks from the head block to the common ancestor
        // Then, apply the blocks (forward) from the common ancestor to the parent of the new block
        let mut head = self.head_block();
        let mut head_height = head.number();
        let mut proposed_block = block.clone();
        let mut proposed_block_height = block.number();
        trace!(
            "Dealing with fork: from block {} (height {}), back to block {} (height {})",
            head.hash(),
            head_height,
            proposed_block.hash(),
            proposed_block_height
        );

        // Need to make sure both pointers are at the same height
        while head_height > proposed_block_height {
            trace!("Stepping back head block pointer");
            head = self.get_block(&head.parent_hash())?.unwrap();
            head_height = head.number();
        }

        while proposed_block_height > head_height {
            trace!("Stepping back proposed block pointer");
            proposed_block = self.get_block(&proposed_block.parent_hash())?.unwrap();
            proposed_block_height = proposed_block.number();
        }

        // We now have both hash pointers at the same height, we can walk back until they are equal.
        while head.hash() != proposed_block.hash() {
            trace!("Stepping back both pointers");
            head = self.get_block(&head.parent_hash())?.unwrap();
            proposed_block = self.get_block(&proposed_block.parent_hash())?.unwrap();
        }

        // Now, we want to revert the blocks until the head block is the common ancestor
        while self.head_block().hash() != head.hash() {
            let head_block = self.head_block();
            let parent_block = self.get_block(&head_block.parent_hash())?.ok_or_else(|| {
                anyhow!(
                    "missing block parent when reverting blocks: {}",
                    head_block.parent_hash()
                )
            })?;

            if head_block.header.view == 0 {
                panic!("genesis block is not supposed to be reverted");
            }

            trace!("Reverting block {}", head_block);
            // block store doesn't require anything, it will just hold blocks that may now be invalid

            // TX receipts are indexed by block
            self.db.remove_transaction_receipts(&head_block.hash())?;

            // State is easily set - must be to the parent block, though
            trace!(
                "Setting state to: {} aka block: {}",
                parent_block.state_root_hash(),
                parent_block
            );
            self.state
                .set_to_root(H256(parent_block.state_root_hash().0));

            // Ensure the transaction pool is consistent by recreating it. This is moderately costly, but forks are
            // rare.
            let existing_txns = self.transaction_pool.drain();

            for txn in existing_txns {
                let account_nonce = self.state.get_account(txn.signer)?.nonce;
                self.transaction_pool.insert_transaction(txn, account_nonce);
            }

            // block transactions need to be removed from self.transactions and re-injected
            for tx_hash in &head_block.transactions {
                let orig_tx = self.get_transaction_by_hash(*tx_hash).unwrap().unwrap();
                self.db.remove_transaction(tx_hash)?;

                // Insert this unwound transaction back into the transaction pool too.
                let account_nonce = self.state.get_account(orig_tx.signer)?.nonce;
                self.transaction_pool
                    .insert_transaction(orig_tx, account_nonce);

                // block hash reverse index, remove tx hash too
                self.db.remove_block_hash_reverse_index(tx_hash)?;
            }

            // Persistence - only need to update head block pointer as it should be impossible
            // to change finalized height
            let new_highest = head_block.header.number.saturating_sub(1);
            self.db.put_highest_block_number(new_highest)?;
        }

        // Now, we execute forward from the common ancestor to the new block parent which can
        // be required in rare cases.
        // We have the chain of blocks from the ancestor upwards to the proposed block via walking back.
        while self.head_block().hash() != block.parent_hash() {
            trace!("Advancing the head block to prepare for proposed block fork.");
            trace!("Head block: {}", self.head_block());
            trace!("desired block hash: {}", block.parent_hash());

            let desired_block_height = self.head_block().number() + 1;
            // Pointer to parent of head block
            let mut block_pointer = self
                .get_block(&block.parent_hash())?
                .ok_or_else(|| anyhow!("missing block when advancing head block pointer"))?;

            // If the parent of the proposed
            if block_pointer.header.number < desired_block_height {
                panic!("block height mismatch when advancing head block pointer");
            }

            while block_pointer.header.number != desired_block_height {
                block_pointer = self
                    .get_block(&block_pointer.parent_hash())?
                    .ok_or_else(|| anyhow!("missing block when advancing head block pointer"))?;
            }

            // We now have the block pointer at the desired height, we can apply it.
            trace!("Fork execution of block: {}", block_pointer);
            let transactions = block_pointer.transactions.clone();
            let transactions = transactions
                .iter()
                .map(|tx_hash| self.get_transaction_by_hash(*tx_hash).unwrap().unwrap().tx)
                .collect();
            let committee = self.state.get_stakers_at_block(&block_pointer)?;
            self.execute_block(&block_pointer, transactions, &committee)?;
        }

        Ok(())
    }

    fn execute_block(
        &mut self,
        block: &Block,
        transactions: Vec<SignedTransaction>,
        committee: &[NodePublicKey],
    ) -> Result<()> {
        info!("Executing block: {:?}", block.header.hash);
        let mut block_receipts: Vec<TransactionReceipt> = Vec::new();
        let parent = self
            .get_block(&block.parent_hash())?
            .ok_or_else(|| anyhow!("missing parent block when executing block!"))?;

        if !transactions.is_empty() {
            trace!("applying {} transactions to state", transactions.len());
        }

        let transactions: Result<Vec<_>> = transactions.into_iter().map(|tx| tx.verify()).collect();
        let mut transactions = transactions?;

        // We re-inject any missing Intershard transactions (or really, any missing
        // transactions) from our mempool. If any txs are unavailable either in the
        // message or locally, the proposal cannot be applied
        for (idx, tx_hash) in block.transactions.iter().enumerate() {
            if transactions.get(idx).is_some_and(|tx| tx.hash == *tx_hash) {
                // all good
            } else {
                let Some(local_tx) = self.transaction_pool.pop_transaction(*tx_hash) else {
                    warn!("Proposal {} at view {} referenced a transaction {} that was neither included in the broadcast nor found locally - cannot apply block", block.hash(), block.view(), tx_hash);
                    return Ok(());
                };
                transactions.insert(idx, local_tx);
            }
        }

        for txn in transactions {
            self.new_transaction(txn.clone())?;
            let tx_hash = txn.hash;
            let mut inspector = TouchedAddressInspector::default();
            let result = self
                .apply_transaction(txn.clone(), parent.header, &mut inspector)?
                .ok_or_else(|| anyhow!("proposed transaction failed to execute"))?;
            self.db
                .insert_block_hash_reverse_index(&tx_hash, &block.hash())?;
            for address in inspector.touched {
                self.db.add_touched_address(address, tx_hash)?;
            }
            let receipt = TransactionReceipt {
                block_hash: block.hash(),
                tx_hash,
                success: result.success,
                contract_address: result.contract_address,
                logs: result.logs,
                gas_used: result.gas_used,
                accepted: result.accepted,
                errors: result.errors,
                exceptions: result.exceptions,
            };
            info!(?receipt, "applied transaction {:?}", receipt);
            block_receipts.push(receipt);
        }

        self.apply_rewards(committee, block.view(), &block.qc.cosigned)?;

        // If we were the proposer we would've already processed the transactions
        if !self.db.contains_transaction_receipts(&block.hash())? {
            self.db
                .insert_transaction_receipts(&block.hash(), &block_receipts)?;
        }

        // Important - only add blocks we are going to execute because they can potentially
        // overwrite the mapping of block height to block, which there should only be one of.
        // for example, this HAS to be after the deal with fork call
        self.add_block(block.clone())?;

        self.save_highest_view(block.hash(), block.number(), block.view())?;

        if self.state.root_hash()? != block.state_root_hash() {
            warn!(
                "State root hash mismatch! Our state hash: {}, block hash: {:?} block prop: {}",
                self.state.root_hash()?,
                block.state_root_hash(),
                block
            );
            return Err(anyhow!(
                "state root hash mismatch, expected: {:?}, actual: {:?}",
                block.state_root_hash(),
                self.state.root_hash()
            ));
        }

        Ok(())
    }
}<|MERGE_RESOLUTION|>--- conflicted
+++ resolved
@@ -448,11 +448,7 @@
                 info!("timeout in view 1, we will vote for genesis block rather than incrementing view, genesis hash: {}", genesis.hash());
                 let leader = self.leader(self.view.get_view());
                 let vote = self.vote_from_block(&genesis);
-<<<<<<< HEAD
                 return Ok(Some((leader.peer_id.unwrap(), ExternalMessage::Vote(vote))));
-=======
-                return Ok(Some((Some(leader.peer_id), ExternalMessage::Vote(vote))));
->>>>>>> 060f34c9
             } else {
                 info!("We are on view 1 but we are not a validator, so we are waiting.");
                 let _ = self.download_blocks_up_to_head();
@@ -550,12 +546,7 @@
         );
 
         Ok(Some((
-<<<<<<< HEAD
             leader.peer_id.unwrap(),
-            ExternalMessage::NewView(Box::new(new_view)),
-        )))
-=======
-            Some(leader),
             ExternalMessage::NewView(Box::new(new_view)),
         )))
     }
@@ -580,7 +571,6 @@
             exponential_backoff_timeout,
             minimum_time_left_for_empty_block,
         )
->>>>>>> 060f34c9
     }
 
     pub fn peer_id(&self) -> PeerId {
@@ -679,14 +669,6 @@
                 );
             }
 
-<<<<<<< HEAD
-            // Get possibly updated list of stakers
-            let Ok(stakers) = self.state.get_stakers_at_block(&block) else {
-                return Ok(None);
-            };
-            if !stakers.iter().any(|v| *v == self.public_key()) {
-                info!(
-=======
             if let Some(buffered_votes) = self.buffered_votes.remove(&block.hash()) {
                 // If we've buffered votes for this block, process them now.
                 let count = buffered_votes.len();
@@ -708,26 +690,25 @@
                 // supermajority.
             }
 
-            if !block.committee.iter().any(|v| v.peer_id == self.peer_id()) {
-                trace!(
->>>>>>> 060f34c9
+            // Get possibly updated list of stakers
+            let Ok(stakers) = self.state.get_stakers_at_block(&block) else {
+                return Ok(None);
+            };
+            if !stakers.iter().any(|v| *v == self.public_key()) {
+                info!(
                     "can't vote for block proposal, we aren't in the committee of length {:?}",
                     stakers.len()
                 );
                 return Ok(None);
             } else {
                 let vote = self.vote_from_block(&block);
-<<<<<<< HEAD
                 let next_leader = self.leader_at_block(&block, self.view.get_view());
+                self.create_next_block_on_timeout = false;
 
                 if next_leader.peer_id.is_none() {
                     warn!("Next leader is currently not reachable, has it joined committee yet?");
                     return Ok(None);
                 };
-=======
-                let next_leader = self.leader(&block.committee, self.view.get_view()).peer_id;
-                self.create_next_block_on_timeout = false;
->>>>>>> 060f34c9
 
                 let next_leader = next_leader.peer_id.unwrap();
                 if !during_sync {
@@ -896,9 +877,9 @@
             return Ok(None);
         };
 
-        // Check if we are the leader if we are not the leader of the round in which the vote counts
+        // if we are not the leader of the round in which the vote counts
         // The vote is in the happy path (?) - so the view is block view + 1
-        if self.leader(&block.committee, block_view + 1).peer_id != self.peer_id() {
+        if !self.are_we_leader_for_view(block_hash, block_view + 1) {
             trace!(
                 vote_view = block_view + 1,
                 ?block_hash,
@@ -906,7 +887,6 @@
             );
             return Ok(None);
         }
-
         let Ok(committee) = self.state.get_stakers_at_block(&block) else {
             info!("Skipping vote outside of committee");
             return Ok(None);
@@ -917,18 +897,11 @@
         let Some((index, _)) = committee
             .iter()
             .enumerate()
-<<<<<<< HEAD
             .find(|(_, &v)| v == vote.public_key)
-        else {
-            warn!("Skipping vote outside of committee");
-            return Ok(None);
-        };
-
-        vote.verify()?;
-=======
-            .find(|(_, v)| v.public_key == vote.public_key)
-            .unwrap();
->>>>>>> 060f34c9
+            else {
+                warn!("Skipping vote outside of committee");
+                return Ok(None);
+            };
 
         let (mut signatures, mut cosigned, mut cosigned_weight, mut supermajority_reached) =
             self.votes.get(&block_hash).cloned().unwrap_or_else(|| {
@@ -1033,7 +1006,55 @@
         Ok(None)
     }
 
-<<<<<<< HEAD
+    fn propose_new_block(&mut self) -> Result<Option<(Block, Vec<VerifiedTransaction>)>> {
+        let num = self.db.get_highest_block_number().unwrap().unwrap();
+        let block = self.get_block_by_number(num).unwrap().unwrap();
+
+        let block_hash = block.hash();
+        let block_view = block.view();
+        let committee_size = block.committee.len();
+
+        let (signatures, cosigned, cosigned_weight, supermajority_reached) =
+            self.votes.get(&block_hash).cloned().unwrap_or_else(|| {
+                (
+                    Vec::new(),
+                    bitvec![u8, bitvec::order::Msb0; 0; committee_size],
+                    0,
+                    false,
+                )
+            });
+
+        let qc = self.qc_from_bits(block_hash, &signatures, cosigned.clone(), block_view);
+        let parent_hash = qc.block_hash;
+        let parent = self
+            .get_block(&parent_hash)?
+            .ok_or_else(|| anyhow!("missing block"))?;
+        let parent_header = parent.header;
+
+        let previous_state_root_hash = self.state.root_hash()?;
+
+        if previous_state_root_hash != parent.state_root_hash() {
+            warn!(
+                "when proposing, state root hash mismatch, expected: {:?}, actual: {:?}",
+                parent.state_root_hash(),
+                previous_state_root_hash
+            );
+            self.state.set_to_root(H256(parent.state_root_hash().0));
+        }
+
+        let transactions = self.get_txns_to_execute();
+
+        let applied_transactions: Vec<_> = transactions
+            .into_iter()
+            .filter_map(|tx| {
+                self.apply_transaction(tx.clone(), parent_header, inspector::noop())
+                    .transpose()
+                    .map(|r| r.map(|_| tx))
+            })
+            .collect::<Result<_>>()?;
+        let applied_transaction_hashes: Vec<_> =
+            applied_transactions.iter().map(|tx| tx.hash).collect();
+
                     self.apply_rewards(&committee, block_view + 1, &qc.cosigned)?;
 
                     let proposal = Block::from_qc(
@@ -1047,81 +1068,12 @@
                         SystemTime::max(SystemTime::now(), parent_header.timestamp),
                         &committee,
                     );
-=======
-    fn propose_new_block(&mut self) -> Result<Option<(Block, Vec<VerifiedTransaction>)>> {
-        let num = self.db.get_highest_block_number().unwrap().unwrap();
-        let block = self.get_block_by_number(num).unwrap().unwrap();
-
-        let block_hash = block.hash();
-        let block_view = block.view();
-        let committee_size = block.committee.len();
->>>>>>> 060f34c9
-
-        let (signatures, cosigned, cosigned_weight, supermajority_reached) =
-            self.votes.get(&block_hash).cloned().unwrap_or_else(|| {
-                (
-                    Vec::new(),
-                    bitvec![u8, bitvec::order::Msb0; 0; committee_size],
-                    0,
-                    false,
-                )
-            });
-
-        let qc = self.qc_from_bits(block_hash, &signatures, cosigned.clone(), block_view);
-        let parent_hash = qc.block_hash;
-        let parent = self
-            .get_block(&parent_hash)?
-            .ok_or_else(|| anyhow!("missing block"))?;
-        let parent_header = parent.header;
-
-        let previous_state_root_hash = self.state.root_hash()?;
-
-        if previous_state_root_hash != parent.state_root_hash() {
-            warn!(
-                "when proposing, state root hash mismatch, expected: {:?}, actual: {:?}",
-                parent.state_root_hash(),
-                previous_state_root_hash
-            );
-            self.state.set_to_root(H256(parent.state_root_hash().0));
-        }
-
-        let transactions = self.get_txns_to_execute();
-
-        let applied_transactions: Vec<_> = transactions
-            .into_iter()
-            .filter_map(|tx| {
-                self.apply_transaction(tx.clone(), parent_header, inspector::noop())
-                    .transpose()
-                    .map(|r| r.map(|_| tx))
-            })
-            .collect::<Result<_>>()?;
-        let applied_transaction_hashes: Vec<_> =
-            applied_transactions.iter().map(|tx| tx.hash).collect();
-
-        self.apply_rewards(&parent.committee, block_view + 1, &qc.cosigned)?;
-
-        let proposal = Block::from_qc(
-            self.secret_key,
-            self.view.get_view(),
-            parent.header.number + 1,
-            qc,
-            parent_hash,
-            self.state.root_hash()?,
-            applied_transaction_hashes,
-            SystemTime::max(SystemTime::now(), parent_header.timestamp),
-            self.get_next_committee(parent.committee.clone()),
-        );
 
         self.state.set_to_root(H256(previous_state_root_hash.0));
 
         self.votes.insert(
             block_hash,
-            (
-                signatures,
-                cosigned.clone(),
-                cosigned_weight,
-                supermajority_reached,
-            ),
+            (signatures, cosigned, cosigned_weight, supermajority_reached),
         );
         // as a future improvement, process the proposal before broadcasting it
         trace!(proposal_hash = ?proposal.hash(), ?proposal.header.view, ?proposal.header.number, "######### vote successful, we are proposing block");
@@ -1969,18 +1921,8 @@
         let committee = self.state.get_stakers().unwrap();
 
         let mut rng = ChaCha8Rng::seed_from_u64(view);
-<<<<<<< HEAD
         let dist = WeightedIndex::new(committee.iter().map(|pub_key| {
-            let stake = self.state.get_stake(*pub_key).unwrap().unwrap();
-=======
-        let dist = WeightedIndex::new(committee.iter().map(|v| {
-            let stake = self
-                .state
-                .get_stake(v.public_key)
-                .unwrap()
-                .context("Committee member has no stake")
-                .unwrap();
->>>>>>> 060f34c9
+            let stake = self.state.get_stake(*pub_key).unwrap().context("Committee member has no stake").unwrap();
             stake.get()
         }))
         .unwrap();
