--- conflicted
+++ resolved
@@ -558,79 +558,9 @@
                 warn!("state root hash prior to block execution mismatch, expected: {:?}, actual: {:?}.\nHead: {}", parent.state_root_hash(), self.state.root_hash()?, head_block);
             }
 
-<<<<<<< HEAD
-            self.execute_block(&block, transactions)?;
-=======
-            if !transactions.is_empty() {
-                trace!("applying {} transactions to state", transactions.len());
-            }
-
-            let transactions: Result<Vec<_>> =
-                transactions.into_iter().map(|tx| tx.verify()).collect();
-            let mut transactions = transactions?;
-
-            // We re-inject any missing Intershard transactions (or really, any missing
-            // transactions) from our mempool. If any txs are unavailable either in the
-            // message or locally, the proposal cannot be applied
-            for (idx, tx_hash) in block.transactions.iter().enumerate() {
-                if transactions.get(idx).is_some_and(|tx| tx.hash == *tx_hash) {
-                    // all good
-                } else {
-                    let Some(local_tx) = self.transaction_pool.pop_transaction(*tx_hash) else {
-                        warn!("Proposal {} at view {} referenced a transaction that was neither included in the broadcast nor found locally - cannot apply block", block.hash(), block.view());
-                        return Ok(None);
-                    };
-                    transactions.insert(idx, local_tx);
-                }
-            }
-
-            for txn in transactions {
-                self.new_transaction(txn.clone())?;
-                let tx_hash = txn.hash;
-                if let Some(result) = self.apply_transaction(txn.clone(), parent.header)? {
-                    self.db
-                        .insert_block_hash_reverse_index(&tx_hash, &block.hash())?;
-                    let receipt = TransactionReceipt {
-                        block_hash: block.hash(),
-                        tx_hash,
-                        success: result.success,
-                        contract_address: result.contract_address,
-                        logs: result.logs,
-                        gas_used: result.gas_used,
-                        scilla_events: serde_json::to_string(&result.scilla_events).unwrap(),
-                    };
-                    info!(?receipt, "applied transaction {:?}", receipt);
-                    block_receipts.push(receipt);
-                } else {
-                    warn!("Failed to apply TX! Something might be wrong");
-                }
-            }
-
-            // If we were the proposer we would've already processed the transactions
-            if !self.db.contains_transaction_receipts(&block.hash())? {
-                self.db
-                    .insert_transaction_receipts(&block.hash(), &block_receipts)?;
-            }
-
-            // Important - only add blocks we are going to execute because they can potentially
-            // overwrite the mapping of block height to block, which there should only be one of.
-            // for example, this HAS to be after the deal with fork call
-            self.add_block(block.clone())?;
-
-            if self.state.root_hash()? != block_state_root {
-                warn!(
-                    "State root hash mismatch! Our state hash: {}, block hash: {:?} block prop: {}",
-                    self.state.root_hash()?,
-                    block_state_root,
-                    block
-                );
-                return Err(anyhow!(
-                    "state root hash mismatch, expected: {:?}, actual: {:?}",
-                    block_state_root,
-                    self.state.root_hash()
-                ));
-            }
->>>>>>> 76661781
+            if !self.execute_block(&block, transactions)? {
+                return Ok(None);
+            }
 
             if self.view.get_view() != proposal_view + 1 {
                 self.view.set_view(proposal_view + 1);
@@ -1906,14 +1836,20 @@
                 .iter()
                 .map(|tx_hash| self.get_transaction_by_hash(*tx_hash).unwrap().unwrap().tx)
                 .collect();
-            self.execute_block(&block_pointer, transactions)?;
+            if !self.execute_block(&block_pointer, transactions)? {
+                return Err(anyhow!("Unable to execute block"));
+            }
             self.db.put_highest_block_number(block_pointer.number())?;
         }
 
         Ok(())
     }
 
-    fn execute_block(&mut self, block: &Block, transactions: Vec<SignedTransaction>) -> Result<()> {
+    fn execute_block(
+        &mut self,
+        block: &Block,
+        transactions: Vec<SignedTransaction>,
+    ) -> Result<bool> {
         let mut block_receipts: Vec<TransactionReceipt> = Vec::new();
         let parent = self
             .get_block(&block.parent_hash())?
@@ -1923,8 +1859,25 @@
             trace!("applying {} transactions to state", transactions.len());
         }
 
+        let transactions: Result<Vec<_>> = transactions.into_iter().map(|tx| tx.verify()).collect();
+        let mut transactions = transactions?;
+
+        // We re-inject any missing Intershard transactions (or really, any missing
+        // transactions) from our mempool. If any txs are unavailable either in the
+        // message or locally, the proposal cannot be applied
+        for (idx, tx_hash) in block.transactions.iter().enumerate() {
+            if transactions.get(idx).is_some_and(|tx| tx.hash == *tx_hash) {
+                // all good
+            } else {
+                let Some(local_tx) = self.transaction_pool.pop_transaction(*tx_hash) else {
+                    warn!("Proposal {} at view {} referenced a transaction that was neither included in the broadcast nor found locally - cannot apply block", block.hash(), block.view());
+                    return Ok(false);
+                };
+                transactions.insert(idx, local_tx);
+            }
+        }
+
         for txn in transactions {
-            let txn = txn.verify()?;
             self.new_transaction(txn.clone())?;
             let tx_hash = txn.hash;
             if let Some(result) = self.apply_transaction(txn.clone(), block.header)? {
@@ -1973,6 +1926,6 @@
             ));
         }
 
-        Ok(())
+        Ok(true)
     }
 }