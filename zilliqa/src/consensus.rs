use std::{
    cell::RefCell, collections::BTreeMap, error::Error, fmt::Display, sync::Arc, time::Duration,
};

use alloy::primitives::{Address, U256};
use anyhow::{anyhow, Context, Result};
use bitvec::{bitarr, order::Msb0};
use eth_trie::{EthTrie, MemoryDB, Trie};
use itertools::Itertools;
use libp2p::PeerId;
use revm::Inspector;
use serde::{Deserialize, Serialize};
use tokio::sync::{broadcast, mpsc::UnboundedSender};
use tracing::*;

use crate::{
    block_store::BlockStore,
    blockhooks,
    cfg::{ConsensusConfig, NodeConfig},
    crypto::{verify_messages, Hash, NodePublicKey, NodeSignature, SecretKey},
    db::Db,
    exec::{PendingState, TransactionApplyResult},
    inspector::{self, ScillaInspector, TouchedAddressInspector},
    message::{
        AggregateQc, BitArray, BitSlice, Block, BlockHeader, BlockRef, BlockResponse,
        ExternalMessage, InternalMessage, NewView, Proposal, QuorumCertificate, Vote,
        MAX_COMMITTEE_SIZE,
    },
    node::{MessageSender, NetworkMessage, OutgoingMessageFailure},
    pool::{TransactionPool, TxPoolContent},
    state::State,
    time::SystemTime,
    transaction::{EvmGas, SignedTransaction, TransactionReceipt, VerifiedTransaction},
};

#[derive(Debug)]
struct NewViewVote {
    signatures: Vec<NodeSignature>,
    cosigned: BitArray,
    cosigned_weight: u128,
    qcs: Vec<QuorumCertificate>,
}

#[derive(Debug, Clone, Copy, Serialize, Deserialize)]
pub struct Validator {
    pub public_key: NodePublicKey,
    pub peer_id: PeerId,
}

impl PartialEq for Validator {
    fn eq(&self, other: &Self) -> bool {
        self.peer_id == other.peer_id
    }
}

impl Eq for Validator {}

impl PartialOrd for Validator {
    fn partial_cmp(&self, other: &Self) -> Option<std::cmp::Ordering> {
        Some(self.cmp(other))
    }
}

impl Ord for Validator {
    fn cmp(&self, other: &Self) -> std::cmp::Ordering {
        self.peer_id.cmp(&other.peer_id)
    }
}

#[derive(Debug)]
struct MissingBlockError(BlockRef);

impl Display for MissingBlockError {
    fn fmt(&self, f: &mut std::fmt::Formatter<'_>) -> std::fmt::Result {
        write!(f, "missing block: {:?}", self.0)
    }
}

impl Error for MissingBlockError {}

impl From<u64> for MissingBlockError {
    fn from(view: u64) -> Self {
        MissingBlockError(BlockRef::View(view))
    }
}

impl From<Hash> for MissingBlockError {
    fn from(hash: Hash) -> Self {
        MissingBlockError(BlockRef::Hash(hash))
    }
}

type BlockVotes = (Vec<NodeSignature>, BitArray, u128, bool);

#[derive(Debug)]
struct CachedLeader {
    block_number: u64,
    view: u64,
    next_leader: Validator,
}

type EarlyProposal = (
    Block,
    Vec<VerifiedTransaction>,
    EthTrie<MemoryDB>,
    EthTrie<MemoryDB>,
);

/// The consensus algorithm is pipelined fast-hotstuff, as given in this paper: https://arxiv.org/pdf/2010.11454.pdf
///
/// The algorithm can be condensed down into the following explanation:
/// - Blocks must contain either a QuorumCertificate (QC), or an aggregated QuorumCertificate (aggQC).
/// - A QuorumCertificate is an aggregation of signatures of threshold validators against a block hash (the previous block)
/// - An aggQC is an aggregation of threshold QC.
/// - at each time step, a.k.a 'view' a leader is chosen (based on view number) from the validators (committee) to propose a block
/// - committee members vote (create a signature) on the block proposal
/// - after threshold signatures are aggregated, a QC is formed which points to the block proposal
///
/// Happy path:
/// - Start at genesis, there is only a block with a dummy QC which everyone sees (exceptional case).
/// - everyone advances view to 1
/// - validators vote on genesis
/// - a high QC (QC pointing to the highest known hash) is formed from the validators votes on genesis
/// - everyone advances view to 2
/// - next leader proposes a block
/// - validators vote on block 1 -> new high QC... and so on.
///
/// Unhappy path:
/// - In the unhappy path, there is the possibility of forks (for example if you executed the block proposal).
/// - In this case, the view will time out with no leader successfully proposing a block.
/// - From this point forward, block view =/= block number
/// - The view will increment on all or some nodes. The timeout for view increments doubles each time,
///    which guarantees all nodes eventually are on the same view
/// - Nodes send a NewView message, which is a signature over the view, and their highQC
/// - This is collected to form an aggQC
/// - This aggQC is used to propose a block
/// - The votes on that block form the next highQC
///
#[derive(Debug)]
pub struct Consensus {
    secret_key: SecretKey,
    config: NodeConfig,
    message_sender: MessageSender,
    reset_timeout: UnboundedSender<Duration>,
    pub block_store: BlockStore,
    latest_leader_cache: RefCell<Option<CachedLeader>>,
    votes: BTreeMap<Hash, BlockVotes>,
    /// Votes for a block we don't have stored. They are retained in case we receive the block later.
    // TODO(#719): Consider how to limit the size of this.
    buffered_votes: BTreeMap<Hash, Vec<Vote>>,
    new_views: BTreeMap<u64, NewViewVote>,
    pub high_qc: QuorumCertificate,
    view: View,
    finalized_view: u64,
    /// The account store.
    state: State,
    /// The persistence database
    db: Arc<Db>,
    /// Actions that act on newly created blocks
    transaction_pool: TransactionPool,
    /// Pending proposal
    early_proposal: Option<EarlyProposal>,
    /// Flag indicating that block creation should be postponed due to empty mempool
    create_next_block_on_timeout: bool,
    pub new_blocks: broadcast::Sender<BlockHeader>,
    pub receipts: broadcast::Sender<(TransactionReceipt, usize)>,
    pub new_transactions: broadcast::Sender<VerifiedTransaction>,
    pub new_transaction_hashes: broadcast::Sender<Hash>,
}

// View in consensus should be have access monitored so last_timeout is always correct
#[derive(Debug)]
struct View {
    view: u64,
    last_timeout: SystemTime,
}

impl View {
    pub fn new(view: u64) -> Self {
        View {
            view,
            last_timeout: SystemTime::now(),
        }
    }

    pub fn get_view(&self) -> u64 {
        self.view
    }

    pub fn set_view(&mut self, view: u64) {
        match view.cmp(&self.view) {
            std::cmp::Ordering::Less => {
                warn!(
                    "Tried to set view {} to lower view {} - this is incorrect",
                    self.view, view
                );
            }
            std::cmp::Ordering::Equal => {
                trace!("Tried to set view to same view - this is incorrect");
            }
            std::cmp::Ordering::Greater => {
                self.view = view;
                self.last_timeout = SystemTime::now();
            }
        }
    }

    pub fn last_timeout(&self) -> SystemTime {
        self.last_timeout
    }
}

impl Consensus {
    pub fn new(
        secret_key: SecretKey,
        config: NodeConfig,
        message_sender: MessageSender,
        reset_timeout: UnboundedSender<Duration>,
        db: Arc<Db>,
    ) -> Result<Self> {
        trace!(
            "Opening database in {:?} for shard {}",
            config.data_dir,
            config.eth_chain_id
        );

        let block_store = BlockStore::new(&config, db.clone(), message_sender.clone())?;

        // Start chain from checkpoint. Load data file and initialise data in tables
        let mut checkpoint_data = None;
        if let Some(checkpoint) = &config.load_checkpoint {
            trace!("Loading state from checkpoint: {:?}", checkpoint);
            checkpoint_data = db.load_trusted_checkpoint(
                &checkpoint.file,
                &checkpoint.hash,
                config.eth_chain_id,
            )?;
        }

        let latest_block = db
            .get_latest_finalized_view()?
            .map(|view| {
                block_store
                    .get_block_by_view(view)?
                    .ok_or_else(|| anyhow!("no header found at view {view}"))
            })
            .transpose()?;

        let mut state = if let Some(latest_block) = &latest_block {
            trace!("Loading state from latest block");
            State::new_at_root(
                db.state_trie()?,
                latest_block.state_root_hash().into(),
                config.clone(),
                block_store.clone_read_only(),
            )
        } else {
            trace!("Contructing new state from genesis");
            State::new_with_genesis(
                db.state_trie()?,
                config.clone(),
                block_store.clone_read_only(),
            )?
        };

        let (latest_block, latest_block_view) = match latest_block {
            Some(l) => (Some(l.clone()), l.view()),
            None => {
                let genesis = Block::genesis(state.root_hash()?);
                (Some(genesis.clone()), 0)
            }
        };

        let (start_view, high_qc) = {
            match db.get_high_qc()? {
                Some(qc) => {
                    let high_block = block_store
                        .get_block(qc.block_hash)?
                        .ok_or_else(|| anyhow!("missing block that high QC points to!"))?;

                    let finalized_number = db
                        .get_latest_finalized_view()?
                        .ok_or_else(|| anyhow!("missing latest finalized view!"))?;
                    let finalzied_block = db
                        .get_block_by_view(finalized_number)?
                        .ok_or_else(|| anyhow!("missing finalized block!"))?;

                    let highest_block_number = db
                        .get_highest_block_number()?
                        .ok_or_else(|| anyhow!("can't find highest block num in database!"))?;

                    let head_block = block_store
                        .get_block_by_number(highest_block_number)?
                        .ok_or_else(|| anyhow!("missing head block!"))?;

                    if finalized_number > high_block.number() {
                        state.set_to_root(finalzied_block.header.state_root_hash.into());
                    } else {
                        state.set_to_root(high_block.header.state_root_hash.into());
                    }

                    // If there was a newer block proposed - it's no longer valid because not every participant could have received it
                    if head_block.number() > high_block.number()
                        && head_block.number() > finalized_number
                    {
                        db.remove_transactions_executed_in_block(&head_block.hash())?;
                        db.remove_block(&head_block)?;
                    }

                    let start_view = std::cmp::max(high_block.view(), finalzied_block.view()) + 1;

                    info!("During recovery, starting consensus at view {}", start_view);
                    (start_view, qc)
                }
                None => {
                    let start_view = 1;
                    (start_view, QuorumCertificate::genesis())
                }
            }
        };

        let mut consensus = Consensus {
            secret_key,
            config,
            block_store,
            latest_leader_cache: RefCell::new(None),
            message_sender,
            reset_timeout,
            votes: BTreeMap::new(),
            buffered_votes: BTreeMap::new(),
            new_views: BTreeMap::new(),
            high_qc,
            view: View::new(start_view),
            finalized_view: start_view.saturating_sub(1),
            state,
            db,
            transaction_pool: Default::default(),
            early_proposal: None,
            create_next_block_on_timeout: false,
            new_blocks: broadcast::Sender::new(4),
            receipts: broadcast::Sender::new(128),
            new_transactions: broadcast::Sender::new(128),
            new_transaction_hashes: broadcast::Sender::new(128),
        };

        // If we're at genesis, add the genesis block.
        if latest_block_view == 0 {
            if let Some(genesis) = latest_block {
                consensus.add_block(None, genesis.clone())?;
            }
            // treat genesis as finalized
            consensus.finalize_view(latest_block_view)?;
        }

        // If we started from a checkpoint, execute the checkpointed block now
        if let Some((block, transactions, _parent)) = checkpoint_data {
            consensus.execute_block(None, &block, transactions, &consensus.state.get_stakers()?)?;
        }

        Ok(consensus)
    }

    pub fn public_key(&self) -> NodePublicKey {
        self.secret_key.node_public_key()
    }

    pub fn head_block(&self) -> Block {
        let highest_block_number = self
            .block_store
            .get_highest_block_number()
            .unwrap()
            .unwrap();
        self.block_store
            .get_block_by_number(highest_block_number)
            .unwrap()
            .unwrap()
    }

    pub fn timeout(&mut self) -> Result<Option<NetworkMessage>> {
        // We never want to timeout while on view 1
        if self.view.get_view() == 1 {
            let block = self
                .get_block_by_view(0)
                .unwrap()
                .ok_or_else(|| anyhow!("missing block"))?;
            // If we're in the genesis committee, vote again.
            let stakers = self.state.get_stakers()?;
            if stakers.iter().any(|v| *v == self.public_key()) {
                info!("timeout in view: {:?}, we will vote for block rather than incrementing view, block hash: {}", self.view.get_view(), block.hash());
                let leader = self.leader_at_block(&block, self.view.get_view()).unwrap();
                let vote = self.vote_from_block(&block);
                return Ok(Some((
                    Some(leader.peer_id),
                    ExternalMessage::Vote(Box::new(vote)),
                )));
            } else {
                info!(
                    "We are on view: {:?} but we are not a validator, so we are waiting.",
                    self.view.get_view()
                );
            }

            return Ok(None);
        }

        let head_block = self.head_block();
        let head_block_view = head_block.view();

        let (
            time_since_last_view_change,
            exponential_backoff_timeout,
            minimum_time_left_for_empty_block,
        ) = self.get_consensus_timeout_params();

        if head_block_view + 1 == self.view.get_view() && self.create_next_block_on_timeout {
            let empty_block_timeout_ms =
                self.config.consensus.empty_block_timeout.as_millis() as u64;

            let has_txns_for_next_block = self.transaction_pool.has_txn_ready();

            // Check if enough time elapsed or there's something in mempool or we don't have enough
            // time but let's try at least until new view can happen
            if time_since_last_view_change > empty_block_timeout_ms
                || has_txns_for_next_block
                || (time_since_last_view_change + minimum_time_left_for_empty_block
                    >= exponential_backoff_timeout)
            {
                if let Ok(Some((block, transactions))) = self.propose_new_block() {
                    self.create_next_block_on_timeout = false;
                    return Ok(Some((
                        None,
                        ExternalMessage::Proposal(Proposal::from_parts(block, transactions)),
                    )));
                };
            } else {
                self.reset_timeout.send(Duration::from_millis(
                    empty_block_timeout_ms - time_since_last_view_change + 1,
                ))?;
                return Ok(None);
            }
        }

        // Now consider whether we want to timeout - the timeout duration doubles every time, so it
        // Should eventually have all nodes on the same view

        if time_since_last_view_change < exponential_backoff_timeout {
            trace!(
                "Not proceeding with view change. Current view: {} - time since last: {}, timeout requires: {}",
                self.view.get_view(),
                time_since_last_view_change,
                exponential_backoff_timeout
            );
            return Ok(None);
        }

        trace!("Considering view change: view: {} time since: {} timeout: {} last known view: {} last hash: {}", self.view.get_view(), time_since_last_view_change, exponential_backoff_timeout, self.high_qc.view, head_block.hash());

        let block = self.get_block(&self.high_qc.block_hash)?.ok_or_else(|| {
            anyhow!("missing block corresponding to our high qc - this should never happen")
        })?;

        let stakers = self.state.get_stakers_at_block(&block)?;
        if !stakers.iter().any(|v| *v == self.public_key()) {
            debug!(
                "can't vote for new view, we aren't in the committee of length {:?}",
                stakers.len()
            );
            return Ok(None);
        }

        let view_difference = self.view.get_view().saturating_sub(self.high_qc.view);
        let consensus_timeout_ms = self.config.consensus.consensus_timeout.as_millis() as u64;
        let next_exponential_backoff_timeout =
            consensus_timeout_ms * 2u64.pow(((view_difference + 1) as u32).saturating_sub(2));
        info!(
            "***** TIMEOUT: View is now {} -> {}. Next view change in {}ms",
            self.view.get_view(),
            self.view.get_view() + 1,
            next_exponential_backoff_timeout
        );

        self.view.set_view(self.view.get_view() + 1);
        let Some(leader) = self.leader_at_block(&block, self.view.get_view()) else {
            return Ok(None);
        };

        let new_view = NewView::new(
            self.secret_key,
            self.high_qc,
            self.view.get_view(),
            self.secret_key.node_public_key(),
        );

        Ok(Some((
            Some(leader.peer_id),
            ExternalMessage::NewView(Box::new(new_view)),
        )))
    }

    fn get_consensus_timeout_params(&self) -> (u64, u64, u64) {
        let consensus_timeout_ms = self.config.consensus.consensus_timeout.as_millis() as u64;
        let time_since_last_view_change = SystemTime::now()
            .duration_since(self.view.last_timeout())
            .unwrap_or_default()
            .as_millis() as u64;
        let view_difference = self.view.get_view().saturating_sub(self.high_qc.view);
        // in view N our highQC is the one we obtained in view N-1 (or before) and its view is N-2 (or lower)
        // in other words, the current view is always at least 2 views ahead of the highQC's view
        // i.e. to get `consensus_timeout_ms * 2^0` we have to subtract 2 from `view_difference`
        let exponential_backoff_timeout =
            consensus_timeout_ms * 2u64.pow((view_difference as u32).saturating_sub(2));

        let minimum_time_left_for_empty_block = self
            .config
            .consensus
            .minimum_time_left_for_empty_block
            .as_millis() as u64;

        trace!(
            time_since_last_view_change,
            exponential_backoff_timeout,
            minimum_time_left_for_empty_block,
        );

        (
            time_since_last_view_change,
            exponential_backoff_timeout,
            minimum_time_left_for_empty_block,
        )
    }

    pub fn peer_id(&self) -> PeerId {
        self.secret_key.to_libp2p_keypair().public().to_peer_id()
    }

    pub fn proposal(
        &mut self,
        from: PeerId,
        proposal: Proposal,
        during_sync: bool,
    ) -> Result<Option<NetworkMessage>> {
        self.cleanup_votes();
        let (block, transactions) = proposal.into_parts();
        let head_block = self.head_block();

        trace!(
            block_view = block.view(),
            block_number = block.number(),
            "handling block proposal {}",
            block.hash()
        );

        if self.block_store.contains_block(block.hash())? {
            trace!("ignoring block proposal, block store contains this block already");
            return Ok(None);
        }

        if block.view() <= head_block.header.view {
            warn!(
                "Rejecting block - view not greater than our current head block! {} vs {}",
                block.view(),
                head_block.header.view
            );
            return Ok(None);
        }

        if block.gas_limit() > self.config.consensus.eth_block_gas_limit
            || block.gas_used() > block.gas_limit()
        {
            warn!(
                "Block gas used/limit check failed. Used: {}, Limit: {}, config limit: {}",
                block.gas_used(),
                block.gas_limit(),
                self.config.consensus.eth_block_gas_limit
            );
            return Ok(None);
        }

        match self.check_block(&block, during_sync) {
            Ok(()) => {}
            Err((e, temporary)) => {
                // If this block could become valid in the future, buffer it.
                if temporary {
                    self.block_store.buffer_proposal(
                        from,
                        Proposal::from_parts_with_hashes(
                            block,
                            transactions
                                .into_iter()
                                .map(|tx| {
                                    let hash = tx.calculate_hash();
                                    (tx, hash)
                                })
                                .collect(),
                        ),
                    )?;
                } else {
                    warn!(?e, "invalid block proposal received!");
                }
                return Ok(None);
            }
        }

        self.update_high_qc_and_view(block.agg.is_some(), block.header.qc)?;

        let proposal_view = block.view();
        let parent = self
            .get_block(&block.parent_hash())?
            .ok_or_else(|| anyhow!("missing block parent"))?;

        trace!("checking if block view {} is safe", block.view());

        // If the proposed block is safe, vote for it and advance to the next round.
        if self.check_safe_block(&block, during_sync)? {
            trace!(
                "block view {} number {} aka {} is safe",
                block.view(),
                block.number(),
                block.hash()
            );

            if head_block.hash() != parent.hash() || block.number() != head_block.header.number + 1
            {
                warn!(
                    "******* Fork detected! \nHead block: {:?} \nBlock prop: {:?}. We are node {}",
                    head_block,
                    block,
                    self.peer_id()
                );
                self.deal_with_fork(&block)?;
            }

            // Must make sure state root hash is set to the parent's state root hash before applying transactions
            if self.state.root_hash()? != parent.state_root_hash() {
                warn!("state root hash prior to block execution mismatch, expected: {:?}, actual: {:?}, head: {:?}", parent.state_root_hash(), self.state.root_hash()?, head_block);
                self.state.set_to_root(parent.state_root_hash().into());
            }
            let stakers: Vec<_> = self.state.get_stakers()?;

            // Only tell the block store where this block came from if it wasn't from ourselves.
            let from = (self.peer_id() != from).then_some(from);
            self.execute_block(from, &block, transactions, &stakers)?;

            if self.view.get_view() != proposal_view + 1 {
                self.view.set_view(proposal_view + 1);

                debug!(
                    "*** setting view to proposal view... view is now {}",
                    self.view.get_view()
                );
            }

            if let Some(buffered_votes) = self.buffered_votes.remove(&block.hash()) {
                // If we've buffered votes for this block, process them now.
                let count = buffered_votes.len();
                for (i, vote) in buffered_votes.into_iter().enumerate() {
                    trace!("applying buffered vote {} of {count}", i + 1);
                    if let Some((block, transactions)) = self.vote(vote)? {
                        // If we reached the supermajority while processing this vote, send the next block proposal.
                        // Further votes are ignored (including our own).
                        // TODO(#720): We should prioritise our own vote.
                        trace!("supermajority reached, sending next proposal");
                        return Ok(Some((
                            None,
                            ExternalMessage::Proposal(Proposal::from_parts(block, transactions)),
                        )));
                    }
                }

                // If we reach this point, we had some buffered votes but they were not sufficient to reach a
                // supermajority.
            }

            // Get possibly updated list of stakers
            let stakers = self.state.get_stakers()?;

            if !stakers.iter().any(|v| *v == self.public_key()) {
                debug!(
                    "can't vote for block proposal, we aren't in the committee of length {:?}",
                    stakers.len()
                );
                return Ok(None);
            } else {
                let vote = self.vote_from_block(&block);
                let next_leader = self.leader_at_block(&block, self.view.get_view());
                self.create_next_block_on_timeout = false;

                let Some(next_leader) = next_leader else {
                    warn!("Next leader is currently not reachable, has it joined committee yet?");
                    return Ok(None);
                };

                self.latest_leader_cache.replace(Some(CachedLeader {
                    block_number: block.number(),
                    view: self.view.get_view(),
                    next_leader,
                }));

                if !during_sync {
                    trace!(proposal_view, ?next_leader, "voting for block");
                    return Ok(Some((
                        Some(next_leader.peer_id),
                        ExternalMessage::Vote(Box::new(vote)),
                    )));
                }
            }
        } else {
            trace!("block is not safe");
        }

        Ok(None)
    }

    /// Note that the algorithm below is mentioned in cfg.rs - if you change the way
    /// rewards are calculated, please change the comments in the configuration structure there.
    fn apply_rewards(
        &mut self,
        committee: &[NodePublicKey],
        parent_block: &Block,
        view: u64,
        cosigned: &BitSlice,
    ) -> Result<()> {
        let proposer = self.leader_at_block(parent_block, view).unwrap();
        let config = &self.config.consensus;
        self.state
            .set_to_root(parent_block.state_root_hash().into());
        Self::apply_rewards_late_at(
            parent_block.state_root_hash(),
            &mut self.state,
            config,
            committee,
            proposer.public_key,
            view,
            cosigned,
        )
    }

    /// Apply the rewards at the tail-end of the Proposal.
    fn apply_rewards_late_at(
        parent_state_hash: Hash,
        at_state: &mut State,
        config: &ConsensusConfig,
        committee: &[NodePublicKey],
        proposer: NodePublicKey,
        view: u64,
        cosigned: &BitSlice,
    ) -> Result<()> {
        debug!("apply late rewards in view {view}");
        let rewards_per_block: u128 = *config.rewards_per_hour / config.blocks_per_hour as u128;

        // Get the reward addresses from the parent state
        let parent_state = at_state.at_root(parent_state_hash.into());

        let proposer_address = parent_state.get_reward_address(proposer)?;

        let mut total_cosigner_stake = 0;
        let cosigner_stake: Vec<_> = committee
            .iter()
            .enumerate()
            .filter(|(i, _)| cosigned[*i])
            .map(|(_, pub_key)| {
                let reward_address = parent_state.get_reward_address(*pub_key).unwrap();
                let stake = parent_state.get_stake(*pub_key).unwrap().unwrap().get();
                total_cosigner_stake += stake;
                (reward_address, stake)
            })
            .collect();

        // Track total awards given out. This may be different to rewards_per_block because we round down on division when we split the rewards
        let mut total_rewards_issued = 0;

        // Reward the Proposer
        if let Some(proposer_address) = proposer_address {
            let reward = rewards_per_block / 2;
            at_state.mutate_account(proposer_address, |a| {
                a.balance = a
                    .balance
                    .checked_add(reward)
                    .ok_or_else(|| anyhow!("Overflow occured in proposer account balance"))?;
                Ok(())
            })?;
            total_rewards_issued += reward;
        }

        // Reward the committee
        for (reward_address, stake) in cosigner_stake {
            if let Some(cosigner) = reward_address {
                let reward = (U256::from(rewards_per_block / 2) * U256::from(stake)
                    / U256::from(total_cosigner_stake))
                .to::<u128>();
                at_state.mutate_account(cosigner, |a| {
                    a.balance = a
                        .balance
                        .checked_add(reward)
                        .ok_or(anyhow!("Overflow occured in cosigner account balance"))?;
                    Ok(())
                })?;
                total_rewards_issued += reward;
            }
        }

        // ZIP-9: Fund rewards amount from zero account
        at_state.mutate_account(Address::ZERO, |a| {
            a.balance = a
                .balance
                .checked_sub(total_rewards_issued)
                .ok_or(anyhow!("No funds left in zero account"))?;
            Ok(())
        })?;

        Ok(())
    }

    pub fn apply_transaction<I: Inspector<PendingState> + ScillaInspector>(
        &mut self,
        txn: VerifiedTransaction,
        current_block: BlockHeader,
        inspector: I,
    ) -> Result<Option<TransactionApplyResult>> {
        let db = self.db.clone();
        let state = &mut self.state;
        Self::apply_transaction_at(state, db, txn, current_block, inspector)
    }

    pub fn apply_transaction_at<I: Inspector<PendingState> + ScillaInspector>(
        state: &mut State,
        db: Arc<Db>,
        txn: VerifiedTransaction,
        current_block: BlockHeader,
        inspector: I,
    ) -> Result<Option<TransactionApplyResult>> {
        let hash = txn.hash;

        if !db.contains_transaction(&txn.hash)? {
            db.insert_transaction(&txn.hash, &txn.tx)?;
        }

        let result = state.apply_transaction(txn.clone(), current_block, inspector);
        let result = match result {
            Ok(r) => r,
            Err(error) => {
                warn!(?hash, ?error, "transaction failed to execute");
                return Ok(None);
            }
        };

        if !result.success() {
            info!("Transaction was a failure...");
        }

        Ok(Some(result))
    }

    pub fn get_txns_to_execute(&mut self) -> Vec<VerifiedTransaction> {
        let mut gas_left = self.config.consensus.eth_block_gas_limit;
        std::iter::from_fn(|| self.transaction_pool.best_transaction())
            .filter(|txn| {
                let account_nonce = self.state.must_get_account(txn.signer).nonce;
                // Ignore this transaction if it is no longer valid.
                // Transactions are (or will be) valid iff their nonce is greater than the account
                // nonce OR if they have no nonce
                txn.tx
                    .nonce()
                    .map(|tx_nonce| tx_nonce >= account_nonce)
                    .unwrap_or(true)
            })
            .take_while(|txn| {
                if let Some(g) = gas_left.checked_sub(txn.tx.gas_limit()) {
                    gas_left = g;
                    true
                } else {
                    false
                }
            })
            .collect()
    }

    pub fn txpool_content(&self) -> TxPoolContent {
        let mut content = self.transaction_pool.preview_content();
        // Ignore txns having too low nonces
        content.pending.retain(|txn| {
            let account_nonce = self.state.must_get_account(txn.signer).nonce;
            txn.tx.nonce().unwrap() >= account_nonce
        });

        content.queued.retain(|txn| {
            let account_nonce = self.state.must_get_account(txn.signer).nonce;
            txn.tx.nonce().unwrap() >= account_nonce
        });
        content
    }

    pub fn pending_transaction_count(&self, account: Address) -> u64 {
        let current_nonce = self.state.must_get_account(account).nonce;

        self.transaction_pool
            .pending_transaction_count(account, current_nonce)
    }

    pub fn get_touched_transactions(&self, address: Address) -> Result<Vec<Hash>> {
        self.db.get_touched_transactions(address)
    }

    /// Clear up anything in memory that is no longer required. This is to avoid memory leaks.
    pub fn cleanup_votes(&mut self) {
        // Wrt votes, we only care about votes on hashes for the current view or higher
        let keys_to_process: Vec<_> = self.votes.keys().copied().collect();

        for key in keys_to_process {
            if let Ok(Some(block)) = self.get_block(&key) {
                // Remove votes for blocks that have been finalized. However, note that the block hashes which are keys
                // into `self.votes` are the parent hash of the (potential) block that is being voted on. Therefore, we
                // subtract one in this condition to ensure there is no chance of removing votes for blocks that still
                // have a chance of being mined. It is possible this is unnecessary, since `self.finalized_view` is
                // already at least 2 views behind the head of the chain, but keeping one extra vote in memory doesn't
                // cost much and does make us more confident that we won't dispose of valid votes.
                if block.view() < self.finalized_view.saturating_sub(1) {
                    trace!(block_view = %block.view(), block_hash = %key, "cleaning vote");
                    self.votes.remove(&key);
                }
            } else {
                warn!("Missing block for vote (this shouldn't happen), removing from memory");
                trace!(block_hash = %key, "cleaning vote");
                self.votes.remove(&key);
            }
        }

        // Wrt new views, we only care about new views for the current view or higher
        self.new_views.retain(|k, _| *k >= self.view.get_view());
    }

    pub fn vote(&mut self, vote: Vote) -> Result<Option<(Block, Vec<VerifiedTransaction>)>> {
        let block_hash = vote.block_hash;
        let block_view = vote.view;
        let current_view = self.view.get_view();
        trace!(block_view, current_view, %block_hash, "handling vote");

        // if the vote is too old and does not count anymore
        if block_view + 1 < self.view.get_view() {
            trace!("vote is too old");
            return Ok(None);
        }

        // Verify the signature in the vote matches the public key in the vote. This tells us that the vote was created
        // by the owner of `vote.public_key`, but we don't yet know that a vote from that node is valid. In other
        // words, a malicious node which is not part of the consensus committee may send us a vote and this check will
        // still pass. We later validate that the owner of `vote.public_key` is a valid voter.
        vote.verify()?;

        // Retrieve the actual block this vote is for.
        let Some(block) = self.get_block(&block_hash)? else {
            trace!("vote for unknown block, buffering");
            // If we don't have the block yet, we buffer the vote in case we recieve the block later. Note that we
            // don't know the leader of this view without the block, so we may be storing this unnecessarily, however
            // non-malicious nodes should only have sent us this vote if they thought we were the leader.
            self.buffered_votes
                .entry(block_hash)
                .or_default()
                .push(vote);
            return Ok(None);
        };

        // if we are not the leader of the round in which the vote counts
        // The vote is in the happy path (?) - so the view is block view + 1
        if !self.are_we_leader_for_view(block_hash, block_view + 1) {
            trace!(
                vote_view = block_view + 1,
                ?block_hash,
                "skipping vote, not the leader"
            );
            return Ok(None);
        }
        let committee = self.state.get_stakers_at_block(&block)?;

        // verify the sender's signature on block_hash
        let Some((index, _)) = committee
            .iter()
            .enumerate()
            .find(|(_, &v)| v == vote.public_key)
        else {
            warn!("Skipping vote outside of committee");
            return Ok(None);
        };

        let (mut signatures, mut cosigned, mut cosigned_weight, mut supermajority_reached) =
            self.votes.get(&block_hash).cloned().unwrap_or_else(|| {
                (
                    Vec::new(),
                    bitarr![u8, Msb0; 0; MAX_COMMITTEE_SIZE],
                    0,
                    false,
                )
            });

        if supermajority_reached {
            trace!(
                "(vote) supermajority already reached in this round {}",
                self.view.get_view()
            );
            return Ok(None);
        }

        // if the vote is new, store it
        if !cosigned[index] {
            signatures.push(vote.signature());
            cosigned.set(index, true);
            // Update state to root pointed by voted block (in meantime it might have changed!)
            self.state.set_to_root(block.state_root_hash().into());
            let Some(weight) = self.state.get_stake(vote.public_key)? else {
                return Err(anyhow!("vote from validator without stake"));
            };
            cosigned_weight += weight.get();

            let total_weight = self.total_weight(&committee);
            supermajority_reached = cosigned_weight * 3 > total_weight * 2;
            let current_view = self.view.get_view();
            trace!(
                cosigned_weight,
                supermajority_reached,
                total_weight,
                current_view,
                vote_view = block_view + 1,
                "storing vote"
            );
            self.votes.insert(
                block_hash,
                (
                    signatures.clone(),
                    cosigned,
                    cosigned_weight,
                    supermajority_reached,
                ),
            );
            // if we are already in the round in which the vote counts and have reached supermajority
            if supermajority_reached {
                // We propose new block immediately if there's something in mempool or it's the first view
                // Otherwise the block will be proposed on timeout
                if self.view.get_view() == 1 {
                    return self.propose_new_block();
                }

                // Check if there's enough time to wait on a timeout and then propagate an empty block in the network before other participants trigger NewView
                let (
                    time_since_last_view_change,
                    exponential_backoff_timeout,
                    minimum_time_left_for_empty_block,
                ) = self.get_consensus_timeout_params();

                if time_since_last_view_change + minimum_time_left_for_empty_block
                    >= exponential_backoff_timeout
                {
                    return self.propose_new_block();
                }

                // Reset the timeout and wake up again once it has been at least `empty_block_timeout` since
                // the last view change. At this point we should be ready to produce a new block.
                self.create_next_block_on_timeout = true;
                self.reset_timeout.send(
                    self.config
                        .consensus
                        .empty_block_timeout
                        .saturating_sub(Duration::from_millis(time_since_last_view_change)),
                )?;
                trace!("will propose new block {} on timeout", self.view.get_view());
            }
        } else {
            self.votes.insert(
                block_hash,
                (signatures, cosigned, cosigned_weight, supermajority_reached),
            );
        }

        // Either way assemble early proposal now
        let mut state = self.state.clone();
        self.assemble_early_block_at(&mut state)?;
        self.state = state;

        Ok(None)
    }

    /// Finalise the early Proposal.
    /// This should only run after majority QC is available.
    /// It applies the rewards and produces the final Proposal.
    fn finish_early_proposal_at(
        &self,
        state: &mut State,
        votes: &BTreeMap<Hash, BlockVotes>,
        proposal: Block,
    ) -> Result<Option<Block>> {
        // Retrieve parent block data
        let parent_block = self
            .get_block(&proposal.parent_hash())?
            .context("missing parent block")?;
        let parent_block_hash = parent_block.hash();
        let parent_block_view = parent_block.view();

        // Check for majority
        let Some((signatures, cosigned, _, supermajority_reached)) = votes.get(&parent_block_hash)
        else {
            warn!("tried to finalise a proposal without any votes");
            return Ok(None);
        };
        if !supermajority_reached {
            warn!("tried to finalise a proposal without majority");
            return Ok(None);
        };

        state.set_to_root(proposal.state_root_hash().into());

        // Compute the majority QC
        let qc = self.qc_from_bits(parent_block_hash, signatures, *cosigned, parent_block_view);

        // Retrieve the previous leader and committee - for rewards
        let committee = state.get_stakers_at_block(&parent_block)?;
        let proposer = self
            .leader_at_block(&parent_block, parent_block_view + 1)
            .context("missing parent block leader")?
            .public_key;

        // Apply the rewards when exiting the round
        Self::apply_rewards_late_at(
            parent_block.state_root_hash(),
            state,
            &self.config.consensus,
            &committee,
            proposer, // Last leader
            parent_block_view + 1,
            &qc.cosigned, // QC cosigners
        )?;

        // ZIP-9: Sink gas to zero account
        state.mutate_account(Address::ZERO, |a| {
            a.balance = a
                .balance
                .checked_add(proposal.gas_used().0 as u128)
                .ok_or(anyhow!("Overflow occured in zero account balance"))?;
            Ok(())
        })?;

        // Finalise the proposal with final QC and state.
        let proposal = Block::from_qc(
            self.secret_key,
            proposal.header.view,
            proposal.header.number,
            // majority QC
            qc,
            // post-reward updated state
            state.root_hash()?,
            proposal.header.transactions_root_hash,
            proposal.header.receipts_root_hash,
            proposal.transactions,
            proposal.header.timestamp,
            proposal.header.gas_used,
            proposal.header.gas_limit,
        );

        state.set_to_root(parent_block.state_root_hash().into());

        // Return the final proposal
        Ok(Some(proposal))
    }

    /// Assembles the Proposal block early.
    /// This is performed before the majority QC is available.
    /// It does all the needed work but with a dummy QC.
    fn assemble_early_block_at(&mut self, state: &mut State) -> Result<()> {
        if self.early_proposal.is_some() {
            return Ok(());
        }
        info!("assemble early proposal for view {}", self.view.get_view());

        // Start with highest canonical block
        let num = self
            .db
            .get_highest_block_number()?
            .context("no canonical blocks")?; // get highest canonical block number
        let block = self
            .get_block_by_number(num)?
            .context("missing canonical block")?; // retrieve highest canonical block

        // Generate early QC
        let early_qc = QuorumCertificate::new_with_identity(block.hash(), block.view());
        let parent = self
            .get_block(&early_qc.block_hash)?
            .context("missing parent block")?;

        // Ensure sane state
        let previous_state_root_hash = state.root_hash()?;
        if previous_state_root_hash != block.state_root_hash() {
            warn!(
                "state root hash mismatch, expected: {:?}, actual: {:?}",
                block.state_root_hash(),
                previous_state_root_hash
            );
            state.set_to_root(block.state_root_hash().into());
        }

        // Internal states
        let mut receipts_trie = EthTrie::new(Arc::new(MemoryDB::new(true)));
        let mut transactions_trie: EthTrie<MemoryDB> =
            eth_trie::EthTrie::new(Arc::new(MemoryDB::new(true)));
        let applied_txs = Vec::<VerifiedTransaction>::new();

        // This is a partial header of a block that will be proposed with some transactions executed below.
        // It is needed so that each transaction is executed within proper block context (the block it belongs to)
        let executed_block_header = BlockHeader {
            view: self.view(),
            number: parent.header.number + 1,
            timestamp: SystemTime::max(SystemTime::now(), parent.header.timestamp),
            gas_limit: self.config.consensus.eth_block_gas_limit,
            ..BlockHeader::default()
        };

        // Generate the early proposal
        // Some critical parts are dummy/missing:
        // a. Majority QC is missing
        // b. Rewards have not been applied
        // c. transactions have not been added
        let proposal = Block::from_qc(
            self.secret_key,
            executed_block_header.view,
            executed_block_header.number,
            early_qc,           // dummy QC for early proposal
            state.root_hash()?, // late state before rewards are applied
            Hash(transactions_trie.root_hash()?.into()),
            Hash(receipts_trie.root_hash()?.into()),
            vec![],
            executed_block_header.timestamp,
            EvmGas(0),
            executed_block_header.gas_limit,
        );

        // Set early_block
        self.early_proposal = Some((proposal, applied_txs, transactions_trie, receipts_trie));

        // Apply ready transactions in the mempool
        self.apply_transactions_to_block_at(state)?;

        // Restore the state to previous sane state
        state.set_to_root(previous_state_root_hash.into());
        Ok(())
    }

    /// Updates self.early_proposal data (proposal, applied_transactions, transactions_trie, receipts_trie) to include any transactions in the mempool
    /// Note that this fn will mutate State
    fn apply_transactions_to_block_at(&mut self, state: &mut State) -> Result<()> {
        if self.early_proposal.is_none() {
            error!("could not apply transactions to early_proposal because it does not exist");
            return Ok(());
        }

        let proposal = self.early_proposal.as_ref().unwrap().0.clone();
        trace!(
            "apply transactions to proposal view {} block {}",
            self.view.get_view(),
            proposal.header.hash
        );

        // Internal states
        state.set_to_root(proposal.state_root_hash().into());
        let mut updated_root_hash = state.root_hash()?;
        let mut gas_left = proposal.header.gas_limit - proposal.header.gas_used;
        let mut tx_index_in_block = proposal.transactions.len();

        // Assemble new block with whatever is in the mempool
        while let Some(tx) = self.transaction_pool.best_transaction() {
            // First - check if we have time left to process txns and give enough time for block propagation
            let (
                time_since_last_view_change,
                exponential_backoff_timeout,
                minimum_time_left_for_empty_block,
            ) = self.get_consensus_timeout_params();

            if time_since_last_view_change + minimum_time_left_for_empty_block
                >= exponential_backoff_timeout
            {
                // don't have time, reinsert txn.
                self.transaction_pool.insert_ready_transaction(tx);
                break;
            }

            // Apply specific txn
            let result = Self::apply_transaction_at(
                state,
                self.db.clone(),
                tx.clone(),
                proposal.header,
                inspector::noop(),
            )?;

            // Skip transactions whose execution resulted in an error and drop them.
            let Some(result) = result else {
                warn!("Dropping failed transaction: {:?}", tx.hash);
                continue;
            };

            // Decrement gas price and break loop if limit is exceeded
            gas_left = if let Some(g) = gas_left.checked_sub(result.gas_used()) {
                g
            } else {
                // undo last transaction
                info!(
                    nonce = tx.tx.nonce(),
                    "gas limit reached, returning last transaction to pool",
                );
                self.transaction_pool.insert_ready_transaction(tx);
                state.set_to_root(updated_root_hash.into());
                break;
            };

            // Do necessary work to assemble the transaction
            self.transaction_pool.mark_executed(&tx);

            // Grab and update early_proposal data in own scope to avoid multiple mutable references to self
            {
                let (_, applied_txs, transactions_trie, receipts_trie) =
                    self.early_proposal.as_mut().unwrap();

                transactions_trie.insert(tx.hash.as_bytes(), tx.hash.as_bytes())?;

                let receipt = Self::create_txn_receipt(
                    result,
                    tx.hash,
                    tx_index_in_block,
                    self.config.consensus.eth_block_gas_limit - gas_left,
                );

                let receipt_hash = receipt.compute_hash();
                debug!("During assembly in view: {}, transaction with hash: {:?} produced receipt: {:?}, receipt hash: {:?}", self.view.get_view(), tx.hash, receipt, receipt_hash);
                receipts_trie.insert(receipt_hash.as_bytes(), receipt_hash.as_bytes())?;

                tx_index_in_block += 1;
                updated_root_hash = state.root_hash()?;
                applied_txs.push(tx);
            }
        }

        // Grab and update early_proposal data in own scope to avoid multiple mutable references to Self
        {
            let (proposal, applied_txs, transactions_trie, receipts_trie) =
                self.early_proposal.as_mut().unwrap();

<<<<<<< HEAD
        // as a future improvement, process the proposal before broadcasting it
        trace!(proposal_hash = ?proposal.hash(), ?proposal.header.view, ?proposal.header.number, "######### proposing early block");
        // intershard transactions are not meant to be broadcast
        let (broadcasted_transactions, opaque_transactions): (Vec<_>, Vec<_>) =
            applied_transactions
                .into_iter()
                .partition(|tx| !matches!(tx.tx, SignedTransaction::Intershard { .. }));
        // however, for the transactions that we are NOT broadcasting, we re-insert
        // them into the pool - this is because upon broadcasting the proposal, we will
        // have to re-execute it ourselves (in order to vote on it) and thus will
        // need those transactions again
        for tx in opaque_transactions {
            let account_nonce = state.get_account(tx.signer)?.nonce;
            self.transaction_pool.insert_transaction(tx, account_nonce);
=======
            let applied_transaction_hashes = applied_txs.iter().map(|tx| tx.hash).collect_vec();
            trace!(
                "applied {} transactions to early block",
                tx_index_in_block - proposal.transactions.len()
            );

            // Update proposal with transactions added
            proposal.header.state_root_hash = state.root_hash()?;
            proposal.header.transactions_root_hash = Hash(transactions_trie.root_hash()?.into());
            proposal.header.receipts_root_hash = Hash(receipts_trie.root_hash()?.into());
            proposal.transactions = applied_transaction_hashes;
            proposal.header.gas_used = proposal.header.gas_limit - gas_left;
>>>>>>> 9020d7da
        }

        // as a future improvement, process the proposal before broadcasting it
        Ok(())
    }

    /// Assembles a Pending block.
    fn assemble_pending_block_at(&self, state: &mut State) -> Result<Option<Block>> {
        // Start with highest canonical block
        let num = self
            .db
            .get_highest_block_number()?
            .context("no canonical blocks")?; // get highest canonical block number
        let block = self
            .get_block_by_number(num)?
            .context("missing canonical block")?; // retrieve highest canonical block

        // Generate early QC
        let early_qc = QuorumCertificate::new_with_identity(block.hash(), block.view());
        let parent = self
            .get_block(&early_qc.block_hash)?
            .context("missing parent block")?;

        // Ensure sane state
        let previous_state_root_hash = state.root_hash()?;
        if previous_state_root_hash != block.state_root_hash() {
            warn!(
                "state root hash mismatch, expected: {:?}, actual: {:?}",
                block.state_root_hash(),
                previous_state_root_hash
            );
            state.set_to_root(block.state_root_hash().into());
        }

        // Internal states
        let mut gas_left = self.config.consensus.eth_block_gas_limit;
        let mut receipts_trie = eth_trie::EthTrie::new(Arc::new(MemoryDB::new(true)));
        let mut transactions_trie = eth_trie::EthTrie::new(Arc::new(MemoryDB::new(true)));
        let mut updated_root_hash = state.root_hash()?;
        let mut tx_index_in_block = 0;
        let mut applied_transaction_hashes = Vec::<Hash>::new();

        // This is a partial header of a block that will be proposed with some transactions executed below.
        // It is needed so that each transaction is executed within proper block context (the block it belongs to)
        let executed_block_header = BlockHeader {
            view: self.view(),
            number: parent.header.number + 1,
            timestamp: SystemTime::max(SystemTime::now(), parent.header.timestamp),
            gas_limit: gas_left,
            ..BlockHeader::default()
        };

        // Retrieve a list of pending transactions
        let pending = self.transaction_pool.pending_hashes();

        for hash in pending.into_iter() {
            // First - check for time
            let (
                time_since_last_view_change,
                exponential_backoff_timeout,
                minimum_time_left_for_empty_block,
            ) = self.get_consensus_timeout_params();

            if time_since_last_view_change + minimum_time_left_for_empty_block
                >= exponential_backoff_timeout
            {
                break;
            }

            // Retrieve txn from the pool
            let Some(txn) = self.transaction_pool.get_transaction(hash) else {
                continue;
            };

            // Apply specific txn
            let result = Self::apply_transaction_at(
                state,
                self.db.clone(),
                txn.clone(),
                executed_block_header,
                inspector::noop(),
            )?;

            // Skip transactions whose execution resulted in an error
            let Some(result) = result else {
                continue;
            };

            // Second - check for gas
            gas_left = if let Some(g) = gas_left.checked_sub(result.gas_used()) {
                g
            } else {
                state.set_to_root(updated_root_hash.into());
                break;
            };

            // Do necessary work to assemble the transaction
            transactions_trie.insert(txn.hash.as_bytes(), txn.hash.as_bytes())?;

            let receipt = Self::create_txn_receipt(
                result,
                txn.hash,
                tx_index_in_block,
                self.config.consensus.eth_block_gas_limit - gas_left,
            );
            let receipt_hash = receipt.compute_hash();
            receipts_trie.insert(receipt_hash.as_bytes(), receipt_hash.as_bytes())?;

            tx_index_in_block += 1;
            updated_root_hash = state.root_hash()?;
            applied_transaction_hashes.push(txn.hash);
        }

        // Generate the pending proposal, with dummy data
        let proposal = Block::from_qc(
            self.secret_key,
            executed_block_header.view,
            executed_block_header.number,
            early_qc,           // dummy QC for early proposal
            state.root_hash()?, // late state before rewards are applied
            Hash(transactions_trie.root_hash()?.into()),
            Hash(receipts_trie.root_hash()?.into()),
            applied_transaction_hashes,
            executed_block_header.timestamp,
            executed_block_header.gas_limit - gas_left,
            executed_block_header.gas_limit,
        );

        // Return the pending block
        Ok(Some(proposal))
    }

    /// Produces the Proposal block.
    /// It must return a final Proposal with correct QC, regardless of whether it is empty or not.
    fn propose_new_block(&mut self) -> Result<Option<(Block, Vec<VerifiedTransaction>)>> {
        let mut state = self.state.clone();

        if self.early_proposal.is_none() {
            trace!("missing early proposal {}", self.view.get_view());
            self.assemble_early_block_at(&mut state)?;
        }
        let (pending_block, applied_txs, _, _) = self.early_proposal.take().unwrap(); // safe to unwrap due to check above

        // intershard transactions are not meant to be broadcast
        let (mut broadcasted_transactions, opaque_transactions): (Vec<_>, Vec<_>) = applied_txs
            .clone()
            .into_iter()
            .partition(|tx| !matches!(tx.tx, SignedTransaction::Intershard { .. }));
        // however, for the transactions that we are NOT broadcasting, we re-insert
        // them into the pool - this is because upon broadcasting the proposal, we will
        // have to re-execute it ourselves (in order to vote on it) and thus will
        // need those transactions again
        for tx in opaque_transactions {
            let account_nonce = state.get_account(tx.signer)?.nonce;
            self.transaction_pool.insert_transaction(tx, account_nonce);
        }

        // finalise the proposal
        let Some(final_block) =
            self.finish_early_proposal_at(&mut state, &self.votes, pending_block)?
        else {
            // Do not Propose.
            // Recover the proposed transactions into the pool.
            while let Some(txn) = broadcasted_transactions.pop() {
                self.transaction_pool.insert_ready_transaction(txn);
            }
            return Ok(None);
        };

        trace!(proposal_hash = ?final_block.hash(), ?final_block.header.view, ?final_block.header.number, "######### proposing block");

        self.state = state;

        Ok(Some((final_block, broadcasted_transactions)))
    }

    /// Insert transaction and add to early_proposal if possible. Return true if transaction was new.
    pub fn handle_new_transaction(&mut self, txn: SignedTransaction) -> Result<bool> {
        let inserted = self.new_transaction(txn.verify()?)?;
        if inserted && self.create_next_block_on_timeout && self.early_proposal.is_some() {
            info!("add transaction to early proposal {}", self.view.get_view());
            let mut state = self.state.clone();
            let previous_state_root_hash = state.root_hash()?;

            self.apply_transactions_to_block_at(&mut state)?;

            // Restore the state to previous
            state.set_to_root(previous_state_root_hash.into());
            self.state = state;
        }
        Ok(inserted)
    }

    /// Provides a preview of the early proposal.
    pub fn get_pending_block(&self) -> Result<Option<Block>> {
        let mut state = self.state.clone();

        let Some(pending_block) = self.assemble_pending_block_at(&mut state)? else {
            return Ok(None);
        };

        Ok(Some(pending_block))
    }

    fn are_we_leader_for_view(&mut self, parent_hash: Hash, view: u64) -> bool {
        match self.leader_for_view(parent_hash, view) {
            Some(leader) => leader == self.public_key(),
            None => false,
        }
    }

    fn leader_for_view(&mut self, parent_hash: Hash, view: u64) -> Option<NodePublicKey> {
        if let Ok(Some(parent)) = self.get_block(&parent_hash) {
            let leader = self.leader_at_block(&parent, view).unwrap();
            Some(leader.public_key)
        } else {
            if view > 1 {
                warn!(
                    "parent not found while determining leader for view {}",
                    view
                );
                return None;
            }
            let head_block = self.head_block();
            let leader = self.leader_at_block(&head_block, view).unwrap();
            Some(leader.public_key)
        }
    }

    fn committee_for_hash(&self, parent_hash: Hash) -> Result<Vec<NodePublicKey>> {
        let Ok(Some(parent)) = self.get_block(&parent_hash) else {
            return Err(anyhow!("parent block not found: {:?}", parent_hash));
        };

        let parent_root_hash = parent.state_root_hash();

        let state = self.state.at_root(parent_root_hash.into());

        let committee = state.get_stakers()?;

        Ok(committee)
    }

    pub fn new_view(&mut self, new_view: NewView) -> Result<Option<Block>> {
        trace!("Received new view for height: {:?}", new_view.view);

        // The leader for this view should be chosen according to the parent of the highest QC
        // What happens when there are multiple QCs with different parents?
        // if we are not the leader of the round in which the vote counts
        if !self.are_we_leader_for_view(new_view.qc.block_hash, new_view.view) {
            trace!(new_view.view, "skipping new view, not the leader");
            return Ok(None);
        }
        // if the vote is too old and does not count anymore
        if new_view.view < self.view.get_view() {
            trace!(new_view.view, "Received a vote which is too old for us, discarding. Our view is: {} and new_view is: {}", self.view.get_view(), new_view.view);
            return Ok(None);
        }

        // Get the committee for the qc hash (should be highest?) for this view
        let committee: Vec<_> = self.committee_for_hash(new_view.qc.block_hash)?;
        // verify the sender's signature on the block hash
        let Some((index, public_key)) = committee
            .iter()
            .enumerate()
            .find(|(_, &public_key)| public_key == new_view.public_key)
        else {
            debug!("ignoring new view from unknown node (buffer?) - committee size is : {:?} hash is: {:?} high hash is: {:?}", committee.len(), new_view.qc.block_hash, self.high_qc.block_hash);
            return Ok(None);
        };

        new_view.verify(*public_key)?;

        // check if the sender's qc is higher than our high_qc or even higher than our view
        self.update_high_qc_and_view(false, new_view.qc)?;

        let NewViewVote {
            mut signatures,
            mut cosigned,
            mut cosigned_weight,
            mut qcs,
        } = self
            .new_views
            .remove(&new_view.view)
            .unwrap_or_else(|| NewViewVote {
                signatures: Vec::new(),
                cosigned: bitarr![u8, Msb0; 0; MAX_COMMITTEE_SIZE],
                cosigned_weight: 0,
                qcs: Vec::new(),
            });

        let mut supermajority = false;

        // if the vote is new, store it
        if !cosigned[index] {
            cosigned.set(index, true);
            signatures.push(new_view.signature);
            let Some(weight) = self.state.get_stake(new_view.public_key)? else {
                return Err(anyhow!("vote from validator without stake"));
            };
            cosigned_weight += weight.get();
            qcs.push(new_view.qc);

            supermajority = cosigned_weight * 3 > self.total_weight(&committee) * 2;

            let num_signers = signatures.len();
            let current_view = self.view.get_view();
            trace!(
                num_signers,
                cosigned_weight,
                supermajority,
                current_view,
                new_view.view,
                "storing vote for new view"
            );
            if supermajority {
                if self.view.get_view() < new_view.view {
                    info!(
                        "forcibly updating view to {} as majority is ahead",
                        new_view.view
                    );
                    self.view.set_view(new_view.view);
                }

                // if we are already in the round in which the vote counts and have reached supermajority
                if new_view.view == self.view.get_view() {
                    // todo: the aggregate qc is an aggregated signature on the qcs, view and validator index which can be batch verified
                    let agg =
                        self.aggregate_qc_from_indexes(new_view.view, qcs, &signatures, cosigned)?;
                    let high_qc = self.get_highest_from_agg(&agg)?;
                    let parent_hash = high_qc.block_hash;
                    let parent = self
                        .get_block(&parent_hash)?
                        .ok_or_else(|| anyhow!("missing block"))?;

                    let previous_state_root_hash = self.state.root_hash()?;

                    if previous_state_root_hash != parent.state_root_hash() {
                        warn!("when proposing, state root hash mismatch, expected: {:?}, actual: {:?}", parent.state_root_hash(), previous_state_root_hash);
                        self.state.set_to_root(parent.state_root_hash().into());
                    }

                    self.apply_rewards(&committee, &parent, new_view.view, &high_qc.cosigned)?;

                    let mut empty_trie = eth_trie::EthTrie::new(Arc::new(MemoryDB::new(true)));
                    let empty_root_hash = Hash(empty_trie.root_hash()?.into());
                    // why does this have no txn?
                    let proposal = Block::from_agg(
                        self.secret_key,
                        self.view.get_view(),
                        parent.header.number + 1,
                        high_qc,
                        agg,
                        self.state.root_hash()?,
                        empty_root_hash,
                        empty_root_hash,
                        SystemTime::max(SystemTime::now(), parent.timestamp()),
                    );

                    self.state.set_to_root(previous_state_root_hash.into());

                    trace!(proposal_hash = ?proposal.hash(), view = self.view.get_view(), height = proposal.header.number, "######### creating proposal block from new view");

                    // as a future improvement, process the proposal before broadcasting it
                    return Ok(Some(proposal));
                    // we don't want to keep the collected votes if we proposed a new block
                    // we should remove the collected votes if we couldn't reach supermajority within the view
                }
            }
        }
        if !supermajority {
            self.new_views.insert(
                new_view.view,
                NewViewVote {
                    signatures,
                    cosigned,
                    cosigned_weight,
                    qcs,
                },
            );
        }

        Ok(None)
    }

    /// Returns true if the transaction was new.
    pub fn new_transaction(&mut self, txn: VerifiedTransaction) -> Result<bool> {
        if self.db.contains_transaction(&txn.hash)? {
            debug!("Transaction {:?} already in mempool", txn.hash);
            return Ok(false);
        }

        let account = self.state.get_account(txn.signer)?;
        let eth_chain_id = self.config.eth_chain_id;

        if !txn.tx.validate(
            &account,
            self.config.consensus.eth_block_gas_limit,
            eth_chain_id,
        )? {
            debug!(
                "Unable to validate txn with hash: {:?}, from: {:?}, nonce: {:?}",
                txn.hash,
                txn.signer,
                txn.tx.nonce()
            );
            return Ok(false);
        }

        let txn_hash = txn.hash;

        let new = self.transaction_pool.insert_transaction(txn, account.nonce);
        if new {
            let _ = self.new_transaction_hashes.send(txn_hash);

            // Avoid cloning the transaction aren't any subscriptions to send it to.
            if self.new_transactions.receiver_count() != 0 {
                // Clone the transaction from the pool, because we moved it in.
                let txn = self
                    .transaction_pool
                    .get_transaction(txn_hash)
                    .ok_or_else(|| anyhow!("transaction we just added is missing"))?
                    .clone();
                let _ = self.new_transactions.send(txn);
            }
        }

        Ok(new)
    }

    pub fn get_transaction_by_hash(&self, hash: Hash) -> Result<Option<VerifiedTransaction>> {
        Ok(self
            .db
            .get_transaction(&hash)?
            .map(|tx| tx.verify())
            .transpose()?
            .or_else(|| self.transaction_pool.get_transaction(hash).cloned()))
    }

    pub fn get_transaction_receipt(&self, hash: &Hash) -> Result<Option<TransactionReceipt>> {
        let Some(block_hash) = self.db.get_block_hash_reverse_index(hash)? else {
            return Ok(None);
        };
        let block_receipts = self.db.get_transaction_receipts_in_block(&block_hash)?;
        Ok(block_receipts
            .into_iter()
            .find(|receipt| receipt.tx_hash == *hash))
    }

    fn update_high_qc_and_view(
        &mut self,
        from_agg: bool,
        new_high_qc: QuorumCertificate,
    ) -> Result<()> {
        let Some(new_high_qc_block) = self.block_store.get_block(new_high_qc.block_hash)? else {
            // We don't set high_qc to a qc if we don't have its block.
            warn!("Recieved potential high QC but didn't have the corresponding block");
            return Ok(());
        };

        let new_high_qc_block_view = new_high_qc_block.view();

        if self.high_qc.block_hash == Hash::ZERO {
            trace!("received high qc, self high_qc is currently uninitialized, setting to the new one.");
            self.db.set_high_qc(new_high_qc)?;
            self.high_qc = new_high_qc;
        } else {
            let current_high_qc_view = self
                .get_block(&self.high_qc.block_hash)?
                .ok_or_else(|| {
                    anyhow!("missing block corresponding to our high qc - this should never happen")
                })?
                .view();
            // If `from_agg` then we always release the lock because the supermajority has a different high_qc.
            if from_agg || new_high_qc_block_view > current_high_qc_view {
                trace!(
                    "updating view from {} to {}, high QC view is {}",
                    self.view.get_view(),
                    new_high_qc_block_view + 1,
                    current_high_qc_view,
                );
                self.db.set_high_qc(new_high_qc)?;
                self.high_qc = new_high_qc;
                if new_high_qc_block_view >= self.view.get_view() {
                    self.view.set_view(new_high_qc_block_view + 1);
                }
            }
        }

        Ok(())
    }

    fn aggregate_qc_from_indexes(
        &self,
        view: u64,
        qcs: Vec<QuorumCertificate>,
        signatures: &[NodeSignature],
        cosigned: BitArray,
    ) -> Result<AggregateQc> {
        assert_eq!(qcs.len(), signatures.len());

        Ok(AggregateQc {
            signature: NodeSignature::aggregate(signatures)?,
            cosigned,
            view,
            qcs,
        })
    }

    fn qc_from_bits(
        &self,
        block_hash: Hash,
        signatures: &[NodeSignature],
        cosigned: BitArray,
        view: u64,
    ) -> QuorumCertificate {
        // we've already verified the signatures upon receipt of the responses so there's no need to do it again
        QuorumCertificate::new(signatures, cosigned, block_hash, view)
    }

    fn block_extends_from(&self, block: &Block, ancestor: &Block) -> Result<bool> {
        // todo: the block extends from another block through a chain of parent hashes and not qcs
        // make ticket for this
        let mut current = block.clone();
        while current.view() > ancestor.view() {
            let Some(next) = self.get_block(&current.parent_hash())? else {
                warn!("Missing block when traversing to find ancestor! Current parent hash: {:?} {:?}", current.parent_hash(), current);
                return Err(MissingBlockError::from(current.parent_hash()).into());
            };
            current = next;
        }

        Ok(current.view() == 0 || current.hash() == ancestor.hash())
    }

    fn check_safe_block(&mut self, proposal: &Block, during_sync: bool) -> Result<bool> {
        let Some(qc_block) = self.get_block(&proposal.parent_hash())? else {
            trace!("could not get qc for block: {}", proposal.parent_hash());
            return Ok(false);
        };
        // We don't vote on blocks older than our view
        let outdated = proposal.view() < self.view.get_view();
        match proposal.agg {
            // we check elsewhere that qc is the highest among the qcs in the agg
            Some(_) => match self.block_extends_from(proposal, &qc_block) {
                Ok(true) => {
                    self.check_and_commit(proposal)?;
                    trace!("check block aggregate is outdated? {}", outdated);
                    Ok(!outdated || during_sync)
                }
                Ok(false) => {
                    trace!("block does not extend from parent");
                    Ok(false)
                }
                Err(e) => {
                    trace!(?e, "error checking block extension");
                    Ok(false)
                }
            },
            None => {
                if proposal.view() == 0 || proposal.view() == qc_block.view() + 1 {
                    self.check_and_commit(proposal)?;

                    if outdated {
                        trace!(
                            "proposal is outdated: {} < {}",
                            proposal.view(),
                            self.view.get_view()
                        );
                    }

                    trace!("check block is outdated? {}", outdated);

                    Ok(!outdated || during_sync)
                } else {
                    trace!(
                        "block does not extend from parent, {} != {} + 1",
                        proposal.view(),
                        qc_block.view()
                    );
                    Ok(false)
                }
            }
        }
    }

    /// Check if a new proposal allows an older block to become finalized.
    /// Errors iff the proposal's parent is not known.
    fn check_and_commit(&mut self, proposal: &Block) -> Result<()> {
        // The condition for a block to be finalized is if there is a direct two-chain. From the paper:
        // Once a replica is convinced, it checks
        // if a two-chain is formed over the top of the parent of the
        // block pointed by the highQC (the first chain in the two-chain
        // formed has to be a one-direct chain in case of pipelined Fast-
        // HotStuff). Then a replica can safely commit the parent of the
        // block pointed by the highQC.

        let Some(qc_block) = self.get_block(&proposal.parent_hash())? else {
            warn!("missing qc block when checking whether to finalize!");
            return Err(MissingBlockError::from(proposal.parent_hash()).into());
        };

        // If we don't have the parent (e.g. genesis, or pruned node), we can't finalize, so just exit
        let Some(qc_parent) = self.get_block(&qc_block.parent_hash())? else {
            warn!("missing qc parent block when checking whether to finalize!");
            return Ok(());
        };

        // If we have a one-direct chain, we can finalize the parent regardless of the proposal's view number
        if qc_parent.view() + 1 == qc_block.view() {
            self.finalize_block(qc_parent)?;
        } else {
            warn!(
                "Cannot finalize block {} with view {} and number {} because of child {} with view {} and number {}",
                qc_parent.hash(),
                qc_parent.view(),
                qc_parent.number(),
                qc_block.hash(),
                qc_block.view(),
                qc_block.number()
            );
        }

        Ok(())
    }

    fn finalize_view(&mut self, view: u64) -> Result<()> {
        self.finalized_view = view;
        self.db.set_latest_finalized_view(view)
    }

    /// Saves the finalized tip view, and runs all hooks for the newly finalized block
    fn finalize_block(&mut self, block: Block) -> Result<()> {
        trace!(
            "Finalizing block {} at view {} num {}",
            block.hash(),
            block.view(),
            block.number()
        );
        self.finalize_view(block.view())?;

        let receipts = self.db.get_transaction_receipts_in_block(&block.hash())?;

        for (destination_shard, intershard_call) in blockhooks::get_cross_shard_messages(&receipts)?
        {
            self.message_sender.send_message_to_shard(
                destination_shard,
                InternalMessage::IntershardCall(intershard_call),
            )?;
        }

        if self.config.consensus.is_main {
            // Main shard will join all new shards
            for new_shard_id in blockhooks::get_launch_shard_messages(&receipts)? {
                self.message_sender
                    .send_message_to_coordinator(InternalMessage::LaunchShard(new_shard_id))?;
            }

            // Main shard also hosts the shard registry, so will be notified of newly established
            // links. Notify corresponding shard nodes of said links, if any
            for (from, to) in blockhooks::get_link_creation_messages(&receipts)? {
                self.message_sender
                    .send_message_to_shard(to, InternalMessage::LaunchLink(from))?;
            }
        }

        if self.block_is_first_in_epoch(block.number()) && !block.is_genesis() {
            // TODO: handle epochs (#1140)

            if self.config.do_checkpoints
                && self.epoch_is_checkpoint(self.epoch_number(block.number()))
            {
                if let Some(checkpoint_path) = self.db.get_checkpoint_dir()? {
                    let parent = self
                        .db
                        .get_block_by_hash(block.parent_hash())?
                        .ok_or(anyhow!(
                            "Trying to checkpoint block, but we don't have its parent"
                        ))?;
                    let transactions: Vec<SignedTransaction> = block
                        .transactions
                        .iter()
                        .map(|txn_hash| {
                            let tx = self.db.get_transaction(txn_hash)?.ok_or(anyhow!(
                                "failed to fetch transaction {} for checkpoint parent {}",
                                txn_hash,
                                parent.hash()
                            ))?;
                            Ok::<_, anyhow::Error>(tx)
                        })
                        .collect::<Result<Vec<SignedTransaction>>>()?;

                    self.message_sender.send_message_to_coordinator(
                        InternalMessage::ExportBlockCheckpoint(
                            Box::new(block),
                            transactions,
                            Box::new(parent),
                            self.db.state_trie()?.clone(),
                            checkpoint_path,
                        ),
                    )?;
                }
            }
        }

        Ok(())
    }

    /// Check the validity of a block. Returns `Err(_, true)` if this block could become valid in the future and
    /// `Err(_, false)` if this block could never be valid.
    fn check_block(&self, block: &Block, during_sync: bool) -> Result<(), (anyhow::Error, bool)> {
        block.verify_hash().map_err(|e| (e, false))?;

        if block.view() == 0 {
            // We only check a block if we receive it from an external source. We obviously already have the genesis
            // block, so we aren't ever expecting to receive it.
            return Err((anyhow!("tried to check genesis block"), false));
        }

        let Some(parent) = self
            .get_block(&block.parent_hash())
            .map_err(|e| (e, false))?
        else {
            warn!(
                "Missing parent block while trying to check validity of block {}",
                block.number()
            );
            return Err((MissingBlockError::from(block.parent_hash()).into(), true));
        };

        let Some(finalized_block) = self
            .get_block_by_view(self.finalized_view)
            .map_err(|e| (e, false))?
        else {
            return Err((MissingBlockError::from(self.finalized_view).into(), false));
        };
        if block.view() < finalized_block.view() {
            return Err((
                anyhow!(
                    "block is too old: view is {} but we have finalized {}",
                    block.view(),
                    finalized_block.view()
                ),
                false,
            ));
        }

        // Derive the proposer from the block's view
        let proposer = self.leader_at_block(&parent, block.view()).unwrap();

        // Verify the proposer's signature on the block
        let verified = proposer
            .public_key
            .verify(block.hash().as_bytes(), block.signature());

        let committee = self
            .state
            .get_stakers_at_block(&parent)
            .map_err(|e| (e, false))?;

        if verified.is_err() {
            info!(?block, "Unable to verify block = ");
            return Err((anyhow!("invalid block signature found! block hash: {:?} block view: {:?} committee len {:?}", block.hash(), block.view(), committee.len()), false));
        }

        // Check if the co-signers of the block's QC represent the supermajority.
        self.check_quorum_in_bits(
            &block.header.qc.cosigned,
            &committee,
            parent.state_root_hash(),
        )
        .map_err(|e| (e, false))?;

        // Verify the block's QC signature - note the parent should be the committee the QC
        // was signed over.
        self.verify_qc_signature(&block.header.qc, committee.clone())
            .map_err(|e| (e, false))?;
        if let Some(agg) = &block.agg {
            // Check if the signers of the block's aggregate QC represent the supermajority
            self.check_quorum_in_indices(&agg.cosigned, &committee)
                .map_err(|e| (e, false))?;
            // Verify the aggregate QC's signature
            self.batch_verify_agg_signature(agg, &committee)
                .map_err(|e| (e, false))?;
        }

        // Retrieve the highest among the aggregated QCs and check if it equals the block's QC.
        let block_high_qc = self.get_high_qc_from_block(block).map_err(|e| (e, false))?;
        let Some(block_high_qc_block) = self
            .get_block(&block_high_qc.block_hash)
            .map_err(|e| (e, false))?
        else {
            warn!("missing finalized block4");
            return Err((
                MissingBlockError::from(block_high_qc.block_hash).into(),
                false,
            ));
        };
        // Prevent the creation of forks from the already committed chain
        if block_high_qc_block.view() < finalized_block.view() {
            warn!(
                "invalid block - high QC view is {} while finalized is {}. Our High QC: {}, block: {:?}",
                block_high_qc_block.view(),
                finalized_block.view(),
                self.high_qc,
                block);
            return Err((
                anyhow!(
                    "invalid block - high QC view is {} while finalized is {}",
                    block_high_qc_block.view(),
                    finalized_block.view()
                ),
                false,
            ));
        }

        // This block's timestamp must be greater than or equal to the parent block's timestamp.
        if block.timestamp() < parent.timestamp() {
            return Err((anyhow!("timestamp decreased from parent"), false));
        }

        // This block's timestamp should be at most `self.allowed_timestamp_skew` away from the current time. Note this
        // can be either forwards or backwards in time.
        let difference = block
            .timestamp()
            .elapsed()
            .unwrap_or_else(|err| err.duration());
        if !during_sync && difference > self.config.allowed_timestamp_skew {
            return Err((
                anyhow!(
                    "timestamp difference for block {} greater than allowed skew: {difference:?}",
                    block.view()
                ),
                false,
            ));
        }

        // Blocks must be in sequential order
        if block.header.number != parent.header.number + 1 {
            return Err((
                anyhow!(
                    "block number is not sequential: {} != {} + 1",
                    block.header.number,
                    parent.header.number
                ),
                false,
            ));
        }

        if !self
            .block_extends_from(block, &finalized_block)
            .map_err(|e| (e, false))?
        {
            warn!(
                "invalid block {:?}, does not extend finalized block {:?} our head is {:?}",
                block,
                finalized_block,
                self.head_block()
            );

            return Err((
                anyhow!("invalid block, does not extend from finalized block"),
                false,
            ));
        }
        Ok(())
    }

    // Checks for the validity of a block and adds it to our block store if valid.
    // Returns true when the block is valid and newly seen and false otherwise.
    // Optionally returns a proposal that should be sent as the result of this newly received block. This occurs when
    // the node has buffered votes for a block it doesn't know about and later receives that block, resulting in a new
    // block proposal.
    pub fn receive_block(&mut self, from: PeerId, proposal: Proposal) -> Result<Option<Proposal>> {
        trace!(
            "received block: {} number: {}, view: {}",
            proposal.hash(),
            proposal.number(),
            proposal.view()
        );

        let result = self.proposal(from, proposal, true)?;
        // Processing the received block can either result in:
        // * A `Proposal`, if we have buffered votes for this block which form a supermajority, meaning we can
        // propose the next block.
        // * A `Vote`, if the block is valid and we are in the proposed block's committee. However, this block
        // occured in the past, meaning our vote is no longer valid.
        // Therefore, we filter the result to only include `Proposal`s. This avoids us sending useless `Vote`s
        // to the network while syncing.
        Ok(result.and_then(|(_, message)| message.into_proposal()))
    }

    fn add_block(&mut self, from: Option<PeerId>, block: Block) -> Result<()> {
        let hash = block.hash();
        debug!(?from, ?hash, ?block.header.view, ?block.header.number, "added block");
        let _ = self.new_blocks.send(block.header);
        if let Some(child_proposal) = self.block_store.process_block(from, block)? {
            self.message_sender.send_external_message(
                self.peer_id(),
                ExternalMessage::BlockResponse(BlockResponse {
                    proposals: vec![child_proposal],
                }),
            )?;
        }
        Ok(())
    }

    fn block_is_first_in_epoch(&self, number: u64) -> bool {
        number % self.config.consensus.blocks_per_epoch == 0
    }

    fn epoch_number(&self, block_number: u64) -> u64 {
        // This will need additonal tracking if we ever allow blocks_per_epoch to be changed
        block_number / self.config.consensus.blocks_per_epoch
    }

    fn epoch_is_checkpoint(&self, epoch_number: u64) -> bool {
        epoch_number % self.config.consensus.epochs_per_checkpoint == 0
    }

    fn vote_from_block(&self, block: &Block) -> Vote {
        Vote::new(
            self.secret_key,
            block.hash(),
            self.secret_key.node_public_key(),
            block.view(),
        )
    }

    fn get_high_qc_from_block(&self, block: &Block) -> Result<QuorumCertificate> {
        let Some(agg) = &block.agg else {
            return Ok(block.header.qc);
        };

        let high_qc = self.get_highest_from_agg(agg)?;

        if block.header.qc != high_qc {
            return Err(anyhow!("qc mismatch"));
        }

        Ok(block.header.qc)
    }

    pub fn get_block(&self, key: &Hash) -> Result<Option<Block>> {
        self.block_store.get_block(*key)
    }

    pub fn get_block_by_view(&self, view: u64) -> Result<Option<Block>> {
        self.block_store.get_block_by_view(view)
    }

    pub fn get_block_by_number(&self, number: u64) -> Result<Option<Block>> {
        self.block_store.get_block_by_number(number)
    }

    pub fn view(&self) -> u64 {
        self.view.get_view()
    }

    pub fn finalized_view(&self) -> u64 {
        self.finalized_view
    }

    pub fn state(&self) -> &State {
        &self.state
    }

    pub fn state_at(&self, number: u64) -> Result<Option<State>> {
        Ok(self
            .block_store
            .get_block_by_number(number)?
            .map(|block| self.state.at_root(block.state_root_hash().into())))
    }

    pub fn try_get_state_at(&self, number: u64) -> Result<State> {
        self.state_at(number)?
            .ok_or_else(|| anyhow!("No block at height {number}"))
    }

    fn get_highest_from_agg(&self, agg: &AggregateQc) -> Result<QuorumCertificate> {
        agg.qcs
            .iter()
            .map(|qc| (qc, self.get_block(&qc.block_hash)))
            .try_fold(None, |acc, (qc, block)| {
                let block = block?.ok_or_else(|| anyhow!("missing block"))?;
                if let Some((_, acc_view)) = acc {
                    if acc_view < block.view() {
                        Ok::<_, anyhow::Error>(Some((qc, block.view())))
                    } else {
                        Ok(acc)
                    }
                } else {
                    Ok(Some((qc, block.view())))
                }
            })?
            .ok_or_else(|| anyhow!("no qcs in agg"))
            .map(|(qc, _)| *qc)
    }

    fn verify_qc_signature(
        &self,
        qc: &QuorumCertificate,
        public_keys: Vec<NodePublicKey>,
    ) -> Result<()> {
        let len = public_keys.len();
        match qc.verify(public_keys) {
            true => Ok(()),
            false => {
                warn!(
                    "invalid qc signature found when verifying! Public keys: {:?}. QC: {}",
                    len, qc
                );
                Err(anyhow!("invalid qc signature found!"))
            }
        }
    }

    fn batch_verify_agg_signature(
        &self,
        agg: &AggregateQc,
        committee: &[NodePublicKey],
    ) -> Result<()> {
        let mut public_keys = Vec::new();
        for (index, bit) in agg.cosigned.iter().enumerate() {
            if *bit {
                public_keys.push(*committee.get(index).unwrap());
            }
        }

        let messages: Vec<_> = agg
            .qcs
            .iter()
            .zip(public_keys.iter())
            .map(|(qc, key)| {
                let mut bytes = Vec::new();
                bytes.extend_from_slice(qc.compute_hash().as_bytes());
                bytes.extend_from_slice(&key.as_bytes());
                bytes.extend_from_slice(&agg.view.to_be_bytes());
                bytes
            })
            .collect();
        let messages: Vec<_> = messages.iter().map(|m| m.as_slice()).collect();

        verify_messages(agg.signature, &messages, &public_keys)?;
        Ok(())
    }

    // TODO: Consider if these checking functions should be implemented at the deposit contract level instead?

    fn check_quorum_in_bits(
        &self,
        cosigned: &BitSlice,
        committee: &[NodePublicKey],
        parent_state_hash: Hash,
    ) -> Result<()> {
        let parent_state = self.state.at_root(parent_state_hash.into());

        let (total_weight, cosigned_sum) = committee
            .iter()
            .enumerate()
            .map(|(i, public_key)| {
                (
                    i,
                    parent_state.get_stake(*public_key).unwrap().unwrap().get(),
                )
            })
            .fold((0, 0), |(total_weight, cosigned_sum), (i, stake)| {
                (
                    total_weight + stake,
                    cosigned_sum + cosigned[i].then_some(stake).unwrap_or_default(),
                )
            });

        if cosigned_sum * 3 <= total_weight * 2 {
            return Err(anyhow!("no quorum"));
        }

        Ok(())
    }

    fn check_quorum_in_indices(
        &self,
        signers: &BitSlice,
        committee: &[NodePublicKey],
    ) -> Result<()> {
        let cosigned_sum: u128 = signers
            .iter()
            .enumerate()
            .map(|(i, bit)| {
                if *bit {
                    let public_key = committee.get(i).unwrap();
                    let stake = self.state.get_stake(*public_key).unwrap().unwrap();
                    stake.get()
                } else {
                    0
                }
            })
            .sum();

        if cosigned_sum * 3 <= self.total_weight(committee) * 2 {
            return Err(anyhow!("no quorum"));
        }

        Ok(())
    }

    pub fn leader_at_block(&self, block: &Block, view: u64) -> Option<Validator> {
        if let Some(CachedLeader {
            block_number: cached_block_number,
            view: cached_view,
            next_leader,
        }) = *self.latest_leader_cache.borrow()
        {
            if cached_block_number == block.number() && cached_view == view {
                return Some(next_leader);
            }
        }

        let Ok(state_at) = self.try_get_state_at(block.number()) else {
            return None;
        };

        let public_key = state_at.leader(view).unwrap();
        let peer_id = state_at.get_peer_id(public_key).unwrap().unwrap();

        Some(Validator {
            public_key,
            peer_id,
        })
    }

    fn total_weight(&self, committee: &[NodePublicKey]) -> u128 {
        committee
            .iter()
            .map(|&pub_key| {
                let stake = self.state.get_stake(pub_key).unwrap().unwrap();
                stake.get()
            })
            .sum()
    }

    /// Deal with the fork to this block. The block is assumed to be valid to switch to.
    /// Set the current head block to the parent of the proposed block,
    /// This will make it so the block is ready to become the new head
    fn deal_with_fork(&mut self, block: &Block) -> Result<()> {
        // To generically deal with forks where the proposed block could be at any height, we
        // Find the common ancestor (backward) of the head block and the new block
        // Then, revert the blocks from the head block to the common ancestor
        // Then, apply the blocks (forward) from the common ancestor to the parent of the new block
        let mut head = self.head_block();
        let mut head_height = head.number();
        let mut proposed_block = block.clone();
        let mut proposed_block_height = block.number();
        trace!(
            "Dealing with fork: from block {} (height {}), back to block {} (height {})",
            head.hash(),
            head_height,
            proposed_block.hash(),
            proposed_block_height
        );

        // Need to make sure both pointers are at the same height
        while head_height > proposed_block_height {
            trace!("Stepping back head block pointer");
            head = self.get_block(&head.parent_hash())?.unwrap();
            head_height = head.number();
        }

        while proposed_block_height > head_height {
            trace!("Stepping back proposed block pointer");
            proposed_block = self.get_block(&proposed_block.parent_hash())?.unwrap();
            proposed_block_height = proposed_block.number();
        }

        // We now have both hash pointers at the same height, we can walk back until they are equal.
        while head.hash() != proposed_block.hash() {
            trace!("Stepping back both pointers");
            head = self.get_block(&head.parent_hash())?.unwrap();
            proposed_block = self.get_block(&proposed_block.parent_hash())?.unwrap();
        }

        // Now, we want to revert the blocks until the head block is the common ancestor
        while self.head_block().hash() != head.hash() {
            let head_block = self.head_block();
            let parent_block = self.get_block(&head_block.parent_hash())?.ok_or_else(|| {
                anyhow!(
                    "missing block parent when reverting blocks: {}",
                    head_block.parent_hash()
                )
            })?;

            if head_block.header.view == 0 {
                panic!("genesis block is not supposed to be reverted");
            }

            trace!("Reverting block {head_block:?}");
            // block store doesn't require anything, it will just hold blocks that may now be invalid

            // State is easily set - must be to the parent block, though
            trace!(
                "Setting state to: {} aka block: {parent_block:?}",
                parent_block.state_root_hash()
            );
            self.state
                .set_to_root(parent_block.state_root_hash().into());

            // Ensure the transaction pool is consistent by recreating it. This is moderately costly, but forks are
            // rare.
            let existing_txns = self.transaction_pool.drain();

            for txn in existing_txns {
                let account_nonce = self.state.get_account(txn.signer)?.nonce;
                self.transaction_pool.insert_transaction(txn, account_nonce);
            }

            // block transactions need to be removed from self.transactions and re-injected
            for tx_hash in &head_block.transactions {
                let orig_tx = self.get_transaction_by_hash(*tx_hash).unwrap().unwrap();

                // Insert this unwound transaction back into the transaction pool.
                let account_nonce = self.state.get_account(orig_tx.signer)?.nonce;
                self.transaction_pool
                    .insert_transaction(orig_tx, account_nonce);
            }
            // then purge them all from the db, including receipts and indexes
            self.db
                .remove_transactions_executed_in_block(&head_block.hash())?;

            // this block is no longer in the main chain
            self.db.mark_block_as_non_canonical(head_block.hash())?;
        }

        // Now, we execute forward from the common ancestor to the new block parent which can
        // be required in rare cases.
        // We have the chain of blocks from the ancestor upwards to the proposed block via walking back.
        while self.head_block().hash() != block.parent_hash() {
            trace!("Advancing the head block to prepare for proposed block fork.");
            trace!("Head block: {:?}", self.head_block());
            trace!("desired block hash: {}", block.parent_hash());

            let desired_block_height = self.head_block().number() + 1;
            // Pointer to parent of head block
            let mut block_pointer = self
                .get_block(&block.parent_hash())?
                .ok_or_else(|| anyhow!("missing block when advancing head block pointer"))?;

            // If the parent of the proposed
            if block_pointer.header.number < desired_block_height {
                panic!("block height mismatch when advancing head block pointer");
            }

            while block_pointer.header.number != desired_block_height {
                block_pointer = self
                    .get_block(&block_pointer.parent_hash())?
                    .ok_or_else(|| anyhow!("missing block when advancing head block pointer"))?;
            }

            // We now have the block pointer at the desired height, we can apply it.
            trace!("Fork execution of block: {block_pointer:?}");
            let transactions = block_pointer.transactions.clone();
            let transactions = transactions
                .iter()
                .map(|tx_hash| self.get_transaction_by_hash(*tx_hash).unwrap().unwrap().tx)
                .collect();
            let committee: Vec<_> = self.state.get_stakers_at_block(&block_pointer)?;
            self.execute_block(None, &block_pointer, transactions, &committee)?;
        }

        Ok(())
    }

    fn execute_block(
        &mut self,
        from: Option<PeerId>,
        block: &Block,
        transactions: Vec<SignedTransaction>,
        committee: &[NodePublicKey],
    ) -> Result<()> {
        debug!("Executing block: {:?}", block.header.hash);

        let parent = self
            .get_block(&block.parent_hash())?
            .ok_or_else(|| anyhow!("missing parent block when executing block!"))?;

        if !transactions.is_empty() {
            trace!("applying {} transactions to state", transactions.len());
        }

        let mut verified_txns = Vec::new();

        // We re-inject any missing Intershard transactions (or really, any missing
        // transactions) from our mempool. If any txs are unavailable in both the
        // message or locally, the proposal cannot be applied
        for (idx, tx_hash) in block.transactions.iter().enumerate() {
            // Prefer to insert verified txn from pool. This is faster.
            let txn = match self.transaction_pool.pop_transaction(*tx_hash) {
                Some(txn) => txn,
                _ => match transactions
                    .get(idx)
                    .map(|sig_tx| sig_tx.clone().verify())
                    .transpose()?
                {
                    // Otherwise, recover txn from proposal. This is slower.
                    Some(txn) if txn.hash == *tx_hash => txn,
                    _ => {
                        warn!("Proposal {} at view {} referenced a transaction {} that was neither included in the broadcast nor found locally - cannot apply block", block.hash(), block.view(), tx_hash);
                        return Ok(());
                    }
                },
            };
            verified_txns.push(txn);
        }

        let mut block_receipts = Vec::new();
        let mut cumulative_gas_used = EvmGas(0);
        let mut receipts_trie = eth_trie::EthTrie::new(Arc::new(MemoryDB::new(true)));
        let mut transactions_trie = eth_trie::EthTrie::new(Arc::new(MemoryDB::new(true)));

        let transaction_hashes = verified_txns
            .iter()
            .map(|tx| format!("{:?}", tx.hash))
            .join(",");

        for (tx_index, txn) in verified_txns.into_iter().enumerate() {
            self.new_transaction(txn.clone())?;
            let tx_hash = txn.hash;
            let mut inspector = TouchedAddressInspector::default();
            let result = self
                .apply_transaction(txn.clone(), block.header, &mut inspector)?
                .ok_or_else(|| anyhow!("proposed transaction failed to execute"))?;
            self.transaction_pool.mark_executed(&txn);
            for address in inspector.touched {
                self.db.add_touched_address(address, tx_hash)?;
            }

            let gas_used = result.gas_used();
            cumulative_gas_used += gas_used;

            if cumulative_gas_used > block.gas_limit() {
                warn!("Cumulative gas used by executing transactions exceeded block limit!");
                return Ok(());
            }

            let receipt = Self::create_txn_receipt(result, tx_hash, tx_index, cumulative_gas_used);

            let receipt_hash = receipt.compute_hash();

            debug!("During execution in view: {}, transaction with hash: {:?} produced receipt: {:?}, receipt hash: {:?}", self.view.get_view(), tx_hash, receipt, receipt_hash);
            receipts_trie
                .insert(receipt_hash.as_bytes(), receipt_hash.as_bytes())
                .unwrap();

            transactions_trie
                .insert(tx_hash.as_bytes(), tx_hash.as_bytes())
                .unwrap();

            info!(?receipt, "applied transaction {:?}", receipt);
            block_receipts.push((receipt, tx_index));
        }

        if cumulative_gas_used != block.gas_used() {
            warn!("Cumulative gas used by executing all transactions: {cumulative_gas_used} is different that the one provided in the block: {}", block.gas_used());
            return Ok(());
        }

        let receipts_root_hash: Hash = receipts_trie.root_hash()?.into();
        if block.header.receipts_root_hash != receipts_root_hash {
            warn!(
                "Block number: {}, Receipt root mismatch. Specified in block: {} vs computed: {}, txn_hashes: {}",
                block.number(), block.header.receipts_root_hash, receipts_root_hash, transaction_hashes
            );
            return Ok(());
        }

        let transactions_root_hash: Hash = transactions_trie.root_hash()?.into();
        if block.header.transactions_root_hash != transactions_root_hash {
            warn!(
                "Block number: {}, Transactions root mismatch. Specified in block: {} vs computed: {}, txn_hashes: {}",
                block.number(), block.header.transactions_root_hash, transactions_root_hash, transaction_hashes
            );
            return Ok(());
        }

        // Apply rewards before executing transactions because some of the committee members may be removed and rewards can't be applied then!
        let proposer = self.leader_at_block(&parent, block.view()).unwrap();
        let config = &self.config.consensus;
        Self::apply_rewards_late_at(
            parent.state_root_hash(),
            &mut self.state,
            config,
            committee,
            proposer.public_key,
            block.view(),
            &block.header.qc.cosigned,
        )?;

        // ZIP-9: Sink gas to zero account
        self.state.mutate_account(Address::ZERO, |a| {
            a.balance = a
                .balance
                .checked_add(block.gas_used().0 as u128)
                .ok_or(anyhow!("Overflow occured in zero account balance"))?;
            Ok(())
        })?;

        if self.state.root_hash()? != block.state_root_hash() {
            warn!(
                "State root hash mismatch! Our state hash: {}, block hash: {:?} block prop: {:?}, txn_hashes: {}",
                self.state.root_hash()?,
                block.state_root_hash(),
                block,
                transaction_hashes
            );
            return Err(anyhow!(
                "state root hash mismatch, expected: {:?}, actual: {:?}",
                block.state_root_hash(),
                self.state.root_hash()
            ));
        }

        for (receipt, tx_index) in &mut block_receipts {
            receipt.block_hash = block.hash();
            // Avoid cloning the receipt if there are no subscriptions to send it to.
            if self.receipts.receiver_count() != 0 {
                let _ = self.receipts.send((receipt.clone(), *tx_index));
            }
        }

        // Important - only add blocks we are going to execute because they can potentially
        // overwrite the mapping of block height to block, which there should only be one of.
        // for example, this HAS to be after the deal with fork call
        if !self.db.contains_block(&block.hash())? {
            // If we were the proposer we would've already processed the block, hence the check
            self.add_block(from, block.clone())?;
        }
        {
            // helper scope to shadow db, to avoid moving it into the closure
            // closure has to be move to take ownership of block_receipts
            let db = &self.db;
            self.db.with_sqlite_tx(move |sqlite_tx| {
                for (receipt, _) in block_receipts {
                    db.insert_transaction_receipt_with_db_tx(sqlite_tx, receipt)?;
                }
                Ok(())
            })?;
        }

        // Tell the block store to request more blocks if it can.
        self.block_store.request_missing_blocks()?;
        Ok(())
    }

    fn create_txn_receipt(
        apply_result: TransactionApplyResult,
        tx_hash: Hash,
        tx_index: usize,
        cumulative_gas_used: EvmGas,
    ) -> TransactionReceipt {
        let success = apply_result.success();
        let contract_address = apply_result.contract_address();
        let gas_used = apply_result.gas_used();
        let accepted = apply_result.accepted();
        let (logs, transitions, errors, exceptions) = apply_result.into_parts();

        TransactionReceipt {
            tx_hash,
            block_hash: Hash::ZERO,
            index: tx_index as u64,
            success,
            contract_address,
            logs,
            transitions,
            gas_used,
            cumulative_gas_used,
            accepted,
            errors,
            exceptions,
        }
    }

    pub fn report_outgoing_message_failure(
        &mut self,
        failure: OutgoingMessageFailure,
    ) -> Result<()> {
        self.block_store.report_outgoing_message_failure(failure)
    }
}<|MERGE_RESOLUTION|>--- conflicted
+++ resolved
@@ -1236,8 +1236,6 @@
         // Apply ready transactions in the mempool
         self.apply_transactions_to_block_at(state)?;
 
-        // Restore the state to previous sane state
-        state.set_to_root(previous_state_root_hash.into());
         Ok(())
     }
 
@@ -1340,22 +1338,6 @@
             let (proposal, applied_txs, transactions_trie, receipts_trie) =
                 self.early_proposal.as_mut().unwrap();
 
-<<<<<<< HEAD
-        // as a future improvement, process the proposal before broadcasting it
-        trace!(proposal_hash = ?proposal.hash(), ?proposal.header.view, ?proposal.header.number, "######### proposing early block");
-        // intershard transactions are not meant to be broadcast
-        let (broadcasted_transactions, opaque_transactions): (Vec<_>, Vec<_>) =
-            applied_transactions
-                .into_iter()
-                .partition(|tx| !matches!(tx.tx, SignedTransaction::Intershard { .. }));
-        // however, for the transactions that we are NOT broadcasting, we re-insert
-        // them into the pool - this is because upon broadcasting the proposal, we will
-        // have to re-execute it ourselves (in order to vote on it) and thus will
-        // need those transactions again
-        for tx in opaque_transactions {
-            let account_nonce = state.get_account(tx.signer)?.nonce;
-            self.transaction_pool.insert_transaction(tx, account_nonce);
-=======
             let applied_transaction_hashes = applied_txs.iter().map(|tx| tx.hash).collect_vec();
             trace!(
                 "applied {} transactions to early block",
@@ -1368,7 +1350,6 @@
             proposal.header.receipts_root_hash = Hash(receipts_trie.root_hash()?.into());
             proposal.transactions = applied_transaction_hashes;
             proposal.header.gas_used = proposal.header.gas_limit - gas_left;
->>>>>>> 9020d7da
         }
 
         // as a future improvement, process the proposal before broadcasting it
