use std::{
    collections::{btree_map::Entry, BTreeMap},
    time::SystemTime,
};

use anyhow::{anyhow, Result};
use bitvec::bitvec;
use itertools::Itertools;
use libp2p::PeerId;
use tracing::{debug, trace};

use crate::{
    cfg::Config,
<<<<<<< HEAD
    crypto::{self, verify_messages, BlsPublicKey, BlsSignature, Hash, SecretKey},
=======
    crypto::{verify_messages, Hash, PublicKey, SecretKey, Signature},
>>>>>>> a5bd11e8
    message::{AggregateQc, BitSlice, BitVec, Block, NewView, Proposal, QuorumCertificate, Vote},
    state::{State, Transaction, TransactionReceipt},
};

struct NewViewVote {
    signatures: Vec<BlsSignature>,
    signers: Vec<u16>,
    cosigned: BitVec,
    cosigned_weight: u128,
    qcs: Vec<QuorumCertificate>,
}

#[derive(Debug, Clone, Copy)]
pub struct Validator {
    pub public_key: BlsPublicKey,
    pub peer_id: PeerId,
    pub weight: u128,
}

pub struct Consensus {
    secret_key: SecretKey,
    config: Config,
    committee: Vec<Validator>,
    blocks: BTreeMap<Hash, Block>,
    votes: BTreeMap<Hash, (Vec<BlsSignature>, BitVec, u128)>,
    new_views: BTreeMap<u64, NewViewVote>,
    high_qc: Option<QuorumCertificate>, // none before we receive the first proposal
    view: u64,
    /// The latest finalized block.
    finalized: Hash,
    /// Peers that have appeared between the last view and this one. They will be added to the committee before the next view.
    pending_peers: Vec<(PeerId, BlsPublicKey)>,
    /// Transactions that have been broadcasted by the network, but not yet executed. Transactions will be removed from this map once they are executed.
    new_transactions: BTreeMap<Hash, Transaction>,
    /// Transactions that have been executed and included in a block, and the blocks the are
    /// included in.
    transactions: BTreeMap<Hash, Transaction>,
    transaction_receipts: BTreeMap<Hash, TransactionReceipt>,
    /// The account store.
    state: State,
}

impl Consensus {
    pub fn new(secret_key: SecretKey, config: Config) -> Self {
        let validator = Validator {
            public_key: secret_key.bls_public_key(),
            peer_id: secret_key.to_libp2p_keypair().public().to_peer_id(),
            weight: 100,
        };

        Consensus {
            secret_key,
            config,
            committee: vec![validator],
            blocks: BTreeMap::new(),
            votes: BTreeMap::new(),
            new_views: BTreeMap::new(),
            high_qc: None,
            view: 0,
            finalized: Hash::ZERO,
            pending_peers: Vec::new(),
            new_transactions: BTreeMap::new(),
            transactions: BTreeMap::new(),
            transaction_receipts: BTreeMap::new(),
            state: State::new(),
        }
    }

    fn update_view(&mut self, view: u64) {
        self.view = view;
        let pending_peers = self.pending_peers.drain(..);

        for (peer_id, public_key) in pending_peers {
            if self
                .committee
                .iter()
                .filter(|v| v.peer_id == peer_id)
                .count()
                > 0
            {
                continue;
            }

            let validator = Validator {
                peer_id,
                public_key,
                weight: 100, // Arbitrary weight
            };
            self.committee.push(validator);
        }
        // We always keep the committee sorted by the peer ID to give a stable ordering across the network.
        self.committee.sort_unstable_by_key(|v| v.peer_id);
    }

    pub fn add_peer(
        &mut self,
        peer: PeerId,
        public_key: BlsPublicKey,
    ) -> Result<Option<(PeerId, Vote)>> {
        if self.pending_peers.contains(&(peer, public_key)) {
            return Ok(None);
        }

        debug!(%peer, "added pending peer");

        self.pending_peers.push((peer, public_key));

        // Before we have at least 3 other nodes (not including ourselves) there is no point trying to propose blocks,
        // because the supermajority condition is impossible to achieve.
        if self.pending_peers.len() >= 3 && self.view == 0 {
            let genesis = Block::genesis(self.committee.len());
            self.high_qc = Some(genesis.qc.clone());
            self.add_block(genesis.clone());
            self.update_view(1);
            let vote = self.vote_from_block(&genesis);
            let leader = self.get_leader(self.view).peer_id;
            return Ok(Some((leader, vote)));
        }

        Ok(None)
    }

    pub fn timeout(&mut self) -> Result<Option<(PeerId, NewView)>> {
        if self.view == 0 {
            return Ok(None);
        }

        self.update_view(self.view + 1);

        if let Some(high_qc) = &self.high_qc {
            let new_view = NewView::new(self.secret_key, high_qc.clone(), self.view, self.index());
            return Ok(Some((self.get_leader(self.view).peer_id, new_view)));
        }

        Ok(None)
    }

    pub fn proposal(&mut self, proposal: Proposal) -> Result<Option<(PeerId, Vote)>> {
        let (block, transactions) = proposal.into_parts();

        // derive the sender from the proposal's view
        let sender = self.get_leader(block.view());
        // verify the sender's signature on the proposal
        block.verify(sender.public_key)?;
        // in the future check if we already have another block with the same view as proposal, which means that the sender equivocates; also figure out who voted for both of these blocks and thus equivocated
        // check if the co-signers of the proposal's qc represent the supermajority
        self.check_quorum_in_bits(&block.qc.cosigned)?;

        // FIXME: Sane validation of genesis blocks
        let proposal_view = block.view();
        if proposal_view > 2 {
            // verify the block qc's signature
            self.verify_qc_signature(&block.qc)?;
        }

        if let Some(agg) = &block.agg {
            // check if the signers of the proposal's agg represent the supermajority
            self.check_quorum_in_indices(&agg.signers)?;

            // verify the block aggregate qc's signature
            self.batch_verify_agg_signature(agg)?;
        }

        let parent = self.get_block(&block.parent_hash())?;
        let parent_header = parent.header;

        // This block's timestamp must be greater than or equal to the parent block's timestamp.
        if block.timestamp() < parent.timestamp() {
            return Err(anyhow!("timestamp decreased from parent"));
        }

        // This block's timestamp must be at most `self.allowed_timestamp_skew` away from the current time. Note this
        // can be either forwards or backwards in time.
        let difference = block
            .timestamp()
            .elapsed()
            .unwrap_or_else(|err| err.duration());
        if difference > self.config.allowed_timestamp_skew {
            return Err(anyhow!(
                "timestamp difference greater than allowed skew: {difference:?}"
            ));
        }

        // retrieve the highest among the aggregated qcs and check if it equals the block's qc
        let proposal_high_qc = self.get_high_qc_from_block(&block)?;

        self.add_block(block.clone());
        self.update_high_qc_and_view(block.agg.is_some(), proposal_high_qc.clone())?;

        let proposal_view = block.view();
        if self.check_safe_block(&block) {
            for txn in &transactions {
                // If we have the transaction in the mempool, remove it
                self.new_transactions.remove(&txn.hash());

                // If we haven't applied it yet, do so
                // This ensures we don't execute the transaction twice if we're the block proposer
<<<<<<< HEAD
                if !self.transactions.contains_key(&txn.hash()) {
                    txn.verify()?;
                    let txn = self.state.apply_transaction(
=======
                if let Entry::Vacant(entry) = self.transactions.entry(txn.hash()) {
                    let (success, contract_address, logs) = self.state.apply_transaction(
>>>>>>> a5bd11e8
                        txn.clone(),
                        self.config.eth_chain_id,
                        parent_header,
                    )?;
                    entry.insert(txn.clone());
                    let receipt = TransactionReceipt {
                        block_hash: block.hash(),
                        success,
                        contract_address,
                        logs,
                    };
                    self.transaction_receipts.insert(txn.hash(), receipt);
                }
            }
            if self.state.root_hash() != block.state_root_hash() {
                return Err(anyhow!(
                    "state root hash mismatch, expected: {}, actual: {}",
                    block.state_root_hash(),
                    self.state.root_hash()
                ));
            }
            // TODO: Download blocks up to `proposal_view - 1`.
            self.update_view(proposal_view + 1);
            let leader = self.get_leader(self.view).peer_id;
            trace!(proposal_view, "voting for block");
            let vote = self.vote_from_block(&block);

            Ok(Some((leader, vote)))
        } else {
            Ok(None)
        }
    }

    pub fn vote(&mut self, _: PeerId, vote: Vote) -> Result<Option<(Block, Vec<Transaction>)>> {
        let Ok(block) = self.get_block(&vote.block_hash) else { return Ok(None); }; // TODO: Is this the right response when we recieve a vote for a block we don't know about?
        let block_hash = block.hash();
        let block_view = block.view();
        trace!(block_view, self.view, "handling vote");
        // if we are not the leader of the round in which the vote counts
        if self.get_leader(block_view + 1).public_key != self.secret_key.bls_public_key() {
            trace!(vote_view = block_view + 1, "skipping vote, not the leader");
            return Ok(None);
        }
        // if the vote is too old and does not count anymore
        if block_view + 1 < self.view {
            return Ok(None);
        }
        // verify the sender's signature on block_hash
        let sender = self.get_member(vote.index);
        vote.verify(sender.public_key)?;

        let (mut signatures, mut cosigned, mut cosigned_weight) =
            self.votes.remove(&block_hash).unwrap_or_else(|| {
                (
                    Vec::new(),
                    bitvec![u8, bitvec::order::Msb0; 0; self.committee.len()],
                    0,
                )
            });

        let mut supermajority = false;
        // if the vote is new, store it
        if !cosigned[vote.index as usize] {
            signatures.push(vote.signature);
            cosigned.set(vote.index as usize, true);
            cosigned_weight += sender.weight;

            supermajority = cosigned_weight * 3 > self.committee_weight() * 2;
            trace!(
                cosigned_weight,
                supermajority,
                self.view,
                vote_view = block_view + 1,
                "storing vote"
            );
            // if we are already in the round in which the vote counts and have reached supermajority
            if block_view + 1 == self.view && supermajority {
                let qc = self.qc_from_bits(block_hash, &signatures, cosigned.clone());
                let parent_hash = qc.block_hash;
                let parent = self.get_block(&parent_hash)?;
                let parent_header = parent.header;

                let applied_transactions: Vec<_> = self
                    .new_transactions
                    .values()
                    .filter(|tx| tx.verify().is_ok()) // only apply signed transactions
                    .map(|tx| {
                        let (success, contract_address, logs) = self.state.apply_transaction(
                            tx.clone(),
                            self.config.eth_chain_id,
                            parent_header,
                        )?;
                        Ok((tx.clone(), success, contract_address, logs))
                    })
                    .collect::<Result<_>>()?;
                self.new_transactions.clear();
                let applied_transaction_hashes: Vec<_> = applied_transactions
                    .iter()
                    .map(|(tx, _, _, _)| tx.hash())
                    .collect();

                let proposal = Block::from_qc(
                    self.secret_key,
                    self.view,
                    qc,
                    parent_hash,
                    self.state.root_hash(),
                    applied_transaction_hashes,
                    SystemTime::max(SystemTime::now(), parent_header.timestamp),
                );

                let applied_transactions: Vec<_> = applied_transactions
                    .into_iter()
                    .map(|(tx, success, contract_address, logs)| {
                        self.transactions.insert(tx.hash(), tx.clone());
                        let receipt = TransactionReceipt {
                            block_hash: proposal.hash(),
                            success,
                            contract_address,
                            logs,
                        };
                        self.transaction_receipts.insert(tx.hash(), receipt);
                        tx
                    })
                    .collect();

                // as a future improvement, process the proposal before broadcasting it
                trace!("vote successful");
                return Ok(Some((proposal, applied_transactions)));
                // we don't want to keep the collected votes if we proposed a new block
                // we should remove the collected votes if we couldn't reach supermajority within the view
            }
        }
        if !supermajority {
            self.votes
                .insert(block_hash, (signatures, cosigned, cosigned_weight));
        }

        Ok(None)
    }

    pub fn new_view(&mut self, _: PeerId, new_view: NewView) -> Result<Option<Block>> {
        // if we are not the leader of the round in which the vote counts
        if self.get_leader(new_view.view).public_key != self.secret_key.bls_public_key() {
            trace!(new_view.view, "skipping new view, not the leader");
            return Ok(None);
        }
        // if the vote is too old and does not count anymore
        if new_view.view < self.view {
            return Ok(None);
        }
        // verify the sender's signature on the block hash
        let sender = self.get_member(new_view.index);
        new_view.verify(sender.public_key)?;

        // check if the sender's qc is higher than our high_qc or even higher than our view
        self.update_high_qc_and_view(false, new_view.qc.clone())?;

        let NewViewVote {
            mut signatures,
            mut signers,
            mut cosigned,
            mut cosigned_weight,
            mut qcs,
        } = self
            .new_views
            .remove(&new_view.view)
            .unwrap_or_else(|| NewViewVote {
                signatures: Vec::new(),
                signers: Vec::new(),
                cosigned: bitvec![u8, bitvec::order::Msb0; 0; self.committee.len()],
                cosigned_weight: 0,
                qcs: Vec::new(),
            });

        let mut supermajority = false;
        // if the vote is new, stores it
        if !cosigned[new_view.index as usize] {
            signatures.push(new_view.signature);
            signers.push(new_view.index);
            cosigned.set(new_view.index as usize, true);
            cosigned_weight += sender.weight;
            qcs.push(new_view.qc);
            supermajority = cosigned_weight * 3 > self.committee_weight() * 2;
            let num_signers = signers.len();
            trace!(
                num_signers,
                cosigned_weight,
                supermajority,
                self.view,
                new_view.view,
                "storing vote for new view"
            );
            // if we are already in the round in which the vote counts and have reached supermajority
            if new_view.view == self.view && supermajority {
                // todo: the aggregate qc is an aggregated signature on the qcs, view and validator index which can be batch verified
                let agg =
                    self.aggregate_qc_from_indexes(new_view.view, qcs, &signatures, signers)?;
                let high_qc = self.get_highest_from_agg(&agg)?;
                let parent_hash = high_qc.block_hash;
                let parent = self.get_block(&parent_hash)?;
                let proposal = Block::from_agg(
                    self.secret_key,
                    self.view,
                    high_qc.clone(),
                    agg,
                    parent_hash,
                    self.state.root_hash(),
                    SystemTime::max(SystemTime::now(), parent.timestamp()),
                );
                // as a future improvement, process the proposal before broadcasting it
                return Ok(Some(proposal));
                // we don't want to keep the collected votes if we proposed a new block
                // we should remove the collected votes if we couldn't reach supermajority within the view
            }
        }
        if !supermajority {
            self.new_views.insert(
                new_view.view,
                NewViewVote {
                    signatures,
                    signers,
                    cosigned,
                    cosigned_weight,
                    qcs,
                },
            );
        }

        Ok(None)
    }

    pub fn new_transaction(&mut self, txn: Transaction) -> Result<()> {
        txn.verify()?; // sanity check
        self.new_transactions.insert(txn.hash(), txn);

        Ok(())
    }

    pub fn get_transaction_by_hash(&self, hash: Hash) -> Option<Transaction> {
        Some(self.transactions.get(&hash)?.clone())
    }

    pub fn get_transaction_receipt(&self, hash: Hash) -> Option<TransactionReceipt> {
        Some(self.transaction_receipts.get(&hash)?.clone())
    }

    fn update_high_qc_and_view(
        &mut self,
        from_agg: bool,
        new_high_qc: QuorumCertificate,
    ) -> Result<()> {
        let Some(new_high_qc_block) = self.blocks.get(&new_high_qc.block_hash) else {
            // We don't set high_qc to a qc if we don't have its block.
            return Ok(());
        };
        match &self.high_qc {
            None => {
                self.high_qc = Some(new_high_qc);
            }
            Some(high_qc) => {
                let current_high_qc_view = self.get_block(&high_qc.block_hash)?.view();
                // If `from_agg` then we always release the lock because the supermajority has a different high_qc.
                if from_agg || new_high_qc_block.view() > current_high_qc_view {
                    self.high_qc = Some(new_high_qc);
                }
            }
        }
        // TODO: Download the missing blocks
        self.update_view(new_high_qc_block.view());
        Ok(())
    }

    fn aggregate_qc_from_indexes(
        &self,
        view: u64,
        qcs: Vec<QuorumCertificate>,
        signatures: &[BlsSignature],
        signers: Vec<u16>,
    ) -> Result<AggregateQc> {
        assert_eq!(qcs.len(), signatures.len());
        assert_eq!(signatures.len(), signers.len());
        Ok(AggregateQc {
            signature: BlsSignature::aggregate(signatures)?,
            signers,
            view,
            qcs,
        })
    }

    fn qc_from_bits(
        &self,
        block_hash: Hash,
        signatures: &[BlsSignature],
        cosigned: BitVec,
    ) -> QuorumCertificate {
        // we've already verified the signatures upon receipt of the responses so there's no need to do it again
        QuorumCertificate {
            signature: BlsSignature::aggregate(signatures).unwrap(),
            cosigned,
            block_hash,
        }
    }

    fn block_extends_from(&self, block: &Block, ancestor: &Block) -> Result<bool> {
        // todo: the block extends from another block through a chain of parent hashes and not qcs
        let mut current = block;
        while current.view() > ancestor.view() {
            current = self.get_block(&current.parent_hash())?;
        }
        Ok(current.hash() == ancestor.hash())
    }

    fn check_safe_block(&mut self, proposal: &Block) -> bool {
        let Ok(qc_block) = self.get_block(&proposal.qc.block_hash) else { return false; };
        // We don't vote on blocks older than our view
        let not_outdated = proposal.view() >= self.view;
        match proposal.agg {
            // we check elsewhere that qc is the highest among the qcs in the agg
            Some(_) => match self.block_extends_from(proposal, qc_block) {
                Ok(true) => {
                    let block_hash = proposal.hash();
                    self.check_and_commit(block_hash);
                    not_outdated
                }
                Ok(false) | Err(_) => false,
            },
            None => {
                if proposal.view() == qc_block.view() + 1 {
                    self.check_and_commit(proposal.hash());
                    not_outdated
                } else {
                    false
                }
            }
        }
    }

    fn check_and_commit(&mut self, proposal_hash: Hash) {
        let Ok(proposal) = self.get_block(&proposal_hash) else { return; };
        let Ok(prev_1) = self.get_block(&proposal.qc.block_hash) else { return; };
        let Ok(prev_2) = self.get_block(&prev_1.qc.block_hash) else { return; };

        if prev_1.view() == prev_2.view() + 1 {
            let committed_block = prev_2;
            let Ok(finalized_block) = self.get_block(&self.finalized) else { return; };
            let mut current = committed_block;
            // commit blocks back to the last finalized block
            while current.view() > finalized_block.view() {
                let Ok(new) = self.get_block(&current.parent_hash()) else { return; };
                current = new;
            }
            if current.hash() == self.finalized {
                self.finalized = committed_block.hash();
                // discard blocks that can't be committed anymore
            }
        }
    }

    pub fn add_block(&mut self, block: Block) {
        let hash = block.hash();
        trace!(?hash, "added block");
        self.blocks.insert(hash, block);
    }

    fn vote_from_block(&self, block: &Block) -> Vote {
        Vote {
            block_hash: block.hash(),
            signature: self.secret_key.sign(block.hash().as_bytes()),
            index: self.index(),
        }
    }

    fn get_high_qc_from_block<'a>(&self, block: &'a Block) -> Result<&'a QuorumCertificate> {
        let Some(agg) = &block.agg else { return Ok(&block.qc); };

        let high_qc = self.get_highest_from_agg(agg)?;

        if &block.qc != high_qc {
            return Err(anyhow!("qc mismatch"));
        }

        Ok(&block.qc)
    }

    pub fn get_block(&self, key: &Hash) -> Result<&Block> {
        self.blocks
            .get(key)
            .ok_or_else(|| anyhow!("block not found: {key:?}"))
    }

    pub fn get_block_by_view(&self, view: u64) -> Option<&Block> {
        // TODO: Inefficient - Use an index.
        self.blocks.values().find(|b| b.view() == view)
    }

    pub fn view(&self) -> u64 {
        self.view
    }

    pub fn state(&self) -> &State {
        &self.state
    }

    fn get_highest_from_agg<'a>(&self, agg: &'a AggregateQc) -> Result<&'a QuorumCertificate> {
        agg.qcs
            .iter()
            .map(|qc| (qc, self.get_block(&qc.block_hash)))
            .try_fold(None, |acc, (qc, block)| {
                if let Some((_, acc_view)) = acc {
                    let block = block?;
                    if acc_view < block.view() {
                        Ok::<_, anyhow::Error>(Some((qc, block.view())))
                    } else {
                        Ok(acc)
                    }
                } else {
                    Ok(Some((qc, block?.view())))
                }
            })?
            .ok_or_else(|| anyhow!("no qcs in agg"))
            .map(|(qc, _)| qc)
    }

    fn verify_qc_signature(&self, _: &QuorumCertificate) -> Result<()> {
        // TODO: Build aggregate signature from public keys and validate `qc.block_hash` against `qc.signature`.
        Ok(())
    }

    fn batch_verify_agg_signature(&self, agg: &AggregateQc) -> Result<()> {
        let messages: Vec<_> = agg
            .qcs
            .iter()
            .enumerate()
            .map(|(i, qc)| {
                let mut bytes = Vec::new();
                bytes.extend_from_slice(qc.compute_hash().as_bytes());
                bytes.extend_from_slice(&agg.signers[i].to_be_bytes());
                bytes.extend_from_slice(&agg.view.to_be_bytes());
                bytes
            })
            .collect();
        let messages: Vec<_> = messages.iter().map(|m| m.as_slice()).collect();

        let public_keys: Vec<_> = agg
            .signers
            .iter()
            .map(|i| self.committee[*i as usize].public_key)
            .collect();

        verify_messages(agg.signature, &messages, &public_keys)
    }

    fn get_leader(&self, view: u64) -> Validator {
        // currently it's a simple round robin but later
        // we will select the leader based on the weights
        self.committee[(view % (self.committee.len() as u64)) as usize]
    }

    fn get_member(&self, index: u16) -> Validator {
        self.committee[index as usize]
    }

    fn committee_weight(&self) -> u128 {
        self.committee.iter().map(|v| v.weight).sum()
    }

    fn check_quorum_in_bits(&self, cosigned: &BitSlice) -> Result<()> {
        let cosigned_sum: u128 = self
            .committee
            .iter()
            .enumerate()
            .map(|(i, v)| if cosigned[i] { v.weight } else { 0 })
            .sum();

        if cosigned_sum * 3 <= self.committee_weight() * 2 {
            return Err(anyhow!("no quorum"));
        }

        Ok(())
    }

    fn check_quorum_in_indices(&self, signers: &[u16]) -> Result<()> {
        let signed_sum: u128 = signers
            .iter()
            .map(|i| self.committee[*i as usize].weight)
            .sum();

        if signed_sum * 3 <= self.committee_weight() * 2 {
            return Err(anyhow!("no quorum"));
        }

        Ok(())
    }

    /// My own index within the committee.
    fn index(&self) -> u16 {
        self.committee
            .iter()
            .find_position(|v| v.public_key == self.secret_key.bls_public_key())
            .expect("node should be in committee")
            .0 as u16
    }
}<|MERGE_RESOLUTION|>--- conflicted
+++ resolved
@@ -11,11 +11,7 @@
 
 use crate::{
     cfg::Config,
-<<<<<<< HEAD
-    crypto::{self, verify_messages, BlsPublicKey, BlsSignature, Hash, SecretKey},
-=======
-    crypto::{verify_messages, Hash, PublicKey, SecretKey, Signature},
->>>>>>> a5bd11e8
+    crypto::{verify_messages, BlsPublicKey, BlsSignature, Hash, SecretKey},
     message::{AggregateQc, BitSlice, BitVec, Block, NewView, Proposal, QuorumCertificate, Vote},
     state::{State, Transaction, TransactionReceipt},
 };
@@ -213,14 +209,9 @@
 
                 // If we haven't applied it yet, do so
                 // This ensures we don't execute the transaction twice if we're the block proposer
-<<<<<<< HEAD
-                if !self.transactions.contains_key(&txn.hash()) {
+                if let Entry::Vacant(entry) = self.transactions.entry(txn.hash()) {
                     txn.verify()?;
-                    let txn = self.state.apply_transaction(
-=======
-                if let Entry::Vacant(entry) = self.transactions.entry(txn.hash()) {
                     let (success, contract_address, logs) = self.state.apply_transaction(
->>>>>>> a5bd11e8
                         txn.clone(),
                         self.config.eth_chain_id,
                         parent_header,
