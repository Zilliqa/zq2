--- conflicted
+++ resolved
@@ -857,25 +857,9 @@
                     self.create_next_block_on_timeout
                         .store(false, Ordering::SeqCst);
                 }
-<<<<<<< HEAD
-                {
-                    let mut early_proposal = self.early_proposal.write();
-                    if early_proposal.is_some() {
-                        let (_, txns, _, _, _) = early_proposal.take().unwrap();
-                        let mut pool = self.transaction_pool.write();
-                        for txn in txns.into_iter().rev() {
-                            let account = self.state.get_account(txn.signer)?;
-                            let added = pool.insert_transaction_forced(txn, &account, false);
-                            assert!(added.was_added())
-                        }
-                        warn!("Early proposal exists but we are not leader. Clearing proposal");
-                    }
-                }
-=======
 
                 // Clear early_proposal in case it exists.
                 self.early_proposal_clear()?;
->>>>>>> 615337b9
 
                 let Some(next_leader) = next_leader else {
                     warn!("Next leader is currently not reachable, has it joined committee yet?");
@@ -1441,14 +1425,15 @@
                 debug!(?gas_left, gas_limit = ?txn.tx.gas_limit(), "block out of space");
                 return false;
             }
+
+            if txn.encoded_size() > threshold_size {
+                debug!("ran out of size");
+                return false;
+            }
+
             true
         }) {
             let tx = tx.clone();
-
-            let Some(threshold_balance) = threshold_size.checked_sub(tx.encoded_size()) else {
-                debug!("ran out of size");
-                break;
-            };
 
             // Apply specific txn
             let mut inspector = TouchedAddressInspector::default();
@@ -1469,7 +1454,7 @@
             };
 
             // Reduce balance size threshold
-            threshold_size = threshold_balance;
+            threshold_size -= tx.encoded_size();
 
             // Reduce remaining gas in this block
             gas_left = gas_left
@@ -1550,8 +1535,10 @@
     fn early_proposal_clear(&self) -> Result<()> {
         if let Some((_, txns, _, _, _)) = self.early_proposal.write().take() {
             let mut pool = self.transaction_pool.write();
+            pool.update_with_state(&self.state);
             for txn in txns.into_iter().rev() {
-                pool.insert_ready_transaction(txn)?;
+                let account = self.state.get_account(txn.signer)?;
+                let _added = pool.insert_transaction_forced(txn, &account, false);
             }
             warn!("early_proposal cleared. This is a consequence of some incorrect behaviour.");
         }
@@ -1646,17 +1633,14 @@
                 debug!(?gas_left, gas_limit = ?txn.tx.gas_limit(), "block out of space");
                 return false;
             }
-<<<<<<< HEAD
+
+            if txn.encoded_size() > threshold_size {
+                debug!("ran out of size");
+                return false;
+            }
+
             true
         }) {
-=======
-
-            let Some(threshold_balance) = threshold_size.checked_sub(txn.encoded_size()) else {
-                debug!("ran out of size");
-                break;
-            };
-
->>>>>>> 615337b9
             // Apply specific txn
             let result = Self::apply_transaction_at(
                 state,
@@ -1678,7 +1662,7 @@
                 .ok_or_else(|| anyhow!("gas_used > gas_limit"))?;
 
             // Reduce balance size threshold
-            threshold_size = threshold_balance;
+            threshold_size -= txn.encoded_size();
 
             // Do necessary work to assemble the transaction
             transactions_trie.insert(txn.hash.as_bytes(), txn.hash.as_bytes())?;
