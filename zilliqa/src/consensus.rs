use std::{
    cell::RefCell,
    collections::{btree_map::Entry, BTreeMap},
    error::Error,
    fmt::Display,
    sync::Arc,
    time::Duration,
};

use alloy::primitives::{Address, U256};
use anyhow::{anyhow, Result};
use bitvec::{bitarr, order::Msb0};
use eth_trie::{MemoryDB, Trie};
use libp2p::PeerId;
use revm::Inspector;
use serde::{Deserialize, Serialize};
use tokio::sync::{broadcast, mpsc::UnboundedSender};
use tracing::*;

use crate::{
    block_store::BlockStore,
    blockhooks,
    cfg::{ConsensusConfig, NodeConfig},
    crypto::{verify_messages, Hash, NodePublicKey, NodePublicKeyRaw, NodeSignature, SecretKey},
    db::Db,
    exec::TransactionApplyResult,
    inspector::{self, ScillaInspector, TouchedAddressInspector},
    message::{
        AggregateQc, BitArray, BitSlice, Block, BlockHeader, BlockRef, BlockResponse,
        ExternalMessage, InternalMessage, NewView, Proposal, QuorumCertificate, Vote,
        MAX_COMMITTEE_SIZE,
    },
    node::{MessageSender, NetworkMessage, OutgoingMessageFailure},
    pool::{TransactionPool, TxPoolContent},
    state::State,
    time::SystemTime,
    transaction::{EvmGas, SignedTransaction, TransactionReceipt, VerifiedTransaction},
};

#[derive(Debug)]
struct NewViewVote {
    signatures: Vec<NodeSignature>,
    cosigned: BitArray,
    cosigned_weight: u128,
    qcs: Vec<QuorumCertificate>,
}

#[derive(Debug, Clone, Copy, Serialize, Deserialize)]
pub struct Validator {
    pub public_key: NodePublicKey,
    pub peer_id: PeerId,
}

impl PartialEq for Validator {
    fn eq(&self, other: &Self) -> bool {
        self.peer_id == other.peer_id
    }
}

impl Eq for Validator {}

impl PartialOrd for Validator {
    fn partial_cmp(&self, other: &Self) -> Option<std::cmp::Ordering> {
        Some(self.cmp(other))
    }
}

impl Ord for Validator {
    fn cmp(&self, other: &Self) -> std::cmp::Ordering {
        self.peer_id.cmp(&other.peer_id)
    }
}

#[derive(Debug)]
struct MissingBlockError(BlockRef);

impl Display for MissingBlockError {
    fn fmt(&self, f: &mut std::fmt::Formatter<'_>) -> std::fmt::Result {
        write!(f, "missing block: {:?}", self.0)
    }
}

impl Error for MissingBlockError {}

impl From<u64> for MissingBlockError {
    fn from(view: u64) -> Self {
        MissingBlockError(BlockRef::View(view))
    }
}

impl From<Hash> for MissingBlockError {
    fn from(hash: Hash) -> Self {
        MissingBlockError(BlockRef::Hash(hash))
    }
}

type BlockVotes = (Vec<NodeSignature>, BitArray, u128, bool);

#[derive(Debug)]
struct CachedLeader {
    block_number: u64,
    view: u64,
    next_leader: Validator,
}

/// The consensus algorithm is pipelined fast-hotstuff, as given in this paper: https://arxiv.org/pdf/2010.11454.pdf
///
/// The algorithm can be condensed down into the following explaination:
/// - Blocks must contain either a QuorumCertificate (QC), or an aggregated QuorumCertificate (aggQC).
/// - A QuorumCertificate is an aggregation of signatures of threshold validators against a block hash (the previous block)
/// - An aggQC is an aggregation of threshold QC.
/// - at each time step, a.k.a 'view' a leader is chosen (based on view number) from the validators (committee) to propose a block
/// - committee members vote (create a signature) on the block proposal
/// - after threshold signatures are aggregated, a QC is formed which points to the block proposal
///
/// Happy path:
/// - Start at genesis, there is only a block with a dummy QC which everyone sees (exceptional case).
/// - everyone advances view to 1
/// - validators vote on genesis
/// - a high QC (QC pointing to the highest known hash) is formed from the validators votes on genesis
/// - everyone advances view to 2
/// - next leader proposes a block
/// - validators vote on block 1 -> new high QC... and so on.
///
/// Unhappy path:
/// - In the unhappy path, there is the possibility of forks (for example if you executed the block proposal).
/// - In this case, the view will time out with no leader successfully proposing a block.
/// - From this point forward, block view =/= block number
/// - The view will increment on all or some nodes. The timeout for view increments doubles each time,
///    which guarantees all nodes eventually are on the same view
/// - Nodes send a NewView message, which is a signature over the view, and their highQC
/// - This is collected to form an aggQC
/// - This aggQC is used to propose a block
/// - The votes on that block form the next highQC
///
#[derive(Debug)]
pub struct Consensus {
    secret_key: SecretKey,
    config: NodeConfig,
    message_sender: MessageSender,
    reset_timeout: UnboundedSender<Duration>,
    pub block_store: BlockStore,
    latest_leader_cache: RefCell<Option<CachedLeader>>,
    votes: BTreeMap<Hash, BlockVotes>,
    /// Votes for a block we don't have stored. They are retained in case we recieve the block later.
    // TODO(#719): Consider how to limit the size of this.
    buffered_votes: BTreeMap<Hash, Vec<Vote>>,
    new_views: BTreeMap<u64, NewViewVote>,
    pub high_qc: QuorumCertificate,
    view: View,
    finalized_view: u64,
    /// The account store.
    state: State,
    /// The persistence database
    db: Arc<Db>,
    /// Actions that act on newly created blocks
    transaction_pool: TransactionPool,
    /// Flag indicating that block creation should be postponed due to empty mempool
    create_next_block_on_timeout: bool,
    /// Flag indicating if the node has just started
    is_fresh_launch: bool,
    pub new_blocks: broadcast::Sender<BlockHeader>,
    pub receipts: broadcast::Sender<(TransactionReceipt, usize)>,
    pub new_transactions: broadcast::Sender<VerifiedTransaction>,
    pub new_transaction_hashes: broadcast::Sender<Hash>,
}

// View in consensus should be have access monitored so last_timeout is always correct
#[derive(Debug)]
struct View {
    view: u64,
    last_timeout: SystemTime,
}

impl View {
    pub fn new(view: u64) -> Self {
        View {
            view,
            last_timeout: SystemTime::now(),
        }
    }

    pub fn get_view(&self) -> u64 {
        self.view
    }

    pub fn set_view(&mut self, view: u64) {
        match view.cmp(&self.view) {
            std::cmp::Ordering::Less => {
                warn!(
                    "Tried to set view {} to lower view {} - this is incorrect",
                    self.view, view
                );
            }
            std::cmp::Ordering::Equal => {
                trace!("Tried to set view to same view - this is incorrect");
            }
            std::cmp::Ordering::Greater => {
                self.view = view;
                self.last_timeout = SystemTime::now();
            }
        }
    }

    pub fn last_timeout(&self) -> SystemTime {
        self.last_timeout
    }
}

impl Consensus {
    pub fn new(
        secret_key: SecretKey,
        config: NodeConfig,
        message_sender: MessageSender,
        reset_timeout: UnboundedSender<Duration>,
        db: Arc<Db>,
    ) -> Result<Self> {
        trace!(
            "Opening database in {:?} for shard {}",
            config.data_dir,
            config.eth_chain_id
        );

        let block_store = BlockStore::new(&config, db.clone(), message_sender.clone())?;
        if let Some(checkpoint) = &config.load_checkpoint {
            db.load_trusted_checkpoint(&checkpoint.file, &checkpoint.hash, config.eth_chain_id)?;
        }

        let latest_block = db
            .get_latest_finalized_view()?
            .map(|view| {
                block_store
                    .get_block_by_view(view)?
                    .ok_or_else(|| anyhow!("no header found at view {view}"))
            })
            .transpose()?;

        let mut state = if let Some(latest_block) = &latest_block {
            trace!("Loading state from latest block");
            State::new_at_root(
                db.state_trie()?,
                latest_block.state_root_hash().into(),
                config.consensus.clone(),
            )
        } else {
            trace!("Contructing new state from genesis");
            State::new_with_genesis(db.state_trie()?, config.consensus.clone())?
        };

        let (latest_block, latest_block_view) = match latest_block {
            Some(l) => (Some(l.clone()), l.view()),
            None => {
                let genesis = Block::genesis(state.root_hash()?);
                (Some(genesis.clone()), 0)
            }
        };

        let (start_view, high_qc, is_fresh_launch) = {
            match db.get_high_qc()? {
                Some(qc) => {
                    let high_block = block_store
                        .get_block(qc.block_hash)?
                        .ok_or_else(|| anyhow!("missing block that high QC points to!"))?;

                    let highest_block_number = db
                        .get_highest_block_number()?
                        .ok_or_else(|| anyhow!("can't find highest block num in database!"))?;

                    let head_block = block_store
                        .get_block_by_number(highest_block_number)?
                        .ok_or_else(|| anyhow!("missing head block!"))?;

                    state.set_to_root(high_block.header.state_root_hash.into());

                    // If there was a newer block proposed - it's no longer valid because not every participant could have received it
                    if head_block.number() > high_block.number() {
                        db.revert_canonical_block_number(head_block.number())?;
                        db.remove_transactions_executed_in_block(&head_block.hash())?;
                        db.remove_block(&head_block)?;
                    }

                    let start_view = high_block.view() + 1;

                    info!("During recovery, starting consensus at view {}", start_view);
                    (start_view, qc, true)
                }
                None => {
                    let start_view = 1;
<<<<<<< HEAD
                    (start_view, QuorumCertificate::genesis(1024), false)
=======
                    (start_view, QuorumCertificate::genesis())
>>>>>>> b2933804
                }
            }
        };

        let mut consensus = Consensus {
            secret_key,
            config,
            block_store,
            latest_leader_cache: RefCell::new(None),
            message_sender,
            reset_timeout,
            votes: BTreeMap::new(),
            buffered_votes: BTreeMap::new(),
            new_views: BTreeMap::new(),
            high_qc,
            view: View::new(start_view),
            finalized_view: start_view.saturating_sub(1),
            state,
            db,
            transaction_pool: Default::default(),
            create_next_block_on_timeout: false,
            is_fresh_launch,
            new_blocks: broadcast::Sender::new(4),
            receipts: broadcast::Sender::new(128),
            new_transactions: broadcast::Sender::new(128),
            new_transaction_hashes: broadcast::Sender::new(128),
        };

        // If we're at genesis, add the genesis block.
        if latest_block_view == 0 {
            if let Some(genesis) = latest_block {
                consensus.add_block(None, genesis.clone())?;
            }
            // treat genesis as finalized
            consensus.finalize_view(latest_block_view)?;
        }

        Ok(consensus)
    }

    pub fn public_key(&self) -> NodePublicKey {
        self.secret_key.node_public_key()
    }

    pub fn head_block(&self) -> Block {
        let highest_block_number = self.db.get_highest_block_number().unwrap().unwrap();
        self.block_store
            .get_block_by_number(highest_block_number)
            .unwrap()
            .unwrap()
    }

    pub fn timeout(&mut self) -> Result<Option<NetworkMessage>> {
        // We never want to timeout while on view 1
        if self.view.get_view() == 1 || self.is_fresh_launch {
            self.is_fresh_launch = false;

            let block = match self.view.get_view() {
                1 => self
                    .get_block_by_view(0)
                    .unwrap()
                    .ok_or_else(|| anyhow!("missing block"))?,
                _ => self
                    .block_store
                    .get_block(self.high_qc.block_hash)?
                    .ok_or_else(|| anyhow!("missing block that high QC points to!"))?,
            };
            // If we're in the genesis committee, vote again.
            let stakers = self.state.get_stakers()?;
            if stakers.iter().any(|v| *v == self.public_key()) {
                info!("timeout in view: {:?}, we will vote for block rather than incrementing view, block hash: {}", self.view.get_view(), block.hash());
                let leader = self.leader_at_block(&block, self.view.get_view()).unwrap();
                let vote = self.vote_from_block(&block);
                return Ok(Some((
                    Some(leader.peer_id),
                    ExternalMessage::Vote(Box::new(vote)),
                )));
            } else {
                info!(
                    "We are on view: {:?} but we are not a validator, so we are waiting.",
                    self.view.get_view()
                );
            }

            return Ok(None);
        }

        let head_block = self.head_block();
        let head_block_view = head_block.view();

        let (
            time_since_last_view_change,
            exponential_backoff_timeout,
            minimum_time_left_for_empty_block,
        ) = self.get_consensus_timeout_params();

        if head_block_view + 1 == self.view.get_view() && self.create_next_block_on_timeout {
            let empty_block_timeout_ms =
                self.config.consensus.empty_block_timeout.as_millis() as u64;

            let has_txns_for_next_block = self.transaction_pool.has_txn_ready();

            // Check if enough time elapsed or there's something in mempool or we don't have enough
            // time but let's try at least until new view can happen
            if time_since_last_view_change > empty_block_timeout_ms
                || has_txns_for_next_block
                || (time_since_last_view_change + minimum_time_left_for_empty_block
                    >= exponential_backoff_timeout)
            {
                if let Ok(Some((block, transactions))) = self.propose_new_block() {
                    self.create_next_block_on_timeout = false;
                    return Ok(Some((
                        None,
                        ExternalMessage::Proposal(Proposal::from_parts(block, transactions)),
                    )));
                };
            } else {
                self.reset_timeout.send(Duration::from_millis(
                    empty_block_timeout_ms - time_since_last_view_change + 1,
                ))?;
                return Ok(None);
            }
        }

        // Now consider whether we want to timeout - the timeout duration doubles every time, so it
        // Should eventually have all nodes on the same view

        if time_since_last_view_change < exponential_backoff_timeout {
            trace!(
                "Not proceeding with view change. Current view: {} - time since last: {}, timeout requires: {}",
                self.view.get_view(),
                time_since_last_view_change,
                exponential_backoff_timeout
            );
            return Ok(None);
        }

        trace!("Considering view change: view: {} time since: {} timeout: {} last known view: {} last hash: {}", self.view.get_view(), time_since_last_view_change, exponential_backoff_timeout, self.high_qc.view, head_block.hash());

        let view_difference = self.view.get_view().saturating_sub(self.high_qc.view);
        let consensus_timeout_ms = self.config.consensus.consensus_timeout.as_millis() as u64;
        let next_exponential_backoff_timeout =
            consensus_timeout_ms * 2u64.pow((view_difference + 1) as u32);

        info!(
            "***** TIMEOUT: View is now {} -> {}. Next view change in {}ms",
            self.view.get_view(),
            self.view.get_view() + 1,
            next_exponential_backoff_timeout
        );

        self.view.set_view(self.view.get_view() + 1);

        let block = self.get_block(&self.high_qc.block_hash)?.ok_or_else(|| {
            anyhow!("missing block corresponding to our high qc - this should never happen")
        })?;
        let Some(leader) = self.leader_at_block(&block, self.view.get_view()) else {
            return Ok(None);
        };

        let new_view = NewView::new(
            self.secret_key,
            self.high_qc,
            self.view.get_view(),
            self.secret_key.node_public_key(),
        );

        Ok(Some((
            Some(leader.peer_id),
            ExternalMessage::NewView(Box::new(new_view)),
        )))
    }

    fn get_consensus_timeout_params(&self) -> (u64, u64, u64) {
        let consensus_timeout_ms = self.config.consensus.consensus_timeout.as_millis() as u64;
        let time_since_last_view_change = SystemTime::now()
            .duration_since(self.view.last_timeout())
            .unwrap_or_default()
            .as_millis() as u64;
        let view_difference = self.view.get_view().saturating_sub(self.high_qc.view);
        // in view N our highQC is the one we obtained in view N-1 (or before) and its view is N-2 (or lower)
        // in other words, the current view is always at least 2 views ahead of the highQC's view
        // i.e. to get `consensus_timeout_ms * 2^0` we have to subtract 2 from `view_difference`
        let exponential_backoff_timeout =
            consensus_timeout_ms * 2u64.pow((view_difference as u32).saturating_sub(2));

        let minimum_time_left_for_empty_block = self
            .config
            .consensus
            .minimum_time_left_for_empty_block
            .as_millis() as u64;

        (
            time_since_last_view_change,
            exponential_backoff_timeout,
            minimum_time_left_for_empty_block,
        )
    }

    pub fn peer_id(&self) -> PeerId {
        self.secret_key.to_libp2p_keypair().public().to_peer_id()
    }

    pub fn proposal(
        &mut self,
        from: PeerId,
        proposal: Proposal,
        during_sync: bool,
    ) -> Result<Option<NetworkMessage>> {
        self.cleanup_votes();
        let (block, transactions) = proposal.into_parts();
        let head_block = self.head_block();

        trace!(
            block_view = block.view(),
            block_number = block.number(),
            "handling block proposal {}",
            block.hash()
        );

        if self.block_store.contains_block(block.hash())? {
            trace!("ignoring block proposal, block store contains this block already");
            return Ok(None);
        }

        if block.view() <= head_block.header.view {
            warn!(
                "Rejecting block - view not greater than our current head block! {} vs {}",
                block.view(),
                head_block.header.view
            );
            return Ok(None);
        }

        if block.gas_limit() > self.config.consensus.eth_block_gas_limit
            || block.gas_used() > block.gas_limit()
        {
            warn!(
                "Block gas used/limit check failed. Used: {}, Limit: {}, config limit: {}",
                block.gas_used(),
                block.gas_limit(),
                self.config.consensus.eth_block_gas_limit
            );
            return Ok(None);
        }

        match self.check_block(&block, during_sync) {
            Ok(()) => {}
            Err((e, temporary)) => {
                // If this block could become valid in the future, buffer it.
                if temporary {
                    self.block_store.buffer_proposal(
                        from,
                        Proposal::from_parts_with_hashes(
                            block,
                            transactions
                                .into_iter()
                                .map(|tx| {
                                    let hash = tx.calculate_hash();
                                    (tx, hash)
                                })
                                .collect(),
                        ),
                    )?;
                } else {
                    warn!(?e, "invalid block proposal received!");
                }
                return Ok(None);
            }
        }

        self.update_high_qc_and_view(block.agg.is_some(), block.header.qc)?;

        let proposal_view = block.view();
        let parent = self
            .get_block(&block.parent_hash())?
            .ok_or_else(|| anyhow!("missing block parent"))?;

        trace!("checking if block view {} is safe", block.view());

        // If the proposed block is safe, vote for it and advance to the next round.
        if self.check_safe_block(&block, during_sync)? {
            trace!(
                "block view {} number {} aka {} is safe",
                block.view(),
                block.number(),
                block.hash()
            );

            if head_block.hash() != parent.hash() || block.number() != head_block.header.number + 1
            {
                warn!(
                    "******* Fork detected! \nHead block: {:?} \nBlock prop: {:?}. We are node {}",
                    head_block,
                    block,
                    self.peer_id()
                );
                self.deal_with_fork(&block)?;
            }

            // Must make sure state root hash is set to the parent's state root hash before applying transactions
            if self.state.root_hash()? != parent.state_root_hash() {
                warn!("state root hash prior to block execution mismatch, expected: {:?}, actual: {:?}, head: {:?}", parent.state_root_hash(), self.state.root_hash()?, head_block);
                self.state.set_to_root(parent.state_root_hash().into());
            }
            let stakers: Vec<_> = self.state.get_stakers_raw()?;

            // Only tell the block store where this block came from if it wasn't from ourselves.
            let from = (self.peer_id() != from).then_some(from);
            self.execute_block(from, &block, transactions, &stakers)?;

            if self.view.get_view() != proposal_view + 1 {
                self.view.set_view(proposal_view + 1);

                debug!(
                    "*** setting view to proposal view... view is now {}",
                    self.view.get_view()
                );
            }

            if let Some(buffered_votes) = self.buffered_votes.remove(&block.hash()) {
                // If we've buffered votes for this block, process them now.
                let count = buffered_votes.len();
                for (i, vote) in buffered_votes.into_iter().enumerate() {
                    trace!("applying buffered vote {} of {count}", i + 1);
                    if let Some((block, transactions)) = self.vote(vote)? {
                        // If we reached the supermajority while processing this vote, send the next block proposal.
                        // Further votes are ignored (including our own).
                        // TODO(#720): We should prioritise our own vote.
                        trace!("supermajority reached, sending next proposal");
                        return Ok(Some((
                            None,
                            ExternalMessage::Proposal(Proposal::from_parts(block, transactions)),
                        )));
                    }
                }

                // If we reach this point, we had some buffered votes but they were not sufficient to reach a
                // supermajority.
            }

            // Get possibly updated list of stakers
            let stakers = self.state.get_stakers()?;

            if !stakers.iter().any(|v| *v == self.public_key()) {
                debug!(
                    "can't vote for block proposal, we aren't in the committee of length {:?}",
                    stakers.len()
                );
                return Ok(None);
            } else {
                let vote = self.vote_from_block(&block);
                let next_leader = self.leader_at_block(&block, self.view.get_view());
                self.create_next_block_on_timeout = false;

                let Some(next_leader) = next_leader else {
                    warn!("Next leader is currently not reachable, has it joined committee yet?");
                    return Ok(None);
                };

                self.latest_leader_cache.replace(Some(CachedLeader {
                    block_number: block.number(),
                    view: self.view.get_view(),
                    next_leader,
                }));

                if !during_sync {
                    trace!(proposal_view, ?next_leader, "voting for block");
                    return Ok(Some((
                        Some(next_leader.peer_id),
                        ExternalMessage::Vote(Box::new(vote)),
                    )));
                }
            }
        } else {
            trace!("block is not safe");
        }

        Ok(None)
    }

    /// Note that the algorithm below is mentioned in cfg.rs - if you change the way
    /// rewards are calculated, please change the comments in the configuration structure there.
    fn apply_rewards(
        &mut self,
        committee: &[NodePublicKey],
        parent_block: &Block,
        view: u64,
        cosigned: &BitSlice,
    ) -> Result<()> {
        self.apply_rewards_raw(
            &committee.iter().map(|k| (*k).into()).collect::<Vec<_>>(),
            parent_block,
            view,
            cosigned,
        )
    }
    fn apply_rewards_raw(
        &mut self,
        committee: &[NodePublicKeyRaw],
        parent_block: &Block,
        view: u64,
        cosigned: &BitSlice,
    ) -> Result<()> {
        let proposer_bytes = self.leader_at_block_raw(parent_block, view).unwrap().0;
        let state = &mut self.state;
        state.set_to_root(parent_block.state_root_hash().into());
        let config = &self.config.consensus;
        Self::apply_rewards_raw_at(state, config, committee, proposer_bytes, view, cosigned)
    }

    fn apply_rewards_raw_at(
        at_state: &mut State,
        config: &ConsensusConfig,
        committee: &[NodePublicKeyRaw],
        proposer_bytes: NodePublicKeyRaw,
        view: u64,
        cosigned: &BitSlice,
    ) -> Result<()> {
        debug!("apply rewards in view {view}");

        let rewards_per_block = *config.rewards_per_hour / config.blocks_per_hour as u128;

        if let Some(proposer_address) = at_state.get_reward_address_raw(proposer_bytes)? {
            let reward = rewards_per_block / 2;
            at_state.mutate_account(proposer_address, |a| a.balance += reward)?;
        }

        let mut total_cosigner_stake = 0;
        let cosigner_stake: Vec<_> = committee
            .iter()
            .enumerate()
            .filter(|(i, _)| cosigned[*i])
            .map(|(_, pub_key)| {
                let reward_address = at_state.get_reward_address_raw(pub_key.clone()).unwrap();
                let stake = at_state
                    .get_stake_raw(pub_key.clone())
                    .unwrap()
                    .unwrap()
                    .get();
                total_cosigner_stake += stake;
                (reward_address, stake)
            })
            .collect();

        for (reward_address, stake) in cosigner_stake {
            if let Some(cosigner) = reward_address {
                let reward = U256::from(rewards_per_block / 2) * U256::from(stake)
                    / U256::from(total_cosigner_stake);
                at_state.mutate_account(cosigner, |a| a.balance += reward.to::<u128>())?;
            }
        }
        Ok(())
    }

    pub fn apply_transaction<I: for<'s> Inspector<&'s State> + ScillaInspector>(
        &mut self,
        txn: VerifiedTransaction,
        current_block: BlockHeader,
        inspector: I,
    ) -> Result<Option<TransactionApplyResult>> {
        let db = self.db.clone();
        let state = &mut self.state;
        let node_config = &self.config;
        Self::apply_transaction_at(state, db, node_config, txn, current_block, inspector)
    }

    pub fn apply_transaction_at<I: for<'s> Inspector<&'s State> + ScillaInspector>(
        state: &mut State,
        db: Arc<Db>,
        config: &NodeConfig,
        txn: VerifiedTransaction,
        current_block: BlockHeader,
        inspector: I,
    ) -> Result<Option<TransactionApplyResult>> {
        let hash = txn.hash;

        if !db.contains_transaction(&txn.hash)? {
            db.insert_transaction(&txn.hash, &txn.tx)?;
        }

        let result =
            state.apply_transaction(txn.clone(), config.eth_chain_id, current_block, inspector);
        let result = match result {
            Ok(r) => r,
            Err(error) => {
                warn!(?hash, ?error, "transaction failed to execute");
                return Ok(None);
            }
        };

        if !result.success() {
            info!("Transaction was a failure...");
        }

        Ok(Some(result))
    }

    pub fn get_txns_to_execute(&mut self) -> Vec<VerifiedTransaction> {
        let mut gas_left = self.config.consensus.eth_block_gas_limit;
        std::iter::from_fn(|| self.transaction_pool.best_transaction())
            .filter(|txn| {
                let account_nonce = self.state.must_get_account(txn.signer).nonce;
                // Ignore this transaction if it is no longer valid.
                // Transactions are (or will be) valid iff their nonce is greater than the account
                // nonce OR if they have no nonce
                txn.tx
                    .nonce()
                    .map(|tx_nonce| tx_nonce >= account_nonce)
                    .unwrap_or(true)
            })
            .take_while(|txn| {
                if let Some(g) = gas_left.checked_sub(txn.tx.gas_limit()) {
                    gas_left = g;
                    true
                } else {
                    false
                }
            })
            .collect()
    }

    pub fn txpool_content(&self) -> TxPoolContent {
        let mut content = self.transaction_pool.preview_content();
        // Ignore txns having too low nonces
        content.pending.retain(|txn| {
            let account_nonce = self.state.must_get_account(txn.signer).nonce;
            txn.tx.nonce().unwrap() >= account_nonce
        });

        content.queued.retain(|txn| {
            let account_nonce = self.state.must_get_account(txn.signer).nonce;
            txn.tx.nonce().unwrap() >= account_nonce
        });
        content
    }

    pub fn pending_transaction_count(&self, account: Address) -> u64 {
        let current_nonce = self.state.must_get_account(account).nonce;

        self.transaction_pool
            .pending_transaction_count(account, current_nonce)
    }

    pub fn get_touched_transactions(&self, address: Address) -> Result<Vec<Hash>> {
        self.db.get_touched_transactions(address)
    }

    /// Clear up anything in memory that is no longer required. This is to avoid memory leaks.
    pub fn cleanup_votes(&mut self) {
        // Wrt votes, we only care about votes on hashes for the current view or higher
        let keys_to_process: Vec<_> = self.votes.keys().copied().collect();

        for key in keys_to_process {
            if let Ok(Some(block)) = self.get_block(&key) {
                // Remove votes for blocks that have been finalized. However, note that the block hashes which are keys
                // into `self.votes` are the parent hash of the (potential) block that is being voted on. Therefore, we
                // subtract one in this condition to ensure there is no chance of removing votes for blocks that still
                // have a chance of being mined. It is possible this is unnecessary, since `self.finalized_view` is
                // already at least 2 views behind the head of the chain, but keeping one extra vote in memory doesn't
                // cost much and does make us more confident that we won't dispose of valid votes.
                if block.view() < self.finalized_view.saturating_sub(1) {
                    trace!(block_view = %block.view(), block_hash = %key, "cleaning vote");
                    self.votes.remove(&key);
                }
            } else {
                warn!("Missing block for vote (this shouldn't happen), removing from memory");
                trace!(block_hash = %key, "cleaning vote");
                self.votes.remove(&key);
            }
        }

        // Wrt new views, we only care about new views for the current view or higher
        self.new_views.retain(|k, _| *k >= self.view.get_view());
    }

    pub fn vote(&mut self, vote: Vote) -> Result<Option<(Block, Vec<VerifiedTransaction>)>> {
        let block_hash = vote.block_hash;
        let block_view = vote.view;
        let current_view = self.view.get_view();
        trace!(block_view, current_view, %block_hash, "handling vote");

        // if the vote is too old and does not count anymore
        if block_view + 1 < self.view.get_view() {
            trace!("vote is too old");
            return Ok(None);
        }

        // Verify the signature in the vote matches the public key in the vote. This tells us that the vote was created
        // by the owner of `vote.public_key`, but we don't yet know that a vote from that node is valid. In other
        // words, a malicious node which is not part of the consensus committee may send us a vote and this check will
        // still pass. We later validate that the owner of `vote.public_key` is a valid voter.
        vote.verify()?;

        // Retrieve the actual block this vote is for.
        let Some(block) = self.get_block(&block_hash)? else {
            trace!("vote for unknown block, buffering");
            // If we don't have the block yet, we buffer the vote in case we recieve the block later. Note that we
            // don't know the leader of this view without the block, so we may be storing this unnecessarily, however
            // non-malicious nodes should only have sent us this vote if they thought we were the leader.
            self.buffered_votes
                .entry(block_hash)
                .or_default()
                .push(vote);
            return Ok(None);
        };

        // if we are not the leader of the round in which the vote counts
        // The vote is in the happy path (?) - so the view is block view + 1
        if !self.are_we_leader_for_view(block_hash, block_view + 1) {
            trace!(
                vote_view = block_view + 1,
                ?block_hash,
                "skipping vote, not the leader"
            );
            return Ok(None);
        }
        let committee = self.state.get_stakers_at_block(&block)?;

        // verify the sender's signature on block_hash
        let Some((index, _)) = committee
            .iter()
            .enumerate()
            .find(|(_, &v)| v == vote.public_key)
        else {
            warn!("Skipping vote outside of committee");
            return Ok(None);
        };

        let (mut signatures, mut cosigned, mut cosigned_weight, mut supermajority_reached) =
            self.votes.get(&block_hash).cloned().unwrap_or_else(|| {
                (
                    Vec::new(),
                    bitarr![u8, Msb0; 0; MAX_COMMITTEE_SIZE],
                    0,
                    false,
                )
            });

        if supermajority_reached {
            trace!(
                "(vote) supermajority already reached in this round {}",
                self.view.get_view()
            );
            return Ok(None);
        }

        // if the vote is new, store it
        if !cosigned[index] {
            signatures.push(vote.signature());
            cosigned.set(index, true);
            let Some(weight) = self.state.get_stake(vote.public_key)? else {
                return Err(anyhow!("vote from validator without stake"));
            };
            cosigned_weight += weight.get();

            let total_weight = self.total_weight(&committee);
            supermajority_reached = cosigned_weight * 3 > total_weight * 2;
            let current_view = self.view.get_view();
            trace!(
                cosigned_weight,
                supermajority_reached,
                total_weight,
                current_view,
                vote_view = block_view + 1,
                "storing vote"
            );
            self.votes.insert(
                block_hash,
                (
                    signatures.clone(),
                    cosigned,
                    cosigned_weight,
                    supermajority_reached,
                ),
            );
            if supermajority_reached {
                // if we are already in the round in which the vote counts and have reached supermajority
                if block_view + 1 == self.view.get_view() {
                    // We propose new block immediately if there's something in mempool or it's the first view
                    // Otherwise the block will be proposed on timeout

                    if self.view.get_view() == 1 || self.transaction_pool.has_txn_ready() {
                        return self.propose_new_block();
                    } else {
                        // Check if there's enough time to wait on a timeout and then propagate an empty block in the network before other participants trigger NewView
                        let (
                            time_since_last_view_change,
                            exponential_backoff_timeout,
                            minimum_time_left_for_empty_block,
                        ) = self.get_consensus_timeout_params();

                        if time_since_last_view_change + minimum_time_left_for_empty_block
                            >= exponential_backoff_timeout
                        {
                            return self.propose_new_block();
                        }

                        self.create_next_block_on_timeout = true;
                        // Reset the timeout and wake up again once it has been at least `empty_block_timeout` since
                        // the last view change. At this point we should be ready to produce a new empty block.
                        self.reset_timeout.send(
                            self.config
                                .consensus
                                .empty_block_timeout
                                .saturating_sub(Duration::from_millis(time_since_last_view_change)),
                        )?;
                        trace!("Empty transaction pool, will create new block on timeout");
                    }
                }
            }
        } else {
            self.votes.insert(
                block_hash,
                (signatures, cosigned, cosigned_weight, supermajority_reached),
            );
        }

        Ok(None)
    }

    pub fn try_to_propose_new_block(&mut self) -> Result<Option<NetworkMessage>> {
        // We try to propose next block here iff this action has already been postponed and there's any txn in the mempool
        // that will be included in the next block
        if self.create_next_block_on_timeout && self.transaction_pool.has_txn_ready() {
            if let Ok(Some((block, transactions))) = self.propose_new_block() {
                self.create_next_block_on_timeout = false;
                return Ok(Some((
                    None,
                    ExternalMessage::Proposal(Proposal::from_parts(block, transactions)),
                )));
            };
        }
        Ok(None)
    }

    fn propose_new_block_at(
        &self,
        state: &mut State,
        transaction_pool: &mut TransactionPool,
        votes: &mut BTreeMap<Hash, BlockVotes>,
    ) -> Result<Option<(Block, Vec<VerifiedTransaction>)>> {
        let num = self.db.get_highest_block_number().unwrap().unwrap();
        let block = self.get_block_by_number(num).unwrap().unwrap();

        let block_hash = block.hash();
        let block_view = block.view();

        let committee: Vec<_> = state.get_stakers_at_block_raw(&block)?;

        let Some((signatures, cosigned, cosigned_weight, supermajority_reached)) =
            votes.get(&block_hash).cloned()
        else {
            warn!(%block_hash, %block_view, "tried to create a proposal without any votes, this shouldn't happen");
            return Ok(None);
        };

        let qc = self.qc_from_bits(block_hash, &signatures, cosigned, block_view);
        let parent_hash = qc.block_hash;
        let parent = self
            .get_block(&parent_hash)?
            .ok_or_else(|| anyhow!("missing block"))?;
        let parent_header = parent.header;

        let previous_state_root_hash = state.root_hash()?;

        if previous_state_root_hash != parent.state_root_hash() {
            warn!(
                "when proposing, state root hash mismatch, expected: {:?}, actual: {:?}",
                parent.state_root_hash(),
                previous_state_root_hash
            );
            state.set_to_root(parent.state_root_hash().into());
        }

        let mut gas_left = self.config.consensus.eth_block_gas_limit;

        let mut receipts_trie = eth_trie::EthTrie::new(Arc::new(MemoryDB::new(true)));
        let mut transactions_trie = eth_trie::EthTrie::new(Arc::new(MemoryDB::new(true)));

        let mut updated_root_hash = state.root_hash()?;
        let mut tx_index_in_block = 0;
        let mut applied_transactions = Vec::new();

        let proposer = self
            .leader_at_block(&parent, block_view + 1)
            .unwrap()
            .public_key;

        Self::apply_rewards_raw_at(
            state,
            &self.config.consensus,
            &committee,
            proposer.into(),
            block_view + 1,
            &qc.cosigned,
        )?;

        let node_config = &self.config;

        while let Some(tx) = transaction_pool.best_transaction() {
            let result = Self::apply_transaction_at(
                state,
                self.db.clone(),
                node_config,
                tx.clone(),
                parent_header,
                inspector::noop(),
            )?;

            // Skip transactions whose execution resulted in an error and don't re-insert them into the pool.
            let Some(result) = result else {
                continue;
            };

            gas_left = if let Some(g) = gas_left.checked_sub(result.gas_used()) {
                g
            } else {
                info!(
                    nonce = tx.tx.nonce(),
                    "gas limit reached, returning final transaction to pool",
                );
                transaction_pool.insert_ready_transaction(tx);
                state.set_to_root(updated_root_hash.into());
                break;
            };

            transaction_pool.mark_executed(&tx);

            let receipt = Self::create_txn_receipt(
                result.clone(),
                tx.hash,
                tx_index_in_block,
                self.config.consensus.eth_block_gas_limit - gas_left,
            );

            transactions_trie.insert(tx.hash.as_bytes(), tx.hash.as_bytes())?;

            let receipt_hash = receipt.compute_hash();
            receipts_trie.insert(receipt_hash.as_bytes(), receipt_hash.as_bytes())?;

            tx_index_in_block += 1;
            updated_root_hash = state.root_hash()?;
            applied_transactions.push(tx);

            // Lastly - check how much time we have left for processing txns and break the loop to give enough time for block propagation
            let (
                time_since_last_view_change,
                exponential_backoff_timeout,
                minimum_time_left_for_empty_block,
            ) = self.get_consensus_timeout_params();

            if time_since_last_view_change + minimum_time_left_for_empty_block
                >= exponential_backoff_timeout
            {
                break;
            }
        }

        let applied_transaction_hashes: Vec<_> =
            applied_transactions.iter().map(|tx| tx.hash).collect();

        let proposal = Block::from_qc(
            self.secret_key,
            self.view.get_view(),
            parent.header.number + 1,
            qc,
            state.root_hash()?,
            Hash(transactions_trie.root_hash()?.into()),
            Hash(receipts_trie.root_hash()?.into()),
            applied_transaction_hashes.clone(),
            SystemTime::max(SystemTime::now(), parent_header.timestamp),
            self.config.consensus.eth_block_gas_limit - gas_left,
            self.config.consensus.eth_block_gas_limit,
        );

        state.set_to_root(previous_state_root_hash.into());

        votes.insert(
            block_hash,
            (signatures, cosigned, cosigned_weight, supermajority_reached),
        );
        // as a future improvement, process the proposal before broadcasting it
        trace!(proposal_hash = ?proposal.hash(), ?proposal.header.view, ?proposal.header.number, "######### vote successful, we are proposing block");
        // intershard transactions are not meant to be broadcast
        let (broadcasted_transactions, opaque_transactions): (Vec<_>, Vec<_>) =
            applied_transactions
                .into_iter()
                .partition(|tx| !matches!(tx.tx, SignedTransaction::Intershard { .. }));
        // however, for the transactions that we are NOT broadcasting, we re-insert
        // them into the pool - this is because upon broadcasting the proposal, we will
        // have to re-execute it ourselves (in order to vote on it) and thus will
        // need those transactions again
        for tx in opaque_transactions {
            let account_nonce = self.state.get_account(tx.signer)?.nonce;
            transaction_pool.insert_transaction(tx, account_nonce);
        }
        Ok(Some((proposal, broadcasted_transactions)))
    }

    fn propose_new_block(&mut self) -> Result<Option<(Block, Vec<VerifiedTransaction>)>> {
        let mut state = self.state.clone();
        let mut tx_pool = self.transaction_pool.clone();
        let mut votes = self.votes.clone();

        let result = self.propose_new_block_at(&mut state, &mut tx_pool, &mut votes);

        self.state = state;
        self.transaction_pool = tx_pool;
        self.votes = votes;

        result
    }

    pub fn get_pending_block(&self) -> Result<Option<Block>> {
        let mut state = self.state.clone();
        let mut tx_pool = self.transaction_pool.clone();
        let mut votes = self.votes.clone();

        let head_height = self.db.get_highest_block_number()?.unwrap();
        let head_block = self.get_block_by_number(head_height)?.unwrap();

        // If there are no votes for highest block then we have to create artificial vote
        // This is needed to satisfy aggregate signature (otherwise there's nothing agg signature can be built on)

        if let Entry::Vacant(v) = votes.entry(head_block.hash()) {
            let my_vote = Vote::new(
                self.secret_key,
                head_block.hash(),
                self.public_key(),
                self.view.get_view(),
            );

            let votes = (
                vec![my_vote.signature()],
                // Lets pretend everyone has signed this block.
                bitarr![u8, Msb0; 1; MAX_COMMITTEE_SIZE],
                0,
                false,
            );
            v.insert(votes);
        }

        let pending_block = self.propose_new_block_at(&mut state, &mut tx_pool, &mut votes)?;

        let Some((pending_block, _)) = pending_block else {
            return Ok(None);
        };
        Ok(Some(pending_block))
    }

    fn are_we_leader_for_view(&mut self, parent_hash: Hash, view: u64) -> bool {
        match self.leader_for_view(parent_hash, view) {
            Some(leader) => leader == self.public_key(),
            None => false,
        }
    }

    fn leader_for_view(&mut self, parent_hash: Hash, view: u64) -> Option<NodePublicKey> {
        if let Ok(Some(parent)) = self.get_block(&parent_hash) {
            let leader = self.leader_at_block(&parent, view).unwrap();
            Some(leader.public_key)
        } else {
            if view > 1 {
                warn!(
                    "parent not found while determining leader for view {}",
                    view
                );
                return None;
            }
            let head_block = self.head_block();
            let leader = self.leader_at_block(&head_block, view).unwrap();
            Some(leader.public_key)
        }
    }

    fn committee_for_hash(&self, parent_hash: Hash) -> Result<Vec<NodePublicKey>> {
        let Ok(Some(parent)) = self.get_block(&parent_hash) else {
            return Err(anyhow!("parent block not found: {:?}", parent_hash));
        };

        let parent_root_hash = parent.state_root_hash();

        let state = self.state.at_root(parent_root_hash.into());

        let committee = state.get_stakers()?;

        Ok(committee)
    }

    pub fn new_view(&mut self, _: PeerId, new_view: NewView) -> Result<Option<Block>> {
        trace!("Received new view for height: {:?}", new_view.view);

        // The leader for this view should be chosen according to the parent of the highest QC
        // What happens when there are multiple QCs with different parents?
        // if we are not the leader of the round in which the vote counts
        if !self.are_we_leader_for_view(new_view.qc.block_hash, new_view.view) {
            trace!(new_view.view, "skipping new view, not the leader");
            return Ok(None);
        }
        // if the vote is too old and does not count anymore
        if new_view.view < self.view.get_view() {
            trace!(new_view.view, "Received a vote which is too old for us, discarding. Our view is: {} and new_view is: {}", self.view.get_view(), new_view.view);
            return Ok(None);
        }

        // Get the committee for the qc hash (should be highest?) for this view
        let committee: Vec<_> = self.committee_for_hash(new_view.qc.block_hash)?;
        // verify the sender's signature on the block hash
        let Some((index, public_key)) = committee
            .iter()
            .enumerate()
            .find(|(_, &public_key)| public_key == new_view.public_key)
        else {
            debug!("ignoring new view from unknown node (buffer?) - committee size is : {:?} hash is: {:?} high hash is: {:?}", committee.len(), new_view.qc.block_hash, self.high_qc.block_hash);
            return Ok(None);
        };

        new_view.verify(*public_key)?;

        // check if the sender's qc is higher than our high_qc or even higher than our view
        self.update_high_qc_and_view(false, new_view.qc)?;

        let NewViewVote {
            mut signatures,
            mut cosigned,
            mut cosigned_weight,
            mut qcs,
        } = self
            .new_views
            .remove(&new_view.view)
            .unwrap_or_else(|| NewViewVote {
                signatures: Vec::new(),
                cosigned: bitarr![u8, Msb0; 0; MAX_COMMITTEE_SIZE],
                cosigned_weight: 0,
                qcs: Vec::new(),
            });

        let mut supermajority = false;

        // if the vote is new, store it
        if !cosigned[index] {
            cosigned.set(index, true);
            signatures.push(new_view.signature);
            let Some(weight) = self.state.get_stake(new_view.public_key)? else {
                return Err(anyhow!("vote from validator without stake"));
            };
            cosigned_weight += weight.get();
            qcs.push(new_view.qc);

            supermajority = cosigned_weight * 3 > self.total_weight(&committee) * 2;

            let num_signers = signatures.len();
            let current_view = self.view.get_view();
            trace!(
                num_signers,
                cosigned_weight,
                supermajority,
                current_view,
                new_view.view,
                "storing vote for new view"
            );
            if supermajority {
                if self.view.get_view() < new_view.view {
                    info!(
                        "forcibly updating view to {} as majority is ahead",
                        new_view.view
                    );
                    self.view.set_view(new_view.view);
                }

                // if we are already in the round in which the vote counts and have reached supermajority
                if new_view.view == self.view.get_view() {
                    // todo: the aggregate qc is an aggregated signature on the qcs, view and validator index which can be batch verified
                    let agg =
                        self.aggregate_qc_from_indexes(new_view.view, qcs, &signatures, cosigned)?;
                    let high_qc = self.get_highest_from_agg(&agg)?;
                    let parent_hash = high_qc.block_hash;
                    let parent = self
                        .get_block(&parent_hash)?
                        .ok_or_else(|| anyhow!("missing block"))?;

                    let previous_state_root_hash = self.state.root_hash()?;

                    if previous_state_root_hash != parent.state_root_hash() {
                        warn!("when proposing, state root hash mismatch, expected: {:?}, actual: {:?}", parent.state_root_hash(), previous_state_root_hash);
                        self.state.set_to_root(parent.state_root_hash().into());
                    }

                    self.apply_rewards(&committee, &parent, new_view.view, &high_qc.cosigned)?;

                    let mut empty_trie = eth_trie::EthTrie::new(Arc::new(MemoryDB::new(true)));
                    let empty_root_hash = Hash(empty_trie.root_hash()?.into());
                    // why does this have no txn?
                    let proposal = Block::from_agg(
                        self.secret_key,
                        self.view.get_view(),
                        parent.header.number + 1,
                        high_qc,
                        agg,
                        self.state.root_hash()?,
                        empty_root_hash,
                        empty_root_hash,
                        SystemTime::max(SystemTime::now(), parent.timestamp()),
                    );

                    self.state.set_to_root(previous_state_root_hash.into());

                    trace!(proposal_hash = ?proposal.hash(), view = self.view.get_view(), height = proposal.header.number, "######### creating proposal block from new view");

                    // as a future improvement, process the proposal before broadcasting it
                    return Ok(Some(proposal));
                    // we don't want to keep the collected votes if we proposed a new block
                    // we should remove the collected votes if we couldn't reach supermajority within the view
                }
            }
        }
        if !supermajority {
            self.new_views.insert(
                new_view.view,
                NewViewVote {
                    signatures,
                    cosigned,
                    cosigned_weight,
                    qcs,
                },
            );
        }

        Ok(None)
    }

    /// Returns true if the transaction was new.
    pub fn new_transaction(&mut self, txn: VerifiedTransaction) -> Result<bool> {
        if self.db.contains_transaction(&txn.hash)? {
            return Ok(false);
        }

        let account = self.state.get_account(txn.signer)?;
        let chain_id = self.config.eth_chain_id;

        if !txn.tx.validate(
            &account,
            self.config.consensus.eth_block_gas_limit,
            chain_id,
        )? {
            return Ok(false);
        }

        let txn_hash = txn.hash;

        let new = self.transaction_pool.insert_transaction(txn, account.nonce);
        if new {
            let _ = self.new_transaction_hashes.send(txn_hash);

            // Avoid cloning the transaction aren't any subscriptions to send it to.
            if self.new_transactions.receiver_count() != 0 {
                // Clone the transaction from the pool, because we moved it in.
                let txn = self
                    .transaction_pool
                    .get_transaction(txn_hash)
                    .ok_or_else(|| anyhow!("transaction we just added is missing"))?
                    .clone();
                let _ = self.new_transactions.send(txn);
            }
        }

        Ok(new)
    }

    pub fn get_transaction_by_hash(&self, hash: Hash) -> Result<Option<VerifiedTransaction>> {
        Ok(self
            .db
            .get_transaction(&hash)?
            .map(|tx| tx.verify())
            .transpose()?
            .or_else(|| self.transaction_pool.get_transaction(hash).cloned()))
    }

    pub fn get_transaction_receipt(&self, hash: &Hash) -> Result<Option<TransactionReceipt>> {
        let Some(block_hash) = self.db.get_block_hash_reverse_index(hash)? else {
            return Ok(None);
        };
        let block_receipts = self.db.get_transaction_receipts_in_block(&block_hash)?;
        Ok(block_receipts
            .into_iter()
            .find(|receipt| receipt.tx_hash == *hash))
    }

    fn update_high_qc_and_view(
        &mut self,
        from_agg: bool,
        new_high_qc: QuorumCertificate,
    ) -> Result<()> {
        let Some(new_high_qc_block) = self.block_store.get_block(new_high_qc.block_hash)? else {
            // We don't set high_qc to a qc if we don't have its block.
            warn!("Recieved potential high QC but didn't have the corresponding block");
            return Ok(());
        };

        let new_high_qc_block_view = new_high_qc_block.view();

        if self.high_qc.block_hash == Hash::ZERO {
            trace!("received high qc, self high_qc is currently uninitialized, setting to the new one.");
            self.db.set_high_qc(new_high_qc)?;
            self.high_qc = new_high_qc;
        } else {
            let current_high_qc_view = self
                .get_block(&self.high_qc.block_hash)?
                .ok_or_else(|| {
                    anyhow!("missing block corresponding to our high qc - this should never happen")
                })?
                .view();
            // If `from_agg` then we always release the lock because the supermajority has a different high_qc.
            if from_agg || new_high_qc_block_view > current_high_qc_view {
                trace!(
                    "updating view from {} to {}, high QC view is {}",
                    self.view.get_view(),
                    new_high_qc_block_view + 1,
                    current_high_qc_view,
                );
                self.db.set_high_qc(new_high_qc)?;
                self.high_qc = new_high_qc;
                if new_high_qc_block_view >= self.view.get_view() {
                    self.view.set_view(new_high_qc_block_view + 1);
                }
            }
        }

        Ok(())
    }

    fn aggregate_qc_from_indexes(
        &self,
        view: u64,
        qcs: Vec<QuorumCertificate>,
        signatures: &[NodeSignature],
        cosigned: BitArray,
    ) -> Result<AggregateQc> {
        assert_eq!(qcs.len(), signatures.len());

        Ok(AggregateQc {
            signature: NodeSignature::aggregate(signatures)?,
            cosigned,
            view,
            qcs,
        })
    }

    fn qc_from_bits(
        &self,
        block_hash: Hash,
        signatures: &[NodeSignature],
        cosigned: BitArray,
        view: u64,
    ) -> QuorumCertificate {
        // we've already verified the signatures upon receipt of the responses so there's no need to do it again
        QuorumCertificate::new(signatures, cosigned, block_hash, view)
    }

    fn block_extends_from(&self, block: &Block, ancestor: &Block) -> Result<bool> {
        // todo: the block extends from another block through a chain of parent hashes and not qcs
        // make ticket for this
        let mut current = block.clone();
        while current.view() > ancestor.view() {
            let Some(next) = self.get_block(&current.parent_hash())? else {
                warn!("Missing block when traversing to find ancestor! Current parent hash: {:?} {:?}", current.parent_hash(), current);
                return Err(MissingBlockError::from(current.parent_hash()).into());
            };
            current = next;
        }

        Ok(current.view() == 0 || current.hash() == ancestor.hash())
    }

    fn check_safe_block(&mut self, proposal: &Block, during_sync: bool) -> Result<bool> {
        let Some(qc_block) = self.get_block(&proposal.parent_hash())? else {
            trace!("could not get qc for block: {}", proposal.parent_hash());
            return Ok(false);
        };
        // We don't vote on blocks older than our view
        let outdated = proposal.view() < self.view.get_view();
        match proposal.agg {
            // we check elsewhere that qc is the highest among the qcs in the agg
            Some(_) => match self.block_extends_from(proposal, &qc_block) {
                Ok(true) => {
                    self.check_and_commit(proposal)?;
                    trace!("check block aggregate is outdated? {}", outdated);
                    Ok(!outdated || during_sync)
                }
                Ok(false) => {
                    trace!("block does not extend from parent");
                    Ok(false)
                }
                Err(e) => {
                    trace!(?e, "error checking block extension");
                    Ok(false)
                }
            },
            None => {
                if proposal.view() == 0 || proposal.view() == qc_block.view() + 1 {
                    self.check_and_commit(proposal)?;

                    if outdated {
                        trace!(
                            "proposal is outdated: {} < {}",
                            proposal.view(),
                            self.view.get_view()
                        );
                    }

                    trace!("check block is outdated? {}", outdated);

                    Ok(!outdated || during_sync)
                } else {
                    trace!(
                        "block does not extend from parent, {} != {} + 1",
                        proposal.view(),
                        qc_block.view()
                    );
                    Ok(false)
                }
            }
        }
    }

    /// Check if a new proposal allows an older block to become finalized.
    /// Errors iff the proposal's parent is not known.
    fn check_and_commit(&mut self, proposal: &Block) -> Result<()> {
        // The condition for a block to be finalized is if there is a direct two-chain. From the paper:
        // Once a replica is convinced, it checks
        // if a two-chain is formed over the top of the parent of the
        // block pointed by the highQC (the first chain in the two-chain
        // formed has to be a one-direct chain in case of pipelined Fast-
        // HotStuff). Then a replica can safely commit the parent of the
        // block pointed by the highQC.

        let Some(qc_block) = self.get_block(&proposal.parent_hash())? else {
            warn!("missing qc block when checking whether to finalize!");
            return Err(MissingBlockError::from(proposal.parent_hash()).into());
        };

        // If we don't have the parent (e.g. genesis, or pruned node), we can't finalize, so just exit
        let Some(qc_parent) = self.get_block(&qc_block.parent_hash())? else {
            warn!("missing qc parent block when checking whether to finalize!");
            return Ok(());
        };

        // If we have a one-direct chain, we can finalize the parent regardless of the proposal's view number
        if qc_parent.view() + 1 == qc_block.view() {
            self.finalize_block(qc_parent)?;
        } else {
            warn!(
                "Cannot finalize block {} with view {} and number {} because of child {} with view {} and number {}",
                qc_parent.hash(),
                qc_parent.view(),
                qc_parent.number(),
                qc_block.hash(),
                qc_block.view(),
                qc_block.number()
            );
        }

        Ok(())
    }

    fn finalize_view(&mut self, view: u64) -> Result<()> {
        self.finalized_view = view;
        self.db.set_latest_finalized_view(view)
    }

    /// Saves the finalized tip view, and runs all hooks for the newly finalized block
    fn finalize_block(&mut self, block: Block) -> Result<()> {
        trace!("Finalizing block {} at view {}", block.hash(), block.view());
        self.finalize_view(block.view())?;

        let receipts = self.db.get_transaction_receipts_in_block(&block.hash())?;

        for (destination_shard, intershard_call) in blockhooks::get_cross_shard_messages(&receipts)?
        {
            self.message_sender.send_message_to_shard(
                destination_shard,
                InternalMessage::IntershardCall(intershard_call),
            )?;
        }

        if self.config.consensus.is_main {
            // Main shard will join all new shards
            for new_shard_id in blockhooks::get_launch_shard_messages(&receipts)? {
                self.message_sender
                    .send_message_to_coordinator(InternalMessage::LaunchShard(new_shard_id))?;
            }

            // Main shard also hosts the shard registry, so will be notified of newly established
            // links. Notify corresponding shard nodes of said links, if any
            for (from, to) in blockhooks::get_link_creation_messages(&receipts)? {
                self.message_sender
                    .send_message_to_shard(to, InternalMessage::LaunchLink(from))?;
            }
        }

        if self.block_is_first_in_epoch(block.number()) && !block.is_genesis() {
            // TODO: handle epochs (#1140)

            if self.config.do_checkpoints
                && self.epoch_is_checkpoint(self.epoch_number(block.number()))
            {
                if let Some(checkpoint_path) = self.db.get_checkpoint_dir()? {
                    let parent =
                        self.db
                            .get_block_by_hash(&block.parent_hash())?
                            .ok_or(anyhow!(
                                "Trying to checkpoint block, but we don't have its parent"
                            ))?;
                    self.message_sender.send_message_to_coordinator(
                        InternalMessage::ExportBlockCheckpoint(
                            Box::new(block),
                            Box::new(parent),
                            self.db.state_trie()?.clone(),
                            checkpoint_path,
                        ),
                    )?;
                }
            }
        }

        Ok(())
    }

    /// Check the validity of a block. Returns `Err(_, true)` if this block could become valid in the future and
    /// `Err(_, false)` if this block could never be valid.
    fn check_block(&self, block: &Block, during_sync: bool) -> Result<(), (anyhow::Error, bool)> {
        block.verify_hash().map_err(|e| (e, false))?;

        if block.view() == 0 {
            // We only check a block if we receive it from an external source. We obviously already have the genesis
            // block, so we aren't ever expecting to receive it.
            return Err((anyhow!("tried to check genesis block"), false));
        }

        let Some(parent) = self
            .get_block(&block.parent_hash())
            .map_err(|e| (e, false))?
        else {
            warn!(
                "Missing parent block while trying to check validity of block {}",
                block.number()
            );
            return Err((MissingBlockError::from(block.parent_hash()).into(), true));
        };

        let Some(finalized_block) = self
            .get_block_by_view(self.finalized_view)
            .map_err(|e| (e, false))?
        else {
            return Err((MissingBlockError::from(self.finalized_view).into(), false));
        };
        if block.view() < finalized_block.view() {
            return Err((
                anyhow!(
                    "block is too old: view is {} but we have finalized {}",
                    block.view(),
                    finalized_block.view()
                ),
                false,
            ));
        }

        // Derive the proposer from the block's view
        let proposer = self.leader_at_block(&parent, block.view()).unwrap();

        // Verify the proposer's signature on the block
        let verified = proposer
            .public_key
            .verify(block.hash().as_bytes(), block.signature());

        let committee = self
            .state
            .get_stakers_at_block_raw(&parent)
            .map_err(|e| (e, false))?;

        if verified.is_err() {
            info!(?block, "Unable to verify block = ");
            return Err((anyhow!("invalid block signature found! block hash: {:?} block view: {:?} committee len {:?}", block.hash(), block.view(), committee.len()), false));
        }

        // Check if the co-signers of the block's QC represent the supermajority.
        self.check_quorum_in_bits(&block.header.qc.cosigned, &committee)
            .map_err(|e| (e, false))?;

        let committee: Vec<_> = committee
            .into_iter()
            .map(|k| k.try_into().unwrap())
            .collect();

        // Verify the block's QC signature - note the parent should be the committee the QC
        // was signed over.
        self.verify_qc_signature(&block.header.qc, committee.clone())
            .map_err(|e| (e, false))?;
        if let Some(agg) = &block.agg {
            // Check if the signers of the block's aggregate QC represent the supermajority
            self.check_quorum_in_indices(&agg.cosigned, &committee)
                .map_err(|e| (e, false))?;
            // Verify the aggregate QC's signature
            self.batch_verify_agg_signature(agg, &committee)
                .map_err(|e| (e, false))?;
        }

        // Retrieve the highest among the aggregated QCs and check if it equals the block's QC.
        let block_high_qc = self.get_high_qc_from_block(block).map_err(|e| (e, false))?;
        let Some(block_high_qc_block) = self
            .get_block(&block_high_qc.block_hash)
            .map_err(|e| (e, false))?
        else {
            warn!("missing finalized block4");
            return Err((
                MissingBlockError::from(block_high_qc.block_hash).into(),
                false,
            ));
        };
        // Prevent the creation of forks from the already committed chain
        if block_high_qc_block.view() < finalized_block.view() {
            warn!(
                "invalid block - high QC view is {} while finalized is {}. Our High QC: {}, block: {:?}",
                block_high_qc_block.view(),
                finalized_block.view(),
                self.high_qc,
                block);
            return Err((
                anyhow!(
                    "invalid block - high QC view is {} while finalized is {}",
                    block_high_qc_block.view(),
                    finalized_block.view()
                ),
                false,
            ));
        }

        // This block's timestamp must be greater than or equal to the parent block's timestamp.
        if block.timestamp() < parent.timestamp() {
            return Err((anyhow!("timestamp decreased from parent"), false));
        }

        // This block's timestamp should be at most `self.allowed_timestamp_skew` away from the current time. Note this
        // can be either forwards or backwards in time.
        let difference = block
            .timestamp()
            .elapsed()
            .unwrap_or_else(|err| err.duration());
        if !during_sync && difference > self.config.allowed_timestamp_skew {
            return Err((
                anyhow!(
                    "timestamp difference for block {} greater than allowed skew: {difference:?}",
                    block.view()
                ),
                false,
            ));
        }

        // Blocks must be in sequential order
        if block.header.number != parent.header.number + 1 {
            return Err((
                anyhow!(
                    "block number is not sequential: {} != {} + 1",
                    block.header.number,
                    parent.header.number
                ),
                false,
            ));
        }

        if !self
            .block_extends_from(block, &finalized_block)
            .map_err(|e| (e, false))?
        {
            warn!(
                "invalid block {:?}, does not extend finalized block {:?} our head is {:?}",
                block,
                finalized_block,
                self.head_block()
            );

            return Err((
                anyhow!("invalid block, does not extend from finalized block"),
                false,
            ));
        }
        Ok(())
    }

    // Checks for the validity of a block and adds it to our block store if valid.
    // Returns true when the block is valid and newly seen and false otherwise.
    // Optionally returns a proposal that should be sent as the result of this newly received block. This occurs when
    // the node has buffered votes for a block it doesn't know about and later receives that block, resulting in a new
    // block proposal.
    pub fn receive_block(&mut self, from: PeerId, proposal: Proposal) -> Result<Option<Proposal>> {
        trace!(
            "received block: {} number: {}, view: {}",
            proposal.hash(),
            proposal.number(),
            proposal.view()
        );

        let result = self.proposal(from, proposal, true)?;
        // Processing the received block can either result in:
        // * A `Proposal`, if we have buffered votes for this block which form a supermajority, meaning we can
        // propose the next block.
        // * A `Vote`, if the block is valid and we are in the proposed block's committee. However, this block
        // occured in the past, meaning our vote is no longer valid.
        // Therefore, we filter the result to only include `Proposal`s. This avoids us sending useless `Vote`s
        // to the network while syncing.
        Ok(result.and_then(|(_, message)| message.into_proposal()))
    }

    fn add_block(&mut self, from: Option<PeerId>, block: Block) -> Result<()> {
        let hash = block.hash();
        debug!(?from, ?hash, ?block.header.view, ?block.header.number, "added block");
        let _ = self.new_blocks.send(block.header);
        if let Some(child_proposal) = self.block_store.process_block(from, block)? {
            self.message_sender.send_external_message(
                self.peer_id(),
                ExternalMessage::BlockResponse(BlockResponse {
                    proposals: vec![child_proposal],
                }),
            )?;
        }
        Ok(())
    }

    fn block_is_first_in_epoch(&self, number: u64) -> bool {
        number % self.config.consensus.blocks_per_epoch == 0
    }

    fn epoch_number(&self, block_number: u64) -> u64 {
        // This will need additonal tracking if we ever allow blocks_per_epoch to be changed
        block_number & self.config.consensus.blocks_per_epoch
    }

    fn epoch_is_checkpoint(&self, epoch_number: u64) -> bool {
        epoch_number % self.config.consensus.epochs_per_checkpoint == 0
    }

    fn vote_from_block(&self, block: &Block) -> Vote {
        Vote::new(
            self.secret_key,
            block.hash(),
            self.secret_key.node_public_key(),
            block.view(),
        )
    }

    fn get_high_qc_from_block(&self, block: &Block) -> Result<QuorumCertificate> {
        let Some(agg) = &block.agg else {
            return Ok(block.header.qc);
        };

        let high_qc = self.get_highest_from_agg(agg)?;

        if block.header.qc != high_qc {
            return Err(anyhow!("qc mismatch"));
        }

        Ok(block.header.qc)
    }

    pub fn get_block(&self, key: &Hash) -> Result<Option<Block>> {
        self.block_store.get_block(*key)
    }

    pub fn get_block_by_view(&self, view: u64) -> Result<Option<Block>> {
        self.block_store.get_block_by_view(view)
    }

    pub fn get_block_by_number(&self, number: u64) -> Result<Option<Block>> {
        self.block_store.get_block_by_number(number)
    }

    pub fn view(&self) -> u64 {
        self.view.get_view()
    }

    pub fn finalized_view(&self) -> u64 {
        self.finalized_view
    }

    pub fn state(&self) -> &State {
        &self.state
    }

    pub fn state_at(&self, number: u64) -> Result<Option<State>> {
        Ok(self
            .block_store
            .get_block_by_number(number)?
            .map(|block| self.state.at_root(block.state_root_hash().into())))
    }

    pub fn try_get_state_at(&self, number: u64) -> Result<State> {
        self.state_at(number)?
            .ok_or_else(|| anyhow!("No block at height {number}"))
    }

    fn get_highest_from_agg(&self, agg: &AggregateQc) -> Result<QuorumCertificate> {
        agg.qcs
            .iter()
            .map(|qc| (qc, self.get_block(&qc.block_hash)))
            .try_fold(None, |acc, (qc, block)| {
                let block = block?.ok_or_else(|| anyhow!("missing block"))?;
                if let Some((_, acc_view)) = acc {
                    if acc_view < block.view() {
                        Ok::<_, anyhow::Error>(Some((qc, block.view())))
                    } else {
                        Ok(acc)
                    }
                } else {
                    Ok(Some((qc, block.view())))
                }
            })?
            .ok_or_else(|| anyhow!("no qcs in agg"))
            .map(|(qc, _)| *qc)
    }

    fn verify_qc_signature(
        &self,
        qc: &QuorumCertificate,
        public_keys: Vec<NodePublicKey>,
    ) -> Result<()> {
        let len = public_keys.len();
        match qc.verify(public_keys) {
            true => Ok(()),
            false => {
                warn!(
                    "invalid qc signature found when verifying! Public keys: {:?}. QC: {}",
                    len, qc
                );
                Err(anyhow!("invalid qc signature found!"))
            }
        }
    }

    fn batch_verify_agg_signature(
        &self,
        agg: &AggregateQc,
        committee: &[NodePublicKey],
    ) -> Result<()> {
        let mut public_keys = Vec::new();
        for (index, bit) in agg.cosigned.iter().enumerate() {
            if *bit {
                public_keys.push(*committee.get(index).unwrap());
            }
        }

        let messages: Vec<_> = agg
            .qcs
            .iter()
            .zip(public_keys.iter())
            .map(|(qc, key)| {
                let mut bytes = Vec::new();
                bytes.extend_from_slice(qc.compute_hash().as_bytes());
                bytes.extend_from_slice(&key.as_bytes());
                bytes.extend_from_slice(&agg.view.to_be_bytes());
                bytes
            })
            .collect();
        let messages: Vec<_> = messages.iter().map(|m| m.as_slice()).collect();

        verify_messages(agg.signature, &messages, &public_keys)?;
        Ok(())
    }

    // TODO: Consider if these checking functions should be implemented at the deposit contract level instead?

    fn check_quorum_in_bits(
        &self,
        cosigned: &BitSlice,
        committee: &[NodePublicKeyRaw],
    ) -> Result<()> {
        let (total_weight, cosigned_sum) = committee
            .iter()
            .enumerate()
            .map(|(i, public_key)| {
                (
                    i,
                    self.state
                        .get_stake_raw(public_key.clone())
                        .unwrap()
                        .unwrap()
                        .get(),
                )
            })
            .fold((0, 0), |(total_weight, cosigned_sum), (i, stake)| {
                (
                    total_weight + stake,
                    cosigned_sum + cosigned[i].then_some(stake).unwrap_or_default(),
                )
            });

        if cosigned_sum * 3 <= total_weight * 2 {
            return Err(anyhow!("no quorum"));
        }

        Ok(())
    }

    fn check_quorum_in_indices(
        &self,
        signers: &BitSlice,
        committee: &[NodePublicKey],
    ) -> Result<()> {
        let cosigned_sum: u128 = signers
            .iter()
            .enumerate()
            .map(|(i, bit)| {
                if *bit {
                    let public_key = committee.get(i).unwrap();
                    let stake = self.state.get_stake(*public_key).unwrap().unwrap();
                    stake.get()
                } else {
                    0
                }
            })
            .sum();

        if cosigned_sum * 3 <= self.total_weight(committee) * 2 {
            return Err(anyhow!("no quorum"));
        }

        Ok(())
    }

    pub fn leader_at_block(&self, block: &Block, view: u64) -> Option<Validator> {
        if let Some(CachedLeader {
            block_number: cached_block_number,
            view: cached_view,
            next_leader,
        }) = *self.latest_leader_cache.borrow()
        {
            if cached_block_number == block.number() && cached_view == view {
                return Some(next_leader);
            }
        }

        self.leader_at_block_raw(block, view)
            .map(|leader| Validator {
                public_key: leader.0.try_into().unwrap(),
                peer_id: leader.1,
            })
    }

    pub fn leader_at_block_raw(
        &self,
        block: &Block,
        view: u64,
    ) -> Option<(NodePublicKeyRaw, PeerId)> {
        let Ok(state_at) = self.try_get_state_at(block.number()) else {
            return None;
        };

        let public_key = state_at.leader_raw(view).unwrap();
        let peer_id = state_at
            .get_peer_id_raw(public_key.clone())
            .unwrap()
            .unwrap();

        Some((public_key, peer_id))
    }

    fn total_weight(&self, committee: &[NodePublicKey]) -> u128 {
        committee
            .iter()
            .map(|&pub_key| {
                let stake = self.state.get_stake(pub_key).unwrap().unwrap();
                stake.get()
            })
            .sum()
    }

    /// Deal with the fork to this block. The block is assumed to be valid to switch to.
    /// Set the current head block to the parent of the proposed block,
    /// This will make it so the block is ready to become the new head
    fn deal_with_fork(&mut self, block: &Block) -> Result<()> {
        // To generically deal with forks where the proposed block could be at any height, we
        // Find the common ancestor (backward) of the head block and the new block
        // Then, revert the blocks from the head block to the common ancestor
        // Then, apply the blocks (forward) from the common ancestor to the parent of the new block
        let mut head = self.head_block();
        let mut head_height = head.number();
        let mut proposed_block = block.clone();
        let mut proposed_block_height = block.number();
        trace!(
            "Dealing with fork: from block {} (height {}), back to block {} (height {})",
            head.hash(),
            head_height,
            proposed_block.hash(),
            proposed_block_height
        );

        // Need to make sure both pointers are at the same height
        while head_height > proposed_block_height {
            trace!("Stepping back head block pointer");
            head = self.get_block(&head.parent_hash())?.unwrap();
            head_height = head.number();
        }

        while proposed_block_height > head_height {
            trace!("Stepping back proposed block pointer");
            proposed_block = self.get_block(&proposed_block.parent_hash())?.unwrap();
            proposed_block_height = proposed_block.number();
        }

        // We now have both hash pointers at the same height, we can walk back until they are equal.
        while head.hash() != proposed_block.hash() {
            trace!("Stepping back both pointers");
            head = self.get_block(&head.parent_hash())?.unwrap();
            proposed_block = self.get_block(&proposed_block.parent_hash())?.unwrap();
        }

        // Now, we want to revert the blocks until the head block is the common ancestor
        while self.head_block().hash() != head.hash() {
            let head_block = self.head_block();
            let parent_block = self.get_block(&head_block.parent_hash())?.ok_or_else(|| {
                anyhow!(
                    "missing block parent when reverting blocks: {}",
                    head_block.parent_hash()
                )
            })?;

            if head_block.header.view == 0 {
                panic!("genesis block is not supposed to be reverted");
            }

            trace!("Reverting block {head_block:?}");
            // block store doesn't require anything, it will just hold blocks that may now be invalid

            // State is easily set - must be to the parent block, though
            trace!(
                "Setting state to: {} aka block: {parent_block:?}",
                parent_block.state_root_hash()
            );
            self.state
                .set_to_root(parent_block.state_root_hash().into());

            // Ensure the transaction pool is consistent by recreating it. This is moderately costly, but forks are
            // rare.
            let existing_txns = self.transaction_pool.drain();

            for txn in existing_txns {
                let account_nonce = self.state.get_account(txn.signer)?.nonce;
                self.transaction_pool.insert_transaction(txn, account_nonce);
            }

            // block transactions need to be removed from self.transactions and re-injected
            for tx_hash in &head_block.transactions {
                let orig_tx = self.get_transaction_by_hash(*tx_hash).unwrap().unwrap();

                // Insert this unwound transaction back into the transaction pool.
                let account_nonce = self.state.get_account(orig_tx.signer)?.nonce;
                self.transaction_pool
                    .insert_transaction(orig_tx, account_nonce);
            }
            // then purge them all from the db, including receipts and indexes
            self.db
                .remove_transactions_executed_in_block(&head_block.hash())?;

            // Persistence - since this block is no longer in the main chain, ensure it's not
            // recorded as such in the height mappings
            self.db
                .revert_canonical_block_number(head_block.header.number)?;
        }

        // Now, we execute forward from the common ancestor to the new block parent which can
        // be required in rare cases.
        // We have the chain of blocks from the ancestor upwards to the proposed block via walking back.
        while self.head_block().hash() != block.parent_hash() {
            trace!("Advancing the head block to prepare for proposed block fork.");
            trace!("Head block: {:?}", self.head_block());
            trace!("desired block hash: {}", block.parent_hash());

            let desired_block_height = self.head_block().number() + 1;
            // Pointer to parent of head block
            let mut block_pointer = self
                .get_block(&block.parent_hash())?
                .ok_or_else(|| anyhow!("missing block when advancing head block pointer"))?;

            // If the parent of the proposed
            if block_pointer.header.number < desired_block_height {
                panic!("block height mismatch when advancing head block pointer");
            }

            while block_pointer.header.number != desired_block_height {
                block_pointer = self
                    .get_block(&block_pointer.parent_hash())?
                    .ok_or_else(|| anyhow!("missing block when advancing head block pointer"))?;
            }

            // We now have the block pointer at the desired height, we can apply it.
            trace!("Fork execution of block: {block_pointer:?}");
            let transactions = block_pointer.transactions.clone();
            let transactions = transactions
                .iter()
                .map(|tx_hash| self.get_transaction_by_hash(*tx_hash).unwrap().unwrap().tx)
                .collect();
            let committee: Vec<_> = self.state.get_stakers_at_block_raw(&block_pointer)?;
            self.execute_block(None, &block_pointer, transactions, &committee)?;
        }

        Ok(())
    }

    fn execute_block(
        &mut self,
        from: Option<PeerId>,
        block: &Block,
        transactions: Vec<SignedTransaction>,
        committee: &[NodePublicKeyRaw],
    ) -> Result<()> {
        debug!("Executing block: {:?}", block.header.hash);

        let parent = self
            .get_block(&block.parent_hash())?
            .ok_or_else(|| anyhow!("missing parent block when executing block!"))?;

        if !transactions.is_empty() {
            trace!("applying {} transactions to state", transactions.len());
        }

        let transactions: Result<Vec<_>> = transactions.into_iter().map(|tx| tx.verify()).collect();
        let mut transactions = transactions?;

        // We re-inject any missing Intershard transactions (or really, any missing
        // transactions) from our mempool. If any txs are unavailable either in the
        // message or locally, the proposal cannot be applied
        for (idx, tx_hash) in block.transactions.iter().enumerate() {
            if transactions.get(idx).is_some_and(|tx| tx.hash == *tx_hash) {
                // all good
            } else {
                let Some(local_tx) = self.transaction_pool.pop_transaction(*tx_hash) else {
                    warn!("Proposal {} at view {} referenced a transaction {} that was neither included in the broadcast nor found locally - cannot apply block", block.hash(), block.view(), tx_hash);
                    return Ok(());
                };
                transactions.insert(idx, local_tx);
            }
        }

        self.apply_rewards_raw(committee, &parent, block.view(), &block.header.qc.cosigned)?;

        let mut block_receipts = Vec::new();
        let mut cumulative_gas_used = EvmGas(0);
        let mut receipts_trie = eth_trie::EthTrie::new(Arc::new(MemoryDB::new(true)));
        let mut transactions_trie = eth_trie::EthTrie::new(Arc::new(MemoryDB::new(true)));

        for (tx_index, txn) in transactions.into_iter().enumerate() {
            self.new_transaction(txn.clone())?;
            let tx_hash = txn.hash;
            let mut inspector = TouchedAddressInspector::default();
            let result = self
                .apply_transaction(txn.clone(), parent.header, &mut inspector)?
                .ok_or_else(|| anyhow!("proposed transaction failed to execute"))?;
            self.transaction_pool.mark_executed(&txn);
            for address in inspector.touched {
                self.db.add_touched_address(address, tx_hash)?;
            }

            let gas_used = result.gas_used();
            cumulative_gas_used += gas_used;

            if cumulative_gas_used > block.gas_limit() {
                warn!("Cumulative gas used by executing transactions exceeded block limit!");
                return Ok(());
            }

            let receipt = Self::create_txn_receipt(result, tx_hash, tx_index, cumulative_gas_used);

            let receipt_hash = receipt.compute_hash();
            receipts_trie
                .insert(receipt_hash.as_bytes(), receipt_hash.as_bytes())
                .unwrap();

            transactions_trie
                .insert(tx_hash.as_bytes(), tx_hash.as_bytes())
                .unwrap();

            info!(?receipt, "applied transaction {:?}", receipt);
            block_receipts.push((receipt, tx_index));
        }

        if cumulative_gas_used != block.gas_used() {
            warn!("Cumulative gas used by executing all transactions: {cumulative_gas_used} is different that the one provided in the block: {}", block.gas_used());
            return Ok(());
        }

        let receipts_root_hash: Hash = receipts_trie.root_hash()?.into();
        if block.header.receipts_root_hash != receipts_root_hash {
            warn!(
                "Receipt root mismatch. Specified in block: {} vs computed: {}",
                block.header.receipts_root_hash, receipts_root_hash
            );
            return Ok(());
        }

        let transactions_root_hash: Hash = transactions_trie.root_hash()?.into();
        if block.header.transactions_root_hash != transactions_root_hash {
            warn!(
                "Transactions root mismatch. Specified in block: {} vs computed: {}",
                block.header.transactions_root_hash, transactions_root_hash
            );
            return Ok(());
        }

        for (receipt, tx_index) in &mut block_receipts {
            receipt.block_hash = block.hash();
            // Avoid cloning the receipt if there are no subscriptions to send it to.
            if self.receipts.receiver_count() != 0 {
                let _ = self.receipts.send((receipt.clone(), *tx_index));
            }
        }

        // Important - only add blocks we are going to execute because they can potentially
        // overwrite the mapping of block height to block, which there should only be one of.
        // for example, this HAS to be after the deal with fork call
        if !self.db.contains_block(&block.hash())? {
            // If we were the proposer we would've already processed the block, hence the check
            self.add_block(from, block.clone())?;
        }
        {
            // helper scope to shadow db, to avoid moving it into the closure
            // closure has to be move to take ownership of block_receipts
            let db = &self.db;
            self.db.with_sqlite_tx(move |sqlite_tx| {
                for (receipt, _) in block_receipts {
                    db.insert_transaction_receipt_with_db_tx(sqlite_tx, receipt)?;
                }
                Ok(())
            })?;
        }

        self.db
            .set_canonical_block_number(block.number(), block.hash())?;

        if self.state.root_hash()? != block.state_root_hash() {
            warn!(
                "State root hash mismatch! Our state hash: {}, block hash: {:?} block prop: {:?}",
                self.state.root_hash()?,
                block.state_root_hash(),
                block
            );
            return Err(anyhow!(
                "state root hash mismatch, expected: {:?}, actual: {:?}",
                block.state_root_hash(),
                self.state.root_hash()
            ));
        }

        // Tell the block store to request more blocks if it can.
        self.block_store.request_missing_blocks()?;

        Ok(())
    }

    fn create_txn_receipt(
        apply_result: TransactionApplyResult,
        tx_hash: Hash,
        tx_index: usize,
        cumulative_gas_used: EvmGas,
    ) -> TransactionReceipt {
        let success = apply_result.success();
        let contract_address = apply_result.contract_address();
        let gas_used = apply_result.gas_used();
        let accepted = apply_result.accepted();
        let (logs, transitions, errors, exceptions) = apply_result.into_parts();

        TransactionReceipt {
            tx_hash,
            block_hash: Hash::ZERO,
            index: tx_index as u64,
            success,
            contract_address,
            logs,
            transitions,
            gas_used,
            cumulative_gas_used,
            accepted,
            errors,
            exceptions,
        }
    }

    pub fn report_outgoing_message_failure(
        &mut self,
        failure: OutgoingMessageFailure,
    ) -> Result<()> {
        self.block_store.report_outgoing_message_failure(failure)
    }
}<|MERGE_RESOLUTION|>--- conflicted
+++ resolved
@@ -286,11 +286,7 @@
                 }
                 None => {
                     let start_view = 1;
-<<<<<<< HEAD
-                    (start_view, QuorumCertificate::genesis(1024), false)
-=======
-                    (start_view, QuorumCertificate::genesis())
->>>>>>> b2933804
+                    (start_view, QuorumCertificate::genesis(), false)
                 }
             }
         };
