use std::{
    cell::RefCell,
    collections::{BTreeMap, HashMap},
    error::Error,
    fmt::Display,
    sync::Arc,
    time::Duration,
};

use alloy::primitives::{Address, U256};
use anyhow::{Context, Result, anyhow};
use bitvec::{bitarr, order::Msb0};
use eth_trie::{EthTrie, MemoryDB, Trie};
use itertools::Itertools;
use libp2p::PeerId;
use revm::Inspector;
use serde::{Deserialize, Serialize};
use tokio::sync::{broadcast, mpsc::UnboundedSender};
use tracing::*;

use crate::{
    api::types::eth::SyncingStruct,
    blockhooks,
    cfg::{ConsensusConfig, Forks, NodeConfig},
    constants::TIME_TO_ALLOW_PROPOSAL_BROADCAST,
    crypto::{BlsSignature, Hash, NodePublicKey, SecretKey, verify_messages},
    db::{self, Db},
    exec::{PendingState, TransactionApplyResult},
    inspector::{self, ScillaInspector, TouchedAddressInspector},
    message::{
        AggregateQc, BitArray, BitSlice, Block, BlockHeader, BlockRef, BlockStrategy,
        ExternalMessage, InternalMessage, MAX_COMMITTEE_SIZE, NewView, Proposal, QuorumCertificate,
        Vote,
    },
    node::{MessageSender, NetworkMessage},
    pool::{PendingOrQueued, TransactionPool, TxAddResult, TxPoolContent},
    state::State,
    sync::{Sync, SyncPeers},
    time::SystemTime,
    transaction::{EvmGas, SignedTransaction, TransactionReceipt, VerifiedTransaction},
};

#[derive(Debug)]
struct NewViewVote {
    signatures: Vec<BlsSignature>,
    cosigned: BitArray,
    cosigned_weight: u128,
    qcs: BTreeMap<usize, QuorumCertificate>,
}

#[derive(Debug, Clone, Copy, Serialize, Deserialize)]
pub struct Validator {
    pub public_key: NodePublicKey,
    pub peer_id: PeerId,
}

impl PartialEq for Validator {
    fn eq(&self, other: &Self) -> bool {
        self.peer_id == other.peer_id
    }
}

impl Eq for Validator {}

impl PartialOrd for Validator {
    fn partial_cmp(&self, other: &Self) -> Option<std::cmp::Ordering> {
        Some(self.cmp(other))
    }
}

impl Ord for Validator {
    fn cmp(&self, other: &Self) -> std::cmp::Ordering {
        self.peer_id.cmp(&other.peer_id)
    }
}

#[derive(Debug)]
struct MissingBlockError(BlockRef);

impl Display for MissingBlockError {
    fn fmt(&self, f: &mut std::fmt::Formatter<'_>) -> std::fmt::Result {
        write!(f, "missing block: {:?}", self.0)
    }
}

impl Error for MissingBlockError {}

impl From<u64> for MissingBlockError {
    fn from(view: u64) -> Self {
        MissingBlockError(BlockRef::View(view))
    }
}

impl From<Hash> for MissingBlockError {
    fn from(hash: Hash) -> Self {
        MissingBlockError(BlockRef::Hash(hash))
    }
}

type BlockVotes = (Vec<BlsSignature>, BitArray, u128, bool);

#[derive(Debug)]
struct CachedLeader {
    block_number: u64,
    view: u64,
    next_leader: Validator,
}

type EarlyProposal = (
    Block,
    Vec<VerifiedTransaction>,
    EthTrie<MemoryDB>,
    EthTrie<MemoryDB>,
    u128, // Cumulative gas fee which will be sunk to ZERO account
);

/// The consensus algorithm is pipelined fast-hotstuff, as given in this paper: https://arxiv.org/pdf/2010.11454.pdf
///
/// The algorithm can be condensed down into the following explanation:
/// - Blocks must contain either a QuorumCertificate (QC), or an aggregated QuorumCertificate (aggQC).
/// - A QuorumCertificate is an aggregation of signatures of threshold validators against a block hash (the previous block)
/// - An aggQC is an aggregation of threshold QC.
/// - at each time step, a.k.a 'view' a leader is chosen (based on view number) from the validators (committee) to propose a block
/// - committee members vote (create a signature) on the block proposal
/// - after threshold signatures are aggregated, a QC is formed which points to the block proposal
///
/// Happy path:
/// - Start at genesis, there is only a block with a dummy QC which everyone sees (exceptional case).
/// - everyone advances view to 1
/// - validators vote on genesis
/// - a high QC (QC pointing to the highest known hash) is formed from the validators votes on genesis
/// - everyone advances view to 2
/// - next leader proposes a block
/// - validators vote on block 1 -> new high QC... and so on.
///
/// Unhappy path:
/// - In the unhappy path, there is the possibility of forks (for example if you executed the block proposal).
/// - In this case, the view will time out with no leader successfully proposing a block.
/// - From this point forward, block view =/= block number
/// - The view will increment on all or some nodes. The timeout for view increments doubles each time,
///    which guarantees all nodes eventually are on the same view
/// - Nodes send a NewView message, which is a signature over the view, and their highQC
/// - This is collected to form an aggQC
/// - This aggQC is used to propose a block
/// - The votes on that block form the next highQC
///
#[derive(Debug)]
pub struct Consensus {
    secret_key: SecretKey,
    config: NodeConfig,
    forks: Forks,
    message_sender: MessageSender,
    reset_timeout: UnboundedSender<Duration>,
    pub sync: Sync,
    latest_leader_cache: RefCell<Option<CachedLeader>>,
    votes: BTreeMap<Hash, BlockVotes>,
    /// Votes for a block we don't have stored. They are retained in case we receive the block later.
    // TODO(#719): Consider how to limit the size of this.
    buffered_votes: BTreeMap<Hash, Vec<Vote>>,
    new_views: BTreeMap<u64, NewViewVote>,
    new_view_message_cache: Option<NetworkMessage>,
    pub high_qc: QuorumCertificate,
    /// The account store.
    state: State,
    /// The persistence database
    db: Arc<Db>,
    /// Receipts cache
    receipts_cache: HashMap<Hash, (TransactionReceipt, Vec<Address>)>,
    receipts_cache_hash: Hash,
    /// Actions that act on newly created blocks
    transaction_pool: TransactionPool,
    /// Pending proposal. Gets created as soon as we become aware that we are leader for this view.
    early_proposal: Option<EarlyProposal>,
    /// Flag indicating that block broadcasting should be postponed at least until block_time is reached
    create_next_block_on_timeout: bool,
    /// Timestamp of most recent view change
    view_updated_at: SystemTime,
    pub new_blocks: broadcast::Sender<BlockHeader>,
    pub new_receipts: broadcast::Sender<(TransactionReceipt, usize)>,
    pub new_transactions: broadcast::Sender<VerifiedTransaction>,
    pub new_transaction_hashes: broadcast::Sender<Hash>,
}

impl Consensus {
    pub fn new(
        secret_key: SecretKey,
        config: NodeConfig,
        message_sender: MessageSender,
        reset_timeout: UnboundedSender<Duration>,
        db: Arc<Db>,
        peers: Arc<SyncPeers>,
    ) -> Result<Self> {
        trace!(
            "Opening database in {:?} for shard {}",
            config.data_dir, config.eth_chain_id
        );

        // Start chain from checkpoint. Load data file and initialise data in tables
        let mut checkpoint_data = None;
        if let Some(checkpoint) = &config.load_checkpoint {
            trace!("Loading state from checkpoint: {:?}", checkpoint);
            checkpoint_data = db.load_trusted_checkpoint(
                &checkpoint.file,
                &checkpoint.hash,
                config.eth_chain_id,
            )?;
        }

        let latest_block = db
            .get_finalized_view()?
            .and_then(|view| {
                db.get_block_hash_by_view(view)
                    .expect("no header found at view {view}")
            })
            .and_then(|hash| {
                db.get_block_by_hash(&hash)
                    .expect("no block found for hash {hash}")
            });

        let mut state = if let Some(latest_block) = &latest_block {
            trace!("Loading state from latest block");
            State::new_at_root(
                db.state_trie()?,
                latest_block.state_root_hash().into(),
                config.clone(),
                db.clone(),
            )
        } else {
            trace!("Constructing new state from genesis");
            State::new_with_genesis(db.state_trie()?, config.clone(), db.clone())
        }?;

        let (latest_block, latest_block_view) = match latest_block {
            Some(l) => (Some(l.clone()), l.view()),
            None => {
                let genesis = Block::genesis(state.root_hash()?);
                (Some(genesis.clone()), 0)
            }
        };

        let (start_view, finalized_view, high_qc) = {
            match db.get_high_qc()? {
                Some(qc) => {
                    let high_block = db
                        .get_block_by_hash(&qc.block_hash)?
                        .ok_or_else(|| anyhow!("missing block that high QC points to!"))?;
                    let finalized_number = db
                        .get_finalized_view()?
                        .ok_or_else(|| anyhow!("missing latest finalized view!"))?;
                    let finalized_block = db
                        .get_block_by_view(finalized_number)?
                        .ok_or_else(|| anyhow!("missing finalized block!"))?;

                    // If latest view was written to disk then always start from there. Otherwise start from (highest out of high block and finalised block) + 1
                    let start_view = db
                        .get_view()?
                        .or_else(|| {
                            Some(std::cmp::max(high_block.view(), finalized_block.view()) + 1)
                        })
                        .unwrap();

                    trace!(
                        "recovery: high_block view {0}, finalized_number {1}, start_view {2}",
                        high_block.view(),
                        finalized_number,
                        start_view
                    );

                    if finalized_number > high_block.view() {
                        // We know of a finalized view higher than the view in finalized_number; start there.
                        state.set_to_root(finalized_block.header.state_root_hash.into());
                    } else {
                        // The high_block contains the latest finalized view. Start there.
                        state.set_to_root(high_block.header.state_root_hash.into());
                    }

                    // If we have newer blocks, erase them
                    // @todo .. more elegantly :-)
                    loop {
                        let head_block = db
                            .get_highest_recorded_block()?
                            .ok_or_else(|| anyhow!("can't find highest block in database!"))?;
                        trace!(
                            "recovery: highest_block_number {} view {}",
                            head_block.number(),
                            head_block.view()
                        );

                        if head_block.view() > high_block.view()
                            && head_block.view() > finalized_number
                        {
                            trace!("recovery: stored block {0} reverted", head_block.number());
                            db.remove_transactions_executed_in_block(&head_block.hash())?;
                            db.remove_block(&head_block)?;
                        } else {
                            break;
                        }
                    }

                    info!(
                        "During recovery, starting consensus at view {}, finalised view {}",
                        start_view, finalized_number
                    );
                    (start_view, finalized_number, qc)
                }
                None => {
                    let start_view = 1;
                    let finalized_view = 0;
                    (start_view, finalized_view, QuorumCertificate::genesis())
                }
            }
        };

        let sync = Sync::new(
            &config,
            db.clone(),
            &latest_block,
            message_sender.clone(),
            peers.clone(),
        )?;

        let mut consensus = Consensus {
            secret_key,
            forks: config.consensus.get_forks()?,
            config,
            sync,
            latest_leader_cache: RefCell::new(None),
            message_sender,
            reset_timeout,
            votes: BTreeMap::new(),
            buffered_votes: BTreeMap::new(),
            new_views: BTreeMap::new(),
            new_view_message_cache: None,
            high_qc,
            state,
            db,
            receipts_cache: HashMap::new(),
            receipts_cache_hash: Hash::ZERO,
            transaction_pool: Default::default(),
            early_proposal: None,
            create_next_block_on_timeout: false,
            view_updated_at: SystemTime::now(),
            new_blocks: broadcast::Sender::new(4),
            new_receipts: broadcast::Sender::new(128),
            new_transactions: broadcast::Sender::new(128),
            new_transaction_hashes: broadcast::Sender::new(128),
        };
        consensus.db.set_view(start_view)?;
        consensus.set_finalized_view(finalized_view)?;

        // If we're at genesis, add the genesis block and return
        if latest_block_view == 0 {
            if let Some(genesis) = latest_block {
                // The genesis block might already be stored and we were interrupted before we got a
                // QC for it.
                if consensus.get_block(&genesis.hash())?.is_none() {
                    consensus.add_block(None, genesis.clone())?;
                }
            }
            // treat genesis as finalized
            consensus.set_finalized_view(latest_block_view)?;
            return Ok(consensus);
        }

        // If we started from a checkpoint, execute the checkpointed block now
        if let Some((block, transactions, parent)) = checkpoint_data {
            consensus.execute_block(
                None,
                &block,
                transactions,
                &consensus
                    .state
                    .at_root(parent.state_root_hash().into())
                    .get_stakers(block.header)?,
            )?;

            consensus.sync.set_checkpoint(&block);
        }

        // If timestamp of when current high_qc was written exists then use it to estimate the minimum number of blocks the network has moved on since shut down
        // This is useful in scenarios in which consensus has failed since this node went down
        if let Some(latest_high_qc_timestamp) = consensus.db.get_high_qc_updated_at()? {
            let view_diff = Consensus::minimum_views_in_time_difference(
                latest_high_qc_timestamp.elapsed()?,
                consensus.config.consensus.consensus_timeout,
            );
            let min_view_since_high_qc_updated = high_qc.view + 1 + view_diff;
            if min_view_since_high_qc_updated > start_view {
                info!(
                    "Based on elapsed clock time of {} seconds since lastest high_qc update, we are atleast {} views above our current high_qc view. This is larger than our stored view so jump to new start_view {}",
                    latest_high_qc_timestamp.elapsed()?.as_secs(),
                    view_diff,
                    min_view_since_high_qc_updated
                );
                consensus.db.set_view(min_view_since_high_qc_updated)?;
                // Build NewView so that we can immediately contribute to consensus moving along if it has halted
                consensus.build_new_view()?;
            }

            // Remind block_store of our peers and request any potentially missing blocks
            let high_block = consensus
                .db
                .get_block_by_hash(&high_qc.block_hash)?
                .ok_or_else(|| anyhow!("missing block that high QC points to!"))?;

            let executed_block = BlockHeader {
                number: high_block.header.number + 1,
                ..Default::default()
            };
            let state_at = consensus.state.at_root(high_block.state_root_hash().into());

            // Grab last seen committee's peerIds in case others also went offline
            let committee = state_at.get_stakers(executed_block)?;
            let recent_peer_ids = committee
                .iter()
                .filter(|&&peer_public_key| peer_public_key != consensus.public_key())
                .filter_map(|&peer_public_key| {
                    state_at.get_peer_id(peer_public_key).unwrap_or(None)
                })
                .collect_vec();

            peers.add_peers(recent_peer_ids);
        }

        Ok(consensus)
    }

    /// Build NewView message for this view
    fn build_new_view(&mut self) -> Result<NetworkMessage> {
        let view = self.get_view()?;
        let block = self.get_block(&self.high_qc.block_hash)?.ok_or_else(|| {
            anyhow!("missing block corresponding to our high qc - this should never happen")
        })?;
        let leader = self.leader_at_block(&block, view);
        let new_view_message = (
            leader.map(|leader: Validator| leader.peer_id),
            ExternalMessage::NewView(Box::new(NewView::new(
                self.secret_key,
                self.high_qc,
                view,
                self.secret_key.node_public_key(),
            ))),
        );

        self.new_view_message_cache = Some(new_view_message.clone());
        Ok(new_view_message)
    }

    pub fn public_key(&self) -> NodePublicKey {
        self.secret_key.node_public_key()
    }

    pub fn has_early_proposal(&self) -> bool {
        self.early_proposal.is_some()
    }

    pub fn head_block(&self) -> Block {
        let highest_block_number = self
            .db
            .get_highest_canonical_block_number()
            .unwrap()
            .unwrap();
        self.db
            .get_canonical_block_by_number(highest_block_number)
            .unwrap()
            .unwrap()
    }

    pub fn timeout(&mut self) -> Result<Option<NetworkMessage>> {
        let view = self.get_view()?;
        // We never want to timeout while on view 1
        if view == 1 {
            let block = self
                .get_block_by_view(0)
                .unwrap()
                .ok_or_else(|| anyhow!("missing block"))?;
            // Get the list of stakers for the next block.
            let next_block_header = BlockHeader {
                number: block.number() + 1,
                ..block.header
            };
            let stakers = self.state.get_stakers(next_block_header)?;
            // If we're in the genesis committee, vote again.
            if stakers.iter().any(|v| *v == self.public_key()) {
                info!(
                    "timeout in view: {:?}, we will vote for block rather than incrementing view, block hash: {}",
                    view,
                    block.hash()
                );
                let leader = self.leader_at_block(&block, view).unwrap();
                let vote = self.vote_from_block(&block);
                return Ok(Some((
                    Some(leader.peer_id),
                    ExternalMessage::Vote(Box::new(vote)),
                )));
            } else {
                info!(
                    "We are on view: {:?} but we are not a validator, so we are waiting.",
                    view
                );
            }

            return Ok(None);
        }

        let (
            milliseconds_since_last_view_change,
            milliseconds_remaining_of_block_time,
            exponential_backoff_timeout,
        ) = self.get_consensus_timeout_params()?;
        trace!(
            milliseconds_since_last_view_change,
            exponential_backoff_timeout,
            milliseconds_remaining_of_block_time,
            "timeout reached create_next_block_on_timeout: {}",
            self.create_next_block_on_timeout
        );

        if self.create_next_block_on_timeout {
            // Check if enough time elapsed to propose block
            if milliseconds_remaining_of_block_time == 0 {
                match self.propose_new_block() {
                    Ok(Some((block, transactions))) => {
                        self.create_next_block_on_timeout = false;
                        return Ok(Some((
                            None,
                            ExternalMessage::Proposal(Proposal::from_parts(block, transactions)),
                        )));
                    }
                    Err(e) => error!("Failed to finalise proposal: {e}"),
                    _ => {}
                };
            } else {
                self.reset_timeout
                    .send(Duration::from_millis(milliseconds_remaining_of_block_time))?;
                return Ok(None);
            }
        }

        // If we are not leader then consider whether we want to timeout - the timeout duration doubles every time, so it
        // Should eventually have all nodes on the same view
        if milliseconds_since_last_view_change < exponential_backoff_timeout {
            trace!(
                "Not proceeding with view change. Current view: {} - time since last: {}, timeout requires: {}",
                view, milliseconds_since_last_view_change, exponential_backoff_timeout
            );

            // Resend NewView message for this view if timeout period is a multiple of consensus_timeout
            if (milliseconds_since_last_view_change
                > self.config.consensus.consensus_timeout.as_millis() as u64)
                && (Duration::from_millis(milliseconds_since_last_view_change).as_secs()
                    % self.config.consensus.consensus_timeout.as_secs())
                    == 0
            {
                if let Some((_, ExternalMessage::NewView(new_view))) =
                    self.new_view_message_cache.as_ref()
                {
                    if new_view.view == self.get_view()? {
                        // When re-sending new view messages we broadcast them, rather than only sending them to the
                        // view leader. This speeds up network recovery when many nodes have different high QCs.
                        return Ok(Some((None, ExternalMessage::NewView(new_view.clone()))));
                    }
                    // If new_view message is not for this view then it must be outdated
                    self.new_view_message_cache = None;
                }
            }

            return Ok(None);
        }

        trace!(
            "Considering view change: view: {} time since: {} timeout: {} last known view: {} last hash: {}",
            view,
            milliseconds_since_last_view_change,
            exponential_backoff_timeout,
            self.high_qc.view,
            self.head_block().hash()
        );

        let block = self.get_block(&self.high_qc.block_hash)?.ok_or_else(|| {
            anyhow!("missing block corresponding to our high qc - this should never happen")
        })?;

        // Get the list of stakers for the next block.
        let next_block_header = BlockHeader {
            number: block.number() + 1,
            ..block.header
        };
        let stakers = self
            .state
            .at_root(block.state_root_hash().into())
            .get_stakers(next_block_header)?;
        if !stakers.iter().any(|v| *v == self.public_key()) {
            debug!(
                "can't vote for new view, we aren't in the committee of length {:?}",
                stakers.len()
            );
            return Ok(None);
        }

        let next_view = view + 1;
        let next_exponential_backoff_timeout = self.exponential_backoff_timeout(next_view);
        info!(
            "***** TIMEOUT: View is now {} -> {}. Next view change in {}ms",
            view, next_view, next_exponential_backoff_timeout
        );

        self.set_view(next_view)?;
        let new_view = self.build_new_view()?;
        Ok(Some(new_view))
    }

    /// All values returned in milliseconds
    pub fn get_consensus_timeout_params(&self) -> Result<(u64, u64, u64)> {
        let milliseconds_since_last_view_change = SystemTime::now()
            .duration_since(self.view_updated_at)
            .unwrap_or_default();
        let mut milliseconds_remaining_of_block_time = self
            .config
            .consensus
            .block_time
            .saturating_sub(milliseconds_since_last_view_change);

        // In order to maintain close to 1 second block times we broadcast 1-TIME_TO_ALLOW_PROPOSAL_BROADCAST seconds after the previous block to allow for network messages and block processing
        if self.config.consensus.block_time > TIME_TO_ALLOW_PROPOSAL_BROADCAST {
            milliseconds_remaining_of_block_time = milliseconds_remaining_of_block_time
                .saturating_sub(TIME_TO_ALLOW_PROPOSAL_BROADCAST);
        }

        Ok((
            milliseconds_since_last_view_change.as_millis() as u64,
            milliseconds_remaining_of_block_time.as_millis() as u64,
            self.exponential_backoff_timeout(self.get_view()?),
        ))
    }

    pub fn peer_id(&self) -> PeerId {
        self.secret_key.to_libp2p_keypair().public().to_peer_id()
    }

    pub fn proposal(
        &mut self,
        from: PeerId,
        proposal: Proposal,
        during_sync: bool,
    ) -> Result<Option<NetworkMessage>> {
        self.cleanup_votes()?;
        let (block, transactions) = proposal.into_parts();
        let head_block = self.head_block();
        let mut view = self.get_view()?;

        trace!(
            block_view = block.view(),
            block_number = block.number(),
            "handling block proposal {}",
            block.hash()
        );

        // FIXME: Cleanup

        if self.db.contains_block(&block.hash())? {
            trace!("ignoring block proposal, block store contains this block already");
            return Ok(None);
        }

        if block.view() <= head_block.header.view {
            warn!(
                "Rejecting block - view not greater than our current head block! {} vs {}",
                block.view(),
                head_block.header.view
            );
            return Ok(None);
        }

        if block.gas_limit() > self.config.consensus.eth_block_gas_limit
            || block.gas_used() > block.gas_limit()
        {
            warn!(
                "Block gas used/limit check failed. Used: {}, Limit: {}, config limit: {}",
                block.gas_used(),
                block.gas_limit(),
                self.config.consensus.eth_block_gas_limit
            );
            return Ok(None);
        }

        if let Err(e) = self.check_block(&block, during_sync) {
            warn!(?e, "invalid block proposal received!");
            return Ok(None);
        }

        self.update_high_qc_and_view(block.agg.is_some(), block.header.qc)?;

        let proposal_view = block.view();
        let parent = self
            .get_block(&block.parent_hash())?
            .ok_or_else(|| anyhow!("missing block parent"))?;

        trace!("checking if block view {} is safe", block.view());

        // If the proposed block is safe, vote for it and advance to the next round.
        if self.check_safe_block(&block)? {
            // If the proposed block is safe but outdated then add to block cache - we may need it later
            let outdated = block.view() < view;
            let process_immediately = !outdated || during_sync;
            if !process_immediately {
                trace!(
                    "proposal is outdated: {} < {} but may be useful in the future, buffering",
                    block.view(),
                    view
                );
                return Ok(None);
            }

            trace!(
                "block view {} number {} aka {} is safe",
                block.view(),
                block.number(),
                block.hash()
            );

            if head_block.hash() != parent.hash() || block.number() != head_block.header.number + 1
            {
                warn!(
                    "******* Fork detected! \nHead block: {:?} \nBlock prop: {:?}. We are node {}",
                    head_block,
                    block,
                    self.peer_id()
                );
                self.deal_with_fork(&block)?;
            }

            // Must make sure state root hash is set to the parent's state root hash before applying transactions
            if self.state.root_hash()? != parent.state_root_hash() {
                warn!(
                    "state root hash prior to block execution mismatch, expected: {:?}, actual: {:?}, head: {:?}",
                    parent.state_root_hash(),
                    self.state.root_hash()?,
                    head_block
                );
                self.state.set_to_root(parent.state_root_hash().into());
            }
            let stakers: Vec<_> = self.state.get_stakers(block.header)?;

            // It is possible to source Proposals from own storage during sync, which alters the source of the Proposal.
            // Only allow from == self, for fast-forwarding, in normal case but not during sync
            let from = (self.peer_id() != from || !during_sync).then_some(from);
            self.execute_block(from, &block, transactions, &stakers)?;

            if view != proposal_view + 1 {
                view = proposal_view + 1;
                self.set_view(view)?;
                debug!("*** setting view to proposal view... view is now {}", view);
            }

            if let Some(buffered_votes) = self.buffered_votes.remove(&block.hash()) {
                // If we've buffered votes for this block, process them now.
                let count = buffered_votes.len();
                for (i, vote) in buffered_votes.into_iter().enumerate() {
                    trace!("applying buffered vote {} of {count}", i + 1);
                    if let Some((block, transactions)) = self.vote(vote)? {
                        // If we reached the supermajority while processing this vote, send the next block proposal.
                        // Further votes are ignored (including our own).
                        // TODO(#720): We should prioritise our own vote.
                        trace!("supermajority reached, sending next proposal");
                        return Ok(Some((
                            None,
                            ExternalMessage::Proposal(Proposal::from_parts(block, transactions)),
                        )));
                    }
                    // A bit hacky: processing of our buffered votes may have resulted in an early_proposal be created and awaiting empty block timeout for broadcast. In this case we must return now
                    if self.create_next_block_on_timeout
                        && self.early_proposal.is_some()
                        && self.early_proposal.as_ref().unwrap().0.view() == proposal_view + 1
                    {
                        trace!("supermajority reached, early proposal awaiting broadcast");
                        return Ok(None);
                    }
                }

                // If we reach this point, we had some buffered votes but they were not sufficient to reach a
                // supermajority.
            }

            // Get the list of stakers for the next block.
            let next_block_header = BlockHeader {
                number: block.number() + 1,
                ..block.header
            };
            let stakers = self.state.get_stakers(next_block_header)?;

            if !stakers.iter().any(|v| *v == self.public_key()) {
                debug!(
                    "can't vote for block proposal, we aren't in the committee of length {:?}",
                    stakers.len()
                );
                return Ok(None);
            } else {
                let vote = self.vote_from_block(&block);
                let next_leader = self.leader_at_block(&block, view);

                if self.create_next_block_on_timeout {
                    warn!("Create block on timeout set. Clearing");
                    self.create_next_block_on_timeout = false;
                }
                if self.early_proposal.is_some() {
<<<<<<< HEAD
                    let (_, txns, _, _, _) = self.early_proposal.take().unwrap();
                    for txn in txns.into_iter().rev() {
                        self.transaction_pool.insert_ready_transaction(txn)?;
                    }
                    warn!("Early proposal exists but we are not leader. Clearing proposal");
                    self.early_proposal = None;
=======
                    self.recover_early_proposal()?;
>>>>>>> 02890d0d
                }

                let Some(next_leader) = next_leader else {
                    warn!("Next leader is currently not reachable, has it joined committee yet?");
                    return Ok(None);
                };

                self.latest_leader_cache.replace(Some(CachedLeader {
                    block_number: block.number(),
                    view,
                    next_leader,
                }));

                if !during_sync {
                    trace!(proposal_view, ?next_leader, "voting for block");
                    return Ok(Some((
                        Some(next_leader.peer_id),
                        ExternalMessage::Vote(Box::new(vote)),
                    )));
                }
            }
        } else {
            trace!("block is not safe");
        }

        Ok(None)
    }

    /// Apply the rewards at the tail-end of the Proposal.
    /// Note that the algorithm below is mentioned in cfg.rs - if you change the way
    /// rewards are calculated, please change the comments in the configuration structure there.
    fn apply_rewards_late_at(
        parent_block: &Block,
        at_state: &mut State,
        config: &ConsensusConfig,
        committee: &[NodePublicKey],
        proposer: NodePublicKey,
        block: &Block,
    ) -> Result<()> {
        debug!("apply late rewards in view {}", block.view());
        let rewards_per_block: u128 = *config.rewards_per_hour / config.blocks_per_hour as u128;

        // Get the reward addresses from the parent state
        let parent_state = at_state.at_root(parent_block.state_root_hash().into());

        let proposer_address = parent_state.get_reward_address(proposer)?;

        let cosigner_stake: Vec<_> = committee
            .iter()
            .enumerate()
            .filter(|(i, _)| block.header.qc.cosigned[*i])
            .map(|(_, pub_key)| {
                let reward_address = parent_state.get_reward_address(*pub_key).unwrap();
                let stake = parent_state
                    .get_stake(*pub_key, block.header)
                    .unwrap()
                    .unwrap()
                    .get();
                (reward_address, stake)
            })
            .collect();

        let total_cosigner_stake = cosigner_stake.iter().fold(0, |sum, c| sum + c.1);
        if total_cosigner_stake == 0 {
            return Err(anyhow!("total stake is 0"));
        }

        // Track total awards given out. This may be different to rewards_per_block because we round down on division when we split the rewards
        let mut total_rewards_issued = 0;

        // Reward the Proposer
        if let Some(proposer_address) = proposer_address {
            let reward = rewards_per_block / 2;
            at_state.mutate_account(proposer_address, |a| {
                a.balance = a
                    .balance
                    .checked_add(reward)
                    .ok_or_else(|| anyhow!("Overflow occured in proposer account balance"))?;
                Ok(())
            })?;
            total_rewards_issued += reward;
        }

        // Reward the committee
        for (reward_address, stake) in cosigner_stake {
            if let Some(cosigner) = reward_address {
                let reward = (U256::from(rewards_per_block / 2) * U256::from(stake)
                    / U256::from(total_cosigner_stake))
                .to::<u128>();
                at_state.mutate_account(cosigner, |a| {
                    a.balance = a
                        .balance
                        .checked_add(reward)
                        .ok_or(anyhow!("Overflow occured in cosigner account balance"))?;
                    Ok(())
                })?;
                total_rewards_issued += reward;
            }
        }

        // ZIP-9: Fund rewards amount from zero account
        at_state.mutate_account(Address::ZERO, |a| {
            a.balance = a
                .balance
                .checked_sub(total_rewards_issued)
                .ok_or(anyhow!("No funds left in zero account"))?;
            Ok(())
        })?;

        Ok(())
    }

    pub fn apply_transaction<I: Inspector<PendingState> + ScillaInspector>(
        &mut self,
        txn: VerifiedTransaction,
        current_block: BlockHeader,
        inspector: I,
        enable_inspector: bool,
    ) -> Result<Option<TransactionApplyResult>> {
        let state = &mut self.state;
        Self::apply_transaction_at(state, txn, current_block, inspector, enable_inspector)
    }

    pub fn apply_transaction_at<I: Inspector<PendingState> + ScillaInspector>(
        state: &mut State,
        txn: VerifiedTransaction,
        current_block: BlockHeader,
        inspector: I,
        enable_inspector: bool,
    ) -> Result<Option<TransactionApplyResult>> {
        let hash = txn.hash;

        let result =
            state.apply_transaction(txn.clone(), current_block, inspector, enable_inspector);
        let result = match result {
            Ok(r) => r,
            Err(error) => {
                warn!(?hash, ?error, "transaction failed to execute");
                return Ok(None);
            }
        };

        if !result.success() {
            info!("Transaction was a failure...");
        }

        Ok(Some(result))
    }

    pub fn txpool_content(&self) -> Result<TxPoolContent> {
        self.transaction_pool.preview_content(&self.state)
    }

    pub fn get_pending_or_queued(
        &self,
        txn: &VerifiedTransaction,
    ) -> Result<Option<PendingOrQueued>> {
        self.transaction_pool
            .get_pending_or_queued(&self.state, txn)
    }

    pub fn pending_transaction_count(&self, account: Address) -> u64 {
        let current_nonce = self.state.must_get_account(account).nonce;

        self.transaction_pool
            .pending_transaction_count(account, current_nonce)
    }

    pub fn get_touched_transactions(&self, address: Address) -> Result<Vec<Hash>> {
        if !self.config.enable_ots_indices {
            return Err(anyhow!("Otterscan indices are disabled"));
        }

        self.db.get_touched_transactions(address)
    }

    /// Clear up anything in memory that is no longer required. This is to avoid memory leaks.
    pub fn cleanup_votes(&mut self) -> Result<()> {
        // Wrt votes, we only care about votes on hashes for the current view or higher
        let keys_to_process: Vec<_> = self.votes.keys().copied().collect();

        for key in keys_to_process {
            if let Ok(Some(block)) = self.get_block(&key) {
                // Remove votes for blocks that have been finalized. However, note that the block hashes which are keys
                // into `self.votes` are the parent hash of the (potential) block that is being voted on. Therefore, we
                // subtract one in this condition to ensure there is no chance of removing votes for blocks that still
                // have a chance of being mined. It is possible this is unnecessary, since `self.finalized_view` is
                // already at least 2 views behind the head of the chain, but keeping one extra vote in memory doesn't
                // cost much and does make us more confident that we won't dispose of valid votes.
                if block.view() < self.get_finalized_view()?.saturating_sub(1) {
                    trace!(block_view = %block.view(), block_hash = %key, "cleaning vote");
                    self.votes.remove(&key);
                }
            } else {
                warn!("Missing block for vote (this shouldn't happen), removing from memory");
                trace!(block_hash = %key, "cleaning vote");
                self.votes.remove(&key);
            }
        }

        // Wrt new views, we only care about new views for the current view or higher
        let view = self.get_view()?;
        self.new_views.retain(|k, _| *k >= view);
        Ok(())
    }

    pub fn vote(&mut self, vote: Vote) -> Result<Option<(Block, Vec<VerifiedTransaction>)>> {
        let block_hash = vote.block_hash;
        let block_view = vote.view;
        let current_view = self.get_view()?;
        trace!(block_view, current_view, %block_hash, "handling vote");

        // if the vote is too old and does not count anymore
        if block_view + 1 < current_view {
            trace!("vote is too old");
            return Ok(None);
        }

        // Verify the signature in the vote matches the public key in the vote. This tells us that the vote was created
        // by the owner of `vote.public_key`, but we don't yet know that a vote from that node is valid. In other
        // words, a malicious node which is not part of the consensus committee may send us a vote and this check will
        // still pass. We later validate that the owner of `vote.public_key` is a valid voter.
        vote.verify()?;

        // Retrieve the actual block this vote is for.
        let Some(block) = self.get_block(&block_hash)? else {
            trace!("vote for unknown block, buffering");
            // If we don't have the block yet, we buffer the vote in case we recieve the block later. Note that we
            // don't know the leader of this view without the block, so we may be storing this unnecessarily, however
            // non-malicious nodes should only have sent us this vote if they thought we were the leader.
            self.buffered_votes
                .entry(block_hash)
                .or_default()
                .push(vote);
            return Ok(None);
        };

        // if we are not the leader of the round in which the vote counts
        // The vote is in the happy path (?) - so the view is block view + 1
        if !self.are_we_leader_for_view(block_hash, block_view + 1) {
            trace!(
                vote_view = block_view + 1,
                ?block_hash,
                "skipping vote, not the leader"
            );
            return Ok(None);
        }

        let executed_block = BlockHeader {
            number: block.header.number + 1,
            ..Default::default()
        };

        let committee = self
            .state
            .at_root(block.state_root_hash().into())
            .get_stakers(executed_block)?;

        // verify the sender's signature on block_hash
        let Some((index, _)) = committee
            .iter()
            .enumerate()
            .find(|&(_, &v)| v == vote.public_key)
        else {
            warn!("Skipping vote outside of committee");
            return Ok(None);
        };

        let (mut signatures, mut cosigned, mut cosigned_weight, mut supermajority_reached) =
            self.votes.get(&block_hash).cloned().unwrap_or_else(|| {
                (
                    Vec::new(),
                    bitarr![u8, Msb0; 0; MAX_COMMITTEE_SIZE],
                    0,
                    false,
                )
            });

        if supermajority_reached {
            trace!(
                "(vote) supermajority already reached in this view {}",
                current_view
            );
            return Ok(None);
        }

        // if the vote is new, store it
        if !cosigned[index] {
            signatures.push(vote.signature());
            cosigned.set(index, true);
            // Update state to root pointed by voted block (in meantime it might have changed!)
            self.state.set_to_root(block.state_root_hash().into());
            let Some(weight) = self.state.get_stake(vote.public_key, executed_block)? else {
                return Err(anyhow!("vote from validator without stake"));
            };
            cosigned_weight += weight.get();

            let total_weight = self.total_weight(&committee, executed_block);
            supermajority_reached = cosigned_weight * 3 > total_weight * 2;

            trace!(
                cosigned_weight,
                supermajority_reached,
                total_weight,
                current_view,
                vote_view = block_view + 1,
                "storing vote"
            );
            self.votes.insert(
                block_hash,
                (
                    signatures.clone(),
                    cosigned,
                    cosigned_weight,
                    supermajority_reached,
                ),
            );
            // if we are already in the round in which the vote counts and have reached supermajority
            if supermajority_reached {
                // We propose new block immediately if there's something in mempool or it's the first view
                // Otherwise the block will be proposed on timeout
                if current_view == 1 {
                    return self.propose_new_block();
                }
                return self.ready_for_block_proposal(None);
            }
        } else {
            self.votes.insert(
                block_hash,
                (signatures, cosigned, cosigned_weight, supermajority_reached),
            );
        }

        // Assemble early proposal now if it doesn't already exist
        self.early_proposal_assemble_at(None)?;

        Ok(None)
    }

    /// Finalise the early Proposal.
    /// This should only run after majority QC or aggQC are available.
    /// It applies the rewards and produces the final Proposal.
    fn early_proposal_finish_at(
        &mut self,
        mut proposal: Block,
        cumulative_gas_fee: u128,
    ) -> Result<Option<Block>> {
        // Retrieve parent block data
        let parent_block = self
            .get_block(&proposal.parent_hash())?
            .context("missing parent block")?;
        let parent_block_hash = parent_block.hash();

        let mut state = self.state.clone();
        let previous_state_root_hash = state.root_hash()?;
        state.set_to_root(proposal.state_root_hash().into());

        // Compute the majority QC. If aggQC exists then QC is already set to correct value.
        let (final_qc, committee) = match proposal.agg {
            Some(_) => {
                let committee: Vec<_> = self.committee_for_hash(proposal.header.qc.block_hash)?;
                (proposal.header.qc, committee)
            }
            None => {
                // Check for majority
                let Some((signatures, cosigned, _, supermajority_reached)) =
                    self.votes.get(&parent_block_hash)
                else {
                    warn!("tried to finalise a proposal without any votes");
                    return Ok(None);
                };
                if !supermajority_reached {
                    warn!("tried to finalise a proposal without majority");
                    return Ok(None);
                };
                // Retrieve the previous leader and committee - for rewards
                let committee = state
                    .at_root(parent_block.state_root_hash().into())
                    .get_stakers(proposal.header)?;
                (
                    self.qc_from_bits(
                        parent_block_hash,
                        signatures,
                        *cosigned,
                        parent_block.view(),
                    ),
                    committee,
                )
            }
        };

        let proposer = self
            .leader_at_block(&parent_block, proposal.view())
            .context("missing parent block leader")?
            .public_key;
        // Apply the rewards when exiting the round
        proposal.header.qc = final_qc;
        Self::apply_rewards_late_at(
            &parent_block,
            &mut state,
            &self.config.consensus,
            &committee,
            proposer, // Last leader
            &proposal,
        )?;

        // ZIP-9: Sink gas to zero account
        let fork = self.forks.get(proposal.header.number);
        let gas_fee_amount = if fork.transfer_gas_fee_to_zero_account {
            cumulative_gas_fee
        } else {
            proposal.gas_used().0 as u128
        };

        state.mutate_account(Address::ZERO, |a| {
            a.balance = a
                .balance
                .checked_add(gas_fee_amount)
                .ok_or(anyhow!("Overflow occured in zero account balance"))?;
            Ok(())
        })?;

        if self.block_is_first_in_epoch(proposal.header.number) {
            // Update state with any contract upgrades for this block
            state.contract_upgrade_apply_state_change(&self.config.consensus, proposal.header)?;
        }

        // Finalise the proposal with final QC and state.
        let proposal = Block::from_qc(
            self.secret_key,
            proposal.header.view,
            proposal.header.number,
            // majority QC
            final_qc,
            proposal.agg,
            // post-reward updated state
            state.root_hash()?,
            proposal.header.transactions_root_hash,
            proposal.header.receipts_root_hash,
            proposal.transactions,
            proposal.header.timestamp, // set block timestamp to **start** point of assembly.
            proposal.header.gas_used,
            proposal.header.gas_limit,
        );
        self.receipts_cache_hash = proposal.header.receipts_root_hash;

        // Restore the state to previous
        state.set_to_root(previous_state_root_hash.into());
        self.state = state;

        // In some cases, the Proposal is a fork and should be discarded/recovered.
        if self.sync.am_syncing()? || proposal.view() < self.get_view()? {
            tracing::warn!(sync = %self.sync.am_syncing()?, prop_view = %proposal.view(), high_view = %self.get_view()?,  "unable to finish proposal");
            return Ok(None);
        }

        // Return the final proposal
        Ok(Some(proposal))
    }

    /// Recover early proposal
    ///
    /// In the event that an early proposal cannot be finalised, this function must be called to recover the transactions
    /// and re-insert them into the transaction pool.
    pub fn recover_early_proposal(&mut self) -> Result<()> {
        if let Some((proposal, applied_txs, _, _)) = self.early_proposal.take() {
            tracing::debug!(number = %proposal.number(), view = %proposal.view(), "recovering early proposal");
            // intershard transactions are not meant to be broadcast
            let (mut broadcasted_transactions, opaque_transactions): (Vec<_>, Vec<_>) = applied_txs
                .clone()
                .into_iter()
                .partition(|tx| !matches!(tx.tx, SignedTransaction::Intershard { .. }));

            // Recover the intershard transactions into the pool.
            for tx in opaque_transactions {
                let account_nonce = self.state.get_account(tx.signer)?.nonce;
                self.transaction_pool.insert_transaction(tx, account_nonce);
            }

            // Recover the broadcast transactions into the pool.
            while let Some(txn) = broadcasted_transactions.pop() {
                self.transaction_pool.insert_ready_transaction(txn)?;
            }
        }
        Ok(())
    }

    /// Assembles the Proposal block early.
    ///
    /// This is performed before the majority QC is available.
    /// It does all the needed work but with a dummy QC.
    /// It does not assemble a proposal, if the node is out-of-sync
    fn early_proposal_assemble_at(&mut self, agg: Option<AggregateQc>) -> Result<()> {
        let view = self.get_view()?;
        if self.early_proposal.is_some() {
            if self.sync.am_syncing()? {
                // fell out-of-sync; recover, do not propose
                tracing::warn!("out-of-sync, recovering proposal");
                self.recover_early_proposal()?;
                return Ok(());
            } else if self.early_proposal.as_ref().unwrap().0.view() != view {
                // view changed; recover and rebuild early proposal
                self.recover_early_proposal()?;
            } else {
                // Do nothing
                return Ok(());
            }
        } else if self.sync.am_syncing()? {
            // already out-of-sync, do not start early proposal
            tracing::warn!("out-of-sync, skipping proposal");
            return Ok(());
        }

        let (qc, parent) = match agg {
            // Create dummy QC for now if aggQC not provided
            None => {
                // Start with highest canonical block
                let num = self
                    .db
                    .get_highest_canonical_block_number()?
                    .context("no canonical blocks")?; // get highest canonical block number
                let block = self
                    .get_canonical_block_by_number(num)?
                    .context("missing canonical block")?; // retrieve highest canonical block
                (
                    QuorumCertificate::new_with_identity(block.hash(), block.view()),
                    block,
                )
            }
            Some(ref agg) => {
                let qc = self.get_highest_from_agg(agg)?;
                let parent = self
                    .get_block(&qc.block_hash)?
                    .ok_or_else(|| anyhow!("missing block"))?;
                (qc, parent)
            }
        };

        // This is a partial header of a block that will be proposed with some transactions executed below.
        // It is needed so that each transaction is executed within proper block context (the block it belongs to)
        let executed_block_header = BlockHeader {
            view,
            number: parent.header.number + 1,
            timestamp: SystemTime::max(SystemTime::now(), parent.timestamp()), // block timestamp at **start** of assembly, not end.
            gas_limit: self.config.consensus.eth_block_gas_limit,
            ..BlockHeader::default()
        };

        debug!(
            "assemble early proposal view {} block number {}",
            executed_block_header.view, executed_block_header.number
        );

        // Ensure sane state
        if self.state.root_hash()? != parent.state_root_hash() {
            warn!(
                "state root hash mismatch, expected: {:?}, actual: {:?}",
                parent.state_root_hash(),
                self.state.root_hash()?
            );
        }

        // Clear internal receipt cache.
        // Since this is a speed enhancement, we're ignoring scenarios where the receipts cache may hold receipts for more than one proposal.
        self.receipts_cache.clear();
        self.receipts_cache_hash = Hash::ZERO;

        // Internal states
        let mut receipts_trie = EthTrie::new(Arc::new(MemoryDB::new(true)));
        let mut transactions_trie: EthTrie<MemoryDB> = EthTrie::new(Arc::new(MemoryDB::new(true)));
        let applied_txs = Vec::<VerifiedTransaction>::new();

        // Generate the early proposal
        // Some critical parts are dummy/missing:
        // a. Majority QC is missing
        // b. Rewards have not been applied
        // c. transactions have not been added
        let proposal = Block::from_qc(
            self.secret_key,
            executed_block_header.view,
            executed_block_header.number,
            qc,
            agg,
            parent.state_root_hash(), // late state before transactions or rewards are applied
            Hash(transactions_trie.root_hash()?.into()),
            Hash(receipts_trie.root_hash()?.into()),
            vec![],
            executed_block_header.timestamp,
            EvmGas(0),
            executed_block_header.gas_limit,
        );

        self.early_proposal = Some((proposal, applied_txs, transactions_trie, receipts_trie, 0));
        self.early_proposal_apply_transactions()?;

        Ok(())
    }

    /// Updates self.early_proposal data (proposal, applied_transactions, transactions_trie, receipts_trie) to include any transactions in the mempool
    fn early_proposal_apply_transactions(&mut self) -> Result<()> {
        if self.early_proposal.is_none() {
            error!("could not apply transactions to early_proposal because it does not exist");
            return Ok(());
        }

        let mut state = self.state.clone();
        let previous_state_root_hash = state.root_hash()?;

        let proposal = self.early_proposal.as_ref().unwrap().0.clone();

        // Use state root hash of current early proposal
        state.set_to_root(proposal.state_root_hash().into());
        // Internal states
        let mut gas_left = proposal.header.gas_limit - proposal.header.gas_used;
        let mut tx_index_in_block = proposal.transactions.len();

        // Assemble new block with whatever is in the mempool
        while let Some(tx) = self.transaction_pool.best_transaction(&state)? {
            // First - check if we have time left to process txns and give enough time for block propagation
            let (_, milliseconds_remaining_of_block_time, _) =
                self.get_consensus_timeout_params()?;

            if milliseconds_remaining_of_block_time == 0 {
                debug!(
                    "stopped adding txs to block number {} because block time is reached",
                    proposal.header.number,
                );
                break;
            }

            if gas_left < tx.tx.gas_limit() {
                debug!(?gas_left, gas_limit = ?tx.tx.gas_limit(), "block out of space");
                break;
            }

            // Apply specific txn
            let mut inspector = TouchedAddressInspector::default();
            let result = Self::apply_transaction_at(
                &mut state,
                tx.clone(),
                proposal.header,
                &mut inspector,
                self.config.enable_ots_indices,
            )?;

            // Skip transactions whose execution resulted in an error and drop them.
            let Some(result) = result else {
                warn!("Dropping failed transaction: {:?}", tx.hash);
                self.transaction_pool.mark_executed(&tx.clone());
                continue;
            };

            // Reduce remaining gas in this block
            gas_left = gas_left
                .checked_sub(result.gas_used())
                .ok_or_else(|| anyhow!("gas_used > gas_limit"))?;

            let gas_fee = result.gas_used().0 as u128 * tx.tx.gas_price_per_evm_gas();

            // Clone itself before invalidating the reference
            let tx = tx.clone();
            // Do necessary work to assemble the transaction
            self.transaction_pool.mark_executed(&tx);

            // Grab and update early_proposal data in own scope to avoid multiple mutable references to self
            {
                let (proposal, applied_txs, transactions_trie, receipts_trie, cumulative_gas_fee) =
                    self.early_proposal.as_mut().unwrap();

                *cumulative_gas_fee += gas_fee;
                transactions_trie.insert(tx.hash.as_bytes(), tx.hash.as_bytes())?;

                let receipt = Self::create_txn_receipt(
                    result,
                    tx.hash,
                    tx_index_in_block,
                    self.config.consensus.eth_block_gas_limit - gas_left,
                );

                let receipt_hash = receipt.compute_hash();
                debug!(
                    "During assembly in view: {}, transaction with hash: {:?} produced receipt: {:?}, receipt hash: {:?}",
                    proposal.header.view, tx.hash, receipt, receipt_hash
                );
                receipts_trie.insert(receipt_hash.as_bytes(), receipt_hash.as_bytes())?;

                // Forwarding cache
                let addresses = inspector.touched.into_iter().collect_vec();
                self.receipts_cache.insert(tx.hash, (receipt, addresses));

                tx_index_in_block += 1;
                applied_txs.push(tx);
            }
        }
        let (_, applied_txs, _, _, _) = self.early_proposal.as_ref().unwrap();
        self.db.with_sqlite_tx(|sqlite_tx| {
            for tx in applied_txs {
                self.db
                    .insert_transaction_with_db_tx(sqlite_tx, &tx.hash, &tx.tx)?;
            }
            Ok(())
        })?;

        // Grab and update early_proposal data in own scope to avoid multiple mutable references to Self
        {
            let (proposal, applied_txs, transactions_trie, receipts_trie, _) =
                self.early_proposal.as_mut().unwrap();

            let applied_transaction_hashes = applied_txs.iter().map(|tx| tx.hash).collect_vec();
            trace!(
                "applied {} transactions to early block for view {}",
                tx_index_in_block - proposal.transactions.len(),
                proposal.header.view
            );

            // Update proposal with transactions added
            proposal.header.state_root_hash = state.root_hash()?;
            proposal.header.transactions_root_hash = Hash(transactions_trie.root_hash()?.into());
            proposal.header.receipts_root_hash = Hash(receipts_trie.root_hash()?.into());
            proposal.transactions = applied_transaction_hashes;
            proposal.header.gas_used = proposal.header.gas_limit - gas_left;
        }

        // Restore the state to previous
        state.set_to_root(previous_state_root_hash.into());
        self.state = state;

        // as a future improvement, process the proposal before broadcasting it
        Ok(())
    }

    /// Called when consensus will accept our early_block.
    /// Either propose now or set timeout to allow for txs to come in.
    fn ready_for_block_proposal(
        &mut self,
        agg: Option<AggregateQc>,
    ) -> Result<Option<(Block, Vec<VerifiedTransaction>)>> {
        self.early_proposal_assemble_at(agg)?;

        // Check if there's enough time to wait on a timeout and then propagate an empty block in the network before other participants trigger NewView
        let (milliseconds_since_last_view_change, milliseconds_remaining_of_block_time, _) =
            self.get_consensus_timeout_params()?;

        // propose new block now, or later
        if milliseconds_remaining_of_block_time == 0 {
            return self.propose_new_block();
        }

        // Reset the timeout and wake up again once it has been at least `block_time` since
        // the last view change. At this point we should be ready to produce a new block.
        self.create_next_block_on_timeout = true;
        let dur = self
            .config
            .consensus
            .block_time
            .saturating_sub(Duration::from_millis(milliseconds_since_last_view_change));
        trace!(
            "will propose new proposal on timeout for view {} in {:?}",
            self.get_view()?,
            dur
        );
        self.reset_timeout.send(dur)?;

        Ok(None)
    }
    /// Assembles a Pending block.
    fn assemble_pending_block_at(&self, state: &mut State) -> Result<Option<Block>> {
        // Start with highest canonical block
        let num = self
            .db
            .get_highest_canonical_block_number()?
            .context("no canonical blocks")?; // get highest canonical block number
        let block = self
            .get_canonical_block_by_number(num)?
            .context("missing canonical block")?; // retrieve highest canonical block

        // Generate early QC
        let early_qc = QuorumCertificate::new_with_identity(block.hash(), block.view());
        let parent = self
            .get_block(&early_qc.block_hash)?
            .context("missing parent block")?;

        // Ensure sane state
        let previous_state_root_hash = state.root_hash()?;
        if previous_state_root_hash != block.state_root_hash() {
            warn!(
                "state root hash mismatch, expected: {:?}, actual: {:?}",
                block.state_root_hash(),
                previous_state_root_hash
            );
            state.set_to_root(block.state_root_hash().into());
        }

        // Internal states
        let mut gas_left = self.config.consensus.eth_block_gas_limit;
        let mut receipts_trie = EthTrie::new(Arc::new(MemoryDB::new(true)));
        let mut transactions_trie = EthTrie::new(Arc::new(MemoryDB::new(true)));
        let mut tx_index_in_block = 0;
        let mut applied_transaction_hashes = Vec::<Hash>::new();

        // This is a partial header of a block that will be proposed with some transactions executed below.
        // It is needed so that each transaction is executed within proper block context (the block it belongs to)
        let executed_block_header = BlockHeader {
            view: self.get_view()?,
            number: parent.header.number + 1,
            timestamp: SystemTime::max(SystemTime::now(), parent.header.timestamp),
            gas_limit: gas_left,
            ..BlockHeader::default()
        };

        // Retrieve a list of pending transactions
        let pending = self.transaction_pool.pending_transactions(state)?;

        for txn in pending.into_iter() {
            // First - check for time
            let (_, milliseconds_remaining_of_block_time, _) =
                self.get_consensus_timeout_params()?;

            if milliseconds_remaining_of_block_time == 0 {
                break;
            }

            if gas_left < txn.tx.gas_limit() {
                debug!(?gas_left, gas_limit = ?txn.tx.gas_limit(), "block out of space");
                break;
            }

            // Apply specific txn
            let result = Self::apply_transaction_at(
                state,
                txn.clone(),
                executed_block_header,
                inspector::noop(),
                false,
            )?;
            self.db.insert_transaction(&txn.hash, &txn.tx)?;

            // Skip transactions whose execution resulted in an error
            let Some(result) = result else {
                continue;
            };

            // Reduce remaining gas in this block
            gas_left = gas_left
                .checked_sub(result.gas_used())
                .ok_or_else(|| anyhow!("gas_used > gas_limit"))?;

            // Do necessary work to assemble the transaction
            transactions_trie.insert(txn.hash.as_bytes(), txn.hash.as_bytes())?;

            let receipt = Self::create_txn_receipt(
                result,
                txn.hash,
                tx_index_in_block,
                self.config.consensus.eth_block_gas_limit - gas_left,
            );
            let receipt_hash = receipt.compute_hash();
            receipts_trie.insert(receipt_hash.as_bytes(), receipt_hash.as_bytes())?;

            tx_index_in_block += 1;
            applied_transaction_hashes.push(txn.hash);
        }

        // Generate the pending proposal, with dummy data
        let proposal = Block::from_qc(
            self.secret_key,
            executed_block_header.view,
            executed_block_header.number,
            early_qc, // dummy QC for early proposal
            None,
            state.root_hash()?, // late state before rewards are applied
            Hash(transactions_trie.root_hash()?.into()),
            Hash(receipts_trie.root_hash()?.into()),
            applied_transaction_hashes,
            executed_block_header.timestamp,
            executed_block_header.gas_limit - gas_left,
            executed_block_header.gas_limit,
        );

        // Return the pending block
        Ok(Some(proposal))
    }

    /// Produces the Proposal block.
    /// It must return a final Proposal with correct QC, regardless of whether it is empty or not.
    fn propose_new_block(&mut self) -> Result<Option<(Block, Vec<VerifiedTransaction>)>> {
        // We expect early_proposal to exist already but try create incase it doesn't
        self.early_proposal_assemble_at(None)?;
<<<<<<< HEAD
        let (pending_block, applied_txs, _, _, cumulative_gas_fee) =
            self.early_proposal.take().unwrap(); // safe to unwrap due to check above
=======
        let Some((pending_block, applied_txs, _, _)) = self.early_proposal.take() else {
            tracing::warn!("out-of-sync, skipped proposal");
            return Ok(None);
        };

        let Some(final_block) = self.early_proposal_finish_at(pending_block)? else {
            // Do not broadcast Proposal, recover early proposal.
            tracing::warn!("out-of-sync, dropping proposal");
            self.recover_early_proposal()?;
            return Ok(None);
        };
>>>>>>> 02890d0d

        // intershard transactions are not meant to be broadcast
        let (broadcasted_transactions, opaque_transactions): (Vec<_>, Vec<_>) = applied_txs
            .clone()
            .into_iter()
            .partition(|tx| !matches!(tx.tx, SignedTransaction::Intershard { .. }));
        // however, for the transactions that we are NOT broadcasting, we re-insert
        // them into the pool - this is because upon broadcasting the proposal, we will
        // have to re-execute it ourselves (in order to vote on it) and thus will
        // need those transactions again
        for tx in opaque_transactions {
            let account_nonce = self.state.get_account(tx.signer)?.nonce;
            self.transaction_pool.insert_transaction(tx, account_nonce);
        }

<<<<<<< HEAD
        // finalise the proposal
        let Some(final_block) = self.early_proposal_finish_at(pending_block, cumulative_gas_fee)?
        else {
            // Do not Propose.
            // Recover the proposed transactions into the pool.
            while let Some(txn) = broadcasted_transactions.pop() {
                self.transaction_pool.insert_ready_transaction(txn)?;
            }
            return Ok(None);
        };

=======
>>>>>>> 02890d0d
        info!(proposal_hash = ?final_block.hash(), ?final_block.header.view, ?final_block.header.number, txns = final_block.transactions.len(), "######### proposing block");

        Ok(Some((final_block, broadcasted_transactions)))
    }

    /// Insert transaction and add to early_proposal if possible.
    pub fn handle_new_transaction(&mut self, txn: SignedTransaction) -> Result<TxAddResult> {
        let Ok(verified) = txn.verify() else {
            return Ok(TxAddResult::CannotVerifySignature);
        };
        let inserted = self.new_transaction(verified)?;
        if inserted.was_added()
            && self.create_next_block_on_timeout
            && self.early_proposal.is_some()
            && self.transaction_pool.has_txn_ready()
        {
            trace!(
                "add transaction to early proposal {}",
                self.early_proposal.as_ref().unwrap().0.header.view
            );
            self.early_proposal_apply_transactions()?;
        }
        Ok(inserted)
    }

    /// Provides a preview of the early proposal.
    pub fn get_pending_block(&self) -> Result<Option<Block>> {
        let mut state = self.state.clone();

        let Some(pending_block) = self.assemble_pending_block_at(&mut state)? else {
            return Ok(None);
        };

        Ok(Some(pending_block))
    }

    fn are_we_leader_for_view(&mut self, parent_hash: Hash, view: u64) -> bool {
        match self.leader_for_view(parent_hash, view) {
            Some(leader) => leader == self.public_key(),
            None => false,
        }
    }

    fn leader_for_view(&mut self, parent_hash: Hash, view: u64) -> Option<NodePublicKey> {
        if let Ok(Some(parent)) = self.get_block(&parent_hash) {
            let leader = self.leader_at_block(&parent, view).unwrap();
            Some(leader.public_key)
        } else {
            if view > 1 {
                warn!(
                    "parent not found while determining leader for view {}",
                    view
                );
                return None;
            }
            let head_block = self.head_block();
            let leader = self.leader_at_block(&head_block, view).unwrap();
            Some(leader.public_key)
        }
    }

    fn committee_for_hash(&self, parent_hash: Hash) -> Result<Vec<NodePublicKey>> {
        let Ok(Some(parent)) = self.get_block(&parent_hash) else {
            // tracing::error!("parent block not found: {:?}", parent_hash);
            return Ok(Vec::new()); // return an empty vector instead of Err for graceful app-level error-handling
        };

        let parent_root_hash = parent.state_root_hash();

        let state = self.state.at_root(parent_root_hash.into());
        let executed_block = BlockHeader {
            number: parent.header.number + 1,
            ..Default::default()
        };

        let committee = state.get_stakers(executed_block)?;

        Ok(committee)
    }

    pub fn new_view(
        &mut self,
        new_view: NewView,
    ) -> Result<Option<(Block, Vec<VerifiedTransaction>)>> {
        trace!("Received new view for height: {:?}", new_view.view);

        // Get the committee for the qc hash (should be highest?) for this view
        let committee: Vec<_> = self.committee_for_hash(new_view.qc.block_hash)?;
        // verify the sender's signature on the block hash
        let Some((index, public_key)) = committee
            .iter()
            .enumerate()
            .find(|&(_, &public_key)| public_key == new_view.public_key)
        else {
            debug!(
                "ignoring new view from unknown node (buffer?) - committee size is : {:?} hash is: {:?} high hash is: {:?}",
                committee.len(),
                new_view.qc.block_hash,
                self.high_qc.block_hash
            );
            return Ok(None);
        };

        new_view.verify(*public_key)?;

        // Update our high QC and view, even if we are not the leader of this view.
        self.update_high_qc_and_view(false, new_view.qc)?;

        // The leader for this view should be chosen according to the parent of the highest QC
        // What happens when there are multiple QCs with different parents?
        // if we are not the leader of the round in which the vote counts
        if !self.are_we_leader_for_view(new_view.qc.block_hash, new_view.view) {
            trace!(new_view.view, "skipping new view, not the leader");
            return Ok(None);
        }

        let mut current_view = self.get_view()?;
        // if the vote is too old and does not count anymore
        if new_view.view < current_view {
            trace!(
                new_view.view,
                "Received a NewView which is too old for us, discarding. Our view is: {} and new_view is: {}",
                current_view,
                new_view.view
            );
            return Ok(None);
        }

        let NewViewVote {
            mut signatures,
            mut cosigned,
            mut cosigned_weight,
            mut qcs,
        } = self
            .new_views
            .remove(&new_view.view)
            .unwrap_or_else(|| NewViewVote {
                signatures: Vec::new(),
                cosigned: bitarr![u8, Msb0; 0; MAX_COMMITTEE_SIZE],
                cosigned_weight: 0,
                qcs: BTreeMap::new(),
            });

        let Ok(Some(parent)) = self.get_block(&new_view.qc.block_hash) else {
            return Err(anyhow!(
                "parent block not found: {:?}",
                new_view.qc.block_hash
            ));
        };
        let executed_block = BlockHeader {
            number: parent.header.number + 1,
            ..Default::default()
        };

        let mut supermajority = false;

        // if the vote is new, store it
        if !cosigned[index] {
            cosigned.set(index, true);
            signatures.push(new_view.signature);

            let Ok(Some(parent)) = self.get_block(&new_view.qc.block_hash) else {
                return Err(anyhow!(
                    "parent block not found: {:?}",
                    new_view.qc.block_hash
                ));
            };
            // Update state to root pointed by voted block (in meantime it might have changed!)
            self.state.set_to_root(parent.state_root_hash().into());
            let Some(weight) = self.state.get_stake(new_view.public_key, executed_block)? else {
                return Err(anyhow!("vote from validator without stake"));
            };
            cosigned_weight += weight.get();
            qcs.insert(index, new_view.qc);

            supermajority = cosigned_weight * 3 > self.total_weight(&committee, executed_block) * 2;

            let num_signers = signatures.len();

            trace!(
                num_signers,
                cosigned_weight,
                supermajority,
                current_view,
                new_view.view,
                "storing vote for new view"
            );
            if supermajority {
                if current_view < new_view.view {
                    info!(
                        "forcibly updating view to {} as majority is ahead",
                        new_view.view
                    );
                    current_view = new_view.view;
                    self.set_view(current_view)?;
                }

                // if we are already in the round in which the vote counts and have reached supermajority we can propose a block
                if new_view.view == current_view {
                    // todo: the aggregate qc is an aggregated signature on the qcs, view and validator index which can be batch verified
                    let agg =
                        self.aggregate_qc_from_indexes(new_view.view, qcs, &signatures, cosigned)?;

                    trace!(
                        view = current_view,
                        "######### creating proposal block from new view"
                    );

                    // We now have a valid aggQC so can create early_block with it
                    return self.ready_for_block_proposal(Some(agg));

                    // we don't want to keep the collected votes if we proposed a new block
                    // we should remove the collected votes if we couldn't reach supermajority within the view
                }
            }
        }
        if !supermajority {
            self.new_views.insert(
                new_view.view,
                NewViewVote {
                    signatures,
                    cosigned,
                    cosigned_weight,
                    qcs,
                },
            );
        }

        Ok(None)
    }

    /// Returns (flag, outcome).
    /// flag is true if the transaction was newly added to the pool - ie. if it validated correctly and has not been seen before.
    pub fn new_transaction(&mut self, txn: VerifiedTransaction) -> Result<TxAddResult> {
        if self.db.contains_transaction(&txn.hash)? {
            debug!("Transaction {:?} already in mempool", txn.hash);
            return Ok(TxAddResult::Duplicate(txn.hash));
        }

        // Perform insertion under early state, if available
        let early_account = match self.early_proposal.as_ref() {
            Some((block, _, _, _, _)) => {
                let state = self.state.at_root(block.state_root_hash().into());
                state.get_account(txn.signer)?
            }
            _ => self.state.get_account(txn.signer)?,
        };

        let eth_chain_id = self.config.eth_chain_id;

        let validation_result = txn.tx.validate(
            &early_account,
            self.config.consensus.eth_block_gas_limit,
            eth_chain_id,
        )?;
        if !validation_result.is_ok() {
            debug!(
                "Unable to validate txn with hash: {:?}, from: {:?}, nonce: {:?} : {:?}",
                txn.hash,
                txn.signer,
                txn.tx.nonce(),
                validation_result,
            );
            return Ok(TxAddResult::ValidationFailed(validation_result));
        }

        let txn_hash = txn.hash;

        let insert_result = self
            .transaction_pool
            .insert_transaction(txn, early_account.nonce);
        if insert_result.was_added() {
            let _ = self.new_transaction_hashes.send(txn_hash);

            // Avoid cloning the transaction aren't any subscriptions to send it to.
            if self.new_transactions.receiver_count() != 0 {
                // Clone the transaction from the pool, because we moved it in.
                let txn = self
                    .transaction_pool
                    .get_transaction(txn_hash)
                    .ok_or_else(|| anyhow!("transaction we just added is missing"))?
                    .clone();
                let _ = self.new_transactions.send(txn);
            }
        }
        Ok(insert_result)
    }

    pub fn get_transaction_by_hash(&self, hash: Hash) -> Result<Option<VerifiedTransaction>> {
        Ok(self
            .db
            .get_transaction(&hash)?
            .map(|tx| tx.verify())
            .transpose()?
            .or_else(|| self.transaction_pool.get_transaction(hash).cloned()))
    }

    pub fn get_transaction_receipt(&self, hash: &Hash) -> Result<Option<TransactionReceipt>> {
        let Some(block_hash) = self.db.get_block_hash_reverse_index(hash)? else {
            return Ok(None);
        };
        let block_receipts = self.db.get_transaction_receipts_in_block(&block_hash)?;
        Ok(block_receipts
            .into_iter()
            .find(|receipt| receipt.tx_hash == *hash))
    }

    fn update_high_qc_and_view(
        &mut self,
        from_agg: bool,
        new_high_qc: QuorumCertificate,
    ) -> Result<()> {
        let view = self.get_view()?;
        let Some(new_high_qc_block) = self.db.get_block_by_hash(&new_high_qc.block_hash)? else {
            // We don't set high_qc to a qc if we don't have its block.
            warn!("Recieved potential high QC but didn't have the corresponding block");
            return Ok(());
        };

        let new_high_qc_view = new_high_qc_block.view();

        if self.high_qc.block_hash == Hash::ZERO {
            trace!(
                "received high qc, self high_qc is currently uninitialized, setting to the new one."
            );
            self.db.set_high_qc(new_high_qc)?;
            self.high_qc = new_high_qc;
        } else {
            let current_high_qc_view = self
                .get_block(&self.high_qc.block_hash)?
                .ok_or_else(|| {
                    anyhow!("missing block corresponding to our high qc - this should never happen")
                })?
                .view();
            // If `from_agg` then we always release the lock because the supermajority has a different high_qc.
            if from_agg || new_high_qc_view > current_high_qc_view {
                trace!(
                    new_high_qc_view,
                    current_high_qc_view,
                    current_view = view,
                    "updating high qc"
                );
                self.db.set_high_qc(new_high_qc)?;
                self.high_qc = new_high_qc;
                if new_high_qc_view >= view {
                    self.set_view(new_high_qc_view + 1)?;
                }
            }
        }

        Ok(())
    }

    fn aggregate_qc_from_indexes(
        &self,
        view: u64,
        qcs: BTreeMap<usize, QuorumCertificate>,
        signatures: &[BlsSignature],
        cosigned: BitArray,
    ) -> Result<AggregateQc> {
        assert_eq!(qcs.len(), signatures.len());

        Ok(AggregateQc {
            signature: BlsSignature::aggregate(signatures)?,
            cosigned,
            view,
            // Because qcs is a map from index to qc, this will
            // end up as a list in ascending order of index, which
            // is what we want to correspond with the way
            // batch_verify_agg_signature() will attempt to verify
            // them.
            qcs: qcs.values().cloned().collect::<Vec<QuorumCertificate>>(),
        })
    }

    fn qc_from_bits(
        &self,
        block_hash: Hash,
        signatures: &[BlsSignature],
        cosigned: BitArray,
        view: u64,
    ) -> QuorumCertificate {
        // we've already verified the signatures upon receipt of the responses so there's no need to do it again
        QuorumCertificate::new(signatures, cosigned, block_hash, view)
    }

    fn block_extends_from(&self, block: &Block, ancestor: &Block) -> Result<bool> {
        // todo: the block extends from another block through a chain of parent hashes and not qcs
        // make ticket for this
        let mut current = block.clone();
        while current.view() > ancestor.view() {
            let Some(next) = self.get_block(&current.parent_hash())? else {
                warn!(
                    "Missing block when traversing to find ancestor! Current parent hash: {:?} {:?}",
                    current.parent_hash(),
                    current
                );
                return Err(MissingBlockError::from(current.parent_hash()).into());
            };
            current = next;
        }

        Ok(current.view() == 0 || current.hash() == ancestor.hash())
    }

    fn check_safe_block(&mut self, proposal: &Block) -> Result<bool> {
        let Some(qc_block) = self.get_block(&proposal.parent_hash())? else {
            trace!("could not get qc for block: {}", proposal.parent_hash());
            return Ok(false);
        };
        match proposal.agg {
            // we check elsewhere that qc is the highest among the qcs in the agg
            Some(_) => match self.block_extends_from(proposal, &qc_block) {
                Ok(true) => {
                    self.check_and_commit(proposal)?;
                    Ok(true)
                }
                Ok(false) => {
                    trace!("block does not extend from parent");
                    Ok(false)
                }
                Err(e) => {
                    trace!(?e, "error checking block extension");
                    Ok(false)
                }
            },
            None => {
                if proposal.view() == 0 || proposal.view() == qc_block.view() + 1 {
                    self.check_and_commit(proposal)?;
                    Ok(true)
                } else {
                    trace!(
                        "block does not extend from parent, {} != {} + 1",
                        proposal.view(),
                        qc_block.view()
                    );
                    Ok(false)
                }
            }
        }
    }

    /// Check if a new proposal allows an older block to become finalized.
    /// Errors iff the proposal's parent is not known.
    fn check_and_commit(&mut self, proposal: &Block) -> Result<()> {
        // The condition for a block to be finalized is if there is a direct two-chain. From the paper:
        // Once a replica is convinced, it checks
        // if a two-chain is formed over the top of the parent of the
        // block pointed by the highQC (the first chain in the two-chain
        // formed has to be a one-direct chain in case of pipelined Fast-
        // HotStuff). Then a replica can safely commit the parent of the
        // block pointed by the highQC.

        let Some(qc_block) = self.get_block(&proposal.parent_hash())? else {
            warn!("missing qc block when checking whether to finalize!");
            return Err(MissingBlockError::from(proposal.parent_hash()).into());
        };

        // If we don't have the parent (e.g. genesis, or pruned node), we can't finalize, so just exit
        let Some(qc_parent) = self.get_block(&qc_block.parent_hash())? else {
            warn!("missing qc parent block when checking whether to finalize!");
            return Ok(());
        };

        // If we have a one-direct chain, we can finalize the parent regardless of the proposal's view number
        if qc_parent.view() + 1 == qc_block.view() {
            self.finalize_block(qc_parent)?;
        } else {
            warn!(
                "Cannot finalize block {} with view {} and number {} because of child {} with view {} and number {}",
                qc_parent.hash(),
                qc_parent.view(),
                qc_parent.number(),
                qc_block.hash(),
                qc_block.view(),
                qc_block.number()
            );
        }

        Ok(())
    }

    /// Saves the finalized tip view, and runs all hooks for the newly finalized block
    fn finalize_block(&mut self, block: Block) -> Result<()> {
        trace!(
            "Finalizing block {} at view {} num {}",
            block.hash(),
            block.view(),
            block.number()
        );
        self.set_finalized_view(block.view())?;

        let receipts = self.db.get_transaction_receipts_in_block(&block.hash())?;

        for (destination_shard, intershard_call) in blockhooks::get_cross_shard_messages(&receipts)?
        {
            self.message_sender.send_message_to_shard(
                destination_shard,
                InternalMessage::IntershardCall(intershard_call),
            )?;
        }

        if self.config.consensus.is_main {
            // Main shard will join all new shards
            for new_shard_id in blockhooks::get_launch_shard_messages(&receipts)? {
                self.message_sender
                    .send_message_to_coordinator(InternalMessage::LaunchShard(new_shard_id))?;
            }

            // Main shard also hosts the shard registry, so will be notified of newly established
            // links. Notify corresponding shard nodes of said links, if any
            for (from, to) in blockhooks::get_link_creation_messages(&receipts)? {
                self.message_sender
                    .send_message_to_shard(to, InternalMessage::LaunchLink(from))?;
            }
        }

        if self.block_is_first_in_epoch(block.number())
            && !block.is_genesis()
            && self.config.do_checkpoints
            && self.epoch_is_checkpoint(self.epoch_number(block.number()))
        {
            if let Some(checkpoint_path) = self.db.get_checkpoint_dir()? {
                let parent = self
                    .db
                    .get_block_by_hash(&block.parent_hash())?
                    .ok_or(anyhow!(
                        "Trying to checkpoint block, but we don't have its parent"
                    ))?;
                let transactions: Vec<SignedTransaction> = block
                    .transactions
                    .iter()
                    .map(|txn_hash| {
                        let tx = self.db.get_transaction(txn_hash)?.ok_or(anyhow!(
                            "failed to fetch transaction {} for checkpoint parent {}",
                            txn_hash,
                            parent.hash()
                        ))?;
                        Ok::<_, anyhow::Error>(tx)
                    })
                    .collect::<Result<Vec<SignedTransaction>>>()?;

                self.message_sender.send_message_to_coordinator(
                    InternalMessage::ExportBlockCheckpoint(
                        Box::new(block),
                        transactions,
                        Box::new(parent),
                        self.db.state_trie()?.clone(),
                        checkpoint_path,
                    ),
                )?;
            }
        }

        Ok(())
    }

    /// Trigger a checkpoint, for debugging.
    /// Returns (file_name, block_hash). At some time after you call this function, hopefully a checkpoint will end up in the file
    pub fn checkpoint_at(&mut self, block_number: u64) -> Result<(String, String)> {
        let block = self
            .get_canonical_block_by_number(block_number)?
            .ok_or(anyhow!("No such block number {block_number}"))?;
        let parent = self
            .db
            .get_block_by_hash(&block.parent_hash())?
            .ok_or(anyhow!(
                "Trying to checkpoint block, but we don't have its parent"
            ))?;
        let transactions: Vec<SignedTransaction> = block
            .transactions
            .iter()
            .map(|txn_hash| {
                let tx = self.db.get_transaction(txn_hash)?.ok_or(anyhow!(
                    "failed to fetch transaction {} for checkpoint parent {}",
                    txn_hash,
                    parent.hash()
                ))?;
                Ok::<_, anyhow::Error>(tx)
            })
            .collect::<Result<Vec<SignedTransaction>>>()?;
        let checkpoint_dir = self
            .db
            .get_checkpoint_dir()?
            .ok_or(anyhow!("No checkpoint directory configured"))?;
        let file_name = db::get_checkpoint_filename(checkpoint_dir.clone(), &block)?;
        let hash = block.hash();
        self.message_sender
            .send_message_to_coordinator(InternalMessage::ExportBlockCheckpoint(
                Box::new(block),
                transactions,
                Box::new(parent),
                self.db.state_trie()?.clone(),
                checkpoint_dir,
            ))?;
        Ok((file_name.display().to_string(), hash.to_string()))
    }

    /// Check the validity of a block. Returns `Err(_, true)` if this block could become valid in the future and
    /// `Err(_, false)` if this block could never be valid.
    fn check_block(&self, block: &Block, during_sync: bool) -> Result<()> {
        block.verify_hash()?;

        if block.view() == 0 {
            // We only check a block if we receive it from an external source. We obviously already have the genesis
            // block, so we aren't ever expecting to receive it.
            return Err(anyhow!("tried to check genesis block"));
        }

        let Some(parent) = self.get_block(&block.parent_hash())? else {
            warn!(
                "Missing parent block while trying to check validity of block number {}",
                block.number()
            );
            return Err(MissingBlockError::from(block.parent_hash()).into());
        };

        let finalized_view = self.get_finalized_view()?;
        let Some(finalized_block) = self.get_block_by_view(finalized_view)? else {
            return Err(MissingBlockError::from(finalized_view).into());
        };
        if block.view() < finalized_block.view() {
            return Err(anyhow!(
                "block is too old: view is {} but we have finalized {}",
                block.view(),
                finalized_block.view()
            ));
        }

        // Derive the proposer from the block's view
        let Some(proposer) = self.leader_at_block(&parent, block.view()) else {
            return Err(anyhow!(
                "Failed to find leader. Block number {}, Parent number {}",
                block.number(),
                parent.number(),
            ));
        };

        // Verify the proposer's signature on the block
        let verified = proposer
            .public_key
            .verify(block.hash().as_bytes(), block.signature());

        let committee = self
            .state
            .at_root(parent.state_root_hash().into())
            .get_stakers(block.header)?;

        if verified.is_err() {
            info!(?block, "Unable to verify block = ");
            return Err(anyhow!(
                "invalid block signature found! block hash: {:?} block view: {:?} committee len {:?}",
                block.hash(),
                block.view(),
                committee.len()
            ));
        }

        // Check if the co-signers of the block's QC represent the supermajority.
        self.check_quorum_in_bits(
            &block.header.qc.cosigned,
            &committee,
            parent.state_root_hash(),
            block,
        )?;

        // Verify the block's QC signature - note the parent should be the committee the QC
        // was signed over.
        self.verify_qc_signature(&block.header.qc, committee.clone())?;
        if let Some(agg) = &block.agg {
            // Check if the signers of the block's aggregate QC represent the supermajority
            self.check_quorum_in_indices(
                &agg.cosigned,
                &committee,
                parent.state_root_hash(),
                block,
            )?;
            // Verify the aggregate QC's signature
            self.batch_verify_agg_signature(agg, &committee)?;
        }

        // Retrieve the highest among the aggregated QCs and check if it equals the block's QC.
        let block_high_qc = self.get_high_qc_from_block(block)?;
        let Some(block_high_qc_block) = self.get_block(&block_high_qc.block_hash)? else {
            warn!("missing finalized block4");
            return Err(MissingBlockError::from(block_high_qc.block_hash).into());
        };
        // Prevent the creation of forks from the already committed chain
        if block_high_qc_block.view() < finalized_block.view() {
            warn!(
                "invalid block - high QC view is {} while finalized is {}. Our High QC: {}, block: {:?}",
                block_high_qc_block.view(),
                finalized_block.view(),
                self.high_qc,
                block
            );
            return Err(anyhow!(
                "invalid block - high QC view is {} while finalized is {}",
                block_high_qc_block.view(),
                finalized_block.view()
            ));
        }

        // This block's timestamp must be greater than or equal to the parent block's timestamp.
        if block.timestamp() < parent.timestamp() {
            return Err(anyhow!("timestamp decreased from parent"));
        }

        // This block's timestamp should be at most `self.allowed_timestamp_skew` away from the current time. Note this
        // can be either forwards or backwards in time.
        let difference = block
            .timestamp()
            .elapsed()
            .unwrap_or_else(|err| err.duration());
        if !during_sync && difference > self.config.allowed_timestamp_skew {
            return Err(anyhow!(
                "timestamp difference for block {} greater than allowed skew: {difference:?}",
                block.view()
            ));
        }

        // Blocks must be in sequential order
        if block.header.number != parent.header.number + 1 {
            return Err(anyhow!(
                "block number is not sequential: {} != {} + 1",
                block.header.number,
                parent.header.number
            ));
        }

        if !self.block_extends_from(block, &finalized_block)? {
            warn!(
                "invalid block {:?}, does not extend finalized block {:?} our head is {:?}",
                block,
                finalized_block,
                self.head_block()
            );

            return Err(anyhow!(
                "invalid block, does not extend from finalized block"
            ));
        }
        Ok(())
    }

    // Receives availability and passes it on to the block store.
    pub fn receive_block_availability(
        &mut self,
        from: PeerId,
        _availability: &Option<Vec<BlockStrategy>>,
    ) -> Result<()> {
        trace!("Received block availability from {:?}", from);
        Ok(()) // FIXME: Stub
    }

    // Checks for the validity of a block and adds it to our block store if valid.
    // Returns true when the block is valid and newly seen and false otherwise.
    // Optionally returns a proposal that should be sent as the result of this newly received block. This occurs when
    // the node has buffered votes for a block it doesn't know about and later receives that block, resulting in a new
    // block proposal.
    pub fn receive_block(&mut self, from: PeerId, proposal: Proposal) -> Result<Option<Proposal>> {
        trace!(
            "received block: {} number: {}, view: {}",
            proposal.hash(),
            proposal.number(),
            proposal.view()
        );
        let result = self.proposal(from, proposal, true)?;
        // Processing the received block can either result in:
        // * A `Proposal`, if we have buffered votes for this block which form a supermajority, meaning we can
        // propose the next block.
        // * A `Vote`, if the block is valid and we are in the proposed block's committee. However, this block
        // occured in the past, meaning our vote is no longer valid.
        // Therefore, we filter the result to only include `Proposal`s. This avoids us sending useless `Vote`s
        // to the network while syncing.
        Ok(result.and_then(|(_, message)| message.into_proposal()))
    }

    fn add_block(&mut self, from: Option<PeerId>, block: Block) -> Result<()> {
        let hash = block.hash();
        debug!(?from, ?hash, ?block.header.view, ?block.header.number, "added block");
        let _ = self.new_blocks.send(block.header);
        self.db.insert_block(&block)?;
        Ok(())
    }

    fn block_is_first_in_epoch(&self, number: u64) -> bool {
        number % self.config.consensus.blocks_per_epoch == 0
    }

    fn epoch_number(&self, block_number: u64) -> u64 {
        // This will need additonal tracking if we ever allow blocks_per_epoch to be changed
        block_number / self.config.consensus.blocks_per_epoch
    }

    fn epoch_is_checkpoint(&self, epoch_number: u64) -> bool {
        epoch_number % self.config.consensus.epochs_per_checkpoint == 0
    }

    fn vote_from_block(&self, block: &Block) -> Vote {
        Vote::new(
            self.secret_key,
            block.hash(),
            self.secret_key.node_public_key(),
            block.view(),
        )
    }

    fn get_high_qc_from_block(&self, block: &Block) -> Result<QuorumCertificate> {
        let Some(agg) = &block.agg else {
            return Ok(block.header.qc);
        };

        let high_qc = self.get_highest_from_agg(agg)?;

        if block.header.qc != high_qc {
            return Err(anyhow!("qc mismatch"));
        }

        Ok(block.header.qc)
    }

    pub fn get_block(&self, key: &Hash) -> Result<Option<Block>> {
        self.db.get_block_by_hash(key)
    }

    pub fn get_block_by_view(&self, view: u64) -> Result<Option<Block>> {
        self.db.get_block_by_view(view)
    }

    pub fn get_canonical_block_by_number(&self, number: u64) -> Result<Option<Block>> {
        self.db.get_canonical_block_by_number(number)
    }

    fn set_finalized_view(&mut self, view: u64) -> Result<()> {
        self.db.set_finalized_view(view)
    }

    pub fn get_finalized_view(&self) -> Result<u64> {
        Ok(self.db.get_finalized_view()?.unwrap_or_else(|| {
            warn!("no finalised view found in table. Defaulting to 0");
            0
        }))
    }

    fn set_view(&mut self, view: u64) -> Result<()> {
        if self.db.set_view(view)? {
            self.view_updated_at = SystemTime::now();
        } else {
            warn!(
                "Tried to set view to lower or same value - this is incorrect. value: {}",
                view
            );
        }
        Ok(())
    }

    pub fn get_view(&self) -> Result<u64> {
        Ok(self.db.get_view()?.unwrap_or_else(|| {
            warn!("no view found in table. Defaulting to 0");
            0
        }))
    }

    /// Calculate how long we should wait before timing out for this view
    pub fn exponential_backoff_timeout(&self, view: u64) -> u64 {
        let view_difference = view.saturating_sub(self.high_qc.view) as u32;
        // in view N our highQC is the one we obtained in view N-1 (or before) and its view is N-2 (or lower)
        // in other words, the current view is always at least 2 views ahead of the highQC's view
        // i.e. to get `consensus_timeout_ms * 2^0` we have to subtract 2 from `view_difference`
        let consensus_timeout = self.config.consensus.consensus_timeout.as_millis() as f32;
        (consensus_timeout * (1.5f32).powi(view_difference.saturating_sub(2) as i32)).floor() as u64
    }

    /// Find minimum number of views which could have passed by in the given time difference.
    /// We assume that no valid proposals have been finalised in this time.
    pub fn minimum_views_in_time_difference(
        time_difference: Duration,
        consensus_timeout: Duration,
    ) -> u64 {
        let normalised_time_difference =
            (time_difference.as_millis() / consensus_timeout.as_millis()) as f32;
        let mut views = 0;
        let mut total = 0.0;
        loop {
            total += (1.5f32).powi(views);
            if total > normalised_time_difference {
                break;
            }
            views += 1;
        }
        views as u64
    }

    pub fn state(&self) -> &State {
        &self.state
    }

    pub fn state_mut(&mut self) -> &mut State {
        &mut self.state
    }

    pub fn state_at(&self, number: u64) -> Result<Option<State>> {
        Ok(self
            .db
            .get_canonical_block_by_number(number)?
            .map(|block| self.state.at_root(block.state_root_hash().into())))
    }

    pub fn try_get_state_at(&self, number: u64) -> Result<State> {
        self.state_at(number)?
            .ok_or_else(|| anyhow!("No block at height {number}"))
    }

    fn get_highest_from_agg(&self, agg: &AggregateQc) -> Result<QuorumCertificate> {
        agg.qcs
            .iter()
            .max_by_key(|qc| qc.view)
            .copied()
            .ok_or_else(|| anyhow!("no qcs in agg"))
    }

    fn verify_qc_signature(
        &self,
        qc: &QuorumCertificate,
        public_keys: Vec<NodePublicKey>,
    ) -> Result<()> {
        let len = public_keys.len();
        match qc.verify(public_keys) {
            true => Ok(()),
            false => {
                warn!(
                    "invalid qc signature found when verifying! Public keys: {:?}. QC: {}",
                    len, qc
                );
                Err(anyhow!("invalid qc signature found!"))
            }
        }
    }

    fn batch_verify_agg_signature(
        &self,
        agg: &AggregateQc,
        committee: &[NodePublicKey],
    ) -> Result<()> {
        let mut public_keys = Vec::new();
        for (index, bit) in agg.cosigned.iter().enumerate() {
            if *bit {
                public_keys.push(*committee.get(index).unwrap());
            }
        }

        let messages: Vec<_> = agg
            .qcs
            .iter()
            .zip(public_keys.iter())
            .map(|(qc, key)| {
                let mut bytes = Vec::new();
                bytes.extend_from_slice(qc.compute_hash().as_bytes());
                bytes.extend_from_slice(&key.as_bytes());
                bytes.extend_from_slice(&agg.view.to_be_bytes());
                bytes
            })
            .collect();
        let messages: Vec<_> = messages.iter().map(|m| m.as_slice()).collect();

        verify_messages(agg.signature, &messages, &public_keys)?;
        Ok(())
    }

    // TODO: Consider if these checking functions should be implemented at the deposit contract level instead?

    fn check_quorum_in_bits(
        &self,
        cosigned: &BitSlice,
        committee: &[NodePublicKey],
        parent_state_hash: Hash,
        block: &Block,
    ) -> Result<()> {
        let parent_state = self.state.at_root(parent_state_hash.into());

        let (total_weight, cosigned_sum) = committee
            .iter()
            .enumerate()
            .map(|(i, public_key)| {
                (
                    i,
                    parent_state
                        .get_stake(*public_key, block.header)
                        .unwrap()
                        .unwrap()
                        .get(),
                )
            })
            .fold((0, 0), |(total_weight, cosigned_sum), (i, stake)| {
                (
                    total_weight + stake,
                    cosigned_sum + cosigned[i].then_some(stake).unwrap_or_default(),
                )
            });

        if cosigned_sum * 3 <= total_weight * 2 {
            return Err(anyhow!("no quorum"));
        }

        Ok(())
    }

    fn check_quorum_in_indices(
        &self,
        signers: &BitSlice,
        committee: &[NodePublicKey],
        parent_state_hash: Hash,
        block: &Block,
    ) -> Result<()> {
        let parent_state = self.state.at_root(parent_state_hash.into());

        let cosigned_sum: u128 = signers
            .iter()
            .enumerate()
            .map(|(i, bit)| {
                if *bit {
                    let public_key = committee.get(i).unwrap();
                    let stake = parent_state
                        .get_stake(*public_key, block.header)
                        .unwrap()
                        .unwrap();
                    stake.get()
                } else {
                    0
                }
            })
            .sum();

        if cosigned_sum * 3 <= self.total_weight(committee, block.header) * 2 {
            return Err(anyhow!("no quorum"));
        }

        Ok(())
    }

    pub fn leader_at_block(&self, block: &Block, view: u64) -> Option<Validator> {
        if let Some(CachedLeader {
            block_number: cached_block_number,
            view: cached_view,
            next_leader,
        }) = *self.latest_leader_cache.borrow()
        {
            if cached_block_number == block.number() && cached_view == view {
                return Some(next_leader);
            }
        }

        let Ok(state_at) = self.try_get_state_at(block.number()) else {
            return None;
        };

        let executed_block = BlockHeader {
            number: block.header.number + 1,
            ..Default::default()
        };
        let public_key = state_at.leader(view, executed_block).unwrap();
        let peer_id = state_at.get_peer_id(public_key).unwrap().unwrap();

        Some(Validator {
            public_key,
            peer_id,
        })
    }

    fn total_weight(&self, committee: &[NodePublicKey], executed_block: BlockHeader) -> u128 {
        committee
            .iter()
            .map(|&pub_key| {
                let stake = self
                    .state
                    .get_stake(pub_key, executed_block)
                    .unwrap()
                    .unwrap();
                stake.get()
            })
            .sum()
    }

    /// Deal with the fork to this block. The block is assumed to be valid to switch to.
    /// Set the current head block to the parent of the proposed block,
    /// This will make it so the block is ready to become the new head
    fn deal_with_fork(&mut self, block: &Block) -> Result<()> {
        // To generically deal with forks where the proposed block could be at any height, we
        // Find the common ancestor (backward) of the head block and the new block
        // Then, revert the blocks from the head block to the common ancestor
        // Then, apply the blocks (forward) from the common ancestor to the parent of the new block
        let mut head = self.head_block();
        let mut head_height = head.number();
        let mut proposed_block = block.clone();
        let mut proposed_block_height = block.number();
        trace!(
            "Dealing with fork: from block {} (height {}), back to block {} (height {})",
            head.hash(),
            head_height,
            proposed_block.hash(),
            proposed_block_height
        );

        // Need to make sure both pointers are at the same height
        while head_height > proposed_block_height {
            trace!("Stepping back head block pointer");
            head = self.get_block(&head.parent_hash())?.unwrap();
            head_height = head.number();
        }

        while proposed_block_height > head_height {
            trace!("Stepping back proposed block pointer");
            proposed_block = self.get_block(&proposed_block.parent_hash())?.unwrap();
            proposed_block_height = proposed_block.number();
        }

        // We now have both hash pointers at the same height, we can walk back until they are equal.
        while head.hash() != proposed_block.hash() {
            trace!("Stepping back both pointers");
            head = self.get_block(&head.parent_hash())?.unwrap();
            proposed_block = self.get_block(&proposed_block.parent_hash())?.unwrap();
        }

        // Now, we want to revert the blocks until the head block is the common ancestor
        while self.head_block().hash() != head.hash() {
            let head_block = self.head_block();
            let parent_block = self.get_block(&head_block.parent_hash())?.ok_or_else(|| {
                anyhow!(
                    "missing block parent when reverting blocks: {}",
                    head_block.parent_hash()
                )
            })?;

            if head_block.header.view == 0 {
                panic!("genesis block is not supposed to be reverted");
            }

            trace!("Reverting block {head_block:?}");
            // block store doesn't require anything, it will just hold blocks that may now be invalid

            // State is easily set - must be to the parent block, though
            trace!(
                "Setting state to: {} aka block: {parent_block:?}",
                parent_block.state_root_hash()
            );
            self.state
                .set_to_root(parent_block.state_root_hash().into());

            // Ensure the transaction pool is consistent by recreating it. This is moderately costly, but forks are
            // rare.
            let existing_txns = self.transaction_pool.drain();

            for txn in existing_txns {
                let account_nonce = self.state.get_account(txn.signer)?.nonce;
                self.transaction_pool.insert_transaction(txn, account_nonce);
            }

            // block transactions need to be removed from self.transactions and re-injected
            for tx_hash in &head_block.transactions {
                let orig_tx = self.get_transaction_by_hash(*tx_hash)?.unwrap();

                // Insert this unwound transaction back into the transaction pool.
                let account_nonce = self.state.get_account(orig_tx.signer)?.nonce;
                self.transaction_pool
                    .insert_transaction(orig_tx, account_nonce);
            }
            // then purge them all from the db, including receipts and indexes
            self.db
                .remove_transactions_executed_in_block(&head_block.hash())?;

            // this block is no longer in the main chain
            self.db.mark_block_as_non_canonical(head_block.hash())?;
        }

        // Now, we execute forward from the common ancestor to the new block parent which can
        // be required in rare cases.
        // We have the chain of blocks from the ancestor upwards to the proposed block via walking back.
        while self.head_block().hash() != block.parent_hash() {
            trace!("Advancing the head block to prepare for proposed block fork.");
            trace!("Head block: {:?}", self.head_block());
            trace!("desired block hash: {}", block.parent_hash());

            let desired_block_height = self.head_block().number() + 1;
            // Pointer to parent of head block
            let mut block_pointer = self
                .get_block(&block.parent_hash())?
                .ok_or_else(|| anyhow!("missing block when advancing head block pointer"))?;

            // If the parent of the proposed
            if block_pointer.header.number < desired_block_height {
                panic!("block height mismatch when advancing head block pointer");
            }

            while block_pointer.header.number != desired_block_height {
                block_pointer = self
                    .get_block(&block_pointer.parent_hash())?
                    .ok_or_else(|| anyhow!("missing block when advancing head block pointer"))?;
            }

            // We now have the block pointer at the desired height, we can apply it.
            trace!("Fork execution of block: {block_pointer:?}");
            let transactions = block_pointer.transactions.clone();
            let transactions = transactions
                .iter()
                .map(|tx_hash| self.get_transaction_by_hash(*tx_hash).unwrap().unwrap().tx)
                .collect();
            let parent = self
                .get_block(&block_pointer.parent_hash())?
                .ok_or_else(|| anyhow!("missing parent"))?;
            let committee: Vec<_> = self
                .state
                .at_root(parent.state_root_hash().into())
                .get_stakers(block_pointer.header)?;
            self.execute_block(None, &block_pointer, transactions, &committee)?;
        }

        Ok(())
    }

    fn execute_block(
        &mut self,
        from: Option<PeerId>,
        block: &Block,
        transactions: Vec<SignedTransaction>,
        committee: &[NodePublicKey],
    ) -> Result<()> {
        debug!("Executing block: {:?}", block.header);

        let parent = self
            .get_block(&block.parent_hash())?
            .ok_or_else(|| anyhow!("missing parent block when executing block!"))?;

        if !transactions.is_empty() {
            trace!("applying {} transactions to state", transactions.len());
        }

        // Early return if it is safe to fast-forward
        if self.receipts_cache_hash == block.receipts_root_hash()
            && from.is_some_and(|peer_id| peer_id == self.peer_id())
        {
            debug!(
                "fast-forward self-proposal view {} block number {}",
                block.header.view, block.header.number
            );

            let mut block_receipts = Vec::new();

            for (tx_index, txn_hash) in block.transactions.iter().enumerate() {
                let (receipt, addresses) = self
                    .receipts_cache
                    .remove(txn_hash)
                    .expect("receipt cached during proposal assembly");

                // Recover set of receipts
                block_receipts.push((receipt, tx_index));

                // Apply 'touched-address' from cache
                for address in addresses {
                    self.db.add_touched_address(address, *txn_hash)?;
                }
            }
            // fast-forward state
            self.state.set_to_root(block.state_root_hash().into());

            // broadcast/commit receipts
            return self.broadcast_commit_receipts(from, block, block_receipts);
        };

        let mut verified_txns = Vec::new();

        // We re-inject any missing Intershard transactions (or really, any missing
        // transactions) from our mempool. If any txs are unavailable in both the
        // message or locally, the proposal cannot be applied
        for (idx, tx_hash) in block.transactions.iter().enumerate() {
            // Prefer to insert verified txn from pool. This is faster.
            let txn = match self.transaction_pool.get_transaction(*tx_hash) {
                Some(txn) => txn.clone(),
                _ => match transactions
                    .get(idx)
                    .map(|sig_tx| sig_tx.clone().verify())
                    .transpose()?
                {
                    // Otherwise, recover txn from proposal. This is slower.
                    Some(txn) if txn.hash == *tx_hash => txn,
                    _ => {
                        warn!(
                            "Proposal {} at view {} referenced a transaction {} that was neither included in the broadcast nor found locally - cannot apply block",
                            block.hash(),
                            block.view(),
                            tx_hash
                        );
                        return Ok(());
                    }
                },
            };
            verified_txns.push(txn);
        }

        let mut block_receipts = Vec::new();
        let mut cumulative_gas_used = EvmGas(0);
        let mut receipts_trie = EthTrie::new(Arc::new(MemoryDB::new(true)));
        let mut transactions_trie = EthTrie::new(Arc::new(MemoryDB::new(true)));
        let mut cumulative_gas_fee = 0_u128;

        let transaction_hashes = verified_txns
            .iter()
            .map(|tx| format!("{:?}", tx.hash))
            .join(",");

        let mut touched_addresses = vec![];
        for (tx_index, txn) in verified_txns.iter().enumerate() {
            self.new_transaction(txn.clone())?;
            let tx_hash = txn.hash;
            let mut inspector = TouchedAddressInspector::default();
            let result = self
                .apply_transaction(
                    txn.clone(),
                    block.header,
                    &mut inspector,
                    self.config.enable_ots_indices,
                )?
                .ok_or_else(|| anyhow!("proposed transaction failed to execute"))?;
            self.transaction_pool.mark_executed(txn);
            for address in inspector.touched {
                touched_addresses.push((address, tx_hash));
            }

            let gas_used = result.gas_used();
            cumulative_gas_used += gas_used;

            if cumulative_gas_used > block.gas_limit() {
                warn!("Cumulative gas used by executing transactions exceeded block limit!");
                return Ok(());
            }

            let gas_fee = gas_used.0 as u128 * txn.tx.gas_price_per_evm_gas();
            cumulative_gas_fee = cumulative_gas_fee
                .checked_add(gas_fee)
                .ok_or_else(|| anyhow!("Overflow occurred in cumulative gas fee calculation"))?;

            let receipt = Self::create_txn_receipt(result, tx_hash, tx_index, cumulative_gas_used);

            let receipt_hash = receipt.compute_hash();

            debug!(
                "During execution in view: {}, transaction with hash: {:?} produced receipt: {:?}, receipt hash: {:?}",
                self.get_view()?,
                tx_hash,
                receipt,
                receipt_hash
            );
            receipts_trie.insert(receipt_hash.as_bytes(), receipt_hash.as_bytes())?;

            transactions_trie.insert(tx_hash.as_bytes(), tx_hash.as_bytes())?;

            debug!(?receipt, "applied transaction {:?}", receipt);
            block_receipts.push((receipt, tx_index));
        }
        self.db.with_sqlite_tx(|sqlite_tx| {
            for txn in &verified_txns {
                self.db
                    .insert_transaction_with_db_tx(sqlite_tx, &txn.hash, &txn.tx)?;
            }
            for (addr, txn_hash) in touched_addresses {
                self.db
                    .add_touched_address_with_db_tx(sqlite_tx, addr, txn_hash)?;
            }
            Ok(())
        })?;

        if cumulative_gas_used != block.gas_used() {
            warn!(
                "Cumulative gas used by executing all transactions: {cumulative_gas_used} is different that the one provided in the block: {}",
                block.gas_used()
            );
            return Ok(());
        }

        let receipts_root_hash: Hash = receipts_trie.root_hash()?.into();
        if block.header.receipts_root_hash != receipts_root_hash {
            warn!(
                "Block number: {}, Receipt root mismatch. Specified in block: {} vs computed: {}, txn_hashes: {}",
                block.number(),
                block.header.receipts_root_hash,
                receipts_root_hash,
                transaction_hashes
            );
            return Ok(());
        }

        let transactions_root_hash: Hash = transactions_trie.root_hash()?.into();
        if block.header.transactions_root_hash != transactions_root_hash {
            warn!(
                "Block number: {}, Transactions root mismatch. Specified in block: {} vs computed: {}, txn_hashes: {}",
                block.number(),
                block.header.transactions_root_hash,
                transactions_root_hash,
                transaction_hashes
            );
            return Ok(());
        }

        // Apply rewards after executing transactions but with the committee members from the previous block
        let proposer = self.leader_at_block(&parent, block.view()).unwrap();
        Self::apply_rewards_late_at(
            &parent,
            &mut self.state,
            &self.config.consensus,
            committee,
            proposer.public_key,
            block,
        )?;

        // ZIP-9: Sink gas to zero account
        let fork = self.forks.get(block.header.number);
        let gas_fee_amount = if fork.transfer_gas_fee_to_zero_account {
            cumulative_gas_fee
        } else {
            block.gas_used().0 as u128
        };

        self.state.mutate_account(Address::ZERO, |a| {
            a.balance = a
                .balance
                .checked_add(gas_fee_amount)
                .ok_or(anyhow!("Overflow occurred in zero account balance"))?;
            Ok(())
        })?;

        if self.block_is_first_in_epoch(block.header.number) {
            // Update state with any contract upgrades for this block
            let mut state_clone = self.state.clone();
            state_clone
                .contract_upgrade_apply_state_change(&self.config.consensus, block.header)?;
            self.state = state_clone;
        }

        if self.state.root_hash()? != block.state_root_hash() {
            warn!(
                "State root hash mismatch! Our state hash: {}, block hash: {:?} block prop: {:?}",
                self.state.root_hash()?,
                block.state_root_hash(),
                block,
            );
            return Err(anyhow!(
                "state root hash mismatch, expected: {:?}, actual: {:?}",
                block.state_root_hash(),
                self.state.root_hash()
            ));
        }

        self.broadcast_commit_receipts(from, block, block_receipts)
    }

    fn broadcast_commit_receipts(
        &mut self,
        from: Option<PeerId>,
        block: &Block,
        mut block_receipts: Vec<(TransactionReceipt, usize)>,
    ) -> Result<()> {
        // Broadcast receipts
        for (receipt, tx_index) in &mut block_receipts {
            receipt.block_hash = block.hash();
            // Avoid cloning the receipt if there are no subscriptions to send it to.
            if self.new_receipts.receiver_count() != 0 {
                let _ = self.new_receipts.send((receipt.clone(), *tx_index));
            }
        }

        // Important - only add blocks we are going to execute because they can potentially
        // overwrite the mapping of block height to block, which there should only be one of.
        // for example, this HAS to be after the deal with fork call
        if !self.db.contains_block(&block.hash())? {
            // Only tell the block store where this block came from if it wasn't from ourselves.
            let from = from.filter(|peer_id| *peer_id != self.peer_id());
            // If we were the proposer we would've already processed the block, hence the check
            self.add_block(from, block.clone())?;
        }
        {
            // helper scope to shadow db, to avoid moving it into the closure
            // closure has to be move to take ownership of block_receipts
            let db = &self.db;
            self.db.with_sqlite_tx(move |sqlite_tx| {
                for (receipt, _) in block_receipts {
                    db.insert_transaction_receipt_with_db_tx(sqlite_tx, receipt)?;
                }
                Ok(())
            })?;
        }

        self.db.mark_block_as_canonical(block.hash())?;

        Ok(())
    }

    fn create_txn_receipt(
        apply_result: TransactionApplyResult,
        tx_hash: Hash,
        tx_index: usize,
        cumulative_gas_used: EvmGas,
    ) -> TransactionReceipt {
        let success = apply_result.success();
        let contract_address = apply_result.contract_address();
        let gas_used = apply_result.gas_used();
        let accepted = apply_result.accepted();
        let (logs, transitions, errors, exceptions) = apply_result.into_parts();

        TransactionReceipt {
            tx_hash,
            block_hash: Hash::ZERO,
            index: tx_index as u64,
            success,
            contract_address,
            logs,
            transitions,
            gas_used,
            cumulative_gas_used,
            accepted,
            errors,
            exceptions,
        }
    }

    pub fn get_num_transactions(&self) -> Result<usize> {
        let count = self.db.get_total_transaction_count()?;
        Ok(count)
    }

    pub fn tick(&mut self) -> Result<()> {
        trace!("consensus::tick()");
        trace!("request_missing_blocks from timer");

        // TODO: Drive passive-sync from Timeouts
        if !self.sync.am_syncing()? {
            self.sync.sync_to_genesis()?;
        } else {
            trace!("not syncing ...");
        }
        Ok(())
    }

    pub fn get_sync_data(&self) -> Result<Option<SyncingStruct>> {
        self.sync.get_sync_data()
    }
}

#[cfg(test)]
mod tests {
    use super::*;
    #[test]
    fn test_minimum_views_in_time_difference() {
        // 2 views ahead - 1.5 ^ 0 = 1
        assert_eq!(
            Consensus::minimum_views_in_time_difference(
                Duration::from_secs(0),
                Duration::from_secs(1)
            ),
            0
        );
        // 3 views ahead - 1.5^0 + 1.5^1 = 2.5
        assert_eq!(
            Consensus::minimum_views_in_time_difference(
                Duration::from_secs(2),
                Duration::from_secs(1)
            ),
            1
        );
        assert_eq!(
            Consensus::minimum_views_in_time_difference(
                Duration::from_secs(3),
                Duration::from_secs(1)
            ),
            2
        );
        // 5 views ahead - 1.5^0 + 1.5^1 + 1.5^2 + 1.5^3 = 8.125
        assert_eq!(
            Consensus::minimum_views_in_time_difference(
                Duration::from_secs(8),
                Duration::from_secs(1)
            ),
            3
        );
        assert_eq!(
            Consensus::minimum_views_in_time_difference(
                Duration::from_secs(9),
                Duration::from_secs(1)
            ),
            4
        );
    }
}<|MERGE_RESOLUTION|>--- conflicted
+++ resolved
@@ -804,16 +804,7 @@
                     self.create_next_block_on_timeout = false;
                 }
                 if self.early_proposal.is_some() {
-<<<<<<< HEAD
-                    let (_, txns, _, _, _) = self.early_proposal.take().unwrap();
-                    for txn in txns.into_iter().rev() {
-                        self.transaction_pool.insert_ready_transaction(txn)?;
-                    }
-                    warn!("Early proposal exists but we are not leader. Clearing proposal");
-                    self.early_proposal = None;
-=======
                     self.recover_early_proposal()?;
->>>>>>> 02890d0d
                 }
 
                 let Some(next_leader) = next_leader else {
@@ -1279,7 +1270,7 @@
     /// In the event that an early proposal cannot be finalised, this function must be called to recover the transactions
     /// and re-insert them into the transaction pool.
     pub fn recover_early_proposal(&mut self) -> Result<()> {
-        if let Some((proposal, applied_txs, _, _)) = self.early_proposal.take() {
+        if let Some((proposal, applied_txs, _, _, _)) = self.early_proposal.take() {
             tracing::debug!(number = %proposal.number(), view = %proposal.view(), "recovering early proposal");
             // intershard transactions are not meant to be broadcast
             let (mut broadcasted_transactions, opaque_transactions): (Vec<_>, Vec<_>) = applied_txs
@@ -1702,22 +1693,20 @@
     fn propose_new_block(&mut self) -> Result<Option<(Block, Vec<VerifiedTransaction>)>> {
         // We expect early_proposal to exist already but try create incase it doesn't
         self.early_proposal_assemble_at(None)?;
-<<<<<<< HEAD
-        let (pending_block, applied_txs, _, _, cumulative_gas_fee) =
-            self.early_proposal.take().unwrap(); // safe to unwrap due to check above
-=======
-        let Some((pending_block, applied_txs, _, _)) = self.early_proposal.take() else {
+        let Some((pending_block, applied_txs, _, _, cumulative_gas_fee)) =
+            self.early_proposal.take()
+        else {
             tracing::warn!("out-of-sync, skipped proposal");
             return Ok(None);
         };
 
-        let Some(final_block) = self.early_proposal_finish_at(pending_block)? else {
+        let Some(final_block) = self.early_proposal_finish_at(pending_block, cumulative_gas_fee)?
+        else {
             // Do not broadcast Proposal, recover early proposal.
             tracing::warn!("out-of-sync, dropping proposal");
             self.recover_early_proposal()?;
             return Ok(None);
         };
->>>>>>> 02890d0d
 
         // intershard transactions are not meant to be broadcast
         let (broadcasted_transactions, opaque_transactions): (Vec<_>, Vec<_>) = applied_txs
@@ -1733,20 +1722,6 @@
             self.transaction_pool.insert_transaction(tx, account_nonce);
         }
 
-<<<<<<< HEAD
-        // finalise the proposal
-        let Some(final_block) = self.early_proposal_finish_at(pending_block, cumulative_gas_fee)?
-        else {
-            // Do not Propose.
-            // Recover the proposed transactions into the pool.
-            while let Some(txn) = broadcasted_transactions.pop() {
-                self.transaction_pool.insert_ready_transaction(txn)?;
-            }
-            return Ok(None);
-        };
-
-=======
->>>>>>> 02890d0d
         info!(proposal_hash = ?final_block.hash(), ?final_block.header.view, ?final_block.header.number, txns = final_block.transactions.len(), "######### proposing block");
 
         Ok(Some((final_block, broadcasted_transactions)))
