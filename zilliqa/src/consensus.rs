--- conflicted
+++ resolved
@@ -196,16 +196,6 @@
     pending_peers: Vec<Validator>,
     /// Transactions that have been broadcasted by the network, but not yet executed. Transactions will be removed from this map once they are executed.
     new_transactions: BTreeMap<Hash, SignedTransaction>,
-<<<<<<< HEAD
-    /// Transactions ordered by priority, map of address of TXn (from account) to ordered TXns to be executed.
-    new_transactions_priority: BTreeMap<Address, BinaryHeap<TxnOrder>>,
-    /// Transactions that have been executed and included in a block, and the blocks the are
-    /// included in.
-    transactions: Tree,
-    /// map of block hash to transaction receipts
-    transaction_receipts: Tree,
-=======
->>>>>>> db321614
     /// The account store.
     state: State,
     /// The persistence database
@@ -626,10 +616,6 @@
                 warn!("state root hash prior to block execution mismatch, expected: {:?}, actual: {:?}", parent.state_root_hash(), self.state.root_hash()?);
             }
 
-<<<<<<< HEAD
-
-=======
->>>>>>> db321614
             for txn in &transactions {
                 if let Some(result) = self.apply_transaction(txn.clone(), parent.header)? {
                     let tx_hash = txn.hash();
@@ -645,11 +631,6 @@
                     info!(?receipt, "applied transaction {:?}", receipt);
                     self.db.insert_transaction(&txn.hash(), txn)?;
                     block_receipts.push(receipt);
-<<<<<<< HEAD
-                    self.transactions
-                        .insert(txn.hash().0, bincode::serialize(&txn)?)?;
-=======
->>>>>>> db321614
                 } else {
                     warn!("Failed to apply TX! Something might be wrong");
                 }
@@ -736,12 +717,9 @@
         // Ensure the transaction has a valid signature
         txn.verify()?;
 
-<<<<<<< HEAD
         // If we haven't applied the transaction yet, do so. This ensures we don't execute the transaction twice if we
         // already executed it in the process of proposing this block.
         //if !self.transactions.contains_key(hash.0)? {
-=======
->>>>>>> db321614
         let mut listener = TouchedAddressEventListener::default();
 
         let result = evm_ds::evm::tracing::using(&mut listener, || {
@@ -754,11 +732,7 @@
         })?;
 
         for address in listener.touched {
-<<<<<<< HEAD
-            self.touched_address_index.merge(address.0, hash.0)?;
-=======
             self.db.add_touched_address(Address(address), hash)?;
->>>>>>> db321614
         }
 
         if !result.success {
@@ -1804,41 +1778,26 @@
                 .get_block(&head_block.parent_hash())?
                 .ok_or_else(|| anyhow!("missing block parent when reverting blocks!"))?;
 
-<<<<<<< HEAD
             if head_block.header.view == 0 {
                 panic!("genesis block is not supposed to be reverted");
             }
 
-=======
->>>>>>> db321614
             trace!("Reverting block {}", head_block);
             // block store doesn't require anything, it will just hold blocks that may now be invalid
             // block transactions need to be removed from self.transactions and re-injected
             for tx_hash in &head_block.transactions {
                 let orig_tx = self.get_transaction_by_hash(*tx_hash).unwrap().unwrap();
-<<<<<<< HEAD
-                let _ = self.transactions.remove(tx_hash.0);
-=======
                 self.db.remove_transaction(tx_hash)?;
->>>>>>> db321614
 
                 // Put tx back in.
                 self.new_transaction(orig_tx).unwrap();
 
                 // block hash reverse index, remove tx hash too
-<<<<<<< HEAD
-                let _ = self.block_hash_reverse_index.remove(tx_hash.0);
-            }
-
-            // TX receipts are indexed by block
-            let _ = self.transaction_receipts.remove(head_block.hash().0);
-=======
                 self.db.remove_block_hash_reverse_index(tx_hash)?;
             }
 
             // TX receipts are indexed by block
             self.db.remove_transaction_receipt(&head_block.hash())?;
->>>>>>> db321614
 
             // State is easily set - must be to the parent block, though
             trace!("Setting state to: {}", parent_block.state_root_hash());
@@ -1848,12 +1807,7 @@
             // Persistence - only need to update head block pointer as it should be impossible
             // to change finalized height
             let new_highest = head_block.header.number.saturating_sub(1);
-<<<<<<< HEAD
-            self.db
-                .insert(HIGHEST_BLOCK_NUMBER, &new_highest.to_be_bytes())?;
-=======
             self.db.put_highest_block_number(new_highest)?;
->>>>>>> db321614
 
             // touched address index: TODO
         }
