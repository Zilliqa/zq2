use std::{
    collections::{BTreeMap, HashMap},
    error::Error,
    fmt::Display,
    sync::Arc,
    time::Duration,
};

use alloy::primitives::{Address, U256};
use anyhow::{Context, Result, anyhow};
use bitvec::{bitarr, order::Msb0};
use eth_trie::{EthTrie, MemoryDB, Trie};
use itertools::Itertools;
use k256::pkcs8::der::DateTime;
use libp2p::PeerId;
use revm::Inspector;
use serde::{Deserialize, Serialize};
use tokio::sync::{broadcast, mpsc::UnboundedSender};
use tracing::*;

use crate::{
    api::types::eth::SyncingStruct,
    blockhooks,
    cfg::{ConsensusConfig, ForkName, NodeConfig},
    constants::TIME_TO_ALLOW_PROPOSAL_BROADCAST,
    crypto::{BlsSignature, Hash, NodePublicKey, SecretKey, verify_messages},
    db::{self, Db},
    exec::{PendingState, TransactionApplyResult},
    inspector::{self, ScillaInspector, TouchedAddressInspector},
    message::{
        AggregateQc, BitArray, BitSlice, Block, BlockHeader, BlockRef, BlockStrategy,
        ExternalMessage, GossipSubTopic, InternalMessage, MAX_COMMITTEE_SIZE, NewView, Proposal,
        QuorumCertificate, Vote,
    },
    node::{MessageSender, NetworkMessage},
    pool::{PendingOrQueued, TransactionPool, TxAddResult, TxPoolContent},
    state::State,
    sync::{Sync, SyncPeers},
    time::SystemTime,
    transaction::{EvmGas, SignedTransaction, TransactionReceipt, VerifiedTransaction},
};

#[derive(Clone, Debug, Serialize)]
pub struct NewViewVote {
    signatures: Vec<BlsSignature>,
    cosigned: BitArray,
    cosigned_weight: u128,
    qcs: BTreeMap<usize, QuorumCertificate>,
}

#[derive(Debug, Clone, Copy, Serialize, Deserialize)]
pub struct Validator {
    pub public_key: NodePublicKey,
    pub peer_id: PeerId,
}

impl PartialEq for Validator {
    fn eq(&self, other: &Self) -> bool {
        self.peer_id == other.peer_id
    }
}

impl Eq for Validator {}

impl PartialOrd for Validator {
    fn partial_cmp(&self, other: &Self) -> Option<std::cmp::Ordering> {
        Some(self.cmp(other))
    }
}

impl Ord for Validator {
    fn cmp(&self, other: &Self) -> std::cmp::Ordering {
        self.peer_id.cmp(&other.peer_id)
    }
}

#[derive(Debug)]
struct MissingBlockError(BlockRef);

impl Display for MissingBlockError {
    fn fmt(&self, f: &mut std::fmt::Formatter<'_>) -> std::fmt::Result {
        write!(f, "missing block: {:?}", self.0)
    }
}

impl Error for MissingBlockError {}

impl From<u64> for MissingBlockError {
    fn from(view: u64) -> Self {
        MissingBlockError(BlockRef::View(view))
    }
}

impl From<Hash> for MissingBlockError {
    fn from(hash: Hash) -> Self {
        MissingBlockError(BlockRef::Hash(hash))
    }
}

pub type BlockVotes = (Vec<BlsSignature>, BitArray, u128, bool);

type EarlyProposal = (
    Block,
    Vec<VerifiedTransaction>,
    EthTrie<MemoryDB>,
    EthTrie<MemoryDB>,
    u128, // Cumulative gas fee which will be sent to ZERO account
);

/// The consensus algorithm is pipelined fast-hotstuff, as given in this paper: https://arxiv.org/pdf/2010.11454.pdf
///
/// The algorithm can be condensed down into the following explanation:
/// - Blocks must contain either a QuorumCertificate (QC), or an aggregated QuorumCertificate (aggQC).
/// - A QuorumCertificate is an aggregation of signatures of threshold validators against a block hash (the previous block)
/// - An aggQC is an aggregation of threshold QC.
/// - at each time step, a.k.a 'view' a leader is chosen (based on view number) from the validators (committee) to propose a block
/// - committee members vote (create a signature) on the block proposal
/// - after threshold signatures are aggregated, a QC is formed which points to the block proposal
///
/// Happy path:
/// - Start at genesis, there is only a block with a dummy QC which everyone sees (exceptional case).
/// - everyone advances view to 1
/// - validators vote on genesis
/// - a high QC (QC pointing to the highest known hash) is formed from the validators votes on genesis
/// - everyone advances view to 2
/// - next leader proposes a block
/// - validators vote on block 1 -> new high QC... and so on.
///
/// Unhappy path:
/// - In the unhappy path, there is the possibility of forks (for example if you executed the block proposal).
/// - In this case, the view will time out with no leader successfully proposing a block.
/// - From this point forward, block view =/= block number
/// - The view will increment on all or some nodes. The timeout for view increments doubles each time,
///   which guarantees all nodes eventually are on the same view
/// - Nodes send a NewView message, which is a signature over the view, and their highQC
/// - This is collected to form an aggQC
/// - This aggQC is used to propose a block
/// - The votes on that block form the next highQC
///
#[derive(Debug)]
pub struct Consensus {
    secret_key: SecretKey,
    config: NodeConfig,
    message_sender: MessageSender,
    reset_timeout: UnboundedSender<Duration>,
    pub sync: Sync,
    pub votes: BTreeMap<Hash, BlockVotes>,
    /// Votes for a block we don't have stored. They are retained in case we receive the block later.
    // TODO(#719): Consider how to limit the size of this.
    pub buffered_votes: BTreeMap<Hash, Vec<(PeerId, Vote)>>,
    pub new_views: BTreeMap<u64, NewViewVote>,
    network_message_cache: Option<NetworkMessage>,
    pub high_qc: QuorumCertificate,
    /// The account store.
    state: State,
    /// The persistence database
    db: Arc<Db>,
    /// Receipts cache
    receipts_cache: HashMap<Hash, (TransactionReceipt, Vec<Address>)>,
    receipts_cache_hash: Hash,
    /// Actions that act on newly created blocks
    pub transaction_pool: TransactionPool,
    /// Pending proposal. Gets created as soon as we become aware that we are leader for this view.
    early_proposal: Option<EarlyProposal>,
    /// Flag indicating that block broadcasting should be postponed at least until block_time is reached
    create_next_block_on_timeout: bool,
    /// Timestamp of most recent view change
    view_updated_at: SystemTime,
    pub new_blocks: broadcast::Sender<BlockHeader>,
    pub new_receipts: broadcast::Sender<(TransactionReceipt, usize)>,
    pub new_transactions: broadcast::Sender<VerifiedTransaction>,
    pub new_transaction_hashes: broadcast::Sender<Hash>,
    /// Used for testing and test network recovery
    force_view: Option<(u64, DateTime)>,
    /// Mark if this node is in the committee at it's current head block height
    in_committee: bool,
}

impl Consensus {
    pub fn new(
        secret_key: SecretKey,
        config: NodeConfig,
        message_sender: MessageSender,
        reset_timeout: UnboundedSender<Duration>,
        db: Arc<Db>,
        peers: Arc<SyncPeers>,
    ) -> Result<Self> {
        trace!(
            "Opening database in {:?} for shard {}",
            config.data_dir, config.eth_chain_id
        );

        // Start chain from checkpoint. Load data file and initialise data in tables
        let mut checkpoint_data = None;
        if let Some(checkpoint) = &config.load_checkpoint {
            trace!("Loading state from checkpoint: {:?}", checkpoint);
            checkpoint_data = db.load_trusted_checkpoint(
                &checkpoint.file,
                &checkpoint.hash,
                config.eth_chain_id,
            )?;
        }

        let latest_block = db
            .get_finalized_view()?
            .and_then(|view| {
                db.get_block_hash_by_view(view)
                    .expect("no header found at view {view}")
            })
            .and_then(|hash| {
                db.get_block_by_hash(&hash)
                    .expect("no block found for hash {hash}")
            });

        let mut state = if let Some(latest_block) = &latest_block {
            trace!("Loading state from latest block");
            State::new_at_root(
                db.state_trie()?,
                latest_block.state_root_hash().into(),
                config.clone(),
                db.clone(),
            )
        } else {
            trace!("Constructing new state from genesis");
            State::new_with_genesis(db.state_trie()?, config.clone(), db.clone())
        }?;

        let (latest_block, latest_block_view) = match latest_block {
            Some(l) => (Some(l.clone()), l.view()),
            None => {
                let genesis = Block::genesis(state.root_hash()?);
                (Some(genesis.clone()), 0)
            }
        };

        let (start_view, high_qc) = {
            match db.get_high_qc()? {
                Some(qc) => {
                    let high_block = db
                        .get_block_by_hash(&qc.block_hash)?
                        .ok_or_else(|| anyhow!("missing block that high QC points to!"))?;
                    let finalized_view = db
                        .get_finalized_view()?
                        .ok_or_else(|| anyhow!("missing latest finalized view!"))?;
                    let finalized_block = db
                        .get_block_by_view(finalized_view)?
                        .ok_or_else(|| anyhow!("missing finalized block!"))?;

                    // If latest view was written to disk then always start from there. Otherwise start from (highest out of high block and finalised block) + 1
                    let start_view = db
                        .get_view()?
                        .or_else(|| {
                            Some(std::cmp::max(high_block.view(), finalized_block.view()) + 1)
                        })
                        .unwrap();

                    trace!(
                        "recovery: high_block view {0}, finalized_number {1}, start_view {2}",
                        high_block.view(),
                        finalized_view,
                        start_view
                    );

                    if finalized_view > high_block.view() {
                        // We know of a finalized view higher than the view in finalized_number; start there.
                        state.set_to_root(finalized_block.header.state_root_hash.into());
                    } else {
                        // The high_block contains the latest finalized view. Start there.
                        state.set_to_root(high_block.header.state_root_hash.into());
                    }

                    info!(
                        "During recovery, starting consensus at view {}, finalised view {}",
                        start_view, finalized_view
                    );
                    (start_view, qc)
                }
                None => {
                    let start_view = 1;
                    let finalized_view = 0;
                    // We always mark view 1 as voted even though we haven't voted yet, because we can only send a
                    // `Vote` for the genesis block. We can never send `NewView(1)`.
                    db.set_view(start_view, true)?;
                    db.set_finalized_view(finalized_view)?;
                    (start_view, QuorumCertificate::genesis())
                }
            }
        };

        let sync = Sync::new(
            &config,
            db.clone(),
            &latest_block,
            message_sender.clone(),
            peers.clone(),
        )?;

        let mut consensus = Consensus {
            secret_key,
            config,
            sync,
            message_sender,
            reset_timeout,
            votes: BTreeMap::new(),
            buffered_votes: BTreeMap::new(),
            new_views: BTreeMap::new(),
            network_message_cache: None,
            high_qc,
            state,
            db,
            receipts_cache: HashMap::new(),
            receipts_cache_hash: Hash::ZERO,
            transaction_pool: Default::default(),
            early_proposal: None,
            create_next_block_on_timeout: false,
            view_updated_at: SystemTime::now(),
            new_blocks: broadcast::Sender::new(4),
            new_receipts: broadcast::Sender::new(128),
            new_transactions: broadcast::Sender::new(128),
            new_transaction_hashes: broadcast::Sender::new(128),
            force_view: None,
            in_committee: true,
        };

        // If we're at genesis, add the genesis block and return
        if latest_block_view == 0 {
            if let Some(genesis) = latest_block {
                // The genesis block might already be stored and we were interrupted before we got a
                // QC for it.
                if consensus.get_block(&genesis.hash())?.is_none() {
                    consensus.add_block(None, genesis.clone())?;
                }
            }
            // treat genesis as finalized
            consensus.set_finalized_view(latest_block_view)?;
            return Ok(consensus);
        }

        // If we started from a checkpoint, execute the checkpointed block now
        if let Some((block, transactions, parent)) = checkpoint_data {
            consensus.execute_block(
                None,
                &block,
                transactions,
                &consensus
                    .state
                    .at_root(parent.state_root_hash().into())
                    .get_stakers(block.header)?,
            )?;
        }

        // If timestamp of when current high_qc was written exists then use it to estimate the minimum number of blocks the network has moved on since shut down
        // This is useful in scenarios in which consensus has failed since this node went down
        if let Some(latest_high_qc_timestamp) = consensus.db.get_high_qc_updated_at()? {
            let view_diff = Consensus::minimum_views_in_time_difference(
                latest_high_qc_timestamp.elapsed()?,
                consensus.config.consensus.consensus_timeout,
            );
            let min_view_since_high_qc_updated = high_qc.view + 1 + view_diff;
            if min_view_since_high_qc_updated > start_view {
                info!(
                    "Based on elapsed clock time of {} seconds since lastest high_qc update, we are atleast {} views above our current high_qc view. This is larger than our stored view so jump to new start_view {}",
                    latest_high_qc_timestamp.elapsed()?.as_secs(),
                    view_diff,
                    min_view_since_high_qc_updated
                );
                consensus
                    .db
                    .set_view(min_view_since_high_qc_updated, false)?;
            }
        }

        // Set self.network_message_cache incase the network is stuck
        if consensus.db.get_voted_in_view()? {
            let block = consensus.head_block();
            if let Some(leader) = consensus.leader_at_block(&block, consensus.get_view()?) {
                consensus.build_vote(leader.peer_id, consensus.vote_from_block(&block));
            }
        } else {
            consensus.build_new_view()?;
        }

        Ok(consensus)
    }

    /// Build NewView message for this view
    fn build_new_view(&mut self) -> Result<NetworkMessage> {
        let view = self.get_view()?;
        let block = self.get_block(&self.high_qc.block_hash)?.ok_or_else(|| {
            anyhow!("missing block corresponding to our high qc - this should never happen")
        })?;
        let leader = self.leader_at_block(&block, view);
        let new_view_message = (
            leader.map(|leader: Validator| leader.peer_id),
            ExternalMessage::NewView(Box::new(NewView::new(
                self.secret_key,
                self.high_qc,
                view,
                self.secret_key.node_public_key(),
            ))),
        );

        self.network_message_cache = Some(new_view_message.clone());
        Ok(new_view_message)
    }

    pub fn public_key(&self) -> NodePublicKey {
        self.secret_key.node_public_key()
    }

    pub fn head_block(&self) -> Block {
        let highest_block_number = self
            .db
            .get_highest_canonical_block_number()
            .unwrap()
            .unwrap();
        self.db
            .get_canonical_block_by_number(highest_block_number)
            .unwrap()
            .unwrap()
    }

    pub fn get_highest_canonical_block_number(&self) -> u64 {
        self.db
            .get_highest_canonical_block_number()
            .unwrap()
            .unwrap()
    }

    pub fn timeout(&mut self) -> Result<Option<NetworkMessage>> {
        let view = self.get_view()?;
        // We never want to timeout while on view 1
        if view == 1 {
            let block = self
                .get_block_by_view(0)
                .unwrap()
                .ok_or_else(|| anyhow!("missing block"))?;
            // Get the list of stakers for the next block.
            let next_block_header = BlockHeader {
                number: block.number() + 1,
                ..block.header
            };
            let stakers = self.state.get_stakers(next_block_header)?;
            // If we're in the genesis committee, vote again.
            if stakers.iter().any(|v| *v == self.public_key()) {
                info!(
                    "timeout in view: {:?}, we will vote for block rather than incrementing view, block hash: {}",
                    view,
                    block.hash()
                );
                let leader = self.leader_at_block(&block, view).unwrap();
                let vote = self.vote_from_block(&block);
                let network_msg = self.build_vote(leader.peer_id, vote);
                return Ok(Some(network_msg));
            } else {
                info!(
                    "We are on view: {:?} but we are not a validator, so we are waiting.",
                    view
                );
            }

            return Ok(None);
        }

        let (
            milliseconds_since_last_view_change,
            milliseconds_remaining_of_block_time,
            exponential_backoff_timeout,
        ) = self.get_consensus_timeout_params()?;
        trace!(
            milliseconds_since_last_view_change,
            exponential_backoff_timeout,
            milliseconds_remaining_of_block_time,
            "timeout reached create_next_block_on_timeout: {}",
            self.create_next_block_on_timeout
        );

        if self.create_next_block_on_timeout {
            // Check if enough time elapsed to propose block
            if milliseconds_remaining_of_block_time == 0 {
                match self.propose_new_block() {
                    Ok(Some(network_message)) => {
                        self.create_next_block_on_timeout = false;
                        return Ok(Some(network_message));
                    }
                    Ok(None) => {
                        error!("Failed to finalise block proposal.");
                        self.create_next_block_on_timeout = false;
                        self.early_proposal = None;
                    }
                    Err(e) => error!("Failed to finalise proposal: {e}"),
                };
            } else {
                self.reset_timeout
                    .send(Duration::from_millis(milliseconds_remaining_of_block_time))?;
                return Ok(None);
            }
        }

        // If we are not leader then consider whether we want to timeout - the timeout duration doubles every time, so it
        // Should eventually have all nodes on the same view
        if milliseconds_since_last_view_change < exponential_backoff_timeout {
            trace!(
                "Not proceeding with view change. Current view: {} - time since last: {}, timeout requires: {}",
                view, milliseconds_since_last_view_change, exponential_backoff_timeout
            );

            // Resend NewView message for this view if timeout period is a multiple of consensus_timeout
            if (milliseconds_since_last_view_change
                > self.config.consensus.consensus_timeout.as_millis() as u64)
                && !self.config.consensus.new_view_broadcast_interval.is_zero()
                && (Duration::from_millis(milliseconds_since_last_view_change).as_secs()
                    % self.config.consensus.new_view_broadcast_interval.as_secs())
                    == 0
            {
                match self.network_message_cache.take() {
                    Some((_, ExternalMessage::NewView(new_view))) => {
                        // If new_view message is not for this view then it must be outdated
                        if new_view.view == self.get_view()? {
                            // When re-sending new view messages we broadcast them, rather than only sending them to the
                            // view leader. This speeds up network recovery when many nodes have different high QCs.
                            return Ok(Some((None, ExternalMessage::NewView(new_view))));
                        }
                    }
                    Some((peer, ExternalMessage::Vote(vote))) => {
                        if vote.view + 1 == self.get_view()? {
                            return Ok(Some((peer, ExternalMessage::Vote(vote))));
                        }
                    }
                    _ => {}
                }
            }

            return Ok(None);
        }

        trace!(
            "Considering view change: view: {} time since: {} timeout: {} last known view: {}, last height: {}, last hash: {}",
            view,
            milliseconds_since_last_view_change,
            exponential_backoff_timeout,
            self.high_qc.view,
            self.head_block().number(),
            self.head_block().hash()
        );

        let block = self.get_block(&self.high_qc.block_hash)?.ok_or_else(|| {
            anyhow!("missing block corresponding to our high qc - this should never happen")
        })?;

        // Get the list of stakers for the next block.
        let next_block_header = BlockHeader {
            number: block.number() + 1,
            ..block.header
        };
        let stakers = self
            .state
            .at_root(block.state_root_hash().into())
            .get_stakers(next_block_header)?;
        if !stakers.iter().any(|v| *v == self.public_key()) {
            debug!(
                "can't vote for new view, we aren't in the committee of length {:?}",
                stakers.len()
            );
            return Ok(None);
        }

        let next_view = view + 1;
        let next_exponential_backoff_timeout = self.exponential_backoff_timeout(next_view);
        info!(
            "***** TIMEOUT: View is now {} -> {}. Next view change in {}ms",
            view, next_view, next_exponential_backoff_timeout
        );

        self.set_view(next_view, false)?;
        let new_view = self.build_new_view()?;
        Ok(Some(new_view))
    }

    /// All values returned in milliseconds
    pub fn get_consensus_timeout_params(&self) -> Result<(u64, u64, u64)> {
        let view = self.get_view()?;
        let milliseconds_since_last_view_change = SystemTime::now()
            .duration_since(self.view_updated_at)
            .unwrap_or_default();
        let mut milliseconds_remaining_of_block_time = self
            .config
            .consensus
            .block_time
            .saturating_sub(milliseconds_since_last_view_change);

        // In order to maintain close to 1 second block times we broadcast 1-TIME_TO_ALLOW_PROPOSAL_BROADCAST seconds after the previous block to allow for network messages and block processing
        if self.config.consensus.block_time > TIME_TO_ALLOW_PROPOSAL_BROADCAST {
            milliseconds_remaining_of_block_time = milliseconds_remaining_of_block_time
                .saturating_sub(TIME_TO_ALLOW_PROPOSAL_BROADCAST);
        }

        let mut exponential_backoff_timeout = self.exponential_backoff_timeout(view);

        // Override exponential_backoff_timeout in forced set view scenario
        match self.force_view {
            Some((forced_view, timeout_instant)) if view == forced_view => {
                exponential_backoff_timeout = SystemTime::from(timeout_instant)
                    .duration_since(SystemTime::now())?
                    .saturating_sub(milliseconds_since_last_view_change)
                    .as_millis() as u64;
            }
            _ => {}
        }

        Ok((
            milliseconds_since_last_view_change.as_millis() as u64,
            milliseconds_remaining_of_block_time.as_millis() as u64,
            exponential_backoff_timeout,
        ))
    }

    pub fn peer_id(&self) -> PeerId {
        self.secret_key.to_libp2p_keypair().public().to_peer_id()
    }

    pub fn proposal(
        &mut self,
        from: PeerId,
        proposal: Proposal,
        during_sync: bool,
    ) -> Result<Option<NetworkMessage>> {
        self.cleanup_votes()?;
        let (block, transactions) = proposal.into_parts();
        let head_block = self.head_block();
        let mut view = self.get_view()?;

        info!(
            block_view = block.view(),
            block_number = block.number(),
            txns = transactions.len(),
            "handling block proposal {}",
            block.hash()
        );

        if self.db.contains_block(&block.hash())? {
            trace!("ignoring block proposal, block store contains this block already");
            return Ok(None);
        }

        if !during_sync && block.view() <= head_block.header.view {
            warn!(
                "Rejecting block - view not greater than our current head block! {} vs {}",
                block.view(),
                head_block.header.view
            );
            return Ok(None);
        }

        if block.gas_limit() > self.config.consensus.eth_block_gas_limit
            || block.gas_used() > block.gas_limit()
        {
            warn!(
                "Block gas used/limit check failed. Used: {}, Limit: {}, config limit: {}",
                block.gas_used(),
                block.gas_limit(),
                self.config.consensus.eth_block_gas_limit
            );
            return Ok(None);
        }

        if let Err(e) = self.check_block(&block, during_sync) {
            warn!(?e, "invalid block proposal received!");
            return Ok(None);
        }

        self.update_high_qc_and_view(block.agg.is_some(), block.header.qc)?;

        let proposal_view = block.view();
        let parent = self
            .get_block(&block.parent_hash())?
            .ok_or_else(|| anyhow!("missing block parent"))?;

        trace!("checking if block view {} is safe", block.view());

        // If the proposed block is safe, vote for it and advance to the next round.
        if self.check_safe_block(&block)? {
            // If the proposed block is safe but outdated then add to block cache - we may need it later
            let outdated = block.view() < view;
            let process_immediately = !outdated || during_sync;
            if !process_immediately {
                trace!(
                    "proposal is outdated: {} < {} but may be useful in the future, buffering",
                    block.view(),
                    view
                );
                return Ok(None);
            }

            trace!(
                "block view {} number {} aka {} is safe",
                block.view(),
                block.number(),
                block.hash()
            );

            if head_block.hash() != parent.hash() || block.number() != head_block.header.number + 1
            {
                warn!(
                    "******* Fork detected! \nHead block: {:?} \nBlock prop: {:?}. We are node {}",
                    head_block,
                    block,
                    self.peer_id()
                );
                self.deal_with_fork(&block)?;
            }

            // Must make sure state root hash is set to the parent's state root hash before applying transactions
            if self.state.root_hash()? != parent.state_root_hash() {
                warn!(
                    "state root hash prior to block execution mismatch, expected: {:?}, actual: {:?}, head: {:?}",
                    parent.state_root_hash(),
                    self.state.root_hash()?,
                    head_block
                );
                self.state.set_to_root(parent.state_root_hash().into());
            }
            let stakers: Vec<_> = self.state.get_stakers(block.header)?;

            // It is possible to source Proposals from own storage during sync, which alters the source of the Proposal.
            // Only allow from == self, for fast-forwarding, in normal case but not during sync
            let from = (self.peer_id() != from || !during_sync).then_some(from);
            self.execute_block(from, &block, transactions, &stakers)?;

            if view != proposal_view + 1 {
                view = proposal_view + 1;
                // We will send a vote in this view.
                self.set_view(view, true)?;
                debug!("*** setting view to proposal view... view is now {}", view);
            }

            if let Some(buffered_votes) = self.buffered_votes.remove(&block.hash()) {
                // If we've buffered votes for this block, process them now.
                let count = buffered_votes.len();
                for (i, (from, vote)) in buffered_votes.into_iter().enumerate() {
                    trace!("applying buffered vote {} of {count}", i + 1);
                    if let Some(network_message) = self.vote(from, vote)? {
                        // If we reached the supermajority while processing this vote, send the next block proposal.
                        // Further votes are ignored (including our own).
                        // TODO(#720): We should prioritise our own vote.
                        trace!("supermajority reached, sending next proposal");
                        return Ok(Some(network_message));
                    }
                    // A bit hacky: processing of our buffered votes may have resulted in an early_proposal be created and awaiting empty block timeout for broadcast. In this case we must return now
                    if self.create_next_block_on_timeout
                        && self.early_proposal.is_some()
                        && self.early_proposal.as_ref().unwrap().0.view() == proposal_view + 1
                    {
                        trace!("supermajority reached, early proposal awaiting broadcast");
                        return Ok(None);
                    }
                }

                // If we reach this point, we had some buffered votes but they were not sufficient to reach a
                // supermajority.
            }

            // Get the list of stakers for the next block.
            let next_block_header = BlockHeader {
                number: block.number() + 1,
                ..block.header
            };
            let stakers = self.state.get_stakers(next_block_header)?;

            if !stakers.iter().any(|v| *v == self.public_key()) {
                self.in_committee(false)?;
                debug!(
                    "can't vote for block proposal, we aren't in the committee of length {:?}",
                    stakers.len()
                );
                return Ok(None);
            } else {
                self.in_committee(true)?;
                let vote = self.vote_from_block(&block);
                let next_leader = self.leader_at_block(&block, view);

                if self.create_next_block_on_timeout {
                    warn!("Create block on timeout set. Clearing");
                    self.create_next_block_on_timeout = false;
                }
                if self.early_proposal.is_some() {
                    let (_, txns, _, _, _) = self.early_proposal.take().unwrap();
                    for txn in txns.into_iter().rev() {
                        self.transaction_pool.insert_ready_transaction(txn)?;
                    }
                    warn!("Early proposal exists but we are not leader. Clearing proposal");
                    self.early_proposal = None;
                }

                let Some(next_leader) = next_leader else {
                    warn!("Next leader is currently not reachable, has it joined committee yet?");
                    return Ok(None);
                };

                if !during_sync {
                    trace!(proposal_view, ?next_leader, "voting for block");
                    let network_message = self.build_vote(next_leader.peer_id, vote);
                    return Ok(Some(network_message));
                }
            }
        } else {
            trace!("block is not safe");
        }

        Ok(None)
    }

    fn build_vote(&mut self, peer_id: PeerId, vote: Vote) -> NetworkMessage {
        let network_msg = (Some(peer_id), ExternalMessage::Vote(Box::new(vote)));
        self.network_message_cache = Some(network_msg.clone());
        network_msg
    }

    /// Apply the rewards at the tail-end of the Proposal.
    /// Note that the algorithm below is mentioned in cfg.rs - if you change the way
    /// rewards are calculated, please change the comments in the configuration structure there.
    fn apply_rewards_late_at(
        parent_block: &Block,
        at_state: &mut State,
        config: &ConsensusConfig,
        committee: &[NodePublicKey],
        proposer: NodePublicKey,
        block: &Block,
    ) -> Result<()> {
        debug!("apply late rewards in view {}", block.view());
        let rewards_per_block: u128 = *config.rewards_per_hour / config.blocks_per_hour as u128;

        // Get the reward addresses from the parent state
        let parent_state = at_state.at_root(parent_block.state_root_hash().into());

        let proposer_address = parent_state.get_reward_address(proposer)?;

        let cosigner_stake: Vec<_> = committee
            .iter()
            .enumerate()
            .filter(|(i, _)| block.header.qc.cosigned[*i])
            .map(|(_, pub_key)| {
                let reward_address = parent_state.get_reward_address(*pub_key).unwrap();
                let stake = parent_state
                    .get_stake(*pub_key, block.header)
                    .unwrap()
                    .unwrap()
                    .get();
                (reward_address, stake)
            })
            .collect();

        let total_cosigner_stake = cosigner_stake.iter().fold(0, |sum, c| sum + c.1);
        if total_cosigner_stake == 0 {
            return Err(anyhow!("total stake is 0"));
        }

        // Track total awards given out. This may be different to rewards_per_block because we round down on division when we split the rewards
        let mut total_rewards_issued = 0;

        // Reward the Proposer
        if let Some(proposer_address) = proposer_address {
            let reward = rewards_per_block / 2;
            at_state.mutate_account(proposer_address, |a| {
                a.balance = a
                    .balance
                    .checked_add(reward)
                    .ok_or_else(|| anyhow!("Overflow occured in proposer account balance"))?;
                Ok(())
            })?;
            total_rewards_issued += reward;
        }

        // Reward the committee
        for (reward_address, stake) in cosigner_stake {
            if let Some(cosigner) = reward_address {
                let reward = (U256::from(rewards_per_block / 2) * U256::from(stake)
                    / U256::from(total_cosigner_stake))
                .to::<u128>();
                at_state.mutate_account(cosigner, |a| {
                    a.balance = a
                        .balance
                        .checked_add(reward)
                        .ok_or(anyhow!("Overflow occured in cosigner account balance"))?;
                    Ok(())
                })?;
                total_rewards_issued += reward;
            }
        }

        // ZIP-9: Fund rewards amount from zero account
        at_state.mutate_account(Address::ZERO, |a| {
            a.balance = a
                .balance
                .checked_sub(total_rewards_issued)
                .ok_or(anyhow!("No funds left in zero account"))?;
            Ok(())
        })?;

        Ok(())
    }

    pub fn apply_transaction<I: Inspector<PendingState> + ScillaInspector>(
        &mut self,
        txn: VerifiedTransaction,
        current_block: BlockHeader,
        inspector: I,
        enable_inspector: bool,
    ) -> Result<Option<TransactionApplyResult>> {
        let state = &mut self.state;
        Self::apply_transaction_at(state, txn, current_block, inspector, enable_inspector)
    }

    pub fn apply_transaction_at<I: Inspector<PendingState> + ScillaInspector>(
        state: &mut State,
        txn: VerifiedTransaction,
        current_block: BlockHeader,
        inspector: I,
        enable_inspector: bool,
    ) -> Result<Option<TransactionApplyResult>> {
        let hash = txn.hash;

        let result =
            state.apply_transaction(txn.clone(), current_block, inspector, enable_inspector);
        let result = match result {
            Ok(r) => r,
            Err(error) => {
                warn!(?hash, ?error, "transaction failed to execute");
                return Ok(None);
            }
        };

        if !result.success() {
            info!("Transaction was a failure...");
        }

        Ok(Some(result))
    }

    pub fn txpool_content(&self) -> Result<TxPoolContent> {
        self.transaction_pool.preview_content(&self.state)
    }

    pub fn get_pending_or_queued(
        &self,
        txn: &VerifiedTransaction,
    ) -> Result<Option<PendingOrQueued>> {
        self.transaction_pool
            .get_pending_or_queued(&self.state, txn)
    }

    pub fn pending_transaction_count(&self, account: Address) -> u64 {
        let current_nonce = self.state.must_get_account(account).nonce;

        self.transaction_pool
            .pending_transaction_count(account, current_nonce)
    }

    pub fn get_touched_transactions(&self, address: Address) -> Result<Vec<Hash>> {
        if !self.config.enable_ots_indices {
            return Err(anyhow!("Otterscan indices are disabled"));
        }

        self.db.get_touched_transactions(address)
    }

    /// Clear up anything in memory that is no longer required. This is to avoid memory leaks.
    pub fn cleanup_votes(&mut self) -> Result<()> {
        // Wrt votes, we only care about votes on hashes for the current view or higher
        let keys_to_process: Vec<_> = self.votes.keys().copied().collect();

        for key in keys_to_process {
            if let Ok(Some(block)) = self.get_block(&key) {
                // Remove votes for blocks that have been finalized. However, note that the block hashes which are keys
                // into `self.votes` are the parent hash of the (potential) block that is being voted on. Therefore, we
                // subtract one in this condition to ensure there is no chance of removing votes for blocks that still
                // have a chance of being mined. It is possible this is unnecessary, since `self.finalized_view` is
                // already at least 2 views behind the head of the chain, but keeping one extra vote in memory doesn't
                // cost much and does make us more confident that we won't dispose of valid votes.
                if block.view() < self.get_finalized_view()?.saturating_sub(1) {
                    trace!(block_view = %block.view(), block_hash = %key, "cleaning vote");
                    self.votes.remove(&key);
                }
            } else {
                warn!("Missing block for vote (this shouldn't happen), removing from memory");
                trace!(block_hash = %key, "cleaning vote");
                self.votes.remove(&key);
            }
        }

        // Wrt new views, we only care about new views for the current view or higher
        let view = self.get_view()?;
        self.new_views.retain(|k, _| *k >= view);
        Ok(())
    }

    pub fn vote(&mut self, peer_id: PeerId, vote: Vote) -> Result<Option<NetworkMessage>> {
        let block_hash = vote.block_hash;
        let block_view = vote.view;
        let current_view = self.get_view()?;
        info!(block_view, current_view, %block_hash, "handling vote from: {:?}", peer_id);

        // if the vote is too old and does not count anymore
        if block_view + 1 < current_view {
            trace!("vote is too old");
            return Ok(None);
        }

        // Verify the signature in the vote matches the public key in the vote. This tells us that the vote was created
        // by the owner of `vote.public_key`, but we don't yet know that a vote from that node is valid. In other
        // words, a malicious node which is not part of the consensus committee may send us a vote and this check will
        // still pass. We later validate that the owner of `vote.public_key` is a valid voter.
        vote.verify()?;

        // Retrieve the actual block this vote is for.
        let Some(block) = self.get_block(&block_hash)? else {
            trace!("vote for unknown block, buffering");
            // If we don't have the block yet, we buffer the vote in case we recieve the block later. Note that we
            // don't know the leader of this view without the block, so we may be storing this unnecessarily, however
            // non-malicious nodes should only have sent us this vote if they thought we were the leader.
            self.buffered_votes
                .entry(block_hash)
                .or_default()
                .push((peer_id, vote));
            return Ok(None);
        };

        // if we are not the leader of the round in which the vote counts
        // The vote is in the happy path (?) - so the view is block view + 1
        if !self.are_we_leader_for_view(block_hash, block_view + 1) {
            trace!(
                vote_view = block_view + 1,
                ?block_hash,
                "skipping vote, not the leader"
            );
            return Ok(None);
        }

        let executed_block = BlockHeader {
            number: block.header.number + 1,
            ..Default::default()
        };

        let committee = self
            .state
            .at_root(block.state_root_hash().into())
            .get_stakers(executed_block)?;

        // verify the sender's signature on block_hash
        let Some((index, _)) = committee
            .iter()
            .enumerate()
            .find(|&(_, &v)| v == vote.public_key)
        else {
            warn!("Skipping vote outside of committee");
            return Ok(None);
        };

        let (mut signatures, mut cosigned, mut cosigned_weight, mut supermajority_reached) =
            self.votes.get(&block_hash).cloned().unwrap_or_else(|| {
                (
                    Vec::new(),
                    bitarr![u8, Msb0; 0; MAX_COMMITTEE_SIZE],
                    0,
                    false,
                )
            });

        if supermajority_reached {
            info!(
                "(vote) supermajority already reached in this view {}",
                current_view
            );
            return Ok(None);
        }

        // if the vote is new, store it
        if !cosigned[index] {
            signatures.push(vote.signature());
            cosigned.set(index, true);
            // Update state to root pointed by voted block (in meantime it might have changed!)
            self.state.set_to_root(block.state_root_hash().into());
            let Some(weight) = self.state.get_stake(vote.public_key, executed_block)? else {
                return Err(anyhow!("vote from validator without stake"));
            };
            cosigned_weight += weight.get();

            let total_weight = self.total_weight(&committee, executed_block);
            supermajority_reached = cosigned_weight * 3 > total_weight * 2;

            trace!(
                cosigned_weight,
                supermajority_reached,
                total_weight,
                current_view,
                vote_view = block_view + 1,
                "storing vote"
            );
            self.votes.insert(
                block_hash,
                (
                    signatures.clone(),
                    cosigned,
                    cosigned_weight,
                    supermajority_reached,
                ),
            );
            // if we are already in the round in which the vote counts and have reached supermajority
            if supermajority_reached {
                // We propose new block immediately if it is the first view
                // Otherwise the block will be proposed on timeout
                if current_view == 1 {
                    return self.propose_new_block();
                }

                self.early_proposal_assemble_at(None)?;

                // It is possible that we have collected votes for a forked block. Do not propose in that case.
                if let Some(early_proposal) = &self.early_proposal {
                    if early_proposal.0.parent_hash() == block_hash {
                        return self.ready_for_block_proposal();
                    }
                }
            }
        } else {
            self.votes.insert(
                block_hash,
                (signatures, cosigned, cosigned_weight, supermajority_reached),
            );
        }

        // Either way assemble early proposal now if it doesnt already exist
        self.early_proposal_assemble_at(None)?;

        Ok(None)
    }

    /// Finalise the early Proposal.
    /// This should only run after majority QC or aggQC are available.
    /// It applies the rewards and produces the final Proposal.
    fn early_proposal_finish_at(
        &mut self,
        mut proposal: Block,
        cumulative_gas_fee: u128,
    ) -> Result<Option<Block>> {
        // Retrieve parent block data
        let parent_block = self
            .get_block(&proposal.parent_hash())?
            .context("missing parent block")?;
        let parent_block_hash = parent_block.hash();

        let mut state = self.state.clone();
        let previous_state_root_hash = state.root_hash()?;
        state.set_to_root(proposal.state_root_hash().into());

        // Compute the majority QC. If aggQC exists then QC is already set to correct value.
        let (final_qc, committee) = match proposal.agg {
            Some(_) => {
                let committee: Vec<_> = self.committee_for_hash(proposal.header.qc.block_hash)?;
                (proposal.header.qc, committee)
            }
            None => {
                // Check for majority
                let Some((signatures, cosigned, _, supermajority_reached)) =
                    self.votes.get(&parent_block_hash)
                else {
                    warn!("tried to finalise a proposal without any votes");
                    return Ok(None);
                };
                if !supermajority_reached {
                    warn!("tried to finalise a proposal without majority");
                    return Ok(None);
                };
                // Retrieve the previous leader and committee - for rewards
                let committee = state
                    .at_root(parent_block.state_root_hash().into())
                    .get_stakers(proposal.header)?;
                (
                    self.qc_from_bits(
                        parent_block_hash,
                        signatures,
                        *cosigned,
                        parent_block.view(),
                    ),
                    committee,
                )
            }
        };

        let proposer = self
            .leader_at_block(&parent_block, proposal.view())
            .context("missing parent block leader")?
            .public_key;
        // Apply the rewards when exiting the round
        proposal.header.qc = final_qc;
        Self::apply_rewards_late_at(
            &parent_block,
            &mut state,
            &self.config.consensus,
            &committee,
            proposer, // Last leader
            &proposal,
        )?;

        // ZIP-9: Sink gas to zero account
        let fork = self.state.forks.get(proposal.header.number);
        let gas_fee_amount = if fork.transfer_gas_fee_to_zero_account {
            cumulative_gas_fee
        } else {
            proposal.gas_used().0 as u128
        };

        state.mutate_account(Address::ZERO, |a| {
            a.balance = a
                .balance
                .checked_add(gas_fee_amount)
                .ok_or(anyhow!("Overflow occured in zero account balance"))?;
            Ok(())
        })?;

        if !fork.fund_accounts_from_zero_account.is_empty() {
            if let Some(fork_height) = self
                .state
                .forks
                .find_height_fork_first_activated(ForkName::FundAccountsFromZeroAccount)
            {
                if fork_height == proposal.header.number {
                    for address_amount_pair in fork.fund_accounts_from_zero_account.clone() {
                        state.mutate_account(Address::ZERO, |a| {
                            a.balance = a
                                .balance
                                .checked_sub(*address_amount_pair.1)
                                .ok_or(anyhow!("Underflow occurred in zero account balance"))?;
                            Ok(())
                        })?;
                        state.mutate_account(address_amount_pair.0, |a| {
                            a.balance = a
                                .balance
                                .checked_add(*address_amount_pair.1)
                                .ok_or(anyhow!("Overflow occurred in Faucet account balance"))?;
                            Ok(())
                        })?;
                    }
                }
            };
        }

        if self.block_is_first_in_epoch(proposal.header.number) {
            // Update state with any contract upgrades for this block
            state.contract_upgrade_apply_state_change(&self.config.consensus, proposal.header)?;
        }

        // Finalise the proposal with final QC and state.
        let proposal = Block::from_qc(
            self.secret_key,
            proposal.header.view,
            proposal.header.number,
            // majority QC
            final_qc,
            proposal.agg,
            // post-reward updated state
            state.root_hash()?,
            proposal.header.transactions_root_hash,
            proposal.header.receipts_root_hash,
            proposal.transactions,
            proposal.header.timestamp, // set block timestamp to **start** point of assembly.
            proposal.header.gas_used,
            proposal.header.gas_limit,
        );
        self.receipts_cache_hash = proposal.header.receipts_root_hash;

        // Restore the state to previous
        state.set_to_root(previous_state_root_hash.into());
        self.state = state;

        // Return the final proposal
        Ok(Some(proposal))
    }

    /// Assembles the Proposal block early.
    /// This is performed before the majority QC is available.
    /// It does all the needed work but with a dummy QC.
    fn early_proposal_assemble_at(&mut self, agg: Option<AggregateQc>) -> Result<()> {
        let view = self.get_view()?;
        if self.early_proposal.is_some() && self.early_proposal.as_ref().unwrap().0.view() == view {
            return Ok(());
        }

        let (qc, parent) = match agg {
            // Create dummy QC for now if aggQC not provided
            None => {
                // Start with highest canonical block
                let num = self
                    .db
                    .get_highest_canonical_block_number()?
                    .context("no canonical blocks")?; // get highest canonical block number
                let block = self
                    .get_canonical_block_by_number(num)?
                    .context("missing canonical block")?; // retrieve highest canonical block
                (
                    QuorumCertificate::new_with_identity(block.hash(), block.view()),
                    block,
                )
            }
            Some(ref agg) => {
                let qc = self.get_highest_from_agg(agg)?;
                let parent = self
                    .get_block(&qc.block_hash)?
                    .ok_or_else(|| anyhow!("missing block"))?;
                (qc, parent)
            }
        };

        // This is a partial header of a block that will be proposed with some transactions executed below.
        // It is needed so that each transaction is executed within proper block context (the block it belongs to)
        let executed_block_header = BlockHeader {
            view,
            number: parent.header.number + 1,
            timestamp: SystemTime::max(SystemTime::now(), parent.timestamp()), // block timestamp at **start** of assembly, not end.
            gas_limit: self.config.consensus.eth_block_gas_limit,
            ..BlockHeader::default()
        };

        debug!(
            "assemble early proposal view {} block number {}",
            executed_block_header.view, executed_block_header.number
        );

        // Ensure sane state
        if self.state.root_hash()? != parent.state_root_hash() {
            warn!(
                "state root hash mismatch, expected: {:?}, actual: {:?}",
                parent.state_root_hash(),
                self.state.root_hash()?
            );
        }

        // Clear internal receipt cache.
        // Since this is a speed enhancement, we're ignoring scenarios where the receipts cache may hold receipts for more than one proposal.
        self.receipts_cache.clear();
        self.receipts_cache_hash = Hash::ZERO;

        // Internal states
        let mut receipts_trie = EthTrie::new(Arc::new(MemoryDB::new(true)));
        let mut transactions_trie: EthTrie<MemoryDB> = EthTrie::new(Arc::new(MemoryDB::new(true)));
        let applied_txs = Vec::<VerifiedTransaction>::new();

        // Generate the early proposal
        // Some critical parts are dummy/missing:
        // a. Majority QC is missing
        // b. Rewards have not been applied
        // c. transactions have not been added
        let proposal = Block::from_qc(
            self.secret_key,
            executed_block_header.view,
            executed_block_header.number,
            qc,
            agg,
            parent.state_root_hash(), // late state before transactions or rewards are applied
            Hash(transactions_trie.root_hash()?.into()),
            Hash(receipts_trie.root_hash()?.into()),
            vec![],
            executed_block_header.timestamp,
            EvmGas(0),
            executed_block_header.gas_limit,
        );

        self.early_proposal = Some((proposal, applied_txs, transactions_trie, receipts_trie, 0));
        self.early_proposal_apply_transactions()?;

        Ok(())
    }

    /// Updates self.early_proposal data (proposal, applied_transactions, transactions_trie, receipts_trie) to include any transactions in the mempool
    fn early_proposal_apply_transactions(&mut self) -> Result<()> {
        if self.early_proposal.is_none() {
            error!("could not apply transactions to early_proposal because it does not exist");
            return Ok(());
        }

        let mut state = self.state.clone();
        let previous_state_root_hash = state.root_hash()?;

        let proposal = self.early_proposal.as_ref().unwrap().0.clone();

        // Use state root hash of current early proposal
        state.set_to_root(proposal.state_root_hash().into());
        // Internal states
        let mut gas_left = proposal.header.gas_limit - proposal.header.gas_used;
        let mut tx_index_in_block = proposal.transactions.len();

        // Assemble new block with whatever is in the mempool
        while let Some(tx) = self.transaction_pool.best_transaction(&state)? {
            // First - check if we have time left to process txns and give enough time for block propagation
            let (_, milliseconds_remaining_of_block_time, _) =
                self.get_consensus_timeout_params()?;

            if milliseconds_remaining_of_block_time == 0 {
                debug!(
                    "stopped adding txs to block number {} because block time is reached",
                    proposal.header.number,
                );
                break;
            }

            if gas_left < tx.tx.gas_limit() {
                debug!(?gas_left, gas_limit = ?tx.tx.gas_limit(), "block out of space");
                break;
            }

            // Apply specific txn
            let mut inspector = TouchedAddressInspector::default();
            let result = Self::apply_transaction_at(
                &mut state,
                tx.clone(),
                proposal.header,
                &mut inspector,
                self.config.enable_ots_indices,
            )?;

            // Skip transactions whose execution resulted in an error and drop them.
            let Some(result) = result else {
                warn!("Dropping failed transaction: {:?}", tx.hash);
                self.transaction_pool.mark_executed(&tx.clone());
                continue;
            };

            // Reduce remaining gas in this block
            gas_left = gas_left
                .checked_sub(result.gas_used())
                .ok_or_else(|| anyhow!("gas_used > gas_limit"))?;

            let gas_fee = result.gas_used().0 as u128 * tx.tx.gas_price_per_evm_gas();

            // Clone itself before invalidating the reference
            let tx = tx.clone();
            // Do necessary work to assemble the transaction
            self.transaction_pool.mark_executed(&tx);

            // Grab and update early_proposal data in own scope to avoid multiple mutable references to self
            {
                let (proposal, applied_txs, transactions_trie, receipts_trie, cumulative_gas_fee) =
                    self.early_proposal.as_mut().unwrap();

                *cumulative_gas_fee += gas_fee;
                transactions_trie.insert(tx.hash.as_bytes(), tx.hash.as_bytes())?;

                let receipt = Self::create_txn_receipt(
                    result,
                    tx.hash,
                    tx_index_in_block,
                    self.config.consensus.eth_block_gas_limit - gas_left,
                );

                let receipt_hash = receipt.compute_hash();
                debug!(
                    "During assembly in view: {}, transaction with hash: {:?} produced receipt: {:?}, receipt hash: {:?}",
                    proposal.header.view, tx.hash, receipt, receipt_hash
                );
                receipts_trie.insert(receipt_hash.as_bytes(), receipt_hash.as_bytes())?;

                // Forwarding cache
                let addresses = inspector.touched.into_iter().collect_vec();
                self.receipts_cache.insert(tx.hash, (receipt, addresses));

                tx_index_in_block += 1;
                applied_txs.push(tx);
            }
        }
        let (_, applied_txs, _, _, _) = self.early_proposal.as_ref().unwrap();
        self.db.with_sqlite_tx(|sqlite_tx| {
            for tx in applied_txs {
                self.db
                    .insert_transaction_with_db_tx(sqlite_tx, &tx.hash, &tx.tx)?;
            }
            Ok(())
        })?;

        // Grab and update early_proposal data in own scope to avoid multiple mutable references to Self
        {
            let (proposal, applied_txs, transactions_trie, receipts_trie, _) =
                self.early_proposal.as_mut().unwrap();

            let applied_transaction_hashes = applied_txs.iter().map(|tx| tx.hash).collect_vec();
            trace!(
                "applied {} transactions to early block for view {}",
                tx_index_in_block - proposal.transactions.len(),
                proposal.header.view
            );

            // Update proposal with transactions added
            proposal.header.state_root_hash = state.root_hash()?;
            proposal.header.transactions_root_hash = Hash(transactions_trie.root_hash()?.into());
            proposal.header.receipts_root_hash = Hash(receipts_trie.root_hash()?.into());
            proposal.transactions = applied_transaction_hashes;
            proposal.header.gas_used = proposal.header.gas_limit - gas_left;
        }

        // Restore the state to previous
        state.set_to_root(previous_state_root_hash.into());
        self.state = state;

        // as a future improvement, process the proposal before broadcasting it
        Ok(())
    }

    /// Called when consensus will accept our early_block.
    /// Either propose now or set timeout to allow for txs to come in.
    fn ready_for_block_proposal(&mut self) -> Result<Option<NetworkMessage>> {
        // Check if there's enough time to wait on a timeout and then propagate an empty block in the network before other participants trigger NewView
        let (milliseconds_since_last_view_change, milliseconds_remaining_of_block_time, _) =
            self.get_consensus_timeout_params()?;

        if milliseconds_remaining_of_block_time == 0 {
            return self.propose_new_block();
        }

        // Reset the timeout and wake up again once it has been at least `block_time` since
        // the last view change. At this point we should be ready to produce a new block.
        self.create_next_block_on_timeout = true;
        self.reset_timeout.send(
            self.config
                .consensus
                .block_time
                .saturating_sub(Duration::from_millis(milliseconds_since_last_view_change)),
        )?;
        trace!(
            "will propose new proposal on timeout for view {}",
            self.get_view()?
        );

        Ok(None)
    }
    /// Assembles a Pending block.
    fn assemble_pending_block_at(&self, state: &mut State) -> Result<Option<Block>> {
        // Start with highest canonical block
        let num = self
            .db
            .get_highest_canonical_block_number()?
            .context("no canonical blocks")?; // get highest canonical block number
        let block = self
            .get_canonical_block_by_number(num)?
            .context("missing canonical block")?; // retrieve highest canonical block

        // Generate early QC
        let early_qc = QuorumCertificate::new_with_identity(block.hash(), block.view());
        let parent = self
            .get_block(&early_qc.block_hash)?
            .context("missing parent block")?;

        // Set state to that of parent
        state.set_to_root(block.state_root_hash().into());

        // Internal states
        let mut gas_left = self.config.consensus.eth_block_gas_limit;
        let mut receipts_trie = EthTrie::new(Arc::new(MemoryDB::new(true)));
        let mut transactions_trie = EthTrie::new(Arc::new(MemoryDB::new(true)));
        let mut tx_index_in_block = 0;
        let mut applied_transaction_hashes = Vec::<Hash>::new();

        // This is a partial header of a block that will be proposed with some transactions executed below.
        // It is needed so that each transaction is executed within proper block context (the block it belongs to)
        let executed_block_header = BlockHeader {
            view: self.get_view()?,
            number: parent.header.number + 1,
            timestamp: SystemTime::max(SystemTime::now(), parent.header.timestamp),
            gas_limit: gas_left,
            ..BlockHeader::default()
        };

        // Retrieve a list of pending transactions
        let pending = self.transaction_pool.pending_transactions(state)?;

        for txn in pending.into_iter() {
            // First - check for time
            let (_, milliseconds_remaining_of_block_time, _) =
                self.get_consensus_timeout_params()?;

            if milliseconds_remaining_of_block_time == 0 {
                break;
            }

            if gas_left < txn.tx.gas_limit() {
                debug!(?gas_left, gas_limit = ?txn.tx.gas_limit(), "block out of space");
                break;
            }

            // Apply specific txn
            let result = Self::apply_transaction_at(
                state,
                txn.clone(),
                executed_block_header,
                inspector::noop(),
                false,
            )?;
            self.db.insert_transaction(&txn.hash, &txn.tx)?;

            // Skip transactions whose execution resulted in an error
            let Some(result) = result else {
                continue;
            };

            // Reduce remaining gas in this block
            gas_left = gas_left
                .checked_sub(result.gas_used())
                .ok_or_else(|| anyhow!("gas_used > gas_limit"))?;

            // Do necessary work to assemble the transaction
            transactions_trie.insert(txn.hash.as_bytes(), txn.hash.as_bytes())?;

            let receipt = Self::create_txn_receipt(
                result,
                txn.hash,
                tx_index_in_block,
                self.config.consensus.eth_block_gas_limit - gas_left,
            );
            let receipt_hash = receipt.compute_hash();
            receipts_trie.insert(receipt_hash.as_bytes(), receipt_hash.as_bytes())?;

            tx_index_in_block += 1;
            applied_transaction_hashes.push(txn.hash);
        }

        // Generate the pending proposal, with dummy data
        let proposal = Block::from_qc(
            self.secret_key,
            executed_block_header.view,
            executed_block_header.number,
            early_qc, // dummy QC for early proposal
            None,
            state.root_hash()?, // late state before rewards are applied
            Hash(transactions_trie.root_hash()?.into()),
            Hash(receipts_trie.root_hash()?.into()),
            applied_transaction_hashes,
            executed_block_header.timestamp,
            executed_block_header.gas_limit - gas_left,
            executed_block_header.gas_limit,
        );

        // Return the pending block
        Ok(Some(proposal))
    }

    /// Produces the Proposal block.
    /// It must return a final Proposal with correct QC, regardless of whether it is empty or not.
    fn propose_new_block(&mut self) -> Result<Option<NetworkMessage>> {
        // We expect early_proposal to exist already but try create incase it doesn't
        self.early_proposal_assemble_at(None)?;
        let (pending_block, applied_txs, _, _, cumulative_gas_fee) =
            self.early_proposal.take().unwrap(); // safe to unwrap due to check above

        // intershard transactions are not meant to be broadcast
        let (mut broadcasted_transactions, opaque_transactions): (Vec<_>, Vec<_>) = applied_txs
            .clone()
            .into_iter()
            .partition(|tx| !matches!(tx.tx, SignedTransaction::Intershard { .. }));
        // however, for the transactions that we are NOT broadcasting, we re-insert
        // them into the pool - this is because upon broadcasting the proposal, we will
        // have to re-execute it ourselves (in order to vote on it) and thus will
        // need those transactions again
        for tx in opaque_transactions {
            let account_nonce = self.state.get_account(tx.signer)?.nonce;
            self.transaction_pool
                .insert_transaction(tx, account_nonce, false);
        }

        // finalise the proposal
        let Some(final_block) = self.early_proposal_finish_at(pending_block, cumulative_gas_fee)?
        else {
            // Do not Propose.
            // Recover the proposed transactions into the pool.
            while let Some(txn) = broadcasted_transactions.pop() {
                self.transaction_pool.insert_ready_transaction(txn)?;
            }
            return Ok(None);
        };

        info!(proposal_hash = ?final_block.hash(), ?final_block.header.view, ?final_block.header.number, txns = final_block.transactions.len(), "######### proposing block");

        Ok(Some((
            None,
            ExternalMessage::Proposal(Proposal::from_parts(final_block, broadcasted_transactions)),
        )))
    }

    /// Insert transaction and add to early_proposal if possible.
<<<<<<< HEAD
    pub fn handle_new_transaction(
        &mut self,
        verified: VerifiedTransaction,
        from_broadcast: bool,
    ) -> Result<TxAddResult> {
        let inserted = self.new_transaction(verified, from_broadcast)?;
=======
    pub fn handle_new_transaction(&mut self, txn: SignedTransaction) -> Result<TxAddResult> {
        let Ok(verified) = txn.verify() else {
            return Ok(TxAddResult::CannotVerifySignature);
        };

        info!(?verified, "seen new txn");

        let inserted = self.new_transaction(verified)?;
>>>>>>> ba65db4d
        if inserted.was_added()
            && self.create_next_block_on_timeout
            && self.early_proposal.is_some()
            && self.transaction_pool.has_txn_ready()
        {
            trace!(
                "add transaction to early proposal {}",
                self.early_proposal.as_ref().unwrap().0.header.view
            );
            self.early_proposal_apply_transactions()?;
        }
        Ok(inserted)
    }

    /// Provides a preview of the early proposal.
    pub fn get_pending_block(&self) -> Result<Option<Block>> {
        let mut state = self.state.clone();

        let Some(pending_block) = self.assemble_pending_block_at(&mut state)? else {
            return Ok(None);
        };

        Ok(Some(pending_block))
    }

    fn are_we_leader_for_view(&mut self, parent_hash: Hash, view: u64) -> bool {
        match self.leader_for_view(parent_hash, view) {
            Some(leader) => leader == self.public_key(),
            None => false,
        }
    }

    fn leader_for_view(&mut self, parent_hash: Hash, view: u64) -> Option<NodePublicKey> {
        if let Ok(Some(parent)) = self.get_block(&parent_hash) {
            let leader = self.leader_at_block(&parent, view).unwrap();
            Some(leader.public_key)
        } else {
            if view > 1 {
                warn!(
                    "parent not found while determining leader for view {}",
                    view
                );
                return None;
            }
            let head_block = self.head_block();
            let leader = self.leader_at_block(&head_block, view).unwrap();
            Some(leader.public_key)
        }
    }

    fn committee_for_hash(&self, parent_hash: Hash) -> Result<Vec<NodePublicKey>> {
        let Ok(Some(parent)) = self.get_block(&parent_hash) else {
            // tracing::error!("parent block not found: {:?}", parent_hash);
            return Ok(Vec::new()); // return an empty vector instead of Err for graceful app-level error-handling
        };

        let parent_root_hash = parent.state_root_hash();

        let state = self.state.at_root(parent_root_hash.into());
        let executed_block = BlockHeader {
            number: parent.header.number + 1,
            ..Default::default()
        };

        let committee = state.get_stakers(executed_block)?;

        Ok(committee)
    }

    pub fn new_view(&mut self, from: PeerId, new_view: NewView) -> Result<Option<NetworkMessage>> {
        info!(
            "Received new view for view: {:?} from: {:?}",
            new_view.view, from
        );

        if self.get_block(&new_view.qc.block_hash)?.is_none() {
            trace!("high_qc block does not exist for NewView. Attempting to fetch block via sync");
            self.sync.sync_from_probe()?;
            return Ok(None);
        }

        // Get the committee for the qc hash (should be highest?) for this view
        let committee: Vec<_> = self.committee_for_hash(new_view.qc.block_hash)?;
        // verify the sender's signature on the block hash
        let Some((index, public_key)) = committee
            .iter()
            .enumerate()
            .find(|&(_, &public_key)| public_key == new_view.public_key)
        else {
            debug!(
                "ignoring new view from unknown node (buffer?) - committee size is : {:?} hash is: {:?} high hash is: {:?}",
                committee.len(),
                new_view.qc.block_hash,
                self.high_qc.block_hash
            );
            return Ok(None);
        };

        new_view.verify(*public_key)?;

        // Update our high QC and view, even if we are not the leader of this view.
        self.update_high_qc_and_view(false, new_view.qc)?;

        let mut current_view = self.get_view()?;
        // if the vote is too old and does not count anymore
        if new_view.view < current_view {
            trace!(
                new_view.view,
                "Received a NewView which is too old for us, discarding. Our view is: {} and new_view is: {}",
                current_view,
                new_view.view
            );
            return Ok(None);
        }

        // The leader for this view should be chosen according to the parent of the highest QC
        // What happens when there are multiple QCs with different parents?
        // if we are not the leader of the round in which the vote counts
        if !self.are_we_leader_for_view(new_view.qc.block_hash, new_view.view) {
            trace!(new_view.view, "skipping new view, not the leader");
            return Ok(None);
        }

        let NewViewVote {
            mut signatures,
            mut cosigned,
            mut cosigned_weight,
            mut qcs,
        } = self
            .new_views
            .remove(&new_view.view)
            .unwrap_or_else(|| NewViewVote {
                signatures: Vec::new(),
                cosigned: bitarr![u8, Msb0; 0; MAX_COMMITTEE_SIZE],
                cosigned_weight: 0,
                qcs: BTreeMap::new(),
            });

        let Ok(Some(parent)) = self.get_block(&new_view.qc.block_hash) else {
            return Err(anyhow!(
                "parent block not found: {:?}",
                new_view.qc.block_hash
            ));
        };
        let executed_block = BlockHeader {
            number: parent.header.number + 1,
            ..Default::default()
        };

        let mut supermajority = false;

        // if the vote is new, store it
        if !cosigned[index] {
            cosigned.set(index, true);
            signatures.push(new_view.signature);

            let Ok(Some(parent)) = self.get_block(&new_view.qc.block_hash) else {
                return Err(anyhow!(
                    "parent block not found: {:?}",
                    new_view.qc.block_hash
                ));
            };
            // Update state to root pointed by voted block (in meantime it might have changed!)
            self.state.set_to_root(parent.state_root_hash().into());
            let Some(weight) = self.state.get_stake(new_view.public_key, executed_block)? else {
                return Err(anyhow!("vote from validator without stake"));
            };
            cosigned_weight += weight.get();
            qcs.insert(index, new_view.qc);

            supermajority = cosigned_weight * 3 > self.total_weight(&committee, executed_block) * 2;

            let num_signers = signatures.len();

            trace!(
                num_signers,
                cosigned_weight,
                supermajority,
                current_view,
                new_view.view,
                "storing vote for new view"
            );
            if supermajority {
                if current_view < new_view.view {
                    info!(
                        "forcibly updating view to {} as majority is ahead",
                        new_view.view
                    );
                    current_view = new_view.view;
                    self.set_view(current_view, false)?;
                }

                // if we are already in the round in which the vote counts and have reached supermajority we can propose a block
                if new_view.view == current_view {
                    // todo: the aggregate qc is an aggregated signature on the qcs, view and validator index which can be batch verified
                    let agg =
                        self.aggregate_qc_from_indexes(new_view.view, qcs, &signatures, cosigned)?;

                    info!(
                        view = current_view,
                        "######### creating proposal block from new view"
                    );

                    // We now have a valid aggQC so can create early_block with it
                    self.early_proposal_assemble_at(Some(agg))?;

                    // as a future improvement, process the proposal before broadcasting it
                    return self.ready_for_block_proposal();

                    // we don't want to keep the collected votes if we proposed a new block
                    // we should remove the collected votes if we couldn't reach supermajority within the view
                }
            }
        }
        if !supermajority {
            self.new_views.insert(
                new_view.view,
                NewViewVote {
                    signatures,
                    cosigned,
                    cosigned_weight,
                    qcs,
                },
            );
        }

        Ok(None)
    }

    /// Returns (flag, outcome).
    /// flag is true if the transaction was newly added to the pool - ie. if it validated correctly and has not been seen before.
    pub fn new_transaction(
        &mut self,
        txn: VerifiedTransaction,
        from_broadcast: bool,
    ) -> Result<TxAddResult> {
        if self.db.contains_transaction(&txn.hash)? {
            debug!("Transaction {:?} already in mempool", txn.hash);
            return Ok(TxAddResult::Duplicate(txn.hash));
        }

        // Perform insertion under early state, if available
        let early_account = match self.early_proposal.as_ref() {
            Some((block, _, _, _, _)) => {
                let state = self.state.at_root(block.state_root_hash().into());
                state.get_account(txn.signer)?
            }
            _ => self.state.get_account(txn.signer)?,
        };

        let eth_chain_id = self.config.eth_chain_id;

        let validation_result = txn.tx.validate(
            &early_account,
            self.config.consensus.eth_block_gas_limit,
            eth_chain_id,
        )?;
        if !validation_result.is_ok() {
            debug!(
                "Unable to validate txn with hash: {:?}, from: {:?}, nonce: {:?} : {:?}",
                txn.hash,
                txn.signer,
                txn.tx.nonce(),
                validation_result,
            );
            return Ok(TxAddResult::ValidationFailed(validation_result));
        }

        let txn_hash = txn.hash;

        let insert_result =
            self.transaction_pool
                .insert_transaction(txn, early_account.nonce, from_broadcast);
        if insert_result.was_added() {
            let _ = self.new_transaction_hashes.send(txn_hash);

            // Avoid cloning the transaction aren't any subscriptions to send it to.
            if self.new_transactions.receiver_count() != 0 {
                // Clone the transaction from the pool, because we moved it in.
                let txn = self
                    .transaction_pool
                    .get_transaction(txn_hash)
                    .ok_or_else(|| anyhow!("transaction we just added is missing"))?
                    .clone();
                let _ = self.new_transactions.send(txn);
            }
        }
        Ok(insert_result)
    }

    pub fn get_transaction_by_hash(&self, hash: Hash) -> Result<Option<VerifiedTransaction>> {
        Ok(self
            .db
            .get_transaction(&hash)?
            .map(|tx| tx.verify())
            .transpose()?
            .or_else(|| self.transaction_pool.get_transaction(hash).cloned()))
    }

    pub fn get_transaction_receipt(&self, hash: &Hash) -> Result<Option<TransactionReceipt>> {
        let Some(block_hash) = self.db.get_block_hash_reverse_index(hash)? else {
            return Ok(None);
        };
        let block_receipts = self.db.get_transaction_receipts_in_block(&block_hash)?;
        Ok(block_receipts
            .into_iter()
            .find(|receipt| receipt.tx_hash == *hash))
    }

    fn update_high_qc_and_view(
        &mut self,
        from_agg: bool,
        new_high_qc: QuorumCertificate,
    ) -> Result<()> {
        let view = self.get_view()?;
        let Some(new_high_qc_block) = self.db.get_block_by_hash(&new_high_qc.block_hash)? else {
            // We don't set high_qc to a qc if we don't have its block.
            warn!("Recieved potential high QC but didn't have the corresponding block");
            return Ok(());
        };

        let new_high_qc_view = new_high_qc_block.view();

        if self.high_qc.block_hash == Hash::ZERO {
            trace!(
                "received high qc, self high_qc is currently uninitialized, setting to the new one."
            );
            self.db.set_high_qc(new_high_qc)?;
            self.high_qc = new_high_qc;
        } else {
            let current_high_qc_view = self
                .get_block(&self.high_qc.block_hash)?
                .ok_or_else(|| {
                    anyhow!("missing block corresponding to our high qc - this should never happen")
                })?
                .view();
            // If `from_agg` then we always release the lock because the supermajority has a different high_qc.
            if from_agg || new_high_qc_view > current_high_qc_view {
                trace!(
                    new_high_qc_view,
                    current_high_qc_view,
                    current_view = view,
                    "updating high qc"
                );
                self.db.set_high_qc(new_high_qc)?;
                self.high_qc = new_high_qc;
                if new_high_qc_view >= view {
                    self.set_view(new_high_qc_view + 1, false)?;
                }
            }
        }

        Ok(())
    }

    fn aggregate_qc_from_indexes(
        &self,
        view: u64,
        qcs: BTreeMap<usize, QuorumCertificate>,
        signatures: &[BlsSignature],
        cosigned: BitArray,
    ) -> Result<AggregateQc> {
        assert_eq!(qcs.len(), signatures.len());

        Ok(AggregateQc {
            signature: BlsSignature::aggregate(signatures)?,
            cosigned,
            view,
            // Because qcs is a map from index to qc, this will
            // end up as a list in ascending order of index, which
            // is what we want to correspond with the way
            // batch_verify_agg_signature() will attempt to verify
            // them.
            qcs: qcs.values().cloned().collect::<Vec<QuorumCertificate>>(),
        })
    }

    fn qc_from_bits(
        &self,
        block_hash: Hash,
        signatures: &[BlsSignature],
        cosigned: BitArray,
        view: u64,
    ) -> QuorumCertificate {
        // we've already verified the signatures upon receipt of the responses so there's no need to do it again
        QuorumCertificate::new(signatures, cosigned, block_hash, view)
    }

    fn block_extends_from(&self, block: &Block, ancestor: &Block) -> Result<bool> {
        // todo: the block extends from another block through a chain of parent hashes and not qcs
        // make ticket for this
        let mut current = block.clone();
        while current.view() > ancestor.view() {
            let Some(next) = self.get_block(&current.parent_hash())? else {
                warn!(
                    "Missing block when traversing to find ancestor! Current parent hash: {:?} {:?}",
                    current.parent_hash(),
                    current
                );
                return Err(MissingBlockError::from(current.parent_hash()).into());
            };
            current = next;
        }

        Ok(current.view() == 0 || current.hash() == ancestor.hash())
    }

    fn check_safe_block(&mut self, proposal: &Block) -> Result<bool> {
        let Some(qc_block) = self.get_block(&proposal.parent_hash())? else {
            trace!("could not get qc for block: {}", proposal.parent_hash());
            return Ok(false);
        };
        match proposal.agg {
            // we check elsewhere that qc is the highest among the qcs in the agg
            Some(_) => match self.block_extends_from(proposal, &qc_block) {
                Ok(true) => {
                    self.check_and_commit(proposal)?;
                    Ok(true)
                }
                Ok(false) => {
                    trace!("block does not extend from parent");
                    Ok(false)
                }
                Err(e) => {
                    trace!(?e, "error checking block extension");
                    Ok(false)
                }
            },
            None => {
                if proposal.view() == 0 || proposal.view() == qc_block.view() + 1 {
                    self.check_and_commit(proposal)?;
                    Ok(true)
                } else {
                    trace!(
                        "block does not extend from parent, {} != {} + 1",
                        proposal.view(),
                        qc_block.view()
                    );
                    Ok(false)
                }
            }
        }
    }

    /// Check if a new proposal allows an older block to become finalized.
    /// Errors iff the proposal's parent is not known.
    fn check_and_commit(&mut self, proposal: &Block) -> Result<()> {
        // The condition for a block to be finalized is if there is a direct two-chain. From the paper:
        // Once a replica is convinced, it checks
        // if a two-chain is formed over the top of the parent of the
        // block pointed by the highQC (the first chain in the two-chain
        // formed has to be a one-direct chain in case of pipelined Fast-
        // HotStuff). Then a replica can safely commit the parent of the
        // block pointed by the highQC.

        let Some(qc_block) = self.get_block(&proposal.parent_hash())? else {
            warn!("missing qc block when checking whether to finalize!");
            return Err(MissingBlockError::from(proposal.parent_hash()).into());
        };

        // If we don't have the parent (e.g. genesis, or pruned node), we can't finalize, so just exit
        let Some(qc_parent) = self.get_block(&qc_block.parent_hash())? else {
            warn!("missing qc parent block when checking whether to finalize!");
            return Ok(());
        };

        // If we have a one-direct chain, we can finalize the parent regardless of the proposal's view number
        if qc_parent.view() + 1 == qc_block.view() {
            self.finalize_block(qc_parent)?;
        } else {
            warn!(
                "Cannot finalize block {} with view {} and number {} because of child {} with view {} and number {}",
                qc_parent.hash(),
                qc_parent.view(),
                qc_parent.number(),
                qc_block.hash(),
                qc_block.view(),
                qc_block.number()
            );
        }

        Ok(())
    }

    /// Saves the finalized tip view, and runs all hooks for the newly finalized block
    fn finalize_block(&mut self, block: Block) -> Result<()> {
        trace!(
            "Finalizing block {} at view {} num {}",
            block.hash(),
            block.view(),
            block.number()
        );
        self.set_finalized_view(block.view())?;

        let receipts = self.db.get_transaction_receipts_in_block(&block.hash())?;

        for (destination_shard, intershard_call) in blockhooks::get_cross_shard_messages(&receipts)?
        {
            self.message_sender.send_message_to_shard(
                destination_shard,
                InternalMessage::IntershardCall(intershard_call),
            )?;
        }

        if self.config.consensus.is_main {
            // Main shard will join all new shards
            for new_shard_id in blockhooks::get_launch_shard_messages(&receipts)? {
                self.message_sender
                    .send_message_to_coordinator(InternalMessage::LaunchShard(new_shard_id))?;
            }

            // Main shard also hosts the shard registry, so will be notified of newly established
            // links. Notify corresponding shard nodes of said links, if any
            for (from, to) in blockhooks::get_link_creation_messages(&receipts)? {
                self.message_sender
                    .send_message_to_shard(to, InternalMessage::LaunchLink(from))?;
            }
        }

        if self.block_is_first_in_epoch(block.number())
            && !block.is_genesis()
            && self.config.do_checkpoints
            && self.epoch_is_checkpoint(self.epoch_number(block.number()))
        {
            if let Some(checkpoint_path) = self.db.get_checkpoint_dir()? {
                let parent = self
                    .db
                    .get_block_by_hash(&block.parent_hash())?
                    .ok_or(anyhow!(
                        "Trying to checkpoint block, but we don't have its parent"
                    ))?;
                let transactions: Vec<SignedTransaction> = block
                    .transactions
                    .iter()
                    .map(|txn_hash| {
                        let tx = self.db.get_transaction(txn_hash)?.ok_or(anyhow!(
                            "failed to fetch transaction {} for checkpoint parent {}",
                            txn_hash,
                            parent.hash()
                        ))?;
                        Ok::<_, anyhow::Error>(tx)
                    })
                    .collect::<Result<Vec<SignedTransaction>>>()?;

                self.message_sender.send_message_to_coordinator(
                    InternalMessage::ExportBlockCheckpoint(
                        Box::new(block),
                        transactions,
                        Box::new(parent),
                        self.db.state_trie()?.clone(),
                        checkpoint_path,
                    ),
                )?;
            }
        }

        Ok(())
    }

    /// Trigger a checkpoint, for debugging.
    /// Returns (file_name, block_hash). At some time after you call this function, hopefully a checkpoint will end up in the file
    pub fn checkpoint_at(&self, block_number: u64) -> Result<(String, String)> {
        let block = self
            .get_canonical_block_by_number(block_number)?
            .ok_or(anyhow!("No such block number {block_number}"))?;
        let parent = self
            .db
            .get_block_by_hash(&block.parent_hash())?
            .ok_or(anyhow!(
                "Trying to checkpoint block, but we don't have its parent"
            ))?;
        let transactions: Vec<SignedTransaction> = block
            .transactions
            .iter()
            .map(|txn_hash| {
                let tx = self.db.get_transaction(txn_hash)?.ok_or(anyhow!(
                    "failed to fetch transaction {} for checkpoint parent {}",
                    txn_hash,
                    parent.hash()
                ))?;
                Ok::<_, anyhow::Error>(tx)
            })
            .collect::<Result<Vec<SignedTransaction>>>()?;
        let checkpoint_dir = self
            .db
            .get_checkpoint_dir()?
            .ok_or(anyhow!("No checkpoint directory configured"))?;
        let file_name = db::get_checkpoint_filename(checkpoint_dir.clone(), &block)?;
        let hash = block.hash();
        self.message_sender
            .send_message_to_coordinator(InternalMessage::ExportBlockCheckpoint(
                Box::new(block),
                transactions,
                Box::new(parent),
                self.db.state_trie()?.clone(),
                checkpoint_dir,
            ))?;
        Ok((file_name.display().to_string(), hash.to_string()))
    }

    /// Check the validity of a block. Returns `Err(_, true)` if this block could become valid in the future and
    /// `Err(_, false)` if this block could never be valid.
    fn check_block(&self, block: &Block, during_sync: bool) -> Result<()> {
        block.verify_hash()?;

        if block.view() == 0 {
            // We only check a block if we receive it from an external source. We obviously already have the genesis
            // block, so we aren't ever expecting to receive it.
            return Err(anyhow!("tried to check genesis block"));
        }

        let Some(parent) = self.get_block(&block.parent_hash())? else {
            warn!(
                "Missing parent block while trying to check validity of block number {}",
                block.number()
            );
            return Err(MissingBlockError::from(block.parent_hash()).into());
        };

        let finalized_view = self.get_finalized_view()?;
        let Some(finalized_block) = self.get_block_by_view(finalized_view)? else {
            return Err(MissingBlockError::from(finalized_view).into());
        };
        if block.view() < finalized_block.view() {
            return Err(anyhow!(
                "block is too old: view is {} but we have finalized {}",
                block.view(),
                finalized_block.view()
            ));
        }

        // Derive the proposer from the block's view
        let Some(proposer) = self.leader_at_block(&parent, block.view()) else {
            return Err(anyhow!(
                "Failed to find leader. Block number {}, Parent number {}",
                block.number(),
                parent.number(),
            ));
        };

        // Verify the proposer's signature on the block
        let verified = proposer
            .public_key
            .verify(block.hash().as_bytes(), block.signature());

        let committee = self
            .state
            .at_root(parent.state_root_hash().into())
            .get_stakers(block.header)?;

        if verified.is_err() {
            info!(?block, "Unable to verify block = ");
            return Err(anyhow!(
                "invalid block signature found! block hash: {:?} block view: {:?} committee len {:?}",
                block.hash(),
                block.view(),
                committee.len()
            ));
        }

        // Check if the co-signers of the block's QC represent the supermajority.
        self.check_quorum_in_bits(
            &block.header.qc.cosigned,
            &committee,
            parent.state_root_hash(),
            block,
        )?;

        // Verify the block's QC signature - note the parent should be the committee the QC
        // was signed over.
        self.verify_qc_signature(&block.header.qc, committee.clone())?;
        if let Some(agg) = &block.agg {
            // Check if the signers of the block's aggregate QC represent the supermajority
            self.check_quorum_in_indices(
                &agg.cosigned,
                &committee,
                parent.state_root_hash(),
                block,
            )?;
            // Verify the aggregate QC's signature
            self.batch_verify_agg_signature(agg, &committee)?;
        }

        // Retrieve the highest among the aggregated QCs and check if it equals the block's QC.
        let block_high_qc = self.get_high_qc_from_block(block)?;
        let Some(block_high_qc_block) = self.get_block(&block_high_qc.block_hash)? else {
            warn!("missing finalized block4");
            return Err(MissingBlockError::from(block_high_qc.block_hash).into());
        };
        // Prevent the creation of forks from the already committed chain
        if block_high_qc_block.view() < finalized_block.view() {
            warn!(
                "invalid block - high QC view is {} while finalized is {}. Our High QC: {}, block: {:?}",
                block_high_qc_block.view(),
                finalized_block.view(),
                self.high_qc,
                block
            );
            return Err(anyhow!(
                "invalid block - high QC view is {} while finalized is {}",
                block_high_qc_block.view(),
                finalized_block.view()
            ));
        }

        // This block's timestamp must be greater than or equal to the parent block's timestamp.
        if block.timestamp() < parent.timestamp() {
            return Err(anyhow!("timestamp decreased from parent"));
        }

        // This block's timestamp should be at most `self.allowed_timestamp_skew` away from the current time. Note this
        // can be either forwards or backwards in time.
        let difference = block
            .timestamp()
            .elapsed()
            .unwrap_or_else(|err| err.duration());
        if !during_sync && difference > self.config.allowed_timestamp_skew {
            return Err(anyhow!(
                "timestamp difference for block {} greater than allowed skew: {difference:?}",
                block.view()
            ));
        }

        // Blocks must be in sequential order
        if block.header.number != parent.header.number + 1 {
            return Err(anyhow!(
                "block number is not sequential: {} != {} + 1",
                block.header.number,
                parent.header.number
            ));
        }

        if !self.block_extends_from(block, &finalized_block)? {
            warn!(
                "invalid block {:?}, does not extend finalized block {:?} our head is {:?}",
                block,
                finalized_block,
                self.head_block()
            );

            return Err(anyhow!(
                "invalid block, does not extend from finalized block"
            ));
        }
        Ok(())
    }

    // Receives availability and passes it on to the block store.
    pub fn receive_block_availability(
        &mut self,
        from: PeerId,
        _availability: &Option<Vec<BlockStrategy>>,
    ) -> Result<()> {
        trace!("Received block availability from {:?}", from);
        Ok(()) // FIXME: Stub
    }

    // Checks for the validity of a block and adds it to our block store if valid.
    // Returns true when the block is valid and newly seen and false otherwise.
    // Optionally returns a proposal that should be sent as the result of this newly received block. This occurs when
    // the node has buffered votes for a block it doesn't know about and later receives that block, resulting in a new
    // block proposal.
    pub fn receive_block(&mut self, from: PeerId, proposal: Proposal) -> Result<Option<Proposal>> {
        trace!(
            "received block: {} number: {}, view: {}",
            proposal.hash(),
            proposal.number(),
            proposal.view()
        );
        let result = self.proposal(from, proposal, true)?;
        // Processing the received block can either result in:
        // * A `Proposal`, if we have buffered votes for this block which form a supermajority, meaning we can
        // propose the next block.
        // * A `Vote`, if the block is valid and we are in the proposed block's committee. However, this block
        // occured in the past, meaning our vote is no longer valid.
        // Therefore, we filter the result to only include `Proposal`s. This avoids us sending useless `Vote`s
        // to the network while syncing.
        Ok(result.and_then(|(_, message)| message.into_proposal()))
    }

    fn add_block(&mut self, from: Option<PeerId>, block: Block) -> Result<()> {
        let hash = block.hash();
        debug!(?from, ?hash, ?block.header.view, ?block.header.number, "added block");
        let _ = self.new_blocks.send(block.header);
        self.db.insert_block(&block)?;
        Ok(())
    }

    fn block_is_first_in_epoch(&self, number: u64) -> bool {
        number % self.config.consensus.blocks_per_epoch == 0
    }

    fn epoch_number(&self, block_number: u64) -> u64 {
        // This will need additonal tracking if we ever allow blocks_per_epoch to be changed
        block_number / self.config.consensus.blocks_per_epoch
    }

    fn epoch_is_checkpoint(&self, epoch_number: u64) -> bool {
        epoch_number % self.config.consensus.epochs_per_checkpoint == 0
    }

    fn vote_from_block(&self, block: &Block) -> Vote {
        Vote::new(
            self.secret_key,
            block.hash(),
            self.secret_key.node_public_key(),
            block.view(),
        )
    }

    fn get_high_qc_from_block(&self, block: &Block) -> Result<QuorumCertificate> {
        let Some(agg) = &block.agg else {
            return Ok(block.header.qc);
        };

        let high_qc = self.get_highest_from_agg(agg)?;

        if block.header.qc != high_qc {
            return Err(anyhow!("qc mismatch"));
        }

        Ok(block.header.qc)
    }

    pub fn get_block(&self, key: &Hash) -> Result<Option<Block>> {
        self.db.get_block_by_hash(key)
    }

    pub fn get_block_by_view(&self, view: u64) -> Result<Option<Block>> {
        self.db.get_block_by_view(view)
    }

    pub fn get_canonical_block_by_number(&self, number: u64) -> Result<Option<Block>> {
        self.db.get_canonical_block_by_number(number)
    }

    fn set_finalized_view(&mut self, view: u64) -> Result<()> {
        self.db.set_finalized_view(view)
    }

    pub fn get_finalized_view(&self) -> Result<u64> {
        Ok(self.db.get_finalized_view()?.unwrap_or_else(|| {
            warn!("no finalised view found in table. Defaulting to 0");
            0
        }))
    }

    fn set_view(&mut self, view: u64, voted: bool) -> Result<()> {
        if self.db.set_view(view, voted)? {
            self.view_updated_at = SystemTime::now();
        } else {
            warn!(
                "Tried to set view to lower or same value - this is incorrect. value: {}",
                view
            );
        }
        Ok(())
    }

    pub fn get_view(&self) -> Result<u64> {
        Ok(self.db.get_view()?.unwrap_or_else(|| {
            warn!("no view found in table. Defaulting to 0");
            0
        }))
    }

    /// Calculate how long we should wait before timing out for this view
    pub fn exponential_backoff_timeout(&self, view: u64) -> u64 {
        let view_difference = view.saturating_sub(self.high_qc.view) as u32;
        // in view N our highQC is the one we obtained in view N-1 (or before) and its view is N-2 (or lower)
        // in other words, the current view is always at least 2 views ahead of the highQC's view
        // i.e. to get `consensus_timeout_ms * 2^0` we have to subtract 2 from `view_difference`
        let consensus_timeout = self.config.consensus.consensus_timeout.as_millis() as f32;
        (consensus_timeout * (1.25f32).powi(view_difference.saturating_sub(2) as i32)).floor()
            as u64
    }

    /// Find minimum number of views which could have passed by in the given time difference.
    /// We assume that no valid proposals have been finalised in this time.
    pub fn minimum_views_in_time_difference(
        time_difference: Duration,
        consensus_timeout: Duration,
    ) -> u64 {
        let normalised_time_difference =
            (time_difference.as_millis() / consensus_timeout.as_millis()) as f32;
        let mut views = 0;
        let mut total = 0.0;
        loop {
            total += (1.5f32).powi(views);
            if total > normalised_time_difference {
                break;
            }
            views += 1;
        }
        views as u64
    }

    pub fn state(&self) -> &State {
        &self.state
    }

    pub fn state_mut(&mut self) -> &mut State {
        &mut self.state
    }

    pub fn state_at(&self, number: u64) -> Result<Option<State>> {
        Ok(self
            .db
            .get_canonical_block_by_number(number)?
            .map(|block| self.state.at_root(block.state_root_hash().into())))
    }

    pub fn try_get_state_at(&self, number: u64) -> Result<State> {
        self.state_at(number)?
            .ok_or_else(|| anyhow!("No block at height {number}"))
    }

    fn get_highest_from_agg(&self, agg: &AggregateQc) -> Result<QuorumCertificate> {
        agg.qcs
            .iter()
            .max_by_key(|qc| qc.view)
            .copied()
            .ok_or_else(|| anyhow!("no qcs in agg"))
    }

    fn verify_qc_signature(
        &self,
        qc: &QuorumCertificate,
        public_keys: Vec<NodePublicKey>,
    ) -> Result<()> {
        let len = public_keys.len();
        match qc.verify(public_keys) {
            true => Ok(()),
            false => {
                warn!(
                    "invalid qc signature found when verifying! Public keys: {:?}. QC: {}",
                    len, qc
                );
                Err(anyhow!("invalid qc signature found!"))
            }
        }
    }

    fn batch_verify_agg_signature(
        &self,
        agg: &AggregateQc,
        committee: &[NodePublicKey],
    ) -> Result<()> {
        let mut public_keys = Vec::new();
        for (index, bit) in agg.cosigned.iter().enumerate() {
            if *bit {
                public_keys.push(*committee.get(index).unwrap());
            }
        }

        let messages: Vec<_> = agg
            .qcs
            .iter()
            .zip(public_keys.iter())
            .map(|(qc, key)| {
                let mut bytes = Vec::new();
                bytes.extend_from_slice(qc.compute_hash().as_bytes());
                bytes.extend_from_slice(&key.as_bytes());
                bytes.extend_from_slice(&agg.view.to_be_bytes());
                bytes
            })
            .collect();
        let messages: Vec<_> = messages.iter().map(|m| m.as_slice()).collect();

        verify_messages(agg.signature, &messages, &public_keys)?;
        Ok(())
    }

    // TODO: Consider if these checking functions should be implemented at the deposit contract level instead?

    fn check_quorum_in_bits(
        &self,
        cosigned: &BitSlice,
        committee: &[NodePublicKey],
        parent_state_hash: Hash,
        block: &Block,
    ) -> Result<()> {
        let parent_state = self.state.at_root(parent_state_hash.into());

        let (total_weight, cosigned_sum) = committee
            .iter()
            .enumerate()
            .map(|(i, public_key)| {
                (
                    i,
                    parent_state
                        .get_stake(*public_key, block.header)
                        .unwrap()
                        .unwrap()
                        .get(),
                )
            })
            .fold((0, 0), |(total_weight, cosigned_sum), (i, stake)| {
                (
                    total_weight + stake,
                    cosigned_sum + cosigned[i].then_some(stake).unwrap_or_default(),
                )
            });

        if cosigned_sum * 3 <= total_weight * 2 {
            return Err(anyhow!("no quorum"));
        }

        Ok(())
    }

    fn check_quorum_in_indices(
        &self,
        signers: &BitSlice,
        committee: &[NodePublicKey],
        parent_state_hash: Hash,
        block: &Block,
    ) -> Result<()> {
        let parent_state = self.state.at_root(parent_state_hash.into());

        let cosigned_sum: u128 = signers
            .iter()
            .enumerate()
            .map(|(i, bit)| {
                if *bit {
                    let public_key = committee.get(i).unwrap();
                    let stake = parent_state
                        .get_stake(*public_key, block.header)
                        .unwrap()
                        .unwrap();
                    stake.get()
                } else {
                    0
                }
            })
            .sum();

        if cosigned_sum * 3 <= self.total_weight(committee, block.header) * 2 {
            return Err(anyhow!("no quorum"));
        }

        Ok(())
    }

    pub fn leader_at_block(&self, block: &Block, view: u64) -> Option<Validator> {
        let state_at = self.state.at_root(block.state_root_hash().into());

        let executed_block = BlockHeader {
            number: block.header.number + 1,
            ..Default::default()
        };
        let Ok(public_key) = state_at.leader(view, executed_block) else {
            return None;
        };

        let Ok(Some(peer_id)) = state_at.get_peer_id(public_key) else {
            return None;
        };

        Some(Validator {
            public_key,
            peer_id,
        })
    }

    fn total_weight(&self, committee: &[NodePublicKey], executed_block: BlockHeader) -> u128 {
        committee
            .iter()
            .map(|&pub_key| {
                let stake = self
                    .state
                    .get_stake(pub_key, executed_block)
                    .unwrap()
                    .unwrap();
                stake.get()
            })
            .sum()
    }

    /// Deal with the fork to this block. The block is assumed to be valid to switch to.
    /// Set the current head block to the parent of the proposed block,
    /// This will make it so the block is ready to become the new head
    fn deal_with_fork(&mut self, block: &Block) -> Result<()> {
        // To generically deal with forks where the proposed block could be at any height, we
        // Find the common ancestor (backward) of the head block and the new block
        // Then, revert the blocks from the head block to the common ancestor
        // Then, apply the blocks (forward) from the common ancestor to the parent of the new block
        let mut head = self.head_block();
        let mut head_height = head.number();
        let mut proposed_block = block.clone();
        let mut proposed_block_height = block.number();
        trace!(
            "Dealing with fork: between head block {} (height {}), and proposed block {} (height {})",
            head.hash(),
            head_height,
            proposed_block.hash(),
            proposed_block_height
        );

        // Need to make sure both pointers are at the same height
        while head_height > proposed_block_height {
            trace!("Stepping back head block pointer");
            head = self.get_block(&head.parent_hash())?.unwrap();
            head_height = head.number();
        }

        while proposed_block_height > head_height {
            trace!("Stepping back proposed block pointer");
            proposed_block = self.get_block(&proposed_block.parent_hash())?.unwrap();
            proposed_block_height = proposed_block.number();
        }

        // We now have both hash pointers at the same height, we can walk back until they are equal.
        while head.hash() != proposed_block.hash() {
            trace!("Stepping back both pointers");
            head = self.get_block(&head.parent_hash())?.unwrap();
            proposed_block = self.get_block(&proposed_block.parent_hash())?.unwrap();
        }
        trace!(
            "common ancestor found: block number: {}, view: {}, hash: {}",
            head.number(),
            head.view(),
            head.hash()
        );

        // Now, we want to revert the blocks until the head block is the common ancestor
        while self.head_block().hash() != head.hash() {
            let head_block = self.head_block();
            let parent_block = self.get_block(&head_block.parent_hash())?.ok_or_else(|| {
                anyhow!(
                    "missing block parent when reverting blocks: {}",
                    head_block.parent_hash()
                )
            })?;

            if head_block.header.view == 0 {
                panic!("genesis block is not supposed to be reverted");
            }

            trace!(
                "Reverting block number: {}, view: {}, hash: {}",
                head_block.number(),
                head_block.view(),
                head_block.hash()
            );
            // block store doesn't require anything, it will just hold blocks that may now be invalid

            // State is easily set - must be to the parent block, though
            trace!(
                "Setting state to: {} aka block: number: {}, view: {}, hash: {}",
                parent_block.state_root_hash(),
                parent_block.number(),
                parent_block.view(),
                parent_block.hash()
            );
            self.state
                .set_to_root(parent_block.state_root_hash().into());

<<<<<<< HEAD
            // Ensure the transaction pool is consistent by recreating it. This is moderately costly, but forks are
            // rare.
            let existing_txns = self.transaction_pool.drain();

            for txn in existing_txns {
                let account_nonce = self.state.get_account(txn.signer)?.nonce;
                self.transaction_pool
                    .insert_transaction(txn, account_nonce, false);
            }

=======
>>>>>>> ba65db4d
            // block transactions need to be removed from self.transactions and re-injected
            for tx_hash in &head_block.transactions {
                let orig_tx = self.get_transaction_by_hash(*tx_hash)?.unwrap();

                // Insert this unwound transaction back into the transaction pool.
                let account_nonce = self.state.get_account(orig_tx.signer)?.nonce;
                self.transaction_pool
                    .insert_transaction(orig_tx, account_nonce, false);
            }

            // this block is no longer in the main chain
            self.db.mark_block_as_non_canonical(head_block.hash())?;
        }

        // Now, we execute forward from the common ancestor to the new block parent which can
        // be required in rare cases.
        // We have the chain of blocks from the ancestor upwards to the proposed block via walking back.
        // We also keep track of the hash of the block of the previous iteration of this loop, to detect infinite loops
        // and give up.
        let mut last_block = block.hash();
        while self.head_block().hash() != block.parent_hash() {
            trace!("Advancing the head block to prepare for proposed block fork.");
            let head_block_for_log = self.head_block();
            trace!(
                "Head block number: {}, view: {}, hash: {}",
                head_block_for_log.number(),
                head_block_for_log.view(),
                head_block_for_log.hash()
            );
            trace!("desired block hash: {}", block.parent_hash());

            let desired_block_height = self.head_block().number() + 1;
            // Pointer to parent of proposed block
            let mut block_pointer = self
                .get_block(&block.parent_hash())?
                .ok_or_else(|| anyhow!("missing block when advancing head block pointer"))?;

            if block_pointer.header.number < desired_block_height {
                panic!("block height mismatch when advancing head block pointer");
            }

            // Update pointer to be the next block in the proposed block's chain which the node's chain has not yet executed
            while block_pointer.header.number != desired_block_height {
                block_pointer = self
                    .get_block(&block_pointer.parent_hash())?
                    .ok_or_else(|| anyhow!("missing block when advancing head block pointer"))?;
            }

            if block_pointer.hash() == last_block {
                return Err(anyhow!("entered loop while dealing with fork"));
            }
            last_block = block_pointer.hash();

            // We now have the block pointer at the desired height, we can apply it.
            trace!(
                "Fork execution of block number: {}, view: {}, hash: {}",
                block_pointer.number(),
                block_pointer.view(),
                block_pointer.hash()
            );
            let transactions = block_pointer.transactions.clone();
            let transactions = transactions
                .iter()
                .map(|tx_hash| self.get_transaction_by_hash(*tx_hash).unwrap().unwrap().tx)
                .collect();
            let parent = self
                .get_block(&block_pointer.parent_hash())?
                .ok_or_else(|| anyhow!("missing parent"))?;
            let committee: Vec<_> = self
                .state
                .at_root(parent.state_root_hash().into())
                .get_stakers(block_pointer.header)?;
            self.execute_block(None, &block_pointer, transactions, &committee)?;
        }

        Ok(())
    }

    fn execute_block(
        &mut self,
        from: Option<PeerId>,
        block: &Block,
        transactions: Vec<SignedTransaction>,
        committee: &[NodePublicKey],
    ) -> Result<()> {
        debug!("Executing block: {:?}", block.header);

        let parent = self
            .get_block(&block.parent_hash())?
            .ok_or_else(|| anyhow!("missing parent block when executing block!"))?;

        if !transactions.is_empty() {
            trace!("applying {} transactions to state", transactions.len());
        }

        // Early return if it is safe to fast-forward
        if self.receipts_cache_hash == block.receipts_root_hash()
            && from.is_some_and(|peer_id| peer_id == self.peer_id())
        {
            debug!(
                "fast-forward self-proposal view {} block number {}",
                block.header.view, block.header.number
            );

            let mut block_receipts = Vec::new();

            for (tx_index, txn_hash) in block.transactions.iter().enumerate() {
                let (receipt, addresses) = self
                    .receipts_cache
                    .remove(txn_hash)
                    .expect("receipt cached during proposal assembly");

                // Recover set of receipts
                block_receipts.push((receipt, tx_index));

                // Apply 'touched-address' from cache
                for address in addresses {
                    self.db.add_touched_address(address, *txn_hash)?;
                }
            }
            // fast-forward state
            self.state.set_to_root(block.state_root_hash().into());

            // broadcast/commit receipts
            return self.broadcast_commit_receipts(from, block, block_receipts);
        };

        let mut verified_txns = Vec::new();

        // We re-inject any missing Intershard transactions (or really, any missing
        // transactions) from our mempool. If any txs are unavailable in both the
        // message or locally, the proposal cannot be applied
        for (idx, tx_hash) in block.transactions.iter().enumerate() {
            // Prefer to insert verified txn from pool. This is faster.
            let txn = match self.transaction_pool.get_transaction(*tx_hash) {
                Some(txn) => txn.clone(),
                _ => match transactions
                    .get(idx)
                    .map(|sig_tx| sig_tx.clone().verify())
                    .transpose()?
                {
                    // Otherwise, recover txn from proposal. This is slower.
                    Some(txn) if txn.hash == *tx_hash => txn,
                    _ => {
                        warn!(
                            "Proposal {} at view {} referenced a transaction {} that was neither included in the broadcast nor found locally - cannot apply block",
                            block.hash(),
                            block.view(),
                            tx_hash
                        );
                        return Ok(());
                    }
                },
            };
            verified_txns.push(txn);
        }

        let mut block_receipts = Vec::new();
        let mut cumulative_gas_used = EvmGas(0);
        let mut receipts_trie = EthTrie::new(Arc::new(MemoryDB::new(true)));
        let mut transactions_trie = EthTrie::new(Arc::new(MemoryDB::new(true)));
        let mut cumulative_gas_fee = 0_u128;

        let transaction_hashes = verified_txns
            .iter()
            .map(|tx| format!("{:?}", tx.hash))
            .join(",");

        let mut touched_addresses = vec![];
        for (tx_index, txn) in verified_txns.iter().enumerate() {
            self.new_transaction(txn.clone(), false)?;
            let tx_hash = txn.hash;
            let mut inspector = TouchedAddressInspector::default();
            let result = self
                .apply_transaction(
                    txn.clone(),
                    block.header,
                    &mut inspector,
                    self.config.enable_ots_indices,
                )?
                .ok_or_else(|| anyhow!("proposed transaction failed to execute"))?;
            self.transaction_pool.mark_executed(txn);
            for address in inspector.touched {
                touched_addresses.push((address, tx_hash));
            }

            let gas_used = result.gas_used();
            cumulative_gas_used += gas_used;

            if cumulative_gas_used > block.gas_limit() {
                warn!("Cumulative gas used by executing transactions exceeded block limit!");
                return Ok(());
            }

            let gas_fee = gas_used.0 as u128 * txn.tx.gas_price_per_evm_gas();
            cumulative_gas_fee = cumulative_gas_fee
                .checked_add(gas_fee)
                .ok_or_else(|| anyhow!("Overflow occurred in cumulative gas fee calculation"))?;

            let receipt = Self::create_txn_receipt(result, tx_hash, tx_index, cumulative_gas_used);

            let receipt_hash = receipt.compute_hash();

            debug!(
                "During execution in view: {}, transaction with hash: {:?} produced receipt: {:?}, receipt hash: {:?}",
                self.get_view()?,
                tx_hash,
                receipt,
                receipt_hash
            );
            receipts_trie.insert(receipt_hash.as_bytes(), receipt_hash.as_bytes())?;

            transactions_trie.insert(tx_hash.as_bytes(), tx_hash.as_bytes())?;

            debug!(?receipt, "applied transaction {:?}", receipt);
            block_receipts.push((receipt, tx_index));
        }
        self.db.with_sqlite_tx(|sqlite_tx| {
            for txn in &verified_txns {
                self.db
                    .insert_transaction_with_db_tx(sqlite_tx, &txn.hash, &txn.tx)?;
            }
            for (addr, txn_hash) in touched_addresses {
                self.db
                    .add_touched_address_with_db_tx(sqlite_tx, addr, txn_hash)?;
            }
            Ok(())
        })?;

        if cumulative_gas_used != block.gas_used() {
            warn!(
                "Cumulative gas used by executing all transactions: {cumulative_gas_used} is different than the one provided in the block: {}",
                block.gas_used()
            );
            return Ok(());
        }

        let receipts_root_hash: Hash = receipts_trie.root_hash()?.into();
        if block.header.receipts_root_hash != receipts_root_hash {
            warn!(
                "Block number: {}, Receipt root mismatch. Specified in block: {} vs computed: {}, txn_hashes: {}",
                block.number(),
                block.header.receipts_root_hash,
                receipts_root_hash,
                transaction_hashes
            );
            return Ok(());
        }

        let transactions_root_hash: Hash = transactions_trie.root_hash()?.into();
        if block.header.transactions_root_hash != transactions_root_hash {
            warn!(
                "Block number: {}, Transactions root mismatch. Specified in block: {} vs computed: {}, txn_hashes: {}",
                block.number(),
                block.header.transactions_root_hash,
                transactions_root_hash,
                transaction_hashes
            );
            return Ok(());
        }

        // Apply rewards after executing transactions but with the committee members from the previous block
        let proposer = self.leader_at_block(&parent, block.view()).unwrap();
        Self::apply_rewards_late_at(
            &parent,
            &mut self.state,
            &self.config.consensus,
            committee,
            proposer.public_key,
            block,
        )?;

        // ZIP-9: Sink gas to zero account
        let fork = self.state.forks.get(block.header.number);
        let gas_fee_amount = if fork.transfer_gas_fee_to_zero_account {
            cumulative_gas_fee
        } else {
            block.gas_used().0 as u128
        };

        let mut state = self.state.clone();
        state.mutate_account(Address::ZERO, |a| {
            a.balance = a
                .balance
                .checked_add(gas_fee_amount)
                .ok_or(anyhow!("Overflow occurred in zero account balance"))?;
            Ok(())
        })?;

        if !fork.fund_accounts_from_zero_account.is_empty() {
            if let Some(fork_height) = self
                .state
                .forks
                .find_height_fork_first_activated(ForkName::FundAccountsFromZeroAccount)
            {
                if fork_height == block.header.number {
                    for address_amount_pair in fork.fund_accounts_from_zero_account.clone() {
                        state.mutate_account(Address::ZERO, |a| {
                            a.balance = a
                                .balance
                                .checked_sub(*address_amount_pair.1)
                                .ok_or(anyhow!("Underflow occurred in zero account balance"))?;
                            Ok(())
                        })?;
                        state.mutate_account(address_amount_pair.0, |a| {
                            a.balance = a
                                .balance
                                .checked_add(*address_amount_pair.1)
                                .ok_or(anyhow!("Overflow occurred in Faucet account balance"))?;
                            Ok(())
                        })?;
                    }
                }
            };
        }

        if self.block_is_first_in_epoch(block.header.number) {
            // Update state with any contract upgrades for this block
            state.contract_upgrade_apply_state_change(&self.config.consensus, block.header)?;
        }
        self.state = state;

        if self.state.root_hash()? != block.state_root_hash() {
            warn!(
                "State root hash mismatch! Our state hash: {}, block hash: {:?} block prop: {:?}",
                self.state.root_hash()?,
                block.state_root_hash(),
                block,
            );
            return Err(anyhow!(
                "state root hash mismatch, expected: {:?}, actual: {:?}",
                block.state_root_hash(),
                self.state.root_hash()
            ));
        }

        self.broadcast_commit_receipts(from, block, block_receipts)
    }

    fn broadcast_commit_receipts(
        &mut self,
        from: Option<PeerId>,
        block: &Block,
        mut block_receipts: Vec<(TransactionReceipt, usize)>,
    ) -> Result<()> {
        // Broadcast receipts
        for (receipt, tx_index) in &mut block_receipts {
            receipt.block_hash = block.hash();
            // Avoid cloning the receipt if there are no subscriptions to send it to.
            if self.new_receipts.receiver_count() != 0 {
                let _ = self.new_receipts.send((receipt.clone(), *tx_index));
            }
        }

        // Important - only add blocks we are going to execute because they can potentially
        // overwrite the mapping of block height to block, which there should only be one of.
        // for example, this HAS to be after the deal with fork call
        if !self.db.contains_block(&block.hash())? {
            // Only tell the block store where this block came from if it wasn't from ourselves.
            let from = from.filter(|peer_id| *peer_id != self.peer_id());
            // If we were the proposer we would've already processed the block, hence the check
            self.add_block(from, block.clone())?;
        }
        {
            // helper scope to shadow db, to avoid moving it into the closure
            // closure has to be move to take ownership of block_receipts
            let db = &self.db;
            self.db.with_sqlite_tx(move |sqlite_tx| {
                for (receipt, _) in block_receipts {
                    db.insert_transaction_receipt_with_db_tx(sqlite_tx, receipt)?;
                }
                Ok(())
            })?;
        }

        self.db.mark_block_as_canonical(block.hash())?;

        Ok(())
    }

    fn create_txn_receipt(
        apply_result: TransactionApplyResult,
        tx_hash: Hash,
        tx_index: usize,
        cumulative_gas_used: EvmGas,
    ) -> TransactionReceipt {
        let success = apply_result.success();
        let contract_address = apply_result.contract_address();
        let gas_used = apply_result.gas_used();
        let accepted = apply_result.accepted();
        let (logs, transitions, errors, exceptions) = apply_result.into_parts();

        TransactionReceipt {
            tx_hash,
            block_hash: Hash::ZERO,
            index: tx_index as u64,
            success,
            contract_address,
            logs,
            transitions,
            gas_used,
            cumulative_gas_used,
            accepted,
            errors,
            exceptions,
        }
    }

    pub fn get_num_transactions(&self) -> Result<usize> {
        let count = self.db.get_total_transaction_count()?;
        Ok(count)
    }

    pub fn get_sync_data(&self) -> Result<Option<SyncingStruct>> {
        self.sync.get_sync_data()
    }

    /// This function is intended for use only by admin_forceView API. It is dangerous and should not be touched outside of testing or test network recovery.
    ///
    /// Force set our view and override exponential timeout such that view timeouts at given timestamp
    /// View value must be larger than current
    pub fn force_view(&mut self, view: u64, timeout_at: String) -> Result<()> {
        if self.get_view()? > view {
            return Err(anyhow!(
                "view cannot be forced into lower view than current"
            ));
        }
        match timeout_at.parse::<DateTime>() {
            Ok(datetime) => self.force_view = Some((view, datetime)),
            Err(_) => {
                return Err(anyhow!(
                    "timeout date must be in format 2001-01-02T12:13:14Z"
                ));
            }
        };
        self.set_view(view, false)?;

        // Build a new view - We assume the network is stuck.
        if !self.db.get_voted_in_view()? {
            self.build_new_view()?;
        }
        Ok(())
    }

    fn in_committee(&mut self, val: bool) -> Result<()> {
        if val && !self.in_committee {
            self.in_committee = true;
            self.message_sender.send_message_to_coordinator(
                InternalMessage::SubscribeToGossipSubTopic(GossipSubTopic::Validator(
                    self.config.eth_chain_id,
                )),
            )?;
        }
        if !val && self.in_committee {
            self.in_committee = false;
            self.message_sender.send_message_to_coordinator(
                InternalMessage::UnsubscribeFromGossipSubTopic(GossipSubTopic::Validator(
                    self.config.eth_chain_id,
                )),
            )?;
        }
        Ok(())
    }

    pub fn clear_mempool(&mut self) {
        self.transaction_pool.clear();
    }
}

#[cfg(test)]
mod tests {
    use super::*;
    #[test]
    fn test_minimum_views_in_time_difference() {
        // 2 views ahead - 1.5 ^ 0 = 1
        assert_eq!(
            Consensus::minimum_views_in_time_difference(
                Duration::from_secs(0),
                Duration::from_secs(1)
            ),
            0
        );
        // 3 views ahead - 1.5^0 + 1.5^1 = 2.5
        assert_eq!(
            Consensus::minimum_views_in_time_difference(
                Duration::from_secs(2),
                Duration::from_secs(1)
            ),
            1
        );
        assert_eq!(
            Consensus::minimum_views_in_time_difference(
                Duration::from_secs(3),
                Duration::from_secs(1)
            ),
            2
        );
        // 5 views ahead - 1.5^0 + 1.5^1 + 1.5^2 + 1.5^3 = 8.125
        assert_eq!(
            Consensus::minimum_views_in_time_difference(
                Duration::from_secs(8),
                Duration::from_secs(1)
            ),
            3
        );
        assert_eq!(
            Consensus::minimum_views_in_time_difference(
                Duration::from_secs(9),
                Duration::from_secs(1)
            ),
            4
        );
    }
}<|MERGE_RESOLUTION|>--- conflicted
+++ resolved
@@ -1684,23 +1684,14 @@
     }
 
     /// Insert transaction and add to early_proposal if possible.
-<<<<<<< HEAD
     pub fn handle_new_transaction(
         &mut self,
         verified: VerifiedTransaction,
         from_broadcast: bool,
     ) -> Result<TxAddResult> {
+        info!(?verified, "seen new txn");
+
         let inserted = self.new_transaction(verified, from_broadcast)?;
-=======
-    pub fn handle_new_transaction(&mut self, txn: SignedTransaction) -> Result<TxAddResult> {
-        let Ok(verified) = txn.verify() else {
-            return Ok(TxAddResult::CannotVerifySignature);
-        };
-
-        info!(?verified, "seen new txn");
-
-        let inserted = self.new_transaction(verified)?;
->>>>>>> ba65db4d
         if inserted.was_added()
             && self.create_next_block_on_timeout
             && self.early_proposal.is_some()
@@ -2859,19 +2850,6 @@
             self.state
                 .set_to_root(parent_block.state_root_hash().into());
 
-<<<<<<< HEAD
-            // Ensure the transaction pool is consistent by recreating it. This is moderately costly, but forks are
-            // rare.
-            let existing_txns = self.transaction_pool.drain();
-
-            for txn in existing_txns {
-                let account_nonce = self.state.get_account(txn.signer)?.nonce;
-                self.transaction_pool
-                    .insert_transaction(txn, account_nonce, false);
-            }
-
-=======
->>>>>>> ba65db4d
             // block transactions need to be removed from self.transactions and re-injected
             for tx_hash in &head_block.transactions {
                 let orig_tx = self.get_transaction_by_hash(*tx_hash)?.unwrap();
