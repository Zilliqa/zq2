use std::{collections::BTreeMap, error::Error, fmt::Display, sync::Arc, time::Duration};

use alloy_primitives::{Address, U256};
use anyhow::{anyhow, Context as _, Result};
use bitvec::bitvec;
use libp2p::PeerId;
use rand::{
    distributions::{Distribution, WeightedIndex},
    prelude::IteratorRandom,
    rngs::SmallRng,
};
use rand_chacha::ChaCha8Rng;
use rand_core::SeedableRng;
use revm::Inspector;
use serde::{Deserialize, Serialize};
use tokio::sync::{broadcast, mpsc::UnboundedSender};
use tracing::*;

use crate::{
    block_store::BlockStore,
    blockhooks,
    cfg::NodeConfig,
    crypto::{verify_messages, Hash, NodePublicKey, NodeSignature, SecretKey},
    db::Db,
    exec::TransactionApplyResult,
    inspector::{self, ScillaInspector, TouchedAddressInspector},
    message::{
        AggregateQc, BitSlice, BitVec, Block, BlockHeader, BlockRef, ExternalMessage,
        InternalMessage, NewView, Proposal, QuorumCertificate, Vote,
    },
    node::{MessageSender, NetworkMessage},
    pool::TransactionPool,
    state::State,
    time::SystemTime,
    transaction::{EvmGas, SignedTransaction, TransactionReceipt, VerifiedTransaction},
};

#[derive(Debug)]
struct NewViewVote {
    signatures: Vec<NodeSignature>,
    cosigned: BitVec,
    cosigned_weight: u128,
    qcs: Vec<QuorumCertificate>,
}

#[derive(Debug, Clone, Copy, Serialize, Deserialize)]
pub struct Validator {
    pub public_key: NodePublicKey,
    pub peer_id: PeerId,
}

impl PartialEq for Validator {
    fn eq(&self, other: &Self) -> bool {
        self.peer_id == other.peer_id
    }
}

impl Eq for Validator {}

impl PartialOrd for Validator {
    fn partial_cmp(&self, other: &Self) -> Option<std::cmp::Ordering> {
        Some(self.cmp(other))
    }
}

impl Ord for Validator {
    fn cmp(&self, other: &Self) -> std::cmp::Ordering {
        self.peer_id.cmp(&other.peer_id)
    }
}

#[derive(Debug)]
struct MissingBlockError(BlockRef);

impl Display for MissingBlockError {
    fn fmt(&self, f: &mut std::fmt::Formatter<'_>) -> std::fmt::Result {
        write!(f, "missing block: {:?}", self.0)
    }
}

impl Error for MissingBlockError {}

impl From<u64> for MissingBlockError {
    fn from(view: u64) -> Self {
        MissingBlockError(BlockRef::View(view))
    }
}

impl From<Hash> for MissingBlockError {
    fn from(hash: Hash) -> Self {
        MissingBlockError(BlockRef::Hash(hash))
    }
}

/// The consensus algorithm is pipelined fast-hotstuff, as given in this paper: https://arxiv.org/pdf/2010.11454.pdf
///
/// The algorithm can be condensed down into the following explaination:
/// - Blocks must contain either a QuorumCertificate (QC), or an aggregated QuorumCertificate (aggQC).
/// - A QuorumCertificate is an aggregation of signatures of threshold validators against a block hash (the previous block)
/// - An aggQC is an aggregation of threshold QC.
/// - at each time step, a.k.a 'view' a leader is chosen (based on view number) from the validators (committee) to propose a block
/// - committee members vote (create a signature) on the block proposal
/// - after threshold signatures are aggregated, a QC is formed which points to the block proposal
///
/// Happy path:
/// - Start at genesis, there is only a block with a dummy QC which everyone sees (exceptional case).
/// - everyone advances view to 1
/// - validators vote on genesis
/// - a high QC (QC pointing to the highest known hash) is formed from the validators votes on genesis
/// - everyone advances view to 2
/// - next leader proposes a block
/// - validators vote on block 1 -> new high QC... and so on.
///
/// Unhappy path:
/// - In the unhappy path, there is the possibility of forks (for example if you executed the block proposal).
/// - In this case, the view will time out with no leader successfully proposing a block.
/// - From this point forward, block view =/= block number
/// - The view will increment on all or some nodes. The timeout for view increments doubles each time,
///    which guarantees all nodes eventually are on the same view
/// - Nodes send a NewView message, which is a signature over the view, and their highQC
/// - This is collected to form an aggQC
/// - This aggQC is used to propose a block
/// - The votes on that block form the next highQC
///
#[derive(Debug)]
pub struct Consensus {
    secret_key: SecretKey,
    config: NodeConfig,
    message_sender: MessageSender,
    reset_timeout: UnboundedSender<Duration>,
    pub block_store: BlockStore,
    votes: BTreeMap<Hash, (Vec<NodeSignature>, BitVec, u128, bool)>,
    /// Votes for a block we don't have stored. They are retained in case we recieve the block later.
    // TODO(#719): Consider how to limit the size of this.
    buffered_votes: BTreeMap<Hash, Vec<Vote>>,
    new_views: BTreeMap<u64, NewViewVote>,
    high_qc: QuorumCertificate,
    view: View,
    finalized_view: u64,
    /// The account store.
    state: State,
    /// The persistence database
    db: Arc<Db>,
    /// Actions that act on newly created blocks
    transaction_pool: TransactionPool,
    // PRNG - non-cryptographically secure, but we don't need that here
    rng: SmallRng,
    /// Flag indicating that block creation should be postponed due to empty mempool
    create_next_block_on_timeout: bool,
    pub new_blocks: broadcast::Sender<BlockHeader>,
    pub receipts: broadcast::Sender<(TransactionReceipt, usize)>,
    pub new_transactions: broadcast::Sender<VerifiedTransaction>,
    pub new_transaction_hashes: broadcast::Sender<Hash>,
}

// View in consensus should be have access monitored so last_timeout is always correct
#[derive(Debug)]
struct View {
    view: u64,
    last_timeout: SystemTime,
}

impl View {
    pub fn new(view: u64) -> Self {
        View {
            view,
            last_timeout: SystemTime::now(),
        }
    }

    pub fn get_view(&self) -> u64 {
        self.view
    }

    pub fn set_view(&mut self, view: u64) {
        match view.cmp(&self.view) {
            std::cmp::Ordering::Less => {
                // todo: this can happen if agg is true - how to handle?
                warn!(
                    "Tried to set view {} to lower view {} - this is incorrect",
                    self.view, view
                );
            }
            std::cmp::Ordering::Equal => {
                trace!("Tried to set view to same view - this is incorrect");
            }
            std::cmp::Ordering::Greater => {
                self.view = view;
                self.last_timeout = SystemTime::now();
            }
        }
    }

    pub fn last_timeout(&self) -> SystemTime {
        self.last_timeout
    }
}

impl Consensus {
    pub fn new(
        secret_key: SecretKey,
        config: NodeConfig,
        message_sender: MessageSender,
        reset_timeout: UnboundedSender<Duration>,
        db: Arc<Db>,
    ) -> Result<Self> {
        trace!(
            "Opening database in {:?} for shard {}",
            config.data_dir,
            config.eth_chain_id
        );

        let mut block_store = BlockStore::new(db.clone(), message_sender.clone())?;

        let latest_block = db
            .get_latest_finalized_view()?
            .map(|view| {
                block_store
                    .get_block_by_view(view)?
                    .ok_or_else(|| anyhow!("no header found at view {view}"))
            })
            .transpose()?;

        let mut state = if let Some(latest_block) = &latest_block {
            trace!("Loading state from latest block");
            State::new_at_root(
                db.state_trie()?,
                latest_block.state_root_hash().into(),
                config.consensus.clone(),
            )
        } else {
            trace!("Contructing new state from genesis");
            State::new_with_genesis(db.state_trie()?, config.consensus.clone())?
        };

        let (latest_block, latest_block_view, latest_block_number, latest_block_hash) =
            match latest_block {
                Some(l) => (Some(l.clone()), l.view(), l.number(), l.hash()),
                None => match config.consensus.genesis_hash {
                    Some(hash) => {
                        block_store.request_block(hash)?;
                        (None, 0, 0, hash)
                    }
                    hash => {
                        let genesis = Block::genesis(state.root_hash()?);
                        if let Some(hash) = hash {
                            if genesis.hash() != hash {
                                return Err(anyhow!("Both genesis committee and genesis hash were specified, but the hashes do not match"));
                            }
                        }
                        (Some(genesis.clone()), 0, 0, genesis.hash())
                    }
                },
            };

        let (start_view, high_qc) = {
            match db.get_high_qc()? {
                Some(qc) => {
                    let high_block = block_store
                        .get_block(qc.block_hash)?
                        .ok_or_else(|| anyhow!("missing block that high QC points to!"))?;

                    let start_view = high_block.view() + 1;
                    info!("During recovery, starting consensus at view {}", start_view);
                    (start_view, qc)
                }
                None => {
                    let start_view = 1;
                    (start_view, QuorumCertificate::genesis(1024))
                }
            }
        };

        let mut consensus = Consensus {
            secret_key,
            config,
            block_store,
            message_sender,
            reset_timeout,
            votes: BTreeMap::new(),
            buffered_votes: BTreeMap::new(),
            new_views: BTreeMap::new(),
            high_qc,
            view: View::new(start_view),
            finalized_view: start_view.saturating_sub(1),
            state,
            db,
            transaction_pool: Default::default(),
            // Seed the rng with the node's public key
            rng: <SmallRng as rand_core::SeedableRng>::seed_from_u64(u64::from_be_bytes(
                secret_key.node_public_key().as_bytes()[..8]
                    .try_into()
                    .unwrap(),
            )),
            create_next_block_on_timeout: false,
            new_blocks: broadcast::Sender::new(4),
            receipts: broadcast::Sender::new(128),
            new_transactions: broadcast::Sender::new(128),
            new_transaction_hashes: broadcast::Sender::new(128),
        };

        // If we're at genesis, add the genesis block.
        if latest_block_view == 0 {
            if let Some(genesis) = latest_block {
                consensus.add_block(genesis.clone())?;
            }
            consensus.set_canonical_number(latest_block_hash, latest_block_number)?;
            // treat genesis as finalized
            consensus.finalize(latest_block_hash, latest_block_view)?;
        }

        Ok(consensus)
    }

    pub fn public_key(&self) -> NodePublicKey {
        self.secret_key.node_public_key()
    }

    pub fn head_block(&self) -> Block {
        let highest_block_number = self.db.get_highest_block_number().unwrap().unwrap();
        self.block_store
            .get_block_by_number(highest_block_number)
            .unwrap()
            .unwrap()
    }

    /// This function is called when we suspect that we are out of sync with the network/need to catchup.
    /// We ask peers for their chain above our head, if the network is syncronised there should be nothing
    /// to return.
    pub fn download_blocks_up_to_head(&mut self) -> Result<()> {
        let head_block = self.head_block();

        let random_peer = self.get_random_other_peer();
        self.block_store
            .request_blocks(random_peer, head_block.header.number + 1)?;

        Ok(())
    }

    pub fn get_random_other_peer(&mut self) -> Option<PeerId> {
        let stakers = self.state.get_stakers().unwrap();
        let my_public_key = self.public_key();
        let chosen = stakers
            .into_iter()
            .filter(|&v| v != my_public_key)
            .choose(&mut self.rng)
            .unwrap();

        let Ok(peer_id) = self.state.get_peer_id(chosen) else {
            return None;
        };
        peer_id
    }

    pub fn timeout(&mut self) -> Result<Option<NetworkMessage>> {
        // We never want to timeout while on view 1
        if self.view.get_view() == 1 {
            let genesis = self
                .get_block_by_view(0)
                .unwrap()
                .ok_or_else(|| anyhow!("missing block"))?;
            // If we're in the genesis committee, vote again.
            let stakers = self.state.get_stakers()?;
            if stakers.iter().any(|v| *v == self.public_key()) {
                info!("timeout in view 1, we will vote for genesis block rather than incrementing view, genesis hash: {}", genesis.hash());
                let leader = self
                    .leader_at_block(&genesis, self.view.get_view())
                    .unwrap();
                let vote = self.vote_from_block(&genesis);
                return Ok(Some((
                    Some(leader.peer_id),
                    ExternalMessage::Vote(Box::new(vote)),
                )));
            } else {
                info!("We are on view 1 but we are not a validator, so we are waiting.");
                let _ = self.download_blocks_up_to_head();
            }

            return Ok(None);
        }

        let head_block = self.head_block();
        let head_block_view = head_block.view();

        let (
            time_since_last_view_change,
            exponential_backoff_timeout,
            minimum_time_left_for_empty_block,
        ) = self.get_consensus_timeout_params();

        if head_block_view + 1 == self.view.get_view() && self.create_next_block_on_timeout {
            let time_since_last_block = SystemTime::now()
                .duration_since(self.view.last_timeout())
                .expect("last timeout seems to be in the future...")
                .as_millis() as u64;

            let empty_block_timeout_ms =
                self.config.consensus.empty_block_timeout.as_millis() as u64;

            let transactions_count = self.transaction_pool.size();

            // Check if enough time elapsed or there's something in mempool or we don't have enough
            // time but let's try at least until new view can happen
            if time_since_last_block > empty_block_timeout_ms
                || transactions_count > 0
                || (time_since_last_view_change + minimum_time_left_for_empty_block
                    >= exponential_backoff_timeout)
            {
                if let Ok(Some((block, transactions))) = self.propose_new_block() {
                    self.create_next_block_on_timeout = false;
                    return Ok(Some((
                        None,
                        ExternalMessage::Proposal(Proposal::from_parts(block, transactions)),
                    )));
                };
            } else {
                self.reset_timeout.send(Duration::from_millis(
                    empty_block_timeout_ms - time_since_last_block + 1,
                ))?;
                return Ok(None);
            }
        }

        // Now consider whether we want to timeout - the timeout duration doubles every time, so it
        // Should eventually have all nodes on the same view

        if time_since_last_view_change < exponential_backoff_timeout {
            trace!(
                "Not proceeding with view change. Current view: {} - time since last: {}, timeout requires: {}",
                self.view.get_view(),
                time_since_last_view_change,
                exponential_backoff_timeout
            );
            return Ok(None);
        }

        trace!("Considering view change: view: {} time since: {} timeout: {} last known view: {} last hash: {}", self.view.get_view(), time_since_last_view_change, exponential_backoff_timeout, self.high_qc.view, head_block.hash());

        let view_difference = self.view.get_view().saturating_sub(self.high_qc.view);
        let consensus_timeout_ms = self.config.consensus.consensus_timeout.as_millis() as u64;
        let next_exponential_backoff_timeout =
            consensus_timeout_ms * 2u64.pow((view_difference + 1) as u32);

        info!(
            "***** TIMEOUT: View is now {} -> {}. Next view change in {}ms",
            self.view.get_view(),
            self.view.get_view() + 1,
            next_exponential_backoff_timeout
        );

        let _ = self.download_blocks_up_to_head();
        self.view.set_view(self.view.get_view() + 1);

        let block = self.get_block(&self.high_qc.block_hash)?.ok_or_else(|| {
            anyhow!("missing block corresponding to our high qc - this should never happen")
        })?;
        let Some(leader) = self.leader_at_block(&block, self.view.get_view()) else {
            return Ok(None);
        };

        let new_view = NewView::new(
            self.secret_key,
            self.high_qc.clone(),
            self.view.get_view(),
            self.secret_key.node_public_key(),
        );

        Ok(Some((
            Some(leader.peer_id),
            ExternalMessage::NewView(Box::new(new_view)),
        )))
    }

    fn get_consensus_timeout_params(&self) -> (u64, u64, u64) {
        let consensus_timeout_ms = self.config.consensus.consensus_timeout.as_millis() as u64;
        let time_since_last_view_change = SystemTime::now()
            .duration_since(self.view.last_timeout())
            .expect("last timeout seems to be in the future...")
            .as_millis() as u64;
        let view_difference = self.view.get_view().saturating_sub(self.high_qc.view);
        let exponential_backoff_timeout = consensus_timeout_ms * 2u64.pow(view_difference as u32);

        let minimum_time_left_for_empty_block = self
            .config
            .consensus
            .minimum_time_left_for_empty_block
            .as_millis() as u64;

        (
            time_since_last_view_change,
            exponential_backoff_timeout,
            minimum_time_left_for_empty_block,
        )
    }

    pub fn peer_id(&self) -> PeerId {
        self.secret_key.to_libp2p_keypair().public().to_peer_id()
    }

    pub fn proposal(
        &mut self,
        proposal: Proposal,
        during_sync: bool,
    ) -> Result<Option<NetworkMessage>> {
        self.cleanup_votes();
        let (block, transactions) = proposal.into_parts();
        let head_block = self.head_block();

        trace!(
            block_view = block.view(),
            block_number = block.number(),
            "handling block proposal {}",
            block.hash()
        );

        if self.block_store.contains_block(block.hash())? {
            trace!("ignoring block proposal, block store contains this block already");
            return Ok(None);
        }

        if block.view() <= head_block.header.view {
            warn!(
                "Rejecting block - view not greater than our current head block! {} vs {}",
                block.view(),
                head_block.header.view
            );
            return Ok(None);
        }

        match self.check_block(&block, during_sync) {
            Ok(()) => {}
            Err(e) => {
                if let Some(e) = e.downcast_ref::<MissingBlockError>() {
                    info!(?e, "missing block when checking block proposal - try and request the parent from the network: {}", block.header.number.saturating_sub(1));

                    let random_peer = self.get_random_other_peer();
                    self.block_store
                        .request_blocks(random_peer, block.header.number.saturating_sub(1))?;
                    return Ok(None);
                } else {
                    warn!(?e, "invalid block proposal received!");
                    return Ok(None);
                }
            }
        }

        self.update_high_qc_and_view(block.agg.is_some(), block.qc.clone())?;

        let proposal_view = block.view();
        let parent = self
            .get_block(&block.parent_hash())?
            .ok_or_else(|| anyhow!("missing block parent"))?;

        trace!("checking if block view {} is safe", block.view());

        // If the proposed block is safe, vote for it and advance to the next round.
        if self.check_safe_block(&block, during_sync)? {
            trace!(
                "block view {} number {} aka {} is safe",
                block.view(),
                block.number(),
                block.hash()
            );

            if head_block.hash() != parent.hash() || block.number() != head_block.header.number + 1
            {
                warn!(
                    "******* Fork detected! \nHead block: {:?} \nBlock prop: {:?}. We are node {}",
                    head_block,
                    block,
                    self.peer_id()
                );
                self.deal_with_fork(&block)?;
            }

            // Must make sure state root hash is set to the parent's state root hash before applying transactions
            if self.state.root_hash()? != parent.state_root_hash() {
                warn!("state root hash prior to block execution mismatch, expected: {:?}, actual: {:?}, head: {:?}", parent.state_root_hash(), self.state.root_hash()?, head_block);
            }
            let stakers = self.state.get_stakers()?;
            self.execute_block(&block, transactions, &stakers)?;

            if self.view.get_view() != proposal_view + 1 {
                self.view.set_view(proposal_view + 1);

                debug!(
                    "*** setting view to proposal view... view is now {}",
                    self.view.get_view()
                );
            }

            if let Some(buffered_votes) = self.buffered_votes.remove(&block.hash()) {
                // If we've buffered votes for this block, process them now.
                let count = buffered_votes.len();
                for (i, vote) in buffered_votes.into_iter().enumerate() {
                    trace!("applying buffered vote {} of {count}", i + 1);
                    if let Some((block, transactions)) = self.vote(vote)? {
                        // If we reached the supermajority while processing this vote, send the next block proposal.
                        // Further votes are ignored (including our own).
                        // TODO(#720): We should prioritise our own vote.
                        trace!("supermajority reached, sending next proposal");
                        return Ok(Some((
                            None,
                            ExternalMessage::Proposal(Proposal::from_parts(block, transactions)),
                        )));
                    }
                }

                // If we reach this point, we had some buffered votes but they were not sufficient to reach a
                // supermajority.
            }

            // Get possibly updated list of stakers
            let stakers = self.state.get_stakers()?;

            if !stakers.iter().any(|v| *v == self.public_key()) {
                info!(
                    "can't vote for block proposal, we aren't in the committee of length {:?}",
                    stakers.len()
                );
                return Ok(None);
            } else {
                let vote = self.vote_from_block(&block);
                let next_leader = self.leader_at_block(&block, self.view.get_view());
                self.create_next_block_on_timeout = false;

                let Some(next_leader) = next_leader else {
                    warn!("Next leader is currently not reachable, has it joined committee yet?");
                    return Ok(None);
                };

                if !during_sync {
                    trace!(proposal_view, ?next_leader, "voting for block");
                    return Ok(Some((
                        Some(next_leader.peer_id),
                        ExternalMessage::Vote(Box::new(vote)),
                    )));
                }
            }
        } else {
            trace!("block is not safe");
        }

        Ok(None)
    }

    fn apply_rewards(
        &mut self,
        committee: &[NodePublicKey],
        view: u64,
        cosigned: &BitSlice,
    ) -> Result<()> {
        debug!("apply rewards in view {view}");

        let rewards_per_block =
            self.config.consensus.rewards_per_hour / self.config.consensus.blocks_per_hour as u128;
        let block = self.head_block();
        // Genesis is the earliest therefore let's not overflow with subtraction
        let parent_block = self
            .get_block_by_number(block.number().saturating_sub(1))?
            .unwrap();

        let proposer = self
            .leader_at_block(&parent_block, view)
            .unwrap()
            .public_key;
        if let Some(proposer_address) = self.state.get_reward_address(proposer)? {
            let reward = rewards_per_block / 2;
            self.state
                .mutate_account(proposer_address, |a| a.balance += reward)?;
        }

        let mut total_cosigner_stake = 0;
        let cosigner_stake: Vec<_> = committee
            .iter()
            .enumerate()
            .filter(|(i, _)| cosigned[*i])
            .map(|(_, &pub_key)| {
                let reward_address = self.state.get_reward_address(pub_key).unwrap();
                let stake = self.state.get_stake(pub_key).unwrap().unwrap().get();
                total_cosigner_stake += stake;
                (reward_address, stake)
            })
            .collect();

        for (reward_address, stake) in cosigner_stake {
            if let Some(cosigner) = reward_address {
                let reward = U256::from(rewards_per_block / 2) * U256::from(stake)
                    / U256::from(total_cosigner_stake);
                self.state
                    .mutate_account(cosigner, |a| a.balance += reward.to::<u128>())?;
            }
        }

        Ok(())
    }

    pub fn apply_transaction<I: for<'s> Inspector<&'s State> + ScillaInspector>(
        &mut self,
        txn: VerifiedTransaction,
        current_block: BlockHeader,
        inspector: I,
    ) -> Result<Option<TransactionApplyResult>> {
        let hash = txn.hash;

        if !self.db.contains_transaction(&txn.hash)? {
            self.db.insert_transaction(&txn.hash, &txn.tx)?;
        }

        let result = self.state.apply_transaction(
            txn.clone(),
            self.config.eth_chain_id,
            current_block,
            inspector,
        );
        let result = match result {
            Ok(r) => r,
            Err(error) => {
                warn!(?hash, ?error, "transaction failed to execute");
                return Ok(None);
            }
        };

        // Tell the transaction pool that the sender's nonce has been incremented.
        self.transaction_pool.mark_executed(&txn);

        if !result.success() {
            info!("Transaction was a failure...");
        }

        Ok(Some(result))
    }

    pub fn get_txns_to_execute(&mut self) -> Vec<VerifiedTransaction> {
        let mut gas_left = self.config.consensus.eth_block_gas_limit;
        std::iter::from_fn(|| self.transaction_pool.best_transaction())
            .filter(|txn| {
                let account_nonce = self.state.must_get_account(txn.signer).nonce;
                // Ignore this transaction if it is no longer valid.
                // Transactions are (or will be) valid iff their nonce is greater than the account
                // nonce OR if they have no nonce
                txn.tx
                    .nonce()
                    .map(|tx_nonce| tx_nonce >= account_nonce)
                    .unwrap_or(true)
            })
            .take_while(|txn| {
                if let Some(g) = gas_left.checked_sub(txn.tx.gas_limit()) {
                    gas_left = g;
                    true
                } else {
                    false
                }
            })
            .collect()
    }

    pub fn get_touched_transactions(&self, address: Address) -> Result<Vec<Hash>> {
        self.db.get_touched_transactions(address)
    }

    /// Clear up anything in memory that is no longer required. This is to avoid memory leaks.
    pub fn cleanup_votes(&mut self) {
        // Wrt votes, we only care about votes on hashes for the current view or higher
        let keys_to_process: Vec<_> = self.votes.keys().copied().collect();

        for key in keys_to_process {
            if let Ok(Some(block)) = self.get_block(&key) {
                if block.view() < self.view.get_view() {
                    self.votes.remove(&key);
                }
            } else {
                warn!("Missing block for vote (this shouldn't happen), removing from memory");
                self.votes.remove(&key);
            }
        }

        // Wrt new views, we only care about new views for the current view or higher
        self.new_views.retain(|k, _| *k >= self.view.get_view());
    }

    pub fn vote(&mut self, vote: Vote) -> Result<Option<(Block, Vec<VerifiedTransaction>)>> {
        let block_hash = vote.block_hash;
        let block_view = vote.view;
        let current_view = self.view.get_view();
        trace!(block_view, current_view, %block_hash, "handling vote");

        // if the vote is too old and does not count anymore
        if block_view + 1 < self.view.get_view() {
            trace!("vote is too old");
            return Ok(None);
        }

        // Verify the signature in the vote matches the public key in the vote. This tells us that the vote was created
        // by the owner of `vote.public_key`, but we don't yet know that a vote from that node is valid. In other
        // words, a malicious node which is not part of the consensus committee may send us a vote and this check will
        // still pass. We later validate that the owner of `vote.public_key` is a valid voter.
        vote.verify()?;

        // Retrieve the actual block this vote is for.
        let Some(block) = self.get_block(&block_hash)? else {
            trace!("vote for unknown block, buffering");
            // If we don't have the block yet, we buffer the vote in case we recieve the block later. Note that we
            // don't know the leader of this view without the block, so we may be storing this unnecessarily, however
            // non-malicious nodes should only have sent us this vote if they thought we were the leader.
            self.buffered_votes
                .entry(block_hash)
                .or_default()
                .push(vote);
            return Ok(None);
        };

        // if we are not the leader of the round in which the vote counts
        // The vote is in the happy path (?) - so the view is block view + 1
        if !self.are_we_leader_for_view(block_hash, block_view + 1) {
            trace!(
                vote_view = block_view + 1,
                ?block_hash,
                "skipping vote, not the leader"
            );
            return Ok(None);
        }
        let committee = self.state.get_stakers_at_block(&block)?;

        // verify the sender's signature on block_hash
        let Some((index, _)) = committee
            .iter()
            .enumerate()
            .find(|(_, &v)| v == vote.public_key)
        else {
            warn!("Skipping vote outside of committee");
            return Ok(None);
        };

        let (mut signatures, mut cosigned, mut cosigned_weight, mut supermajority_reached) =
            self.votes.get(&block_hash).cloned().unwrap_or_else(|| {
                (
                    Vec::new(),
                    bitvec![u8, bitvec::order::Msb0; 0; committee.len()],
                    0,
                    false,
                )
            });

        if supermajority_reached {
            trace!(
                "(vote) supermajority already reached in this round {}",
                self.view.get_view()
            );
            return Ok(None);
        }

        // if the vote is new, store it
        if !cosigned[index] {
            signatures.push(vote.signature());
            cosigned.set(index, true);
            let Some(weight) = self.state.get_stake(vote.public_key)? else {
                return Err(anyhow!("vote from validator without stake"));
            };
            cosigned_weight += weight.get();

            let total_weight = self.total_weight(&committee);
            supermajority_reached = cosigned_weight * 3 > total_weight * 2;
            let current_view = self.view.get_view();
            trace!(
                cosigned_weight,
                supermajority_reached,
                total_weight,
                current_view,
                vote_view = block_view + 1,
                "storing vote"
            );
            self.votes.insert(
                block_hash,
                (
                    signatures.clone(),
                    cosigned.clone(),
                    cosigned_weight,
                    supermajority_reached,
                ),
            );
            if supermajority_reached {
                // if we are already in the round in which the vote counts and have reached supermajority
                if block_view + 1 == self.view.get_view() {
                    // We propose new block immediately if there's something in mempool or it's the first view
                    // Otherwise the block will be proposed on timeout

                    let transactions_count = self.transaction_pool.size();

                    if (self.view.get_view() == 1)
                        || (block_view + 1 == self.view.get_view() && transactions_count > 0)
                    {
                        return self.propose_new_block();
                    } else {
                        // Check if there's enough time to wait on a timeout and then propagate an empty block in the network before other participants trigger NewView
                        let (
                            time_since_last_view_change,
                            exponential_backoff_timeout,
                            minimum_time_left_for_empty_block,
                        ) = self.get_consensus_timeout_params();

                        if time_since_last_view_change + minimum_time_left_for_empty_block
                            >= exponential_backoff_timeout
                        {
                            return self.propose_new_block();
                        }

                        self.create_next_block_on_timeout = true;
                        self.reset_timeout
                            .send(self.config.consensus.empty_block_timeout)?;
                        trace!("Empty transaction pool, will create new block on timeout");
                    }
                }
            }
        } else {
            self.votes.insert(
                block_hash,
                (signatures, cosigned, cosigned_weight, supermajority_reached),
            );
        }

        Ok(None)
    }

    pub fn try_to_propose_new_block(&mut self) -> Result<Option<NetworkMessage>> {
        if self.create_next_block_on_timeout {
            if let Ok(Some((block, transactions))) = self.propose_new_block() {
                self.create_next_block_on_timeout = false;
                return Ok(Some((
                    None,
                    ExternalMessage::Proposal(Proposal::from_parts(block, transactions)),
                )));
            };
        }
        Ok(None)
    }

    fn propose_new_block(&mut self) -> Result<Option<(Block, Vec<VerifiedTransaction>)>> {
        let num = self.db.get_highest_block_number().unwrap().unwrap();
        let block = self.get_block_by_number(num).unwrap().unwrap();

        let block_hash = block.hash();
        let block_view = block.view();

        let committee = self.state.get_stakers_at_block(&block)?;

        let committee_size = committee.len();

        let (signatures, cosigned, cosigned_weight, supermajority_reached) =
            self.votes.get(&block_hash).cloned().unwrap_or_else(|| {
                (
                    Vec::new(),
                    bitvec![u8, bitvec::order::Msb0; 0; committee_size],
                    0,
                    false,
                )
            });

        let qc = self.qc_from_bits(block_hash, &signatures, cosigned.clone(), block_view);
        let parent_hash = qc.block_hash;
        let parent = self
            .get_block(&parent_hash)?
            .ok_or_else(|| anyhow!("missing block"))?;
        let parent_header = parent.header;

        let previous_state_root_hash = self.state.root_hash()?;

        if previous_state_root_hash != parent.state_root_hash() {
            warn!(
                "when proposing, state root hash mismatch, expected: {:?}, actual: {:?}",
                parent.state_root_hash(),
                previous_state_root_hash
            );
            self.state.set_to_root(parent.state_root_hash().into());
        }

        let transactions = self.get_txns_to_execute();

        let mut gas_left = self.config.consensus.eth_block_gas_limit;
        let applied_transactions: Vec<_> = transactions
            .into_iter()
            .filter_map(|tx| {
                self.apply_transaction(tx.clone(), parent_header, inspector::noop())
                    .transpose()
                    .map(|r| {
                        r.and_then(|result| {
                            gas_left = gas_left
                                .checked_sub(result.gas_used())
                                .ok_or_else(|| anyhow!("too much gas used"))?;
                            Ok(tx)
                        })
                    })
            })
            .collect::<Result<_>>()?;
        let applied_transaction_hashes: Vec<_> =
            applied_transactions.iter().map(|tx| tx.hash).collect();

        self.apply_rewards(&committee, block_view + 1, &qc.cosigned)?;

        let proposal = Block::from_qc(
            self.secret_key,
            self.view.get_view(),
            parent.header.number + 1,
            qc,
            parent_hash,
            self.state.root_hash()?,
            applied_transaction_hashes.clone(),
            SystemTime::max(SystemTime::now(), parent_header.timestamp),
            self.config.consensus.eth_block_gas_limit - gas_left,
        );

        self.state.set_to_root(previous_state_root_hash.into());

        self.votes.insert(
            block_hash,
            (signatures, cosigned, cosigned_weight, supermajority_reached),
        );
        // as a future improvement, process the proposal before broadcasting it
        trace!(proposal_hash = ?proposal.hash(), ?proposal.header.view, ?proposal.header.number, "######### vote successful, we are proposing block");
        // intershard transactions are not meant to be broadcast
        let (broadcasted_transactions, opaque_transactions): (Vec<_>, Vec<_>) =
            applied_transactions
                .into_iter()
                .partition(|tx| !matches!(tx.tx, SignedTransaction::Intershard { .. }));
        // however, for the transactions that we are NOT broadcasting, we re-insert
        // them into the pool - this is because upon broadcasting the proposal, we will
        // have to re-execute it ourselves (in order to vote on it) and thus will
        // need those transactions again
        for tx in opaque_transactions {
            let account_nonce = self.state.get_account(tx.signer)?.nonce;
            self.transaction_pool.insert_transaction(tx, account_nonce);
        }
        Ok(Some((proposal, broadcasted_transactions)))
    }

    fn are_we_leader_for_view(&mut self, parent_hash: Hash, view: u64) -> bool {
        match self.leader_for_view(parent_hash, view) {
            Some(leader) => leader == self.public_key(),
            None => false,
        }
    }

    fn leader_for_view(&mut self, parent_hash: Hash, view: u64) -> Option<NodePublicKey> {
        if let Ok(Some(parent)) = self.get_block(&parent_hash) {
            let leader = self.leader_at_block(&parent, view).unwrap();
            Some(leader.public_key)
        } else {
            if view > 1 {
                warn!(
                    "parent not found while determining leader for view {}",
                    view
                );
                return None;
            }
            let head_block = self.head_block();
            let leader = self.leader_at_block(&head_block, view).unwrap();
            Some(leader.public_key)
        }
    }

    fn committee_for_hash(&self, parent_hash: Hash) -> Result<Vec<NodePublicKey>> {
        let Ok(Some(parent)) = self.get_block(&parent_hash) else {
            return Err(anyhow!("parent block not found: {:?}", parent_hash));
        };

        let parent_root_hash = parent.state_root_hash();

        let state = self.state.at_root(parent_root_hash.into());

        let committee = state.get_stakers()?;

        Ok(committee)
    }

    pub fn new_view(&mut self, _: PeerId, new_view: NewView) -> Result<Option<Block>> {
        trace!("Received new view for height: {:?}", new_view.view);

        // The leader for this view should be chosen according to the parent of the highest QC
        // What happens when there are multiple QCs with different parents?
        // if we are not the leader of the round in which the vote counts
        if !self.are_we_leader_for_view(new_view.qc.block_hash, new_view.view) {
            trace!(new_view.view, "skipping new view, not the leader");
            return Ok(None);
        }
        // if the vote is too old and does not count anymore
        if new_view.view < self.view.get_view() {
            trace!(new_view.view, "Received a vote which is too old for us, discarding. Our view is: {} and new_view is: {}", self.view.get_view(), new_view.view);
            return Ok(None);
        }

        // Get the committee for the qc hash (should be highest?) for this view
        let committee = self.committee_for_hash(new_view.qc.block_hash)?;
        // verify the sender's signature on the block hash
        let Some((index, &public_key)) = committee
            .iter()
            .enumerate()
            .find(|(_, &public_key)| public_key == new_view.public_key)
        else {
            debug!("ignoring new view from unknown node (buffer?) - committee size is : {:?} hash is: {:?} high hash is: {:?}", committee.len(), new_view.qc.block_hash, self.high_qc.block_hash);
            return Ok(None);
        };

        new_view.verify(public_key)?;

        // check if the sender's qc is higher than our high_qc or even higher than our view
        self.update_high_qc_and_view(false, new_view.qc.clone())?;

        let NewViewVote {
            mut signatures,
            mut cosigned,
            mut cosigned_weight,
            mut qcs,
        } = self
            .new_views
            .remove(&new_view.view)
            .unwrap_or_else(|| NewViewVote {
                signatures: Vec::new(),
                cosigned: bitvec![u8, bitvec::order::Msb0; 0; committee.len()],
                cosigned_weight: 0,
                qcs: Vec::new(),
            });

        let mut supermajority = false;

        // if the vote is new, store it
        if !cosigned[index] {
            cosigned.set(index, true);
            signatures.push(new_view.signature);
            let Some(weight) = self.state.get_stake(new_view.public_key)? else {
                return Err(anyhow!("vote from validator without stake"));
            };
            cosigned_weight += weight.get();
            qcs.push(new_view.qc);

            supermajority = cosigned_weight * 3 > self.total_weight(&committee) * 2;

            let num_signers = signatures.len();
            let current_view = self.view.get_view();
            trace!(
                num_signers,
                cosigned_weight,
                supermajority,
                current_view,
                new_view.view,
                "storing vote for new view"
            );
            if supermajority {
                if self.view.get_view() < new_view.view {
                    info!(
                        "forcibly updating view to {} as majority is ahead",
                        new_view.view
                    );
                    self.view.set_view(new_view.view);
                }

                // if we are already in the round in which the vote counts and have reached supermajority
                if new_view.view == self.view.get_view() {
                    // todo: the aggregate qc is an aggregated signature on the qcs, view and validator index which can be batch verified
                    let agg =
                        self.aggregate_qc_from_indexes(new_view.view, qcs, &signatures, cosigned)?;
                    let high_qc = self.get_highest_from_agg(&agg)?;
                    let parent_hash = high_qc.block_hash;
                    let parent = self
                        .get_block(&parent_hash)?
                        .ok_or_else(|| anyhow!("missing block"))?;

                    let previous_state_root_hash = self.state.root_hash()?;

                    if previous_state_root_hash != parent.state_root_hash() {
                        warn!("when proposing, state root hash mismatch, expected: {:?}, actual: {:?}", parent.state_root_hash(), previous_state_root_hash);
                        self.state.set_to_root(parent.state_root_hash().into());
                    }

                    self.apply_rewards(&committee, new_view.view, &high_qc.cosigned)?;

                    // why does this have no txn?
                    let proposal = Block::from_agg(
                        self.secret_key,
                        self.view.get_view(),
                        parent.header.number + 1,
                        high_qc.clone(),
                        agg,
                        parent_hash,
                        self.state.root_hash()?,
                        SystemTime::max(SystemTime::now(), parent.timestamp()),
                    );

                    self.state.set_to_root(previous_state_root_hash.into());

                    trace!("Our high QC is {:?}", self.high_qc);

                    trace!(proposal_hash = ?proposal.hash(), view = self.view.get_view(), height = proposal.header.number, "######### creating proposal block from new view");

                    // as a future improvement, process the proposal before broadcasting it
                    return Ok(Some(proposal));
                    // we don't want to keep the collected votes if we proposed a new block
                    // we should remove the collected votes if we couldn't reach supermajority within the view
                }
            }
        }
        if !supermajority {
            self.new_views.insert(
                new_view.view,
                NewViewVote {
                    signatures,
                    cosigned,
                    cosigned_weight,
                    qcs,
                },
            );
        }

        Ok(None)
    }

    /// Returns true if the transaction was new.
    pub fn new_transaction(&mut self, txn: VerifiedTransaction) -> Result<bool> {
        if self.db.contains_transaction(&txn.hash)? {
            return Ok(false);
        }

        let account_nonce = self.state.get_account(txn.signer)?.nonce;
        let txn_hash = txn.hash;
        let new = self.transaction_pool.insert_transaction(txn, account_nonce);
        if new {
            let _ = self.new_transaction_hashes.send(txn_hash);

            // Avoid cloning the transaction aren't any subscriptions to send it to.
            if self.new_transactions.receiver_count() != 0 {
                // Clone the transaction from the pool, because we moved it in.
                let txn = self
                    .transaction_pool
                    .get_transaction(txn_hash)
                    .ok_or_else(|| anyhow!("transaction we just added is missing"))?
                    .clone();
                let _ = self.new_transactions.send(txn);
            }
        }

        Ok(new)
    }

    pub fn get_transaction_by_hash(&self, hash: Hash) -> Result<Option<VerifiedTransaction>> {
        Ok(self
            .db
            .get_transaction(&hash)?
            .map(|tx| tx.verify())
            .transpose()?
            .or_else(|| self.transaction_pool.get_transaction(hash).cloned()))
    }

    pub fn get_transaction_receipt(&self, hash: &Hash) -> Result<Option<TransactionReceipt>> {
        let Some(block_hash) = self.db.get_block_hash_reverse_index(hash)? else {
            return Ok(None);
        };
        let block_receipts = self.db.get_transaction_receipts_in_block(&block_hash)?;
        Ok(block_receipts
            .into_iter()
            .find(|receipt| receipt.tx_hash == *hash))
    }

    fn set_canonical_number(&mut self, block_hash: Hash, number: u64) -> Result<()> {
        self.block_store.set_canonical(number, block_hash)?;
        Ok(())
    }

    fn update_high_qc_and_view(
        &mut self,
        from_agg: bool,
        new_high_qc: QuorumCertificate,
    ) -> Result<()> {
        let Some(new_high_qc_block) = self.block_store.get_block(new_high_qc.block_hash)? else {
            // We don't set high_qc to a qc if we don't have its block.
            warn!("Recieved potential high QC but didn't have the corresponding block");
            return Ok(());
        };

        let new_high_qc_block_view = new_high_qc_block.view();

        if self.high_qc.block_hash == Hash::ZERO {
            trace!("received high qc, self high_qc is currently uninitialized, setting to the new one.");
            self.db.set_high_qc(new_high_qc.clone())?;
            self.high_qc = new_high_qc;
        } else {
            let current_high_qc_view = self
                .get_block(&self.high_qc.block_hash)?
                .ok_or_else(|| {
                    anyhow!("missing block corresponding to our high qc - this should never happen")
                })?
                .view();
            // If `from_agg` then we always release the lock because the supermajority has a different high_qc.
            if from_agg || new_high_qc_block_view > current_high_qc_view {
                trace!(
                    "updating view from {} to {}, high QC view is {}",
                    self.view.get_view(),
                    new_high_qc_block_view + 1,
                    current_high_qc_view,
                );
                self.db.set_high_qc(new_high_qc.clone())?;
                self.high_qc = new_high_qc;
                self.view.set_view(new_high_qc_block_view + 1);
            }
        }

        Ok(())
    }

    fn aggregate_qc_from_indexes(
        &self,
        view: u64,
        qcs: Vec<QuorumCertificate>,
        signatures: &[NodeSignature],
        cosigned: BitVec,
    ) -> Result<AggregateQc> {
        assert_eq!(qcs.len(), signatures.len());

        Ok(AggregateQc {
            signature: NodeSignature::aggregate(signatures)?,
            cosigned,
            view,
            qcs,
        })
    }

    fn qc_from_bits(
        &self,
        block_hash: Hash,
        signatures: &[NodeSignature],
        cosigned: BitVec,
        view: u64,
    ) -> QuorumCertificate {
        // we've already verified the signatures upon receipt of the responses so there's no need to do it again
        QuorumCertificate::new(signatures, cosigned, block_hash, view)
    }

    fn block_extends_from(&self, block: &Block, ancestor: &Block) -> Result<bool> {
        // todo: the block extends from another block through a chain of parent hashes and not qcs
        // make ticket for this
        let mut current = block.clone();
        while current.view() > ancestor.view() {
            let Some(next) = self.get_block(&current.parent_hash())? else {
                warn!("Missing block when traversing to find ancestor! Current parent hash: {:?} {:?}", current.parent_hash(), current);
                return Err(MissingBlockError::from(current.parent_hash()).into());
            };
            current = next;
        }

        Ok(current.view() == 0 || current.hash() == ancestor.hash())
    }

    fn check_safe_block(&mut self, proposal: &Block, during_sync: bool) -> Result<bool> {
        let Some(qc_block) = self.get_block(&proposal.qc.block_hash)? else {
            trace!("could not get qc for block: {}", proposal.qc.block_hash);
            return Ok(false);
        };
        // We don't vote on blocks older than our view
        let outdated = proposal.view() < self.view.get_view();
        match proposal.agg {
            // we check elsewhere that qc is the highest among the qcs in the agg
            Some(_) => match self.block_extends_from(proposal, &qc_block) {
                Ok(true) => {
                    self.check_and_commit(proposal)?;
                    trace!("check block aggregate is outdated? {}", outdated);
                    Ok(!outdated || during_sync)
                }
                Ok(false) => {
                    trace!("block does not extend from parent");
                    Ok(false)
                }
                Err(e) => {
                    trace!(?e, "error checking block extension");
                    Ok(false)
                }
            },
            None => {
                if proposal.view() == 0 || proposal.view() == qc_block.view() + 1 {
                    self.check_and_commit(proposal)?;

                    if outdated {
                        trace!(
                            "proposal is outdated: {} < {}",
                            proposal.view(),
                            self.view.get_view()
                        );
                    }

                    trace!("check block is outdated? {}", outdated);

                    Ok(!outdated || during_sync)
                } else {
                    trace!(
                        "block does not extend from parent, {} != {} + 1",
                        proposal.view(),
                        qc_block.view()
                    );
                    Ok(false)
                }
            }
        }
    }

    fn check_and_commit(&mut self, proposal: &Block) -> Result<()> {
        // The condition for a block to be finalized is if there is a direct two-chain. From the paper:
        // Once a replica is convinced, it checks
        // if a two-chain is formed over the top of the parent of the
        // block pointed by the highQC (the first chain in the two-chain
        // formed has to be a one-direct chain in case of pipelined Fast-
        // HotStuff). Then a replica can safely commit the parent of the
        // block pointed by the highQC.
        // So, in short, look up parent of QC, and finalize it iff the two subsequent blocks
        // have views N+1, N+2 (the final one being proposal block).

        let Some(qc_block) = self.get_block(&proposal.qc.block_hash)? else {
            warn!("missing qc block when checking whether to finalize!");
            return Err(MissingBlockError::from(proposal.qc.block_hash).into());
        };

        // At genesis it could be fine not to have a qc block, so don't error.
        let Some(qc_parent) = self.get_block(&qc_block.parent_hash())? else {
            warn!("missing qc parent block when checking whether to finalize!");
            return Ok(());
        };

        // Likewise, block + 1 doesn't have to exist neccessarily
        let Some(qc_child) = self.get_block_by_number(qc_parent.number() + 1)? else {
            warn!("missing qc child when checking whether to finalize!");
            return Ok(());
        };

        if qc_parent.view() + 1 == qc_child.view() && qc_parent.view() + 2 == proposal.view() {
            self.finalize(qc_parent.hash(), qc_parent.view())?;
        } else {
            warn!(
                "Failed to finalize block! Not finalizing QC block {} with view {} and number {}",
                qc_block.hash(),
                qc_block.view(),
                qc_block.number()
            );
        }

        Ok(())
    }

    /// Intended to be used with the oldest pending block, to move the
    /// finalized tip forward by one. Does not update view/height.
    pub fn finalize(&mut self, hash: Hash, view: u64) -> Result<()> {
        trace!("Finalizing block {hash} at view {view}");
        self.finalized_view = view;
        self.db.put_latest_finalized_view(view)?;

        let receipts = self.db.get_transaction_receipts_in_block(&hash)?;

        for (destination_shard, intershard_call) in blockhooks::get_cross_shard_messages(&receipts)?
        {
            self.message_sender.send_message_to_shard(
                destination_shard,
                InternalMessage::IntershardCall(intershard_call),
            )?;
        }

        if self.config.consensus.is_main {
            // Main shard will join all new shards
            for new_shard_id in blockhooks::get_launch_shard_messages(&receipts)? {
                self.message_sender
                    .send_message_to_coordinator(InternalMessage::LaunchShard(new_shard_id))?;
            }

            // Main shard also hosts the shard registry, so will be notified of newly established
            // links. Notify corresponding shard nodes of said links, if any
            for (from, to) in blockhooks::get_link_creation_messages(&receipts)? {
                self.message_sender
                    .send_message_to_shard(to, InternalMessage::LaunchLink(from))?;
            }
        }

        Ok(())
    }

    /// Check the validity of a block
    fn check_block(&mut self, block: &Block, during_sync: bool) -> Result<()> {
        block.verify_hash()?;

        if block.view() == 0 {
            // We only check a block if we receive it from an external source. We obviously already have the genesis
            // block, so we aren't ever expecting to receive it.
            return Err(anyhow!("tried to check genesis block"));
        }

        let Some(parent) = self.get_block(&block.parent_hash())? else {
            warn!(
                "Missing parent block while trying to check validity of block {}",
                block.number()
            );
            return Err(MissingBlockError::from(block.parent_hash()).into());
        };

        let Some(finalized_block) = self.get_block_by_view(self.finalized_view)? else {
            return Err(MissingBlockError::from(self.finalized_view).into());
        };
        if block.view() < finalized_block.view() {
            return Err(anyhow!(
                "block is too old: view is {} but we have finalized {}",
                block.view(),
                finalized_block.view()
            ));
        }

        // Derive the proposer from the block's view
        let proposer = self.leader_at_block(&parent, block.view()).unwrap();

        // Verify the proposer's signature on the block
        let verified = proposer
            .public_key
            .verify(block.hash().as_bytes(), block.signature());

        let committee = self.state.get_stakers_at_block(&parent)?;

        if verified.is_err() {
            info!(?block, "Unable to verify block = ");
            return Err(anyhow!("invalid block signature found! block hash: {:?} block view: {:?} committee len {:?}", block.hash(), block.view(), committee.len()));
        }

        // Check if the co-signers of the block's QC represent the supermajority.
        self.check_quorum_in_bits(&block.qc.cosigned, &committee)?;
        // Verify the block's QC signature - note the parent should be the committee the QC
        // was signed over.
        self.verify_qc_signature(&block.qc, committee.clone())?;
        if let Some(agg) = &block.agg {
            // Check if the signers of the block's aggregate QC represent the supermajority
            self.check_quorum_in_indices(&agg.cosigned, &committee)?;
            // Verify the aggregate QC's signature
            self.batch_verify_agg_signature(agg, &committee)?;
        }

        // Retrieve the highest among the aggregated QCs and check if it equals the block's QC.
        let block_high_qc = self.get_high_qc_from_block(block)?;
        let Some(block_high_qc_block) = self.get_block(&block_high_qc.block_hash)? else {
            warn!("missing finalized block4");
            return Err(MissingBlockError::from(block_high_qc.block_hash).into());
        };
        // Prevent the creation of forks from the already committed chain
        if block_high_qc_block.view() < finalized_block.view() {
            warn!(
                "invalid block - high QC view is {} while finalized is {}. Our High QC: {}, block: {:?}",
                block_high_qc_block.view(),
                finalized_block.view(),
                self.high_qc,
                block);
            return Err(anyhow!(
                "invalid block - high QC view is {} while finalized is {}",
                block_high_qc_block.view(),
                finalized_block.view()
            ));
        }

        // This block's timestamp must be greater than or equal to the parent block's timestamp.
        if block.timestamp() < parent.timestamp() {
            return Err(anyhow!("timestamp decreased from parent"));
        }

        // This block's timestamp should be at most `self.allowed_timestamp_skew` away from the current time. Note this
        // can be either forwards or backwards in time.
        // Genesis is an exception for now since the timestamp can differ across nodes
        let difference = block
            .timestamp()
            .elapsed()
            .unwrap_or_else(|err| err.duration());
        if !during_sync && difference > self.config.allowed_timestamp_skew {
            return Err(anyhow!(
                "timestamp difference for block {} greater than allowed skew: {difference:?}",
                block.view()
            ));
        }

        // Blocks must be in sequential order
        if block.header.number != parent.header.number + 1 {
            return Err(anyhow!(
                "block number is not sequential: {} != {} + 1",
                block.header.number,
                parent.header.number
            ));
        }

        if !self.block_extends_from(block, &finalized_block)? {
            warn!(
                "invalid block {:?}, does not extend finalized block {:?} our head is {:?}",
                block,
                finalized_block,
                self.head_block()
            );

            return Err(anyhow!(
                "invalid block, does not extend from finalized block"
            ));
        }
        Ok(())
    }

    // Checks for the validity of a block and adds it to our block store if valid.
    // Returns true when the block is valid and newly seen and false otherwise.
    // Optionally returns a proposal that should be sent as the result of this newly received block. This occurs when
    // the node has buffered votes for a block it doesn't know about and later receives that block, resulting in a new
    // block proposal.
    pub fn receive_block(&mut self, proposal: Proposal) -> Result<(bool, Option<Proposal>)> {
        let (block, transactions) = proposal.into_parts();
        trace!(
            "received block: {} number: {}, view: {}",
            block.hash(),
            block.number(),
            block.view()
        );
        if self.block_store.contains_block(block.hash())? {
            trace!(
                "recieved block already seen: {} - our head is {:?}",
                block.hash(),
                self.head_block()
            );
            return Ok((false, None));
        }

        // Check whether it is loose or not - we do not store loose blocks.
        if !self.block_store.contains_block(block.parent_hash())? {
            trace!("received block is loose: {}", block.hash());

            warn!(
                "missing received block the parent! Lets request the parent, then: {}",
                block.parent_hash()
            );
            self.block_store
                .request_blocks(None, block.header.number.saturating_sub(1))?;
            return Ok((false, None));
        }

        match self.check_block(&block, true) {
            Ok(()) => {
                trace!(
                    "updating high QC and view, blocks seems good! hash: {} number: {} view: {}",
                    block.hash(),
                    block.number(),
                    block.view()
                );

                self.update_high_qc_and_view(block.agg.is_some(), block.qc.clone())?;

                let current_head = self.head_block();

                let result = self.proposal(
                    Proposal::from_parts_with_hashes(
                        block,
                        transactions
                            .into_iter()
                            .map(|tx| {
                                let hash = tx.calculate_hash();
                                (tx, hash)
                            })
                            .collect(),
                    ),
                    true,
                )?;
                // Processing the received block can either result in:
                // * A `Proposal`, if we have buffered votes for this block which form a supermajority, meaning we can
                // propose the next block.
                // * A `Vote`, if the block is valid and we are in the proposed block's committee. However, this block
                // occured in the past, meaning our vote is no longer valid.
                // Therefore, we filter the result to only include `Proposal`s. This avoids us sending useless `Vote`s
                // to the network while syncing.
                let result = result.and_then(|(_, message)| message.into_proposal());

                // Return whether the head block hash changed as to whether it was new
                let was_new = self.head_block().hash() != current_head.hash();

                Ok((was_new, result))
            }
            Err(e) => {
                warn!(?e, "invalid block received during sync!");

                Ok((false, None))
            }
        }
    }

    fn add_block(&mut self, block: Block) -> Result<()> {
        let hash = block.hash();
        debug!(?hash, ?block.header.view, ?block.header.number, "added block");
        let _ = self.new_blocks.send(block.header);
        self.block_store.process_block(block)?;
        Ok(())
    }

    fn vote_from_block(&self, block: &Block) -> Vote {
        Vote::new(
            self.secret_key,
            block.hash(),
            self.secret_key.node_public_key(),
            block.view(),
        )
    }

    fn get_high_qc_from_block<'a>(&self, block: &'a Block) -> Result<&'a QuorumCertificate> {
        let Some(agg) = &block.agg else {
            return Ok(&block.qc);
        };

        let high_qc = self.get_highest_from_agg(agg)?;

        if &block.qc != high_qc {
            return Err(anyhow!("qc mismatch"));
        }

        Ok(&block.qc)
    }

    pub fn get_block(&self, key: &Hash) -> Result<Option<Block>> {
        self.block_store.get_block(*key)
    }

    pub fn get_block_by_view(&self, view: u64) -> Result<Option<Block>> {
        self.block_store.get_block_by_view(view)
    }

    pub fn get_block_by_number(&self, number: u64) -> Result<Option<Block>> {
        self.block_store.get_block_by_number(number)
    }

    pub fn view(&self) -> u64 {
        self.view.get_view()
    }

    pub fn finalized_view(&self) -> u64 {
        self.finalized_view
    }

    pub fn state(&self) -> &State {
        &self.state
    }

    pub fn state_at(&self, number: u64) -> Result<Option<State>> {
        Ok(self
            .block_store
            .get_block_by_number(number)?
            .map(|block| self.state.at_root(block.state_root_hash().into())))
    }

    pub fn try_get_state_at(&self, number: u64) -> Result<State> {
        self.state_at(number)?
            .ok_or_else(|| anyhow!("No block at height {number}"))
    }

    fn get_highest_from_agg<'a>(&self, agg: &'a AggregateQc) -> Result<&'a QuorumCertificate> {
        agg.qcs
            .iter()
            .map(|qc| (qc, self.get_block(&qc.block_hash)))
            .try_fold(None, |acc, (qc, block)| {
                let block = block?.ok_or_else(|| anyhow!("missing block"))?;
                if let Some((_, acc_view)) = acc {
                    if acc_view < block.view() {
                        Ok::<_, anyhow::Error>(Some((qc, block.view())))
                    } else {
                        Ok(acc)
                    }
                } else {
                    Ok(Some((qc, block.view())))
                }
            })?
            .ok_or_else(|| anyhow!("no qcs in agg"))
            .map(|(qc, _)| qc)
    }

    fn verify_qc_signature(
        &self,
        qc: &QuorumCertificate,
        public_keys: Vec<NodePublicKey>,
    ) -> Result<()> {
        let len = public_keys.len();
        match qc.verify(public_keys) {
            true => Ok(()),
            false => {
                warn!(
                    "invalid qc signature found when verifying! Public keys: {:?}. QC: {}",
                    len, qc
                );
                Err(anyhow!("invalid qc signature found!"))
            }
        }
    }

    fn batch_verify_agg_signature(
        &self,
        agg: &AggregateQc,
        committee: &[NodePublicKey],
    ) -> Result<()> {
        let mut public_keys = Vec::new();
        for (index, bit) in agg.cosigned.iter().enumerate() {
            if *bit {
                public_keys.push(*committee.get(index).unwrap());
            }
        }

        let messages: Vec<_> = agg
            .qcs
            .iter()
            .zip(public_keys.iter())
            .map(|(qc, key)| {
                let mut bytes = Vec::new();
                bytes.extend_from_slice(qc.compute_hash().as_bytes());
                bytes.extend_from_slice(&key.as_bytes());
                bytes.extend_from_slice(&agg.view.to_be_bytes());
                bytes
            })
            .collect();
        let messages: Vec<_> = messages.iter().map(|m| m.as_slice()).collect();

        verify_messages(agg.signature, &messages, &public_keys)?;
        Ok(())
    }

    // TODO: Consider if these checking functions should be implemented at the deposit contract level instead?

    fn check_quorum_in_bits(&self, cosigned: &BitSlice, committee: &[NodePublicKey]) -> Result<()> {
        let cosigned_sum: u128 = committee
            .iter()
            .enumerate()
            .map(|(i, &public_key)| {
                cosigned[i]
                    .then(|| {
                        let stake = self.state.get_stake(public_key).unwrap().unwrap();
                        stake.get()
                    })
                    .unwrap_or_default()
            })
            .sum();

        if cosigned_sum * 3 <= self.total_weight(committee) * 2 {
            return Err(anyhow!("no quorum"));
        }

        Ok(())
    }

    fn check_quorum_in_indices(&self, signers: &BitVec, committee: &[NodePublicKey]) -> Result<()> {
        let cosigned_sum: u128 = signers
            .iter()
            .enumerate()
            .map(|(i, bit)| {
                if *bit {
                    let public_key = committee.get(i).unwrap();
                    let stake = self.state.get_stake(*public_key).unwrap().unwrap();
                    stake.get()
                } else {
                    0
                }
            })
            .sum();

        if cosigned_sum * 3 <= self.total_weight(committee) * 2 {
            return Err(anyhow!("no quorum"));
        }

        Ok(())
    }

    pub fn leader_at_block(&self, block: &Block, view: u64) -> Option<Validator> {
        let Ok(state_at) = self.try_get_state_at(block.number()) else {
            return None;
        };
        Some(self.leader(&state_at, view))
    }

    pub fn leader(&self, state: &State, view: u64) -> Validator {
        let committee = state.get_stakers().unwrap();

        let mut rng = ChaCha8Rng::seed_from_u64(view);
        let dist = WeightedIndex::new(committee.iter().map(|pub_key| {
            let stake = state
                .get_stake(*pub_key)
                .unwrap()
                .context("Committee member has no stake")
                .unwrap();
            stake.get()
        }))
        .unwrap();
        let index = dist.sample(&mut rng);
        let public_key = *committee.get(index).unwrap();

        let peer_id = self
            .state
            .get_peer_id(public_key)
            .unwrap()
            .context("Unable to get peer_id from staking contract!")
            .unwrap();

        Validator {
            public_key,
            peer_id,
        }
    }

    fn total_weight(&self, committee: &[NodePublicKey]) -> u128 {
        committee
            .iter()
            .map(|&pub_key| {
                let stake = self.state.get_stake(pub_key).unwrap().unwrap();
                stake.get()
            })
            .sum()
    }

    /// Deal with the fork to this block. The block is assumed to be valid to switch to.
    /// Set the current head block to the parent of the proposed block,
    /// This will make it so the block is ready to become the new head
    fn deal_with_fork(&mut self, block: &Block) -> Result<()> {
        // To generically deal with forks where the proposed block could be at any height, we
        // Find the common ancestor (backward) of the head block and the new block
        // Then, revert the blocks from the head block to the common ancestor
        // Then, apply the blocks (forward) from the common ancestor to the parent of the new block
        let mut head = self.head_block();
        let mut head_height = head.number();
        let mut proposed_block = block.clone();
        let mut proposed_block_height = block.number();
        trace!(
            "Dealing with fork: from block {} (height {}), back to block {} (height {})",
            head.hash(),
            head_height,
            proposed_block.hash(),
            proposed_block_height
        );

        // Need to make sure both pointers are at the same height
        while head_height > proposed_block_height {
            trace!("Stepping back head block pointer");
            head = self.get_block(&head.parent_hash())?.unwrap();
            head_height = head.number();
        }

        while proposed_block_height > head_height {
            trace!("Stepping back proposed block pointer");
            proposed_block = self.get_block(&proposed_block.parent_hash())?.unwrap();
            proposed_block_height = proposed_block.number();
        }

        // We now have both hash pointers at the same height, we can walk back until they are equal.
        while head.hash() != proposed_block.hash() {
            trace!("Stepping back both pointers");
            head = self.get_block(&head.parent_hash())?.unwrap();
            proposed_block = self.get_block(&proposed_block.parent_hash())?.unwrap();
        }

        // Now, we want to revert the blocks until the head block is the common ancestor
        while self.head_block().hash() != head.hash() {
            let head_block = self.head_block();
            let parent_block = self.get_block(&head_block.parent_hash())?.ok_or_else(|| {
                anyhow!(
                    "missing block parent when reverting blocks: {}",
                    head_block.parent_hash()
                )
            })?;

            if head_block.header.view == 0 {
                panic!("genesis block is not supposed to be reverted");
            }

            trace!("Reverting block {head_block:?}");
            // block store doesn't require anything, it will just hold blocks that may now be invalid

            // State is easily set - must be to the parent block, though
            trace!(
                "Setting state to: {} aka block: {parent_block:?}",
                parent_block.state_root_hash()
            );
            self.state
                .set_to_root(parent_block.state_root_hash().into());

            // Ensure the transaction pool is consistent by recreating it. This is moderately costly, but forks are
            // rare.
            let existing_txns = self.transaction_pool.drain();

            for txn in existing_txns {
                let account_nonce = self.state.get_account(txn.signer)?.nonce;
                self.transaction_pool.insert_transaction(txn, account_nonce);
            }

            // block transactions need to be removed from self.transactions and re-injected
            for tx_hash in &head_block.transactions {
                let orig_tx = self.get_transaction_by_hash(*tx_hash).unwrap().unwrap();

                // Insert this unwound transaction back into the transaction pool.
                let account_nonce = self.state.get_account(orig_tx.signer)?.nonce;
                self.transaction_pool
                    .insert_transaction(orig_tx, account_nonce);
            }
            // then purge them all from the db, including receipts and indexes
            self.db
                .remove_transactions_executed_in_block(&head_block.hash())?;

            // Persistence - since this block is no longer in the main chain, ensure it's not
            // recorded as such in the height mappings
            self.db
                .revert_canonical_block_number(head_block.header.number)?;
        }

        // Now, we execute forward from the common ancestor to the new block parent which can
        // be required in rare cases.
        // We have the chain of blocks from the ancestor upwards to the proposed block via walking back.
        while self.head_block().hash() != block.parent_hash() {
            trace!("Advancing the head block to prepare for proposed block fork.");
            trace!("Head block: {:?}", self.head_block());
            trace!("desired block hash: {}", block.parent_hash());

            let desired_block_height = self.head_block().number() + 1;
            // Pointer to parent of head block
            let mut block_pointer = self
                .get_block(&block.parent_hash())?
                .ok_or_else(|| anyhow!("missing block when advancing head block pointer"))?;

            // If the parent of the proposed
            if block_pointer.header.number < desired_block_height {
                panic!("block height mismatch when advancing head block pointer");
            }

            while block_pointer.header.number != desired_block_height {
                block_pointer = self
                    .get_block(&block_pointer.parent_hash())?
                    .ok_or_else(|| anyhow!("missing block when advancing head block pointer"))?;
            }

            // We now have the block pointer at the desired height, we can apply it.
            trace!("Fork execution of block: {block_pointer:?}");
            let transactions = block_pointer.transactions.clone();
            let transactions = transactions
                .iter()
                .map(|tx_hash| self.get_transaction_by_hash(*tx_hash).unwrap().unwrap().tx)
                .collect();
            let committee = self.state.get_stakers_at_block(&block_pointer)?;
            self.execute_block(&block_pointer, transactions, &committee)?;
        }

        Ok(())
    }

    fn execute_block(
        &mut self,
        block: &Block,
        transactions: Vec<SignedTransaction>,
        committee: &[NodePublicKey],
    ) -> Result<()> {
        debug!("Executing block: {:?}", block.header.hash);

        let parent = self
            .get_block(&block.parent_hash())?
            .ok_or_else(|| anyhow!("missing parent block when executing block!"))?;

        if !transactions.is_empty() {
            trace!("applying {} transactions to state", transactions.len());
        }

        let transactions: Result<Vec<_>> = transactions.into_iter().map(|tx| tx.verify()).collect();
        let mut transactions = transactions?;

        // We re-inject any missing Intershard transactions (or really, any missing
        // transactions) from our mempool. If any txs are unavailable either in the
        // message or locally, the proposal cannot be applied
        for (idx, tx_hash) in block.transactions.iter().enumerate() {
            if transactions.get(idx).is_some_and(|tx| tx.hash == *tx_hash) {
                // all good
            } else {
                let Some(local_tx) = self.transaction_pool.pop_transaction(*tx_hash) else {
                    warn!("Proposal {} at view {} referenced a transaction {} that was neither included in the broadcast nor found locally - cannot apply block", block.hash(), block.view(), tx_hash);
                    return Ok(());
                };
                transactions.insert(idx, local_tx);
            }
        }

<<<<<<< HEAD
        let mut block_receipts = Vec::new();
        for (tx_index, txn) in transactions.into_iter().enumerate() {
=======
        let mut cumulative_gas_used = EvmGas(0);
        for (txn_index, txn) in transactions.into_iter().enumerate() {
>>>>>>> e4bebbfb
            self.new_transaction(txn.clone())?;
            let tx_hash = txn.hash;
            let mut inspector = TouchedAddressInspector::default();
            let result = self
                .apply_transaction(txn.clone(), parent.header, &mut inspector)?
                .ok_or_else(|| anyhow!("proposed transaction failed to execute"))?;
            for address in inspector.touched {
                self.db.add_touched_address(address, tx_hash)?;
            }
            let success = result.success();
            let contract_address = result.contract_address();
            let gas_used = result.gas_used();
            cumulative_gas_used += gas_used;
            let accepted = result.accepted();
            let (logs, errors, exceptions) = result.into_parts();
            let receipt = TransactionReceipt {
                block_hash: block.hash(),
                tx_hash,
                index: tx_index as u64,
                success,
                contract_address,
                logs,
                gas_used,
                cumulative_gas_used,
                accepted,
                errors,
                exceptions,
            };
            info!(?receipt, "applied transaction {:?}", receipt);
            // Avoid cloning the receipt if there are no subscriptions to send it to.
            if self.receipts.receiver_count() != 0 {
                let _ = self.receipts.send((receipt.clone(), tx_index));
            }
            block_receipts.push(receipt);
        }

        self.apply_rewards(committee, block.view(), &block.qc.cosigned)?;

        // Important - only add blocks we are going to execute because they can potentially
        // overwrite the mapping of block height to block, which there should only be one of.
        // for example, this HAS to be after the deal with fork call
        if !self.db.contains_block(&block.hash())? {
            // If we were the proposer we would've already processed the block, hence the check
            self.add_block(block.clone())?;
        }
        {
            // helper scope to shadow db, to avoid moving it into the closure
            // closure has to be move to take ownership of block_receipts
            let db = &self.db;
            self.db.with_sqlite_tx(move |sqlite_tx| {
                for receipt in block_receipts {
                    db.insert_transaction_receipt_with_db_tx(sqlite_tx, receipt)?;
                }
                Ok(())
            })?;
        }

        self.set_canonical_number(block.hash(), block.number())?;

        if self.state.root_hash()? != block.state_root_hash() {
            warn!(
                "State root hash mismatch! Our state hash: {}, block hash: {:?} block prop: {:?}",
                self.state.root_hash()?,
                block.state_root_hash(),
                block
            );
            return Err(anyhow!(
                "state root hash mismatch, expected: {:?}, actual: {:?}",
                block.state_root_hash(),
                self.state.root_hash()
            ));
        }

        Ok(())
    }
}<|MERGE_RESOLUTION|>--- conflicted
+++ resolved
@@ -2071,13 +2071,9 @@
             }
         }
 
-<<<<<<< HEAD
         let mut block_receipts = Vec::new();
+        let mut cumulative_gas_used = EvmGas(0);
         for (tx_index, txn) in transactions.into_iter().enumerate() {
-=======
-        let mut cumulative_gas_used = EvmGas(0);
-        for (txn_index, txn) in transactions.into_iter().enumerate() {
->>>>>>> e4bebbfb
             self.new_transaction(txn.clone())?;
             let tx_hash = txn.hash;
             let mut inspector = TouchedAddressInspector::default();
