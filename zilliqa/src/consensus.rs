use std::{
    collections::{BTreeMap, HashMap},
    error::Error,
    fmt::Display,
    sync::Arc,
    time::Duration,
};

use alloy::primitives::{Address, U256};
use anyhow::{Context, Result, anyhow};
use bitvec::{bitarr, order::Msb0};
use eth_trie::{EthTrie, MemoryDB, Trie};
use itertools::Itertools;
use k256::pkcs8::der::DateTime;
use libp2p::PeerId;
use parking_lot::{Mutex, RwLock, RwLockReadGuard, RwLockWriteGuard};
use revm::Inspector;
use serde::{Deserialize, Serialize};
use tokio::sync::{broadcast, mpsc::UnboundedSender};
use tracing::*;

use crate::{
    api::types::eth::SyncingStruct,
    blockhooks,
    cfg::{ConsensusConfig, ForkName, NodeConfig},
    constants::{EXPONENTIAL_BACKOFF_TIMEOUT_MULTIPLIER, TIME_TO_ALLOW_PROPOSAL_BROADCAST},
    crypto::{BlsSignature, Hash, NodePublicKey, SecretKey, verify_messages},
    db::{self, Db},
    exec::{PendingState, TransactionApplyResult},
    inspector::{self, ScillaInspector, TouchedAddressInspector},
    message::{
        AggregateQc, BitArray, BitSlice, Block, BlockHeader, BlockRef, BlockStrategy,
        ExternalMessage, GossipSubTopic, InternalMessage, MAX_COMMITTEE_SIZE, NewView, Proposal,
        QuorumCertificate, Vote,
    },
    node::{MessageSender, NetworkMessage},
    pool::{PendingOrQueued, TransactionPool, TxAddResult, TxPoolContent},
    state::State,
    sync::{Sync, SyncPeers},
    time::SystemTime,
    transaction::{EvmGas, SignedTransaction, TransactionReceipt, VerifiedTransaction},
};

#[derive(Clone, Debug, Serialize)]
pub struct NewViewVote {
    signatures: Vec<BlsSignature>,
    cosigned: BitArray,
    cosigned_weight: u128,
    qcs: BTreeMap<usize, QuorumCertificate>,
}

#[derive(Debug, Clone, Copy, Serialize, Deserialize)]
pub struct Validator {
    pub public_key: NodePublicKey,
    pub peer_id: PeerId,
}

impl PartialEq for Validator {
    fn eq(&self, other: &Self) -> bool {
        self.peer_id == other.peer_id
    }
}

impl Eq for Validator {}

impl PartialOrd for Validator {
    fn partial_cmp(&self, other: &Self) -> Option<std::cmp::Ordering> {
        Some(self.cmp(other))
    }
}

impl Ord for Validator {
    fn cmp(&self, other: &Self) -> std::cmp::Ordering {
        self.peer_id.cmp(&other.peer_id)
    }
}

pub struct LockedTxPoolContent<'a> {
    pub state: &'a State,
    pub transaction_pool: RwLockReadGuard<'a, TransactionPool>,
}

impl LockedTxPoolContent<'_> {
    pub fn get(&self) -> Result<TxPoolContent> {
        self.transaction_pool.preview_content(self.state)
    }
}

#[derive(Debug)]
struct MissingBlockError(BlockRef);

impl Display for MissingBlockError {
    fn fmt(&self, f: &mut std::fmt::Formatter<'_>) -> std::fmt::Result {
        write!(f, "missing block: {:?}", self.0)
    }
}

impl Error for MissingBlockError {}

impl From<u64> for MissingBlockError {
    fn from(view: u64) -> Self {
        MissingBlockError(BlockRef::View(view))
    }
}

impl From<Hash> for MissingBlockError {
    fn from(hash: Hash) -> Self {
        MissingBlockError(BlockRef::Hash(hash))
    }
}

pub type BlockVotes = (Vec<BlsSignature>, BitArray, u128, bool);

type EarlyProposal = (
    Block,
    Vec<VerifiedTransaction>,
    EthTrie<MemoryDB>,
    EthTrie<MemoryDB>,
    u128, // Cumulative gas fee which will be sent to ZERO account
);

#[derive(Debug)]
struct ReceiptsCache {
    hash: Hash,
    receipts: HashMap<Hash, (TransactionReceipt, Vec<Address>)>,
}

impl Default for ReceiptsCache {
    fn default() -> Self {
        Self {
            hash: Hash::ZERO,
            receipts: Default::default(),
        }
    }
}

impl ReceiptsCache {
    fn insert(&mut self, hash: Hash, receipt: TransactionReceipt, touched_addresses: Vec<Address>) {
        self.receipts.insert(hash, (receipt, touched_addresses));
    }

    fn set_hash(&mut self, hash: Hash) {
        self.hash = hash;
    }

    fn remove(&mut self, hash: &Hash) -> Option<(TransactionReceipt, Vec<Address>)> {
        self.receipts.remove(hash)
    }

    fn clear(&mut self) {
        self.hash = Hash::ZERO;
        self.receipts.clear();
    }
}

/// The consensus algorithm is pipelined fast-hotstuff, as given in this paper: https://arxiv.org/pdf/2010.11454.pdf
///
/// The algorithm can be condensed down into the following explanation:
/// - Blocks must contain either a QuorumCertificate (QC), or an aggregated QuorumCertificate (aggQC).
/// - A QuorumCertificate is an aggregation of signatures of threshold validators against a block hash (the previous block)
/// - An aggQC is an aggregation of threshold QC.
/// - at each time step, a.k.a 'view' a leader is chosen (based on view number) from the validators (committee) to propose a block
/// - committee members vote (create a signature) on the block proposal
/// - after threshold signatures are aggregated, a QC is formed which points to the block proposal
///
/// Happy path:
/// - Start at genesis, there is only a block with a dummy QC which everyone sees (exceptional case).
/// - everyone advances view to 1
/// - validators vote on genesis
/// - a high QC (QC pointing to the highest known hash) is formed from the validators votes on genesis
/// - everyone advances view to 2
/// - next leader proposes a block
/// - validators vote on block 1 -> new high QC... and so on.
///
/// Unhappy path:
/// - In the unhappy path, there is the possibility of forks (for example if you executed the block proposal).
/// - In this case, the view will time out with no leader successfully proposing a block.
/// - From this point forward, block view =/= block number
/// - The view will increment on all or some nodes. The timeout for view increments doubles each time,
///   which guarantees all nodes eventually are on the same view
/// - Nodes send a NewView message, which is a signature over the view, and their highQC
/// - This is collected to form an aggQC
/// - This aggQC is used to propose a block
/// - The votes on that block form the next highQC
///
#[derive(Debug)]
pub struct Consensus {
    secret_key: SecretKey,
    config: NodeConfig,
    message_sender: MessageSender,
    reset_timeout: UnboundedSender<Duration>,
    pub sync: Sync,
    pub votes: BTreeMap<Hash, BlockVotes>,
    /// Votes for a block we don't have stored. They are retained in case we receive the block later.
    // TODO(#719): Consider how to limit the size of this.
    pub buffered_votes: BTreeMap<Hash, Vec<(PeerId, Vote)>>,
    pub new_views: BTreeMap<u64, NewViewVote>,
    network_message_cache: Option<NetworkMessage>,
    pub high_qc: QuorumCertificate,
    /// The account store.
    state: State,
    /// The persistence database
    db: Arc<Db>,
    receipts_cache: Mutex<ReceiptsCache>,
    /// Actions that act on newly created blocks
    pub transaction_pool: RwLock<TransactionPool>,
    /// Pending proposal. Gets created as soon as we become aware that we are leader for this view.
    early_proposal: RwLock<Option<EarlyProposal>>,
    /// Flag indicating that block broadcasting should be postponed at least until block_time is reached
    create_next_block_on_timeout: bool,
    /// Timestamp of most recent view change
    view_updated_at: SystemTime,
    pub new_blocks: broadcast::Sender<BlockHeader>,
    pub new_receipts: broadcast::Sender<(TransactionReceipt, usize)>,
    pub new_transactions: broadcast::Sender<VerifiedTransaction>,
    pub new_transaction_hashes: broadcast::Sender<Hash>,
    /// Used for testing and test network recovery
    force_view: Option<(u64, DateTime)>,
    /// Mark if this node is in the committee at it's current head block height
    in_committee: bool,
}

impl Consensus {
    pub fn new(
        secret_key: SecretKey,
        config: NodeConfig,
        message_sender: MessageSender,
        reset_timeout: UnboundedSender<Duration>,
        db: Arc<Db>,
        peers: Arc<SyncPeers>,
    ) -> Result<Self> {
        trace!(
            "Opening database in {:?} for shard {}",
            config.data_dir, config.eth_chain_id
        );

        // Start chain from checkpoint. Load data file and initialise data in tables
        let mut checkpoint_data = None;
        if let Some(checkpoint) = &config.load_checkpoint {
            trace!("Loading state from checkpoint: {:?}", checkpoint);
            checkpoint_data = db.load_trusted_checkpoint(
                &checkpoint.file,
                &checkpoint.hash,
                config.eth_chain_id,
            )?;
        }

        let latest_block = db
            .get_finalized_view()?
            .and_then(|view| {
                db.get_block_hash_by_view(view)
                    .expect("no header found at view {view}")
            })
            .and_then(|hash| {
                db.get_block_by_hash(&hash)
                    .expect("no block found for hash {hash}")
            });

        let mut state = if let Some(latest_block) = &latest_block {
            trace!("Loading state from latest block");
            State::new_at_root(
                db.state_trie()?,
                latest_block.state_root_hash().into(),
                config.clone(),
                db.clone(),
            )
        } else {
            trace!("Constructing new state from genesis");
            State::new_with_genesis(db.state_trie()?, config.clone(), db.clone())
        }?;

        let (latest_block, latest_block_view) = match latest_block {
            Some(l) => (Some(l.clone()), l.view()),
            None => {
                let genesis = Block::genesis(state.root_hash()?);
                (Some(genesis.clone()), 0)
            }
        };

        let (start_view, high_qc) = {
            match db.get_high_qc()? {
                Some(qc) => {
                    let high_block = db
                        .get_block_by_hash(&qc.block_hash)?
                        .ok_or_else(|| anyhow!("missing block that high QC points to!"))?;
                    let finalized_view = db
                        .get_finalized_view()?
                        .ok_or_else(|| anyhow!("missing latest finalized view!"))?;
                    let finalized_block = db
                        .get_block_by_view(finalized_view)?
                        .ok_or_else(|| anyhow!("missing finalized block!"))?;

                    // If latest view was written to disk then always start from there. Otherwise start from (highest out of high block and finalised block) + 1
                    let start_view = db
                        .get_view()?
                        .or_else(|| {
                            Some(std::cmp::max(high_block.view(), finalized_block.view()) + 1)
                        })
                        .unwrap();

                    trace!(
                        "recovery: high_block view {0}, finalized_number {1}, start_view {2}",
                        high_block.view(),
                        finalized_view,
                        start_view
                    );

                    if finalized_view > high_block.view() {
                        // We know of a finalized view higher than the view in finalized_number; start there.
                        state.set_to_root(finalized_block.header.state_root_hash.into());
                    } else {
                        // The high_block contains the latest finalized view. Start there.
                        state.set_to_root(high_block.header.state_root_hash.into());
                    }

                    info!(
                        "During recovery, starting consensus at view {}, finalised view {}",
                        start_view, finalized_view
                    );
                    (start_view, qc)
                }
                None => {
                    let start_view = 1;
                    let finalized_view = 0;
                    // We always mark view 1 as voted even though we haven't voted yet, because we can only send a
                    // `Vote` for the genesis block. We can never send `NewView(1)`.
                    db.set_view(start_view, true)?;
                    db.set_finalized_view(finalized_view)?;
                    (start_view, QuorumCertificate::genesis())
                }
            }
        };

        let sync = Sync::new(
            &config,
            db.clone(),
            &latest_block,
            message_sender.clone(),
            peers.clone(),
        )?;

        let txn_pool_config = config.txn_pool.clone();
        let mut consensus = Consensus {
            secret_key,
            config,
            sync,
            message_sender,
            reset_timeout,
            votes: BTreeMap::new(),
            buffered_votes: BTreeMap::new(),
            new_views: BTreeMap::new(),
            network_message_cache: None,
            high_qc,
            state,
            db,
<<<<<<< HEAD
            receipts_cache: HashMap::new(),
            receipts_cache_hash: Hash::ZERO,
            transaction_pool: TransactionPool::new(txn_pool_config),
            early_proposal: None,
=======
            receipts_cache: Default::default(),
            transaction_pool: Default::default(),
            early_proposal: Default::default(),
>>>>>>> 08b1d20f
            create_next_block_on_timeout: false,
            view_updated_at: SystemTime::now(),
            new_blocks: broadcast::Sender::new(4),
            new_receipts: broadcast::Sender::new(128),
            new_transactions: broadcast::Sender::new(128),
            new_transaction_hashes: broadcast::Sender::new(128),
            force_view: None,
            in_committee: true,
        };

        // If we're at genesis, add the genesis block and return
        if latest_block_view == 0 {
            if let Some(genesis) = latest_block {
                // The genesis block might already be stored and we were interrupted before we got a
                // QC for it.
                if consensus.get_block(&genesis.hash())?.is_none() {
                    consensus.add_block(None, genesis.clone())?;
                }
            }
            // treat genesis as finalized
            consensus.set_finalized_view(latest_block_view)?;
            return Ok(consensus);
        }

        // If we started from a checkpoint, execute the checkpointed block now
        if let Some((block, transactions, parent)) = checkpoint_data {
            consensus.execute_block(
                None,
                &block,
                transactions,
                &consensus
                    .state
                    .at_root(parent.state_root_hash().into())
                    .get_stakers(block.header)?,
            )?;
        }

        // If timestamp of when current high_qc was written exists then use it to estimate the minimum number of blocks the network has moved on since shut down
        // This is useful in scenarios in which consensus has failed since this node went down
        if let Some(latest_high_qc_timestamp) = consensus.db.get_high_qc_updated_at()? {
            let view_diff = Consensus::minimum_views_in_time_difference(
                latest_high_qc_timestamp.elapsed()?,
                consensus.config.consensus.consensus_timeout,
            );
            let min_view_since_high_qc_updated = high_qc.view + 1 + view_diff;
            if min_view_since_high_qc_updated > start_view {
                info!(
                    "Based on elapsed clock time of {} seconds since lastest high_qc update, we are atleast {} views above our current high_qc view. This is larger than our stored view so jump to new start_view {}",
                    latest_high_qc_timestamp.elapsed()?.as_secs(),
                    view_diff,
                    min_view_since_high_qc_updated
                );
                consensus
                    .db
                    .set_view(min_view_since_high_qc_updated, false)?;
            }
        }

        // Set self.network_message_cache incase the network is stuck
        if consensus.db.get_voted_in_view()? {
            let block = consensus.head_block();
            if let Some(leader) = consensus.leader_at_block(&block, consensus.get_view()?) {
                consensus.build_vote(leader.peer_id, consensus.vote_from_block(&block));
            }
        } else {
            consensus.build_new_view()?;
        }

        Ok(consensus)
    }

    /// Build NewView message for this view
    fn build_new_view(&mut self) -> Result<NetworkMessage> {
        let view = self.get_view()?;
        let block = self.get_block(&self.high_qc.block_hash)?.ok_or_else(|| {
            anyhow!("missing block corresponding to our high qc - this should never happen")
        })?;
        let leader = self.leader_at_block(&block, view);
        let new_view_message = (
            leader.map(|leader: Validator| leader.peer_id),
            ExternalMessage::NewView(Box::new(NewView::new(
                self.secret_key,
                self.high_qc,
                view,
                self.secret_key.node_public_key(),
            ))),
        );

        self.network_message_cache = Some(new_view_message.clone());
        Ok(new_view_message)
    }

    pub fn public_key(&self) -> NodePublicKey {
        self.secret_key.node_public_key()
    }

    pub fn head_block(&self) -> Block {
        let highest_block_number = self
            .db
            .get_highest_canonical_block_number()
            .unwrap()
            .unwrap();
        self.db
            .get_canonical_block_by_number(highest_block_number)
            .unwrap()
            .unwrap()
    }

    pub fn get_highest_canonical_block_number(&self) -> u64 {
        self.db
            .get_highest_canonical_block_number()
            .unwrap()
            .unwrap()
    }

    pub fn timeout(&mut self) -> Result<Option<NetworkMessage>> {
        let view = self.get_view()?;
        // We never want to timeout while on view 1
        if view == 1 {
            let block = self
                .get_block_by_view(0)
                .unwrap()
                .ok_or_else(|| anyhow!("missing block"))?;
            // Get the list of stakers for the next block.
            let next_block_header = BlockHeader {
                number: block.number() + 1,
                ..block.header
            };
            let stakers = self.state.get_stakers(next_block_header)?;
            // If we're in the genesis committee, vote again.
            if stakers.iter().any(|v| *v == self.public_key()) {
                info!(
                    "timeout in view: {:?}, we will vote for block rather than incrementing view, block hash: {}",
                    view,
                    block.hash()
                );
                let leader = self.leader_at_block(&block, view).unwrap();
                let vote = self.vote_from_block(&block);
                let network_msg = self.build_vote(leader.peer_id, vote);
                return Ok(Some(network_msg));
            } else {
                info!(
                    "We are on view: {:?} but we are not a validator, so we are waiting.",
                    view
                );
            }

            return Ok(None);
        }

        let (
            milliseconds_since_last_view_change,
            milliseconds_remaining_of_block_time,
            exponential_backoff_timeout,
        ) = self.get_consensus_timeout_params()?;
        trace!(
            milliseconds_since_last_view_change,
            exponential_backoff_timeout,
            milliseconds_remaining_of_block_time,
            "timeout reached create_next_block_on_timeout: {}",
            self.create_next_block_on_timeout
        );

        if self.create_next_block_on_timeout {
            // Check if enough time elapsed to propose block
            if milliseconds_remaining_of_block_time == 0 {
                match self.propose_new_block() {
                    Ok(Some(network_message)) => {
                        self.create_next_block_on_timeout = false;
                        return Ok(Some(network_message));
                    }
                    Ok(None) => {
                        error!("Failed to finalise block proposal.");
                        self.create_next_block_on_timeout = false;
                        *self.early_proposal.write() = None;
                    }
                    Err(e) => error!("Failed to finalise proposal: {e}"),
                };
            } else {
                self.reset_timeout
                    .send(Duration::from_millis(milliseconds_remaining_of_block_time))?;
                return Ok(None);
            }
        }

        // If we are not leader then consider whether we want to timeout - the timeout duration doubles every time, so it
        // Should eventually have all nodes on the same view
        if milliseconds_since_last_view_change < exponential_backoff_timeout {
            trace!(
                "Not proceeding with view change. Current view: {} - time since last: {}, timeout requires: {}",
                view, milliseconds_since_last_view_change, exponential_backoff_timeout
            );

            // Resend NewView message for this view if timeout period is a multiple of consensus_timeout
            if (milliseconds_since_last_view_change
                > self.config.consensus.consensus_timeout.as_millis() as u64)
                && !self.config.consensus.new_view_broadcast_interval.is_zero()
                && (Duration::from_millis(milliseconds_since_last_view_change).as_secs()
                    % self.config.consensus.new_view_broadcast_interval.as_secs())
                    == 0
            {
                match self.network_message_cache.take() {
                    Some((_, ExternalMessage::NewView(new_view))) => {
                        // If new_view message is not for this view then it must be outdated
                        if new_view.view == self.get_view()? {
                            // When re-sending new view messages we broadcast them, rather than only sending them to the
                            // view leader. This speeds up network recovery when many nodes have different high QCs.
                            return Ok(Some((None, ExternalMessage::NewView(new_view))));
                        }
                    }
                    Some((peer, ExternalMessage::Vote(vote))) => {
                        if vote.view + 1 == self.get_view()? {
                            return Ok(Some((peer, ExternalMessage::Vote(vote))));
                        }
                    }
                    _ => {}
                }
            }

            return Ok(None);
        }

        trace!(
            "Considering view change: view: {} time since: {} timeout: {} last known view: {}, last height: {}, last hash: {}",
            view,
            milliseconds_since_last_view_change,
            exponential_backoff_timeout,
            self.high_qc.view,
            self.head_block().number(),
            self.head_block().hash()
        );

        let block = self.get_block(&self.high_qc.block_hash)?.ok_or_else(|| {
            anyhow!("missing block corresponding to our high qc - this should never happen")
        })?;

        // Get the list of stakers for the next block.
        let next_block_header = BlockHeader {
            number: block.number() + 1,
            ..block.header
        };
        let stakers = self
            .state
            .at_root(block.state_root_hash().into())
            .get_stakers(next_block_header)?;
        if !stakers.iter().any(|v| *v == self.public_key()) {
            debug!(
                "can't vote for new view, we aren't in the committee of length {:?}",
                stakers.len()
            );
            return Ok(None);
        }

        let next_view = view + 1;
        let next_exponential_backoff_timeout = self.exponential_backoff_timeout(next_view);
        info!(
            "***** TIMEOUT: View is now {} -> {}. Next view change in {}ms",
            view, next_view, next_exponential_backoff_timeout
        );

        self.set_view(next_view, false)?;
        let new_view = self.build_new_view()?;
        Ok(Some(new_view))
    }

    /// All values returned in milliseconds
    pub fn get_consensus_timeout_params(&self) -> Result<(u64, u64, u64)> {
        let view = self.get_view()?;
        let milliseconds_since_last_view_change = SystemTime::now()
            .duration_since(self.view_updated_at)
            .unwrap_or_default();
        let mut milliseconds_remaining_of_block_time = self
            .config
            .consensus
            .block_time
            .saturating_sub(milliseconds_since_last_view_change);

        // In order to maintain close to 1 second block times we broadcast 1-TIME_TO_ALLOW_PROPOSAL_BROADCAST seconds after the previous block to allow for network messages and block processing
        if self.config.consensus.block_time > TIME_TO_ALLOW_PROPOSAL_BROADCAST {
            milliseconds_remaining_of_block_time = milliseconds_remaining_of_block_time
                .saturating_sub(TIME_TO_ALLOW_PROPOSAL_BROADCAST);
        }

        let mut exponential_backoff_timeout = self.exponential_backoff_timeout(view);

        // Override exponential_backoff_timeout in forced set view scenario
        match self.force_view {
            Some((forced_view, timeout_instant)) if view == forced_view => {
                exponential_backoff_timeout = SystemTime::from(timeout_instant)
                    .duration_since(SystemTime::now())?
                    .saturating_sub(milliseconds_since_last_view_change)
                    .as_millis() as u64;
            }
            _ => {}
        }

        Ok((
            milliseconds_since_last_view_change.as_millis() as u64,
            milliseconds_remaining_of_block_time.as_millis() as u64,
            exponential_backoff_timeout,
        ))
    }

    pub fn peer_id(&self) -> PeerId {
        self.secret_key.to_libp2p_keypair().public().to_peer_id()
    }

    pub fn proposal(
        &mut self,
        from: PeerId,
        proposal: Proposal,
        during_sync: bool,
    ) -> Result<Option<NetworkMessage>> {
        self.cleanup_votes()?;
        let (block, transactions) = proposal.into_parts();
        let head_block = self.head_block();
        let mut view = self.get_view()?;

        info!(
            block_view = block.view(),
            block_number = block.number(),
            txns = transactions.len(),
            "handling block proposal {}",
            block.hash()
        );

        if self.db.contains_block(&block.hash())? {
            trace!("ignoring block proposal, block store contains this block already");
            return Ok(None);
        }

        if !during_sync && block.view() <= head_block.header.view {
            warn!(
                "Rejecting block - view not greater than our current head block! {} vs {}",
                block.view(),
                head_block.header.view
            );
            return Ok(None);
        }

        if block.gas_limit() > self.config.consensus.eth_block_gas_limit
            || block.gas_used() > block.gas_limit()
        {
            warn!(
                "Block gas used/limit check failed. Used: {}, Limit: {}, config limit: {}",
                block.gas_used(),
                block.gas_limit(),
                self.config.consensus.eth_block_gas_limit
            );
            return Ok(None);
        }

        if let Err(e) = self.check_block(&block, during_sync) {
            warn!(?e, "invalid block proposal received!");
            return Ok(None);
        }

        self.update_high_qc_and_view(block.agg.is_some(), block.header.qc)?;

        let proposal_view = block.view();
        let parent = self
            .get_block(&block.parent_hash())?
            .ok_or_else(|| anyhow!("missing block parent"))?;

        trace!("checking if block view {} is safe", block.view());

        // If the proposed block is safe, vote for it and advance to the next round.
        if self.check_safe_block(&block)? {
            // If the proposed block is safe but outdated then add to block cache - we may need it later
            let outdated = block.view() < view;
            let process_immediately = !outdated || during_sync;
            if !process_immediately {
                trace!(
                    "proposal is outdated: {} < {} but may be useful in the future, buffering",
                    block.view(),
                    view
                );
                return Ok(None);
            }

            trace!(
                "block view {} number {} aka {} is safe",
                block.view(),
                block.number(),
                block.hash()
            );

            if head_block.hash() != parent.hash() || block.number() != head_block.header.number + 1
            {
                warn!(
                    "******* Fork detected! \nHead block: {:?} \nBlock prop: {:?}. We are node {}",
                    head_block,
                    block,
                    self.peer_id()
                );
                self.deal_with_fork(&block)?;
            }

            // Must make sure state root hash is set to the parent's state root hash before applying transactions
            if self.state.root_hash()? != parent.state_root_hash() {
                warn!(
                    "state root hash prior to block execution mismatch, expected: {:?}, actual: {:?}, head: {:?}",
                    parent.state_root_hash(),
                    self.state.root_hash()?,
                    head_block
                );
                self.state.set_to_root(parent.state_root_hash().into());
            }
            let stakers: Vec<_> = self.state.get_stakers(block.header)?;

            // It is possible to source Proposals from own storage during sync, which alters the source of the Proposal.
            // Only allow from == self, for fast-forwarding, in normal case but not during sync
            let from = (self.peer_id() != from || !during_sync).then_some(from);
            self.execute_block(from, &block, transactions, &stakers)?;

            if view != proposal_view + 1 {
                view = proposal_view + 1;
                // We will send a vote in this view.
                self.set_view(view, true)?;
                debug!("*** setting view to proposal view... view is now {}", view);
            }

            if let Some(buffered_votes) = self.buffered_votes.remove(&block.hash()) {
                // If we've buffered votes for this block, process them now.
                let count = buffered_votes.len();
                for (i, (from, vote)) in buffered_votes.into_iter().enumerate() {
                    trace!("applying buffered vote {} of {count}", i + 1);
                    if let Some(network_message) = self.vote(from, vote)? {
                        // If we reached the supermajority while processing this vote, send the next block proposal.
                        // Further votes are ignored (including our own).
                        // TODO(#720): We should prioritise our own vote.
                        trace!("supermajority reached, sending next proposal");
                        return Ok(Some(network_message));
                    }
                    // A bit hacky: processing of our buffered votes may have resulted in an early_proposal be created and awaiting empty block timeout for broadcast. In this case we must return now
                    let early_proposal = self.early_proposal.read();
                    if self.create_next_block_on_timeout
                        && early_proposal.is_some()
                        && early_proposal.as_ref().unwrap().0.view() == proposal_view + 1
                    {
                        trace!("supermajority reached, early proposal awaiting broadcast");
                        return Ok(None);
                    }
                }

                // If we reach this point, we had some buffered votes but they were not sufficient to reach a
                // supermajority.
            }

            // Get the list of stakers for the next block.
            let next_block_header = BlockHeader {
                number: block.number() + 1,
                ..block.header
            };
            let stakers = self.state.get_stakers(next_block_header)?;

            if !stakers.iter().any(|v| *v == self.public_key()) {
                self.in_committee(false)?;
                debug!(
                    "can't vote for block proposal, we aren't in the committee of length {:?}",
                    stakers.len()
                );
                return Ok(None);
            } else {
                self.in_committee(true)?;
                let vote = self.vote_from_block(&block);
                let next_leader = self.leader_at_block(&block, view);

                if self.create_next_block_on_timeout {
                    warn!("Create block on timeout set. Clearing");
                    self.create_next_block_on_timeout = false;
                }
                {
                    let mut early_proposal = self.early_proposal.write();
                    if early_proposal.is_some() {
                        let (_, txns, _, _, _) = early_proposal.take().unwrap();
                        let mut pool = self.transaction_pool.write();
                        for txn in txns.into_iter().rev() {
                            pool.insert_ready_transaction(txn)?;
                        }
                        warn!("Early proposal exists but we are not leader. Clearing proposal");
                    }
                }

                let Some(next_leader) = next_leader else {
                    warn!("Next leader is currently not reachable, has it joined committee yet?");
                    return Ok(None);
                };

                if !during_sync {
                    trace!(proposal_view, ?next_leader, "voting for block");
                    let network_message = self.build_vote(next_leader.peer_id, vote);
                    return Ok(Some(network_message));
                }
            }
        } else {
            trace!("block is not safe");
        }

        Ok(None)
    }

    fn build_vote(&mut self, peer_id: PeerId, vote: Vote) -> NetworkMessage {
        let network_msg = (Some(peer_id), ExternalMessage::Vote(Box::new(vote)));
        self.network_message_cache = Some(network_msg.clone());
        network_msg
    }

    /// Apply the rewards at the tail-end of the Proposal.
    /// Note that the algorithm below is mentioned in cfg.rs - if you change the way
    /// rewards are calculated, please change the comments in the configuration structure there.
    fn apply_rewards_late_at(
        parent_block: &Block,
        at_state: &mut State,
        config: &ConsensusConfig,
        committee: &[NodePublicKey],
        proposer: NodePublicKey,
        block: &Block,
    ) -> Result<()> {
        debug!("apply late rewards in view {}", block.view());
        let rewards_per_block: u128 = *config.rewards_per_hour / config.blocks_per_hour as u128;

        // Get the reward addresses from the parent state
        let parent_state = at_state.at_root(parent_block.state_root_hash().into());

        let proposer_address = parent_state.get_reward_address(proposer)?;

        let cosigner_stake: Vec<_> = committee
            .iter()
            .enumerate()
            .filter(|(i, _)| block.header.qc.cosigned[*i])
            .map(|(_, pub_key)| {
                let reward_address = parent_state.get_reward_address(*pub_key).unwrap();
                let stake = parent_state
                    .get_stake(*pub_key, block.header)
                    .unwrap()
                    .unwrap()
                    .get();
                (reward_address, stake)
            })
            .collect();

        let total_cosigner_stake = cosigner_stake.iter().fold(0, |sum, c| sum + c.1);
        if total_cosigner_stake == 0 {
            return Err(anyhow!("total stake is 0"));
        }

        // Track total awards given out. This may be different to rewards_per_block because we round down on division when we split the rewards
        let mut total_rewards_issued = 0;

        // Reward the Proposer
        if let Some(proposer_address) = proposer_address {
            let reward = rewards_per_block / 2;
            at_state.mutate_account(proposer_address, |a| {
                a.balance = a
                    .balance
                    .checked_add(reward)
                    .ok_or_else(|| anyhow!("Overflow occured in proposer account balance"))?;
                Ok(())
            })?;
            total_rewards_issued += reward;
        }

        // Reward the committee
        for (reward_address, stake) in cosigner_stake {
            if let Some(cosigner) = reward_address {
                let reward = (U256::from(rewards_per_block / 2) * U256::from(stake)
                    / U256::from(total_cosigner_stake))
                .to::<u128>();
                at_state.mutate_account(cosigner, |a| {
                    a.balance = a
                        .balance
                        .checked_add(reward)
                        .ok_or(anyhow!("Overflow occured in cosigner account balance"))?;
                    Ok(())
                })?;
                total_rewards_issued += reward;
            }
        }

        // ZIP-9: Fund rewards amount from zero account
        at_state.mutate_account(Address::ZERO, |a| {
            a.balance = a
                .balance
                .checked_sub(total_rewards_issued)
                .ok_or(anyhow!("No funds left in zero account"))?;
            Ok(())
        })?;

        Ok(())
    }

    pub fn apply_transaction_at<I: Inspector<PendingState> + ScillaInspector>(
        state: &mut State,
        txn: VerifiedTransaction,
        current_block: BlockHeader,
        inspector: I,
        enable_inspector: bool,
    ) -> Result<Option<TransactionApplyResult>> {
        let hash = txn.hash;

        let result =
            state.apply_transaction(txn.clone(), current_block, inspector, enable_inspector);
        let result = match result {
            Ok(r) => r,
            Err(error) => {
                warn!(?hash, ?error, "transaction failed to execute");
                return Ok(None);
            }
        };

        if !result.success() {
            info!("Transaction was a failure...");
        }

        Ok(Some(result))
    }

    pub fn txpool_content(&self) -> LockedTxPoolContent {
        let pool = self.transaction_pool.read();

        LockedTxPoolContent {
            state: &self.state,
            transaction_pool: pool,
        }
    }

    pub fn get_pending_or_queued(
        &self,
        txn: &VerifiedTransaction,
    ) -> Result<Option<PendingOrQueued>> {
        self.transaction_pool
            .read()
            .get_pending_or_queued(&self.state, txn)
    }

    pub fn pending_transaction_count(&self, account: Address) -> u64 {
        let current_nonce = self.state.must_get_account(account).nonce;

        self.transaction_pool
            .read()
            .pending_transaction_count(account, current_nonce)
    }

    pub fn get_touched_transactions(&self, address: Address) -> Result<Vec<Hash>> {
        if !self.config.enable_ots_indices {
            return Err(anyhow!("Otterscan indices are disabled"));
        }

        self.db.get_touched_transactions(address)
    }

    /// Clear up anything in memory that is no longer required. This is to avoid memory leaks.
    pub fn cleanup_votes(&mut self) -> Result<()> {
        // Wrt votes, we only care about votes on hashes for the current view or higher
        let keys_to_process: Vec<_> = self.votes.keys().copied().collect();

        for key in keys_to_process {
            if let Ok(Some(block)) = self.get_block(&key) {
                // Remove votes for blocks that have been finalized. However, note that the block hashes which are keys
                // into `self.votes` are the parent hash of the (potential) block that is being voted on. Therefore, we
                // subtract one in this condition to ensure there is no chance of removing votes for blocks that still
                // have a chance of being mined. It is possible this is unnecessary, since `self.finalized_view` is
                // already at least 2 views behind the head of the chain, but keeping one extra vote in memory doesn't
                // cost much and does make us more confident that we won't dispose of valid votes.
                if block.view() < self.get_finalized_view()?.saturating_sub(1) {
                    trace!(block_view = %block.view(), block_hash = %key, "cleaning vote");
                    self.votes.remove(&key);
                }
            } else {
                warn!("Missing block for vote (this shouldn't happen), removing from memory");
                trace!(block_hash = %key, "cleaning vote");
                self.votes.remove(&key);
            }
        }

        // Wrt new views, we only care about new views for the current view or higher
        let view = self.get_view()?;
        self.new_views.retain(|k, _| *k >= view);
        Ok(())
    }

    pub fn vote(&mut self, peer_id: PeerId, vote: Vote) -> Result<Option<NetworkMessage>> {
        let block_hash = vote.block_hash;
        let block_view = vote.view;
        let current_view = self.get_view()?;
        info!(block_view, current_view, %block_hash, "handling vote from: {:?}", peer_id);

        // if the vote is too old and does not count anymore
        if block_view + 1 < current_view {
            trace!("vote is too old");
            return Ok(None);
        }

        // Verify the signature in the vote matches the public key in the vote. This tells us that the vote was created
        // by the owner of `vote.public_key`, but we don't yet know that a vote from that node is valid. In other
        // words, a malicious node which is not part of the consensus committee may send us a vote and this check will
        // still pass. We later validate that the owner of `vote.public_key` is a valid voter.
        vote.verify()?;

        // Retrieve the actual block this vote is for.
        let Some(block) = self.get_block(&block_hash)? else {
            trace!("vote for unknown block, buffering");
            // If we don't have the block yet, we buffer the vote in case we recieve the block later. Note that we
            // don't know the leader of this view without the block, so we may be storing this unnecessarily, however
            // non-malicious nodes should only have sent us this vote if they thought we were the leader.
            self.buffered_votes
                .entry(block_hash)
                .or_default()
                .push((peer_id, vote));
            return Ok(None);
        };

        // if we are not the leader of the round in which the vote counts
        // The vote is in the happy path (?) - so the view is block view + 1
        if !self.are_we_leader_for_view(block_hash, block_view + 1) {
            trace!(
                vote_view = block_view + 1,
                ?block_hash,
                "skipping vote, not the leader"
            );
            return Ok(None);
        }

        let executed_block = BlockHeader {
            number: block.header.number + 1,
            ..Default::default()
        };

        let committee = self
            .state
            .at_root(block.state_root_hash().into())
            .get_stakers(executed_block)?;

        // verify the sender's signature on block_hash
        let Some((index, _)) = committee
            .iter()
            .enumerate()
            .find(|&(_, &v)| v == vote.public_key)
        else {
            warn!("Skipping vote outside of committee");
            return Ok(None);
        };

        let (mut signatures, mut cosigned, mut cosigned_weight, mut supermajority_reached) =
            self.votes.get(&block_hash).cloned().unwrap_or_else(|| {
                (
                    Vec::new(),
                    bitarr![u8, Msb0; 0; MAX_COMMITTEE_SIZE],
                    0,
                    false,
                )
            });

        if supermajority_reached {
            info!(
                "(vote) supermajority already reached in this view {}",
                current_view
            );
            return Ok(None);
        }

        // if the vote is new, store it
        if !cosigned[index] {
            signatures.push(vote.signature());
            cosigned.set(index, true);
            // Update state to root pointed by voted block (in meantime it might have changed!)
            self.state.set_to_root(block.state_root_hash().into());
            let Some(weight) = self.state.get_stake(vote.public_key, executed_block)? else {
                return Err(anyhow!("vote from validator without stake"));
            };
            cosigned_weight += weight.get();

            let total_weight = self.total_weight(&committee, executed_block);
            supermajority_reached = cosigned_weight * 3 > total_weight * 2;

            trace!(
                cosigned_weight,
                supermajority_reached,
                total_weight,
                current_view,
                vote_view = block_view + 1,
                "storing vote"
            );
            self.votes.insert(
                block_hash,
                (
                    signatures.clone(),
                    cosigned,
                    cosigned_weight,
                    supermajority_reached,
                ),
            );
            // if we are already in the round in which the vote counts and have reached supermajority
            if supermajority_reached {
                // We propose new block immediately if it is the first view
                // Otherwise the block will be proposed on timeout
                if current_view == 1 {
                    return self.propose_new_block();
                }

                self.early_proposal_assemble_at(None)?;

                // It is possible that we have collected votes for a forked block. Do not propose in that case.
                let early_proposal = self.early_proposal.read();
                if let Some((block, _, _, _, _)) = early_proposal.as_ref() {
                    if block.parent_hash() == block_hash {
                        std::mem::drop(early_proposal);
                        return self.ready_for_block_proposal();
                    }
                }
            }
        } else {
            self.votes.insert(
                block_hash,
                (signatures, cosigned, cosigned_weight, supermajority_reached),
            );
        }

        // Either way assemble early proposal now if it doesnt already exist
        self.early_proposal_assemble_at(None)?;

        Ok(None)
    }

    /// Finalise the early Proposal.
    /// This should only run after majority QC or aggQC are available.
    /// It applies the rewards and produces the final Proposal.
    fn early_proposal_finish_at(
        &mut self,
        mut proposal: Block,
        cumulative_gas_fee: u128,
    ) -> Result<Option<Block>> {
        // Retrieve parent block data
        let parent_block = self
            .get_block(&proposal.parent_hash())?
            .context("missing parent block")?;
        let parent_block_hash = parent_block.hash();

        let mut state = self.state.clone();
        let previous_state_root_hash = state.root_hash()?;
        state.set_to_root(proposal.state_root_hash().into());

        // Compute the majority QC. If aggQC exists then QC is already set to correct value.
        let (final_qc, committee) = match proposal.agg {
            Some(_) => {
                let committee: Vec<_> = self.committee_for_hash(proposal.header.qc.block_hash)?;
                (proposal.header.qc, committee)
            }
            None => {
                // Check for majority
                let Some((signatures, cosigned, _, supermajority_reached)) =
                    self.votes.get(&parent_block_hash)
                else {
                    warn!("tried to finalise a proposal without any votes");
                    return Ok(None);
                };
                if !supermajority_reached {
                    warn!("tried to finalise a proposal without majority");
                    return Ok(None);
                };
                // Retrieve the previous leader and committee - for rewards
                let committee = state
                    .at_root(parent_block.state_root_hash().into())
                    .get_stakers(proposal.header)?;
                (
                    self.qc_from_bits(
                        parent_block_hash,
                        signatures,
                        *cosigned,
                        parent_block.view(),
                    ),
                    committee,
                )
            }
        };

        let proposer = self
            .leader_at_block(&parent_block, proposal.view())
            .context("missing parent block leader")?
            .public_key;
        // Apply the rewards when exiting the round
        proposal.header.qc = final_qc;
        Self::apply_rewards_late_at(
            &parent_block,
            &mut state,
            &self.config.consensus,
            &committee,
            proposer, // Last leader
            &proposal,
        )?;

        // ZIP-9: Sink gas to zero account
        let fork = self.state.forks.get(proposal.header.number);
        let gas_fee_amount = if fork.transfer_gas_fee_to_zero_account {
            cumulative_gas_fee
        } else {
            proposal.gas_used().0 as u128
        };

        state.mutate_account(Address::ZERO, |a| {
            a.balance = a
                .balance
                .checked_add(gas_fee_amount)
                .ok_or(anyhow!("Overflow occured in zero account balance"))?;
            Ok(())
        })?;

        if !fork.fund_accounts_from_zero_account.is_empty() {
            if let Some(fork_height) = self
                .state
                .forks
                .find_height_fork_first_activated(ForkName::FundAccountsFromZeroAccount)
            {
                if fork_height == proposal.header.number {
                    for address_amount_pair in fork.fund_accounts_from_zero_account.clone() {
                        state.mutate_account(Address::ZERO, |a| {
                            a.balance = a
                                .balance
                                .checked_sub(*address_amount_pair.1)
                                .ok_or(anyhow!("Underflow occurred in zero account balance"))?;
                            Ok(())
                        })?;
                        state.mutate_account(address_amount_pair.0, |a| {
                            a.balance = a
                                .balance
                                .checked_add(*address_amount_pair.1)
                                .ok_or(anyhow!("Overflow occurred in Faucet account balance"))?;
                            Ok(())
                        })?;
                    }
                }
            };
        }

        if self.block_is_first_in_epoch(proposal.header.number) {
            // Update state with any contract upgrades for this block
            state.contract_upgrade_apply_state_change(&self.config.consensus, proposal.header)?;
        }

        // Finalise the proposal with final QC and state.
        let proposal = Block::from_qc(
            self.secret_key,
            proposal.header.view,
            proposal.header.number,
            // majority QC
            final_qc,
            proposal.agg,
            // post-reward updated state
            state.root_hash()?,
            proposal.header.transactions_root_hash,
            proposal.header.receipts_root_hash,
            proposal.transactions,
            proposal.header.timestamp, // set block timestamp to **start** point of assembly.
            proposal.header.gas_used,
            proposal.header.gas_limit,
        );
        self.receipts_cache
            .lock()
            .set_hash(proposal.header.receipts_root_hash);

        // Restore the state to previous
        state.set_to_root(previous_state_root_hash.into());
        self.state = state;

        // Return the final proposal
        Ok(Some(proposal))
    }

    /// Assembles the Proposal block early.
    /// This is performed before the majority QC is available.
    /// It does all the needed work but with a dummy QC.
    fn early_proposal_assemble_at(&self, agg: Option<AggregateQc>) -> Result<()> {
        let view = self.get_view()?;
        {
            let early_proposal = self.early_proposal.read();
            if early_proposal.is_some() && early_proposal.as_ref().unwrap().0.view() == view {
                return Ok(());
            }
        }

        let (qc, parent) = match agg {
            // Create dummy QC for now if aggQC not provided
            None => {
                // Start with highest canonical block
                let num = self
                    .db
                    .get_highest_canonical_block_number()?
                    .context("no canonical blocks")?; // get highest canonical block number
                let block = self
                    .get_canonical_block_by_number(num)?
                    .context("missing canonical block")?; // retrieve highest canonical block
                (
                    QuorumCertificate::new_with_identity(block.hash(), block.view()),
                    block,
                )
            }
            Some(ref agg) => {
                let qc = self.get_highest_from_agg(agg)?;
                let parent = self
                    .get_block(&qc.block_hash)?
                    .ok_or_else(|| anyhow!("missing block"))?;
                (qc, parent)
            }
        };

        // This is a partial header of a block that will be proposed with some transactions executed below.
        // It is needed so that each transaction is executed within proper block context (the block it belongs to)
        let executed_block_header = BlockHeader {
            view,
            number: parent.header.number + 1,
            timestamp: SystemTime::max(SystemTime::now(), parent.timestamp()), // block timestamp at **start** of assembly, not end.
            gas_limit: self.config.consensus.eth_block_gas_limit,
            ..BlockHeader::default()
        };

        debug!(
            "assemble early proposal view {} block number {}",
            executed_block_header.view, executed_block_header.number
        );

        // Ensure sane state
        let mut state = self.state.clone();
        if state.root_hash()? != parent.state_root_hash() {
            warn!(
                "state root hash mismatch, expected: {:?}, actual: {:?}",
                parent.state_root_hash(),
                state.root_hash()?
            );
        }

        // Clear internal receipt cache.
        // Since this is a speed enhancement, we're ignoring scenarios where the receipts cache may hold receipts for more than one proposal.
        self.receipts_cache.lock().clear();

        // Internal states
        let mut receipts_trie = EthTrie::new(Arc::new(MemoryDB::new(true)));
        let mut transactions_trie: EthTrie<MemoryDB> = EthTrie::new(Arc::new(MemoryDB::new(true)));
        let applied_txs = Vec::<VerifiedTransaction>::new();

        // Generate the early proposal
        // Some critical parts are dummy/missing:
        // a. Majority QC is missing
        // b. Rewards have not been applied
        // c. transactions have not been added
        let proposal = Block::from_qc(
            self.secret_key,
            executed_block_header.view,
            executed_block_header.number,
            qc,
            agg,
            parent.state_root_hash(), // late state before transactions or rewards are applied
            Hash(transactions_trie.root_hash()?.into()),
            Hash(receipts_trie.root_hash()?.into()),
            vec![],
            executed_block_header.timestamp,
            EvmGas(0),
            executed_block_header.gas_limit,
        );

        let mut early_proposal = self.early_proposal.write();
        *early_proposal = Some((proposal, applied_txs, transactions_trie, receipts_trie, 0));
        self.early_proposal_apply_transactions(self.transaction_pool.write(), early_proposal)?;

        Ok(())
    }

    /// Updates self.early_proposal data (proposal, applied_transactions, transactions_trie, receipts_trie) to include any transactions in the mempool
    fn early_proposal_apply_transactions(
        &self,
        mut pool: RwLockWriteGuard<TransactionPool>,
        mut early_proposal: RwLockWriteGuard<Option<EarlyProposal>>,
    ) -> Result<()> {
        if early_proposal.is_none() {
            error!("could not apply transactions to early_proposal because it does not exist");
            return Ok(());
        }

        let mut state = self.state.clone();

        let proposal = early_proposal.as_ref().unwrap().0.clone();

        // Use state root hash of current early proposal
        state.set_to_root(proposal.state_root_hash().into());
        // Internal states
        let mut gas_left = proposal.header.gas_limit - proposal.header.gas_used;
        let mut tx_index_in_block = proposal.transactions.len();

        // Assemble new block with whatever is in the mempool
        while let Some(tx) = pool.best_transaction(&state)? {
            let tx = tx.clone();
            // First - check if we have time left to process txns and give enough time for block propagation
            let (_, milliseconds_remaining_of_block_time, _) =
                self.get_consensus_timeout_params()?;

            if milliseconds_remaining_of_block_time == 0 {
                debug!(
                    "stopped adding txs to block number {} because block time is reached",
                    proposal.header.number,
                );
                break;
            }

            if gas_left < tx.tx.gas_limit() {
                debug!(?gas_left, gas_limit = ?tx.tx.gas_limit(), "block out of space");
                break;
            }

            // Apply specific txn
            let mut inspector = TouchedAddressInspector::default();
            let result = Self::apply_transaction_at(
                &mut state,
                tx.clone(),
                proposal.header,
                &mut inspector,
                self.config.enable_ots_indices,
            )?;

            // Skip transactions whose execution resulted in an error and drop them.
            let Some(result) = result else {
                warn!("Dropping failed transaction: {:?}", tx.hash);
                pool.mark_executed(&tx);
                continue;
            };

            // Reduce remaining gas in this block
            gas_left = gas_left
                .checked_sub(result.gas_used())
                .ok_or_else(|| anyhow!("gas_used > gas_limit"))?;

            let gas_fee = result.gas_used().0 as u128 * tx.tx.gas_price_per_evm_gas();

            // Do necessary work to assemble the transaction
            pool.mark_executed(&tx);

            // Grab and update early_proposal data in own scope to avoid multiple mutable references to self
            {
                let (proposal, applied_txs, transactions_trie, receipts_trie, cumulative_gas_fee) =
                    early_proposal.as_mut().unwrap();

                *cumulative_gas_fee += gas_fee;
                transactions_trie.insert(tx.hash.as_bytes(), tx.hash.as_bytes())?;

                let receipt = Self::create_txn_receipt(
                    result,
                    tx.hash,
                    tx_index_in_block,
                    self.config.consensus.eth_block_gas_limit - gas_left,
                );

                let receipt_hash = receipt.compute_hash();
                debug!(
                    "During assembly in view: {}, transaction with hash: {:?} produced receipt: {:?}, receipt hash: {:?}",
                    proposal.header.view, tx.hash, receipt, receipt_hash
                );
                receipts_trie.insert(receipt_hash.as_bytes(), receipt_hash.as_bytes())?;

                // Forwarding cache
                let addresses = inspector.touched.into_iter().collect_vec();
                self.receipts_cache
                    .lock()
                    .insert(tx.hash, receipt, addresses);

                tx_index_in_block += 1;
                applied_txs.push(tx);
            }
        }
        std::mem::drop(pool);
        let (_, applied_txs, _, _, _) = early_proposal.as_ref().unwrap();
        self.db.with_sqlite_tx(|sqlite_tx| {
            for tx in applied_txs {
                self.db
                    .insert_transaction_with_db_tx(sqlite_tx, &tx.hash, &tx.tx)?;
            }
            Ok(())
        })?;

        // Grab and update early_proposal data in own scope to avoid multiple mutable references to Self
        {
            let (proposal, applied_txs, transactions_trie, receipts_trie, _) =
                early_proposal.as_mut().unwrap();

            let applied_transaction_hashes = applied_txs.iter().map(|tx| tx.hash).collect_vec();
            trace!(
                "applied {} transactions to early block for view {}",
                tx_index_in_block - proposal.transactions.len(),
                proposal.header.view
            );

            // Update proposal with transactions added
            proposal.header.state_root_hash = state.root_hash()?;
            proposal.header.transactions_root_hash = Hash(transactions_trie.root_hash()?.into());
            proposal.header.receipts_root_hash = Hash(receipts_trie.root_hash()?.into());
            proposal.transactions = applied_transaction_hashes;
            proposal.header.gas_used = proposal.header.gas_limit - gas_left;
        }

        // as a future improvement, process the proposal before broadcasting it
        Ok(())
    }

    /// Called when consensus will accept our early_block.
    /// Either propose now or set timeout to allow for txs to come in.
    fn ready_for_block_proposal(&mut self) -> Result<Option<NetworkMessage>> {
        // Check if there's enough time to wait on a timeout and then propagate an empty block in the network before other participants trigger NewView
        let (milliseconds_since_last_view_change, milliseconds_remaining_of_block_time, _) =
            self.get_consensus_timeout_params()?;

        if milliseconds_remaining_of_block_time == 0 {
            return self.propose_new_block();
        }

        // Reset the timeout and wake up again once it has been at least `block_time` since
        // the last view change. At this point we should be ready to produce a new block.
        self.create_next_block_on_timeout = true;
        self.reset_timeout.send(
            self.config
                .consensus
                .block_time
                .saturating_sub(Duration::from_millis(milliseconds_since_last_view_change)),
        )?;
        trace!(
            "will propose new proposal on timeout for view {}",
            self.get_view()?
        );

        Ok(None)
    }
    /// Assembles a Pending block.
    fn assemble_pending_block_at(&self, state: &mut State) -> Result<Option<Block>> {
        // Start with highest canonical block
        let num = self
            .db
            .get_highest_canonical_block_number()?
            .context("no canonical blocks")?; // get highest canonical block number
        let block = self
            .get_canonical_block_by_number(num)?
            .context("missing canonical block")?; // retrieve highest canonical block

        // Generate early QC
        let early_qc = QuorumCertificate::new_with_identity(block.hash(), block.view());
        let parent = self
            .get_block(&early_qc.block_hash)?
            .context("missing parent block")?;

        // Set state to that of parent
        state.set_to_root(block.state_root_hash().into());

        // Internal states
        let mut gas_left = self.config.consensus.eth_block_gas_limit;
        let mut receipts_trie = EthTrie::new(Arc::new(MemoryDB::new(true)));
        let mut transactions_trie = EthTrie::new(Arc::new(MemoryDB::new(true)));
        let mut tx_index_in_block = 0;
        let mut applied_transaction_hashes = Vec::<Hash>::new();

        // This is a partial header of a block that will be proposed with some transactions executed below.
        // It is needed so that each transaction is executed within proper block context (the block it belongs to)
        let executed_block_header = BlockHeader {
            view: self.get_view()?,
            number: parent.header.number + 1,
            timestamp: SystemTime::max(SystemTime::now(), parent.header.timestamp),
            gas_limit: gas_left,
            ..BlockHeader::default()
        };

        // Retrieve a list of pending transactions
        let pool = self.transaction_pool.read();
        let pending = pool.pending_transactions(state)?;

        for txn in pending.into_iter() {
            // First - check for time
            let (_, milliseconds_remaining_of_block_time, _) =
                self.get_consensus_timeout_params()?;

            if milliseconds_remaining_of_block_time == 0 {
                break;
            }

            if gas_left < txn.tx.gas_limit() {
                debug!(?gas_left, gas_limit = ?txn.tx.gas_limit(), "block out of space");
                break;
            }

            // Apply specific txn
            let result = Self::apply_transaction_at(
                state,
                txn.clone(),
                executed_block_header,
                inspector::noop(),
                false,
            )?;
            self.db.insert_transaction(&txn.hash, &txn.tx)?;

            // Skip transactions whose execution resulted in an error
            let Some(result) = result else {
                continue;
            };

            // Reduce remaining gas in this block
            gas_left = gas_left
                .checked_sub(result.gas_used())
                .ok_or_else(|| anyhow!("gas_used > gas_limit"))?;

            // Do necessary work to assemble the transaction
            transactions_trie.insert(txn.hash.as_bytes(), txn.hash.as_bytes())?;

            let receipt = Self::create_txn_receipt(
                result,
                txn.hash,
                tx_index_in_block,
                self.config.consensus.eth_block_gas_limit - gas_left,
            );
            let receipt_hash = receipt.compute_hash();
            receipts_trie.insert(receipt_hash.as_bytes(), receipt_hash.as_bytes())?;

            tx_index_in_block += 1;
            applied_transaction_hashes.push(txn.hash);
        }

        // Generate the pending proposal, with dummy data
        let proposal = Block::from_qc(
            self.secret_key,
            executed_block_header.view,
            executed_block_header.number,
            early_qc, // dummy QC for early proposal
            None,
            state.root_hash()?, // late state before rewards are applied
            Hash(transactions_trie.root_hash()?.into()),
            Hash(receipts_trie.root_hash()?.into()),
            applied_transaction_hashes,
            executed_block_header.timestamp,
            executed_block_header.gas_limit - gas_left,
            executed_block_header.gas_limit,
        );

        // Return the pending block
        Ok(Some(proposal))
    }

    /// Produces the Proposal block.
    /// It must return a final Proposal with correct QC, regardless of whether it is empty or not.
    fn propose_new_block(&mut self) -> Result<Option<NetworkMessage>> {
        // We expect early_proposal to exist already but try create incase it doesn't
        self.early_proposal_assemble_at(None)?;
        let mut early_proposal = self.early_proposal.write();
        let (pending_block, applied_txs, _, _, cumulative_gas_fee) = early_proposal.take().unwrap(); // safe to unwrap due to check above
        std::mem::drop(early_proposal);

        // intershard transactions are not meant to be broadcast
        let (mut broadcasted_transactions, opaque_transactions): (Vec<_>, Vec<_>) = applied_txs
            .clone()
            .into_iter()
            .partition(|tx| !matches!(tx.tx, SignedTransaction::Intershard { .. }));
        // however, for the transactions that we are NOT broadcasting, we re-insert
        // them into the pool - this is because upon broadcasting the proposal, we will
        // have to re-execute it ourselves (in order to vote on it) and thus will
        // need those transactions again
        {
            let mut pool = self.transaction_pool.write();
            for tx in opaque_transactions {
                let account_nonce = self.state.get_account(tx.signer)?.nonce;
                pool.insert_transaction(tx, account_nonce, true);
            }
        }

        // finalise the proposal
        let Some(final_block) = self.early_proposal_finish_at(pending_block, cumulative_gas_fee)?
        else {
            // Do not Propose.
            // Recover the proposed transactions into the pool.
            let mut pool = self.transaction_pool.write();
            while let Some(txn) = broadcasted_transactions.pop() {
                pool.insert_ready_transaction(txn)?;
            }
            return Ok(None);
        };

        info!(proposal_hash = ?final_block.hash(), ?final_block.header.view, ?final_block.header.number, txns = final_block.transactions.len(), "######### proposing block");

        Ok(Some((
            None,
            ExternalMessage::Proposal(Proposal::from_parts(final_block, broadcasted_transactions)),
        )))
    }

    /// Insert transaction and add to early_proposal if possible.
    pub fn handle_new_transaction(
        &self,
        verified: VerifiedTransaction,
        from_broadcast: bool,
    ) -> Result<TxAddResult> {
        info!(?verified, "seen new txn");

        let mut pool = self.transaction_pool.write();
        let inserted = self.new_transaction(verified, from_broadcast, &mut pool)?;
        let early_proposal = self.early_proposal.write();
        if inserted.was_added()
            && self.create_next_block_on_timeout
            && early_proposal.is_some()
            && pool.has_txn_ready()
        {
            trace!(
                "add transaction to early proposal {}",
                early_proposal.as_ref().unwrap().0.header.view
            );
            self.early_proposal_apply_transactions(pool, early_proposal)?;
        }
        Ok(inserted)
    }

    /// Provides a preview of the early proposal.
    pub fn get_pending_block(&self) -> Result<Option<Block>> {
        let mut state = self.state.clone();

        let Some(pending_block) = self.assemble_pending_block_at(&mut state)? else {
            return Ok(None);
        };

        Ok(Some(pending_block))
    }

    fn are_we_leader_for_view(&mut self, parent_hash: Hash, view: u64) -> bool {
        match self.leader_for_view(parent_hash, view) {
            Some(leader) => leader == self.public_key(),
            None => false,
        }
    }

    fn leader_for_view(&mut self, parent_hash: Hash, view: u64) -> Option<NodePublicKey> {
        if let Ok(Some(parent)) = self.get_block(&parent_hash) {
            let leader = self.leader_at_block(&parent, view).unwrap();
            Some(leader.public_key)
        } else {
            if view > 1 {
                warn!(
                    "parent not found while determining leader for view {}",
                    view
                );
                return None;
            }
            let head_block = self.head_block();
            let leader = self.leader_at_block(&head_block, view).unwrap();
            Some(leader.public_key)
        }
    }

    fn committee_for_hash(&self, parent_hash: Hash) -> Result<Vec<NodePublicKey>> {
        let Ok(Some(parent)) = self.get_block(&parent_hash) else {
            // tracing::error!("parent block not found: {:?}", parent_hash);
            return Ok(Vec::new()); // return an empty vector instead of Err for graceful app-level error-handling
        };

        let parent_root_hash = parent.state_root_hash();

        let state = self.state.at_root(parent_root_hash.into());
        let executed_block = BlockHeader {
            number: parent.header.number + 1,
            ..Default::default()
        };

        let committee = state.get_stakers(executed_block)?;

        Ok(committee)
    }

    pub fn new_view(&mut self, from: PeerId, new_view: NewView) -> Result<Option<NetworkMessage>> {
        info!(
            "Received new view for view: {:?} from: {:?}",
            new_view.view, from
        );

        if self.get_block(&new_view.qc.block_hash)?.is_none() {
            trace!("high_qc block does not exist for NewView. Attempting to fetch block via sync");
            self.sync.sync_from_probe()?;
            return Ok(None);
        }

        // Get the committee for the qc hash (should be highest?) for this view
        let committee: Vec<_> = self.committee_for_hash(new_view.qc.block_hash)?;
        // verify the sender's signature on the block hash
        let Some((index, public_key)) = committee
            .iter()
            .enumerate()
            .find(|&(_, &public_key)| public_key == new_view.public_key)
        else {
            debug!(
                "ignoring new view from unknown node (buffer?) - committee size is : {:?} hash is: {:?} high hash is: {:?}",
                committee.len(),
                new_view.qc.block_hash,
                self.high_qc.block_hash
            );
            return Ok(None);
        };

        new_view.verify(*public_key)?;

        // Update our high QC and view, even if we are not the leader of this view.
        self.update_high_qc_and_view(false, new_view.qc)?;

        let mut current_view = self.get_view()?;
        // if the vote is too old and does not count anymore
        if new_view.view < current_view {
            trace!(
                new_view.view,
                "Received a NewView which is too old for us, discarding. Our view is: {} and new_view is: {}",
                current_view,
                new_view.view
            );
            return Ok(None);
        }

        // The leader for this view should be chosen according to the parent of the highest QC
        // What happens when there are multiple QCs with different parents?
        // if we are not the leader of the round in which the vote counts
        if !self.are_we_leader_for_view(new_view.qc.block_hash, new_view.view) {
            trace!(new_view.view, "skipping new view, not the leader");
            return Ok(None);
        }

        let NewViewVote {
            mut signatures,
            mut cosigned,
            mut cosigned_weight,
            mut qcs,
        } = self
            .new_views
            .remove(&new_view.view)
            .unwrap_or_else(|| NewViewVote {
                signatures: Vec::new(),
                cosigned: bitarr![u8, Msb0; 0; MAX_COMMITTEE_SIZE],
                cosigned_weight: 0,
                qcs: BTreeMap::new(),
            });

        let Ok(Some(parent)) = self.get_block(&new_view.qc.block_hash) else {
            return Err(anyhow!(
                "parent block not found: {:?}",
                new_view.qc.block_hash
            ));
        };
        let executed_block = BlockHeader {
            number: parent.header.number + 1,
            ..Default::default()
        };

        let mut supermajority = false;

        // if the vote is new, store it
        if !cosigned[index] {
            cosigned.set(index, true);
            signatures.push(new_view.signature);

            let Ok(Some(parent)) = self.get_block(&new_view.qc.block_hash) else {
                return Err(anyhow!(
                    "parent block not found: {:?}",
                    new_view.qc.block_hash
                ));
            };
            // Update state to root pointed by voted block (in meantime it might have changed!)
            self.state.set_to_root(parent.state_root_hash().into());
            let Some(weight) = self.state.get_stake(new_view.public_key, executed_block)? else {
                return Err(anyhow!("vote from validator without stake"));
            };
            cosigned_weight += weight.get();
            qcs.insert(index, new_view.qc);

            supermajority = cosigned_weight * 3 > self.total_weight(&committee, executed_block) * 2;

            let num_signers = signatures.len();

            trace!(
                num_signers,
                cosigned_weight,
                supermajority,
                current_view,
                new_view.view,
                "storing vote for new view"
            );
            if supermajority {
                if current_view < new_view.view {
                    info!(
                        "forcibly updating view to {} as majority is ahead",
                        new_view.view
                    );
                    current_view = new_view.view;
                    self.set_view(current_view, false)?;
                }

                // if we are already in the round in which the vote counts and have reached supermajority we can propose a block
                if new_view.view == current_view {
                    // todo: the aggregate qc is an aggregated signature on the qcs, view and validator index which can be batch verified
                    let agg =
                        self.aggregate_qc_from_indexes(new_view.view, qcs, &signatures, cosigned)?;

                    info!(
                        view = current_view,
                        "######### creating proposal block from new view"
                    );

                    // We now have a valid aggQC so can create early_block with it
                    self.early_proposal_assemble_at(Some(agg))?;

                    // as a future improvement, process the proposal before broadcasting it
                    return self.ready_for_block_proposal();

                    // we don't want to keep the collected votes if we proposed a new block
                    // we should remove the collected votes if we couldn't reach supermajority within the view
                }
            }
        }
        if !supermajority {
            self.new_views.insert(
                new_view.view,
                NewViewVote {
                    signatures,
                    cosigned,
                    cosigned_weight,
                    qcs,
                },
            );
        }

        Ok(None)
    }

    /// Returns (flag, outcome).
    /// flag is true if the transaction was newly added to the pool - ie. if it validated correctly and has not been seen before.
    pub fn new_transaction(
        &self,
        txn: VerifiedTransaction,
        from_broadcast: bool,
        pool: &mut RwLockWriteGuard<TransactionPool>,
    ) -> Result<TxAddResult> {
        if self.db.contains_transaction(&txn.hash)? {
            debug!("Transaction {:?} already in mempool", txn.hash);
            return Ok(TxAddResult::Duplicate(txn.hash));
        }

        // Perform insertion under early state, if available
        let early_account = match self.early_proposal.read().as_ref() {
            Some((block, _, _, _, _)) => {
                let state = self.state.at_root(block.state_root_hash().into());
                state.get_account(txn.signer)?
            }
            _ => self.state.get_account(txn.signer)?,
        };

        let eth_chain_id = self.config.eth_chain_id;

        let validation_result = txn.tx.validate(
            &early_account,
            self.config.consensus.eth_block_gas_limit,
            eth_chain_id,
        )?;
        if !validation_result.is_ok() {
            debug!(
                "Unable to validate txn with hash: {:?}, from: {:?}, nonce: {:?} : {:?}",
                txn.hash,
                txn.signer,
                txn.tx.nonce(),
                validation_result,
            );
            return Ok(TxAddResult::ValidationFailed(validation_result));
        }

        let txn_hash = txn.hash;

        let insert_result = pool.insert_transaction(txn, early_account.nonce, from_broadcast);
        if insert_result.was_added() {
            let _ = self.new_transaction_hashes.send(txn_hash);

            // Avoid cloning the transaction aren't any subscriptions to send it to.
            if self.new_transactions.receiver_count() != 0 {
                // Clone the transaction from the pool, because we moved it in.
                let txn = pool
                    .get_transaction(txn_hash)
                    .ok_or_else(|| anyhow!("transaction we just added is missing"))?
                    .clone();
                let _ = self.new_transactions.send(txn);
            }
        }
        Ok(insert_result)
    }

    pub fn get_transaction_by_hash(&self, hash: Hash) -> Result<Option<VerifiedTransaction>> {
        Ok(self
            .db
            .get_transaction(&hash)?
            .map(|tx| tx.verify())
            .transpose()?
            .or_else(|| self.transaction_pool.read().get_transaction(hash).cloned()))
    }

    pub fn get_transaction_receipt(&self, hash: &Hash) -> Result<Option<TransactionReceipt>> {
        let Some(block_hash) = self.db.get_block_hash_reverse_index(hash)? else {
            return Ok(None);
        };
        let block_receipts = self.db.get_transaction_receipts_in_block(&block_hash)?;
        Ok(block_receipts
            .into_iter()
            .find(|receipt| receipt.tx_hash == *hash))
    }

    fn update_high_qc_and_view(
        &mut self,
        from_agg: bool,
        new_high_qc: QuorumCertificate,
    ) -> Result<()> {
        let view = self.get_view()?;
        let Some(new_high_qc_block) = self.db.get_block_by_hash(&new_high_qc.block_hash)? else {
            // We don't set high_qc to a qc if we don't have its block.
            warn!("Recieved potential high QC but didn't have the corresponding block");
            return Ok(());
        };

        let new_high_qc_view = new_high_qc_block.view();

        if self.high_qc.block_hash == Hash::ZERO {
            trace!(
                "received high qc, self high_qc is currently uninitialized, setting to the new one."
            );
            self.db.set_high_qc(new_high_qc)?;
            self.high_qc = new_high_qc;
        } else {
            let current_high_qc_view = self
                .get_block(&self.high_qc.block_hash)?
                .ok_or_else(|| {
                    anyhow!("missing block corresponding to our high qc - this should never happen")
                })?
                .view();
            // If `from_agg` then we always release the lock because the supermajority has a different high_qc.
            if from_agg || new_high_qc_view > current_high_qc_view {
                trace!(
                    new_high_qc_view,
                    current_high_qc_view,
                    current_view = view,
                    "updating high qc"
                );
                self.db.set_high_qc(new_high_qc)?;
                self.high_qc = new_high_qc;
                if new_high_qc_view >= view {
                    self.set_view(new_high_qc_view + 1, false)?;
                }
            }
        }

        Ok(())
    }

    fn aggregate_qc_from_indexes(
        &self,
        view: u64,
        qcs: BTreeMap<usize, QuorumCertificate>,
        signatures: &[BlsSignature],
        cosigned: BitArray,
    ) -> Result<AggregateQc> {
        assert_eq!(qcs.len(), signatures.len());

        Ok(AggregateQc {
            signature: BlsSignature::aggregate(signatures)?,
            cosigned,
            view,
            // Because qcs is a map from index to qc, this will
            // end up as a list in ascending order of index, which
            // is what we want to correspond with the way
            // batch_verify_agg_signature() will attempt to verify
            // them.
            qcs: qcs.values().cloned().collect::<Vec<QuorumCertificate>>(),
        })
    }

    fn qc_from_bits(
        &self,
        block_hash: Hash,
        signatures: &[BlsSignature],
        cosigned: BitArray,
        view: u64,
    ) -> QuorumCertificate {
        // we've already verified the signatures upon receipt of the responses so there's no need to do it again
        QuorumCertificate::new(signatures, cosigned, block_hash, view)
    }

    fn block_extends_from(&self, block: &Block, ancestor: &Block) -> Result<bool> {
        // todo: the block extends from another block through a chain of parent hashes and not qcs
        // make ticket for this
        let mut current = block.clone();
        while current.view() > ancestor.view() {
            let Some(next) = self.get_block(&current.parent_hash())? else {
                warn!(
                    "Missing block when traversing to find ancestor! Current parent hash: {:?} {:?}",
                    current.parent_hash(),
                    current
                );
                return Err(MissingBlockError::from(current.parent_hash()).into());
            };
            current = next;
        }

        Ok(current.view() == 0 || current.hash() == ancestor.hash())
    }

    fn check_safe_block(&mut self, proposal: &Block) -> Result<bool> {
        let Some(qc_block) = self.get_block(&proposal.parent_hash())? else {
            trace!("could not get qc for block: {}", proposal.parent_hash());
            return Ok(false);
        };
        match proposal.agg {
            // we check elsewhere that qc is the highest among the qcs in the agg
            Some(_) => match self.block_extends_from(proposal, &qc_block) {
                Ok(true) => {
                    self.check_and_commit(proposal)?;
                    Ok(true)
                }
                Ok(false) => {
                    trace!("block does not extend from parent");
                    Ok(false)
                }
                Err(e) => {
                    trace!(?e, "error checking block extension");
                    Ok(false)
                }
            },
            None => {
                if proposal.view() == 0 || proposal.view() == qc_block.view() + 1 {
                    self.check_and_commit(proposal)?;
                    Ok(true)
                } else {
                    trace!(
                        "block does not extend from parent, {} != {} + 1",
                        proposal.view(),
                        qc_block.view()
                    );
                    Ok(false)
                }
            }
        }
    }

    /// Check if a new proposal allows an older block to become finalized.
    /// Errors iff the proposal's parent is not known.
    fn check_and_commit(&mut self, proposal: &Block) -> Result<()> {
        // The condition for a block to be finalized is if there is a direct two-chain. From the paper:
        // Once a replica is convinced, it checks
        // if a two-chain is formed over the top of the parent of the
        // block pointed by the highQC (the first chain in the two-chain
        // formed has to be a one-direct chain in case of pipelined Fast-
        // HotStuff). Then a replica can safely commit the parent of the
        // block pointed by the highQC.

        let Some(qc_block) = self.get_block(&proposal.parent_hash())? else {
            warn!("missing qc block when checking whether to finalize!");
            return Err(MissingBlockError::from(proposal.parent_hash()).into());
        };

        // If we don't have the parent (e.g. genesis, or pruned node), we can't finalize, so just exit
        let Some(qc_parent) = self.get_block(&qc_block.parent_hash())? else {
            warn!("missing qc parent block when checking whether to finalize!");
            return Ok(());
        };

        // If we have a one-direct chain, we can finalize the parent regardless of the proposal's view number
        if qc_parent.view() + 1 == qc_block.view() {
            self.finalize_block(qc_parent)?;
        } else {
            warn!(
                "Cannot finalize block {} with view {} and number {} because of child {} with view {} and number {}",
                qc_parent.hash(),
                qc_parent.view(),
                qc_parent.number(),
                qc_block.hash(),
                qc_block.view(),
                qc_block.number()
            );
        }

        Ok(())
    }

    /// Saves the finalized tip view, and runs all hooks for the newly finalized block
    fn finalize_block(&mut self, block: Block) -> Result<()> {
        trace!(
            "Finalizing block {} at view {} num {}",
            block.hash(),
            block.view(),
            block.number()
        );
        self.set_finalized_view(block.view())?;

        let receipts = self.db.get_transaction_receipts_in_block(&block.hash())?;

        for (destination_shard, intershard_call) in blockhooks::get_cross_shard_messages(&receipts)?
        {
            self.message_sender.send_message_to_shard(
                destination_shard,
                InternalMessage::IntershardCall(intershard_call),
            )?;
        }

        if self.config.consensus.is_main {
            // Main shard will join all new shards
            for new_shard_id in blockhooks::get_launch_shard_messages(&receipts)? {
                self.message_sender
                    .send_message_to_coordinator(InternalMessage::LaunchShard(new_shard_id))?;
            }

            // Main shard also hosts the shard registry, so will be notified of newly established
            // links. Notify corresponding shard nodes of said links, if any
            for (from, to) in blockhooks::get_link_creation_messages(&receipts)? {
                self.message_sender
                    .send_message_to_shard(to, InternalMessage::LaunchLink(from))?;
            }
        }

        if self.block_is_first_in_epoch(block.number())
            && !block.is_genesis()
            && self.config.do_checkpoints
            && self.epoch_is_checkpoint(self.epoch_number(block.number()))
        {
            if let Some(checkpoint_path) = self.db.get_checkpoint_dir()? {
                let parent = self
                    .db
                    .get_block_by_hash(&block.parent_hash())?
                    .ok_or(anyhow!(
                        "Trying to checkpoint block, but we don't have its parent"
                    ))?;
                let transactions: Vec<SignedTransaction> = block
                    .transactions
                    .iter()
                    .map(|txn_hash| {
                        let tx = self.db.get_transaction(txn_hash)?.ok_or(anyhow!(
                            "failed to fetch transaction {} for checkpoint parent {}",
                            txn_hash,
                            parent.hash()
                        ))?;
                        Ok::<_, anyhow::Error>(tx)
                    })
                    .collect::<Result<Vec<SignedTransaction>>>()?;

                self.message_sender.send_message_to_coordinator(
                    InternalMessage::ExportBlockCheckpoint(
                        Box::new(block),
                        transactions,
                        Box::new(parent),
                        self.db.state_trie()?.clone(),
                        checkpoint_path,
                    ),
                )?;
            }
        }

        Ok(())
    }

    /// Trigger a checkpoint, for debugging.
    /// Returns (file_name, block_hash). At some time after you call this function, hopefully a checkpoint will end up in the file
    pub fn checkpoint_at(&self, block_number: u64) -> Result<(String, String)> {
        let block = self
            .get_canonical_block_by_number(block_number)?
            .ok_or(anyhow!("No such block number {block_number}"))?;
        let parent = self
            .db
            .get_block_by_hash(&block.parent_hash())?
            .ok_or(anyhow!(
                "Trying to checkpoint block, but we don't have its parent"
            ))?;
        let transactions: Vec<SignedTransaction> = block
            .transactions
            .iter()
            .map(|txn_hash| {
                let tx = self.db.get_transaction(txn_hash)?.ok_or(anyhow!(
                    "failed to fetch transaction {} for checkpoint parent {}",
                    txn_hash,
                    parent.hash()
                ))?;
                Ok::<_, anyhow::Error>(tx)
            })
            .collect::<Result<Vec<SignedTransaction>>>()?;
        let checkpoint_dir = self
            .db
            .get_checkpoint_dir()?
            .ok_or(anyhow!("No checkpoint directory configured"))?;
        let file_name = db::get_checkpoint_filename(checkpoint_dir.clone(), &block)?;
        let hash = block.hash();
        self.message_sender
            .send_message_to_coordinator(InternalMessage::ExportBlockCheckpoint(
                Box::new(block),
                transactions,
                Box::new(parent),
                self.db.state_trie()?.clone(),
                checkpoint_dir,
            ))?;
        Ok((file_name.display().to_string(), hash.to_string()))
    }

    /// Check the validity of a block. Returns `Err(_, true)` if this block could become valid in the future and
    /// `Err(_, false)` if this block could never be valid.
    fn check_block(&self, block: &Block, during_sync: bool) -> Result<()> {
        block.verify_hash()?;

        if block.view() == 0 {
            // We only check a block if we receive it from an external source. We obviously already have the genesis
            // block, so we aren't ever expecting to receive it.
            return Err(anyhow!("tried to check genesis block"));
        }

        let Some(parent) = self.get_block(&block.parent_hash())? else {
            warn!(
                "Missing parent block while trying to check validity of block number {}",
                block.number()
            );
            return Err(MissingBlockError::from(block.parent_hash()).into());
        };

        let finalized_view = self.get_finalized_view()?;
        let Some(finalized_block) = self.get_block_by_view(finalized_view)? else {
            return Err(MissingBlockError::from(finalized_view).into());
        };
        if block.view() < finalized_block.view() {
            return Err(anyhow!(
                "block is too old: view is {} but we have finalized {}",
                block.view(),
                finalized_block.view()
            ));
        }

        // Derive the proposer from the block's view
        let Some(proposer) = self.leader_at_block(&parent, block.view()) else {
            return Err(anyhow!(
                "Failed to find leader. Block number {}, Parent number {}",
                block.number(),
                parent.number(),
            ));
        };

        // Verify the proposer's signature on the block
        let verified = proposer
            .public_key
            .verify(block.hash().as_bytes(), block.signature());

        let committee = self
            .state
            .at_root(parent.state_root_hash().into())
            .get_stakers(block.header)?;

        if verified.is_err() {
            info!(?block, "Unable to verify block = ");
            return Err(anyhow!(
                "invalid block signature found! block hash: {:?} block view: {:?} committee len {:?}",
                block.hash(),
                block.view(),
                committee.len()
            ));
        }

        // Check if the co-signers of the block's QC represent the supermajority.
        self.check_quorum_in_bits(
            &block.header.qc.cosigned,
            &committee,
            parent.state_root_hash(),
            block,
        )?;

        // Verify the block's QC signature - note the parent should be the committee the QC
        // was signed over.
        self.verify_qc_signature(&block.header.qc, committee.clone())?;
        if let Some(agg) = &block.agg {
            // Check if the signers of the block's aggregate QC represent the supermajority
            self.check_quorum_in_indices(
                &agg.cosigned,
                &committee,
                parent.state_root_hash(),
                block,
            )?;
            // Verify the aggregate QC's signature
            self.batch_verify_agg_signature(agg, &committee)?;
        }

        // Retrieve the highest among the aggregated QCs and check if it equals the block's QC.
        let block_high_qc = self.get_high_qc_from_block(block)?;
        let Some(block_high_qc_block) = self.get_block(&block_high_qc.block_hash)? else {
            warn!("missing finalized block4");
            return Err(MissingBlockError::from(block_high_qc.block_hash).into());
        };
        // Prevent the creation of forks from the already committed chain
        if block_high_qc_block.view() < finalized_block.view() {
            warn!(
                "invalid block - high QC view is {} while finalized is {}. Our High QC: {}, block: {:?}",
                block_high_qc_block.view(),
                finalized_block.view(),
                self.high_qc,
                block
            );
            return Err(anyhow!(
                "invalid block - high QC view is {} while finalized is {}",
                block_high_qc_block.view(),
                finalized_block.view()
            ));
        }

        // This block's timestamp must be greater than or equal to the parent block's timestamp.
        if block.timestamp() < parent.timestamp() {
            return Err(anyhow!("timestamp decreased from parent"));
        }

        // This block's timestamp should be at most `self.allowed_timestamp_skew` away from the current time. Note this
        // can be either forwards or backwards in time.
        let difference = block
            .timestamp()
            .elapsed()
            .unwrap_or_else(|err| err.duration());
        if !during_sync && difference > self.config.allowed_timestamp_skew {
            return Err(anyhow!(
                "timestamp difference for block {} greater than allowed skew: {difference:?}",
                block.view()
            ));
        }

        // Blocks must be in sequential order
        if block.header.number != parent.header.number + 1 {
            return Err(anyhow!(
                "block number is not sequential: {} != {} + 1",
                block.header.number,
                parent.header.number
            ));
        }

        if !self.block_extends_from(block, &finalized_block)? {
            warn!(
                "invalid block {:?}, does not extend finalized block {:?} our head is {:?}",
                block,
                finalized_block,
                self.head_block()
            );

            return Err(anyhow!(
                "invalid block, does not extend from finalized block"
            ));
        }
        Ok(())
    }

    // Receives availability and passes it on to the block store.
    pub fn receive_block_availability(
        &mut self,
        from: PeerId,
        _availability: &Option<Vec<BlockStrategy>>,
    ) -> Result<()> {
        trace!("Received block availability from {:?}", from);
        Ok(()) // FIXME: Stub
    }

    // Checks for the validity of a block and adds it to our block store if valid.
    // Returns true when the block is valid and newly seen and false otherwise.
    // Optionally returns a proposal that should be sent as the result of this newly received block. This occurs when
    // the node has buffered votes for a block it doesn't know about and later receives that block, resulting in a new
    // block proposal.
    pub fn receive_block(&mut self, from: PeerId, proposal: Proposal) -> Result<Option<Proposal>> {
        trace!(
            "received block: {} number: {}, view: {}",
            proposal.hash(),
            proposal.number(),
            proposal.view()
        );
        let result = self.proposal(from, proposal, true)?;
        // Processing the received block can either result in:
        // * A `Proposal`, if we have buffered votes for this block which form a supermajority, meaning we can
        // propose the next block.
        // * A `Vote`, if the block is valid and we are in the proposed block's committee. However, this block
        // occured in the past, meaning our vote is no longer valid.
        // Therefore, we filter the result to only include `Proposal`s. This avoids us sending useless `Vote`s
        // to the network while syncing.
        Ok(result.and_then(|(_, message)| message.into_proposal()))
    }

    fn add_block(&self, from: Option<PeerId>, block: Block) -> Result<()> {
        let hash = block.hash();
        debug!(?from, ?hash, ?block.header.view, ?block.header.number, "added block");
        let _ = self.new_blocks.send(block.header);
        self.db.insert_block(&block)?;
        Ok(())
    }

    fn block_is_first_in_epoch(&self, number: u64) -> bool {
        number % self.config.consensus.blocks_per_epoch == 0
    }

    fn epoch_number(&self, block_number: u64) -> u64 {
        // This will need additonal tracking if we ever allow blocks_per_epoch to be changed
        block_number / self.config.consensus.blocks_per_epoch
    }

    fn epoch_is_checkpoint(&self, epoch_number: u64) -> bool {
        epoch_number % self.config.consensus.epochs_per_checkpoint == 0
    }

    fn vote_from_block(&self, block: &Block) -> Vote {
        Vote::new(
            self.secret_key,
            block.hash(),
            self.secret_key.node_public_key(),
            block.view(),
        )
    }

    fn get_high_qc_from_block(&self, block: &Block) -> Result<QuorumCertificate> {
        let Some(agg) = &block.agg else {
            return Ok(block.header.qc);
        };

        let high_qc = self.get_highest_from_agg(agg)?;

        if block.header.qc != high_qc {
            return Err(anyhow!("qc mismatch"));
        }

        Ok(block.header.qc)
    }

    pub fn get_block(&self, key: &Hash) -> Result<Option<Block>> {
        self.db.get_block_by_hash(key)
    }

    pub fn get_block_by_view(&self, view: u64) -> Result<Option<Block>> {
        self.db.get_block_by_view(view)
    }

    pub fn get_canonical_block_by_number(&self, number: u64) -> Result<Option<Block>> {
        self.db.get_canonical_block_by_number(number)
    }

    fn set_finalized_view(&mut self, view: u64) -> Result<()> {
        self.db.set_finalized_view(view)
    }

    pub fn get_finalized_view(&self) -> Result<u64> {
        Ok(self.db.get_finalized_view()?.unwrap_or_else(|| {
            warn!("no finalised view found in table. Defaulting to 0");
            0
        }))
    }

    fn set_view(&mut self, view: u64, voted: bool) -> Result<()> {
        if self.db.set_view(view, voted)? {
            self.view_updated_at = SystemTime::now();
        } else {
            warn!(
                "Tried to set view to lower or same value - this is incorrect. value: {}",
                view
            );
        }
        Ok(())
    }

    pub fn get_view(&self) -> Result<u64> {
        Ok(self.db.get_view()?.unwrap_or_else(|| {
            warn!("no view found in table. Defaulting to 0");
            0
        }))
    }

    /// Calculate how long we should wait before timing out for this view
    pub fn exponential_backoff_timeout(&self, view: u64) -> u64 {
        let view_difference = view.saturating_sub(self.high_qc.view) as u32;
        // in view N our highQC is the one we obtained in view N-1 (or before) and its view is N-2 (or lower)
        // in other words, the current view is always at least 2 views ahead of the highQC's view
        // i.e. to get `consensus_timeout_ms * 2^0` we have to subtract 2 from `view_difference`
        let consensus_timeout = self.config.consensus.consensus_timeout.as_millis() as f32;
        (consensus_timeout
            * (EXPONENTIAL_BACKOFF_TIMEOUT_MULTIPLIER)
                .powi(view_difference.saturating_sub(2) as i32))
        .floor() as u64
    }

    /// Find minimum number of views which could have passed by in the given time difference.
    /// We assume that no valid proposals have been finalised in this time.
    pub fn minimum_views_in_time_difference(
        time_difference: Duration,
        consensus_timeout: Duration,
    ) -> u64 {
        let normalised_time_difference =
            (time_difference.as_millis() / consensus_timeout.as_millis()) as f32;
        let mut views = 0;
        let mut total = 0.0;
        loop {
            total += (EXPONENTIAL_BACKOFF_TIMEOUT_MULTIPLIER).powi(views);
            if total > normalised_time_difference {
                break;
            }
            views += 1;
        }
        views as u64
    }

    pub fn state(&self) -> &State {
        &self.state
    }

    pub fn state_mut(&mut self) -> &mut State {
        &mut self.state
    }

    pub fn state_at(&self, number: u64) -> Result<Option<State>> {
        Ok(self
            .db
            .get_canonical_block_by_number(number)?
            .map(|block| self.state.at_root(block.state_root_hash().into())))
    }

    pub fn try_get_state_at(&self, number: u64) -> Result<State> {
        self.state_at(number)?
            .ok_or_else(|| anyhow!("No block at height {number}"))
    }

    fn get_highest_from_agg(&self, agg: &AggregateQc) -> Result<QuorumCertificate> {
        agg.qcs
            .iter()
            .max_by_key(|qc| qc.view)
            .copied()
            .ok_or_else(|| anyhow!("no qcs in agg"))
    }

    fn verify_qc_signature(
        &self,
        qc: &QuorumCertificate,
        public_keys: Vec<NodePublicKey>,
    ) -> Result<()> {
        let len = public_keys.len();
        match qc.verify(public_keys) {
            true => Ok(()),
            false => {
                warn!(
                    "invalid qc signature found when verifying! Public keys: {:?}. QC: {}",
                    len, qc
                );
                Err(anyhow!("invalid qc signature found!"))
            }
        }
    }

    fn batch_verify_agg_signature(
        &self,
        agg: &AggregateQc,
        committee: &[NodePublicKey],
    ) -> Result<()> {
        let mut public_keys = Vec::new();
        for (index, bit) in agg.cosigned.iter().enumerate() {
            if *bit {
                public_keys.push(*committee.get(index).unwrap());
            }
        }

        let messages: Vec<_> = agg
            .qcs
            .iter()
            .zip(public_keys.iter())
            .map(|(qc, key)| {
                let mut bytes = Vec::new();
                bytes.extend_from_slice(qc.compute_hash().as_bytes());
                bytes.extend_from_slice(&key.as_bytes());
                bytes.extend_from_slice(&agg.view.to_be_bytes());
                bytes
            })
            .collect();
        let messages: Vec<_> = messages.iter().map(|m| m.as_slice()).collect();

        verify_messages(agg.signature, &messages, &public_keys)?;
        Ok(())
    }

    // TODO: Consider if these checking functions should be implemented at the deposit contract level instead?

    fn check_quorum_in_bits(
        &self,
        cosigned: &BitSlice,
        committee: &[NodePublicKey],
        parent_state_hash: Hash,
        block: &Block,
    ) -> Result<()> {
        let parent_state = self.state.at_root(parent_state_hash.into());

        let (total_weight, cosigned_sum) = committee
            .iter()
            .enumerate()
            .map(|(i, public_key)| {
                (
                    i,
                    parent_state
                        .get_stake(*public_key, block.header)
                        .unwrap()
                        .unwrap()
                        .get(),
                )
            })
            .fold((0, 0), |(total_weight, cosigned_sum), (i, stake)| {
                (
                    total_weight + stake,
                    cosigned_sum + cosigned[i].then_some(stake).unwrap_or_default(),
                )
            });

        if cosigned_sum * 3 <= total_weight * 2 {
            return Err(anyhow!("no quorum"));
        }

        Ok(())
    }

    fn check_quorum_in_indices(
        &self,
        signers: &BitSlice,
        committee: &[NodePublicKey],
        parent_state_hash: Hash,
        block: &Block,
    ) -> Result<()> {
        let parent_state = self.state.at_root(parent_state_hash.into());

        let cosigned_sum: u128 = signers
            .iter()
            .enumerate()
            .map(|(i, bit)| {
                if *bit {
                    let public_key = committee.get(i).unwrap();
                    let stake = parent_state
                        .get_stake(*public_key, block.header)
                        .unwrap()
                        .unwrap();
                    stake.get()
                } else {
                    0
                }
            })
            .sum();

        if cosigned_sum * 3 <= self.total_weight(committee, block.header) * 2 {
            return Err(anyhow!("no quorum"));
        }

        Ok(())
    }

    pub fn leader_at_block(&self, block: &Block, view: u64) -> Option<Validator> {
        let state_at = self.state.at_root(block.state_root_hash().into());

        let executed_block = BlockHeader {
            number: block.header.number + 1,
            ..Default::default()
        };
        let Ok(public_key) = state_at.leader(view, executed_block) else {
            return None;
        };

        let Ok(Some(peer_id)) = state_at.get_peer_id(public_key) else {
            return None;
        };

        Some(Validator {
            public_key,
            peer_id,
        })
    }

    fn total_weight(&self, committee: &[NodePublicKey], executed_block: BlockHeader) -> u128 {
        committee
            .iter()
            .map(|&pub_key| {
                let stake = self
                    .state
                    .get_stake(pub_key, executed_block)
                    .unwrap()
                    .unwrap();
                stake.get()
            })
            .sum()
    }

    /// Deal with the fork to this block. The block is assumed to be valid to switch to.
    /// Set the current head block to the parent of the proposed block,
    /// This will make it so the block is ready to become the new head
    fn deal_with_fork(&mut self, block: &Block) -> Result<()> {
        // To generically deal with forks where the proposed block could be at any height, we
        // Find the common ancestor (backward) of the head block and the new block
        // Then, revert the blocks from the head block to the common ancestor
        // Then, apply the blocks (forward) from the common ancestor to the parent of the new block
        let mut head = self.head_block();
        let mut head_height = head.number();
        let mut proposed_block = block.clone();
        let mut proposed_block_height = block.number();
        trace!(
            "Dealing with fork: between head block {} (height {}), and proposed block {} (height {})",
            head.hash(),
            head_height,
            proposed_block.hash(),
            proposed_block_height
        );

        // Need to make sure both pointers are at the same height
        while head_height > proposed_block_height {
            trace!("Stepping back head block pointer");
            head = self.get_block(&head.parent_hash())?.unwrap();
            head_height = head.number();
        }

        while proposed_block_height > head_height {
            trace!("Stepping back proposed block pointer");
            proposed_block = self.get_block(&proposed_block.parent_hash())?.unwrap();
            proposed_block_height = proposed_block.number();
        }

        // We now have both hash pointers at the same height, we can walk back until they are equal.
        while head.hash() != proposed_block.hash() {
            trace!("Stepping back both pointers");
            head = self.get_block(&head.parent_hash())?.unwrap();
            proposed_block = self.get_block(&proposed_block.parent_hash())?.unwrap();
        }
        trace!(
            "common ancestor found: block number: {}, view: {}, hash: {}",
            head.number(),
            head.view(),
            head.hash()
        );

        // Now, we want to revert the blocks until the head block is the common ancestor
        while self.head_block().hash() != head.hash() {
            let head_block = self.head_block();
            let parent_block = self.get_block(&head_block.parent_hash())?.ok_or_else(|| {
                anyhow!(
                    "missing block parent when reverting blocks: {}",
                    head_block.parent_hash()
                )
            })?;

            if head_block.header.view == 0 {
                panic!("genesis block is not supposed to be reverted");
            }

            trace!(
                "Reverting block number: {}, view: {}, hash: {}",
                head_block.number(),
                head_block.view(),
                head_block.hash()
            );
            // block store doesn't require anything, it will just hold blocks that may now be invalid

            // State is easily set - must be to the parent block, though
            trace!(
                "Setting state to: {} aka block: number: {}, view: {}, hash: {}",
                parent_block.state_root_hash(),
                parent_block.number(),
                parent_block.view(),
                parent_block.hash()
            );
            self.state
                .set_to_root(parent_block.state_root_hash().into());

            // block transactions need to be removed from self.transactions and re-injected
            let mut pool = self.transaction_pool.write();
            for tx_hash in &head_block.transactions {
                let orig_tx = self.db.get_transaction(tx_hash)?.unwrap().verify()?;

                // Insert this unwound transaction back into the transaction pool.
                let account_nonce = self.state.get_account(orig_tx.signer)?.nonce;
                pool.insert_transaction(orig_tx, account_nonce, true);
            }

            // this block is no longer in the main chain
            self.db.mark_block_as_non_canonical(head_block.hash())?;
        }

        // Now, we execute forward from the common ancestor to the new block parent which can
        // be required in rare cases.
        // We have the chain of blocks from the ancestor upwards to the proposed block via walking back.
        // We also keep track of the hash of the block of the previous iteration of this loop, to detect infinite loops
        // and give up.
        let mut last_block = block.hash();
        while self.head_block().hash() != block.parent_hash() {
            trace!("Advancing the head block to prepare for proposed block fork.");
            let head_block_for_log = self.head_block();
            trace!(
                "Head block number: {}, view: {}, hash: {}",
                head_block_for_log.number(),
                head_block_for_log.view(),
                head_block_for_log.hash()
            );
            trace!("desired block hash: {}", block.parent_hash());

            let desired_block_height = self.head_block().number() + 1;
            // Pointer to parent of proposed block
            let mut block_pointer = self
                .get_block(&block.parent_hash())?
                .ok_or_else(|| anyhow!("missing block when advancing head block pointer"))?;

            if block_pointer.header.number < desired_block_height {
                panic!("block height mismatch when advancing head block pointer");
            }

            // Update pointer to be the next block in the proposed block's chain which the node's chain has not yet executed
            while block_pointer.header.number != desired_block_height {
                block_pointer = self
                    .get_block(&block_pointer.parent_hash())?
                    .ok_or_else(|| anyhow!("missing block when advancing head block pointer"))?;
            }

            if block_pointer.hash() == last_block {
                return Err(anyhow!("entered loop while dealing with fork"));
            }
            last_block = block_pointer.hash();

            // We now have the block pointer at the desired height, we can apply it.
            trace!(
                "Fork execution of block number: {}, view: {}, hash: {}",
                block_pointer.number(),
                block_pointer.view(),
                block_pointer.hash()
            );
            let transactions = block_pointer.transactions.clone();
            let transactions = transactions
                .iter()
                .map(|tx_hash| {
                    self.db
                        .get_transaction(tx_hash)
                        .unwrap()
                        .unwrap()
                        .verify()
                        .unwrap()
                        .tx
                })
                .collect();
            let parent = self
                .get_block(&block_pointer.parent_hash())?
                .ok_or_else(|| anyhow!("missing parent"))?;
            let committee: Vec<_> = self
                .state
                .at_root(parent.state_root_hash().into())
                .get_stakers(block_pointer.header)?;
            self.execute_block(None, &block_pointer, transactions, &committee)?;
        }

        Ok(())
    }

    fn execute_block(
        &mut self,
        from: Option<PeerId>,
        block: &Block,
        transactions: Vec<SignedTransaction>,
        committee: &[NodePublicKey],
    ) -> Result<()> {
        debug!("Executing block: {:?}", block.header);

        let parent = self
            .get_block(&block.parent_hash())?
            .ok_or_else(|| anyhow!("missing parent block when executing block!"))?;

        if !transactions.is_empty() {
            trace!("applying {} transactions to state", transactions.len());
        }

        // Early return if it is safe to fast-forward
        let mut receipts_cache = self.receipts_cache.lock();
        if receipts_cache.hash == block.receipts_root_hash()
            && from.is_some_and(|peer_id| peer_id == self.peer_id())
        {
            debug!(
                "fast-forward self-proposal view {} block number {}",
                block.header.view, block.header.number
            );

            let mut block_receipts = Vec::new();

            for (tx_index, txn_hash) in block.transactions.iter().enumerate() {
                let (receipt, addresses) = receipts_cache
                    .remove(txn_hash)
                    .expect("receipt cached during proposal assembly");

                // Recover set of receipts
                block_receipts.push((receipt, tx_index));

                // Apply 'touched-address' from cache
                for address in addresses {
                    self.db.add_touched_address(address, *txn_hash)?;
                }
            }
            // fast-forward state
            self.state.set_to_root(block.state_root_hash().into());

            // broadcast/commit receipts
            return self.broadcast_commit_receipts(from, block, block_receipts);
        };

        let mut pool = self.transaction_pool.write();
        let mut verified_txns = Vec::new();

        // We re-inject any missing Intershard transactions (or really, any missing
        // transactions) from our mempool. If any txs are unavailable in both the
        // message or locally, the proposal cannot be applied
        for (idx, tx_hash) in block.transactions.iter().enumerate() {
            // Prefer to insert verified txn from pool. This is faster.
            let txn = match pool.get_transaction(*tx_hash) {
                Some(txn) => txn.clone(),
                _ => match transactions
                    .get(idx)
                    .map(|sig_tx| sig_tx.clone().verify())
                    .transpose()?
                {
                    // Otherwise, recover txn from proposal. This is slower.
                    Some(txn) if txn.hash == *tx_hash => txn,
                    _ => {
                        warn!(
                            "Proposal {} at view {} referenced a transaction {} that was neither included in the broadcast nor found locally - cannot apply block",
                            block.hash(),
                            block.view(),
                            tx_hash
                        );
                        return Ok(());
                    }
                },
            };
            verified_txns.push(txn);
        }

        let mut block_receipts = Vec::new();
        let mut cumulative_gas_used = EvmGas(0);
        let mut receipts_trie = EthTrie::new(Arc::new(MemoryDB::new(true)));
        let mut transactions_trie = EthTrie::new(Arc::new(MemoryDB::new(true)));
        let mut cumulative_gas_fee = 0_u128;

        let transaction_hashes = verified_txns
            .iter()
            .map(|tx| format!("{:?}", tx.hash))
            .join(",");

        let mut touched_addresses = vec![];
        for (tx_index, txn) in verified_txns.iter().enumerate() {
            self.new_transaction(txn.clone(), true, &mut pool)?;
            let tx_hash = txn.hash;
            let mut inspector = TouchedAddressInspector::default();
            let result = Self::apply_transaction_at(
                &mut self.state,
                txn.clone(),
                block.header,
                &mut inspector,
                self.config.enable_ots_indices,
            )?
            .ok_or_else(|| anyhow!("proposed transaction failed to execute"))?;
            pool.mark_executed(txn);
            for address in inspector.touched {
                touched_addresses.push((address, tx_hash));
            }

            let gas_used = result.gas_used();
            cumulative_gas_used += gas_used;

            if cumulative_gas_used > block.gas_limit() {
                warn!("Cumulative gas used by executing transactions exceeded block limit!");
                return Ok(());
            }

            let gas_fee = gas_used.0 as u128 * txn.tx.gas_price_per_evm_gas();
            cumulative_gas_fee = cumulative_gas_fee
                .checked_add(gas_fee)
                .ok_or_else(|| anyhow!("Overflow occurred in cumulative gas fee calculation"))?;

            let receipt = Self::create_txn_receipt(result, tx_hash, tx_index, cumulative_gas_used);

            let receipt_hash = receipt.compute_hash();

            debug!(
                "During execution in view: {}, transaction with hash: {:?} produced receipt: {:?}, receipt hash: {:?}",
                self.get_view()?,
                tx_hash,
                receipt,
                receipt_hash
            );
            receipts_trie.insert(receipt_hash.as_bytes(), receipt_hash.as_bytes())?;

            transactions_trie.insert(tx_hash.as_bytes(), tx_hash.as_bytes())?;

            debug!(?receipt, "applied transaction {:?}", receipt);
            block_receipts.push((receipt, tx_index));
        }
        self.db.with_sqlite_tx(|sqlite_tx| {
            for txn in &verified_txns {
                self.db
                    .insert_transaction_with_db_tx(sqlite_tx, &txn.hash, &txn.tx)?;
            }
            for (addr, txn_hash) in touched_addresses {
                self.db
                    .add_touched_address_with_db_tx(sqlite_tx, addr, txn_hash)?;
            }
            Ok(())
        })?;

        if cumulative_gas_used != block.gas_used() {
            warn!(
                "Cumulative gas used by executing all transactions: {cumulative_gas_used} is different than the one provided in the block: {}",
                block.gas_used()
            );
            return Ok(());
        }

        let receipts_root_hash: Hash = receipts_trie.root_hash()?.into();
        if block.header.receipts_root_hash != receipts_root_hash {
            warn!(
                "Block number: {}, Receipt root mismatch. Specified in block: {} vs computed: {}, txn_hashes: {}",
                block.number(),
                block.header.receipts_root_hash,
                receipts_root_hash,
                transaction_hashes
            );
            return Ok(());
        }

        let transactions_root_hash: Hash = transactions_trie.root_hash()?.into();
        if block.header.transactions_root_hash != transactions_root_hash {
            warn!(
                "Block number: {}, Transactions root mismatch. Specified in block: {} vs computed: {}, txn_hashes: {}",
                block.number(),
                block.header.transactions_root_hash,
                transactions_root_hash,
                transaction_hashes
            );
            return Ok(());
        }

        // Apply rewards after executing transactions but with the committee members from the previous block
        let proposer = self.leader_at_block(&parent, block.view()).unwrap();
        Self::apply_rewards_late_at(
            &parent,
            &mut self.state,
            &self.config.consensus,
            committee,
            proposer.public_key,
            block,
        )?;

        // ZIP-9: Sink gas to zero account
        let fork = self.state.forks.get(block.header.number);
        let gas_fee_amount = if fork.transfer_gas_fee_to_zero_account {
            cumulative_gas_fee
        } else {
            block.gas_used().0 as u128
        };

        let mut state = self.state.clone();
        state.mutate_account(Address::ZERO, |a| {
            a.balance = a
                .balance
                .checked_add(gas_fee_amount)
                .ok_or(anyhow!("Overflow occurred in zero account balance"))?;
            Ok(())
        })?;

        if !fork.fund_accounts_from_zero_account.is_empty() {
            if let Some(fork_height) = self
                .state
                .forks
                .find_height_fork_first_activated(ForkName::FundAccountsFromZeroAccount)
            {
                if fork_height == block.header.number {
                    for address_amount_pair in fork.fund_accounts_from_zero_account.clone() {
                        state.mutate_account(Address::ZERO, |a| {
                            a.balance = a
                                .balance
                                .checked_sub(*address_amount_pair.1)
                                .ok_or(anyhow!("Underflow occurred in zero account balance"))?;
                            Ok(())
                        })?;
                        state.mutate_account(address_amount_pair.0, |a| {
                            a.balance = a
                                .balance
                                .checked_add(*address_amount_pair.1)
                                .ok_or(anyhow!("Overflow occurred in Faucet account balance"))?;
                            Ok(())
                        })?;
                    }
                }
            };
        }

        if self.block_is_first_in_epoch(block.header.number) {
            // Update state with any contract upgrades for this block
            state.contract_upgrade_apply_state_change(&self.config.consensus, block.header)?;
        }
        self.state = state;

        if self.state.root_hash()? != block.state_root_hash() {
            warn!(
                "State root hash mismatch! Our state hash: {}, block hash: {:?} block prop: {:?}",
                self.state.root_hash()?,
                block.state_root_hash(),
                block,
            );
            return Err(anyhow!(
                "state root hash mismatch, expected: {:?}, actual: {:?}",
                block.state_root_hash(),
                self.state.root_hash()
            ));
        }

        self.broadcast_commit_receipts(from, block, block_receipts)
    }

    fn broadcast_commit_receipts(
        &self,
        from: Option<PeerId>,
        block: &Block,
        mut block_receipts: Vec<(TransactionReceipt, usize)>,
    ) -> Result<()> {
        // Broadcast receipts
        for (receipt, tx_index) in &mut block_receipts {
            receipt.block_hash = block.hash();
            // Avoid cloning the receipt if there are no subscriptions to send it to.
            if self.new_receipts.receiver_count() != 0 {
                let _ = self.new_receipts.send((receipt.clone(), *tx_index));
            }
        }

        // Important - only add blocks we are going to execute because they can potentially
        // overwrite the mapping of block height to block, which there should only be one of.
        // for example, this HAS to be after the deal with fork call
        if !self.db.contains_block(&block.hash())? {
            // Only tell the block store where this block came from if it wasn't from ourselves.
            let from = from.filter(|peer_id| *peer_id != self.peer_id());
            // If we were the proposer we would've already processed the block, hence the check
            self.add_block(from, block.clone())?;
        }
        {
            // helper scope to shadow db, to avoid moving it into the closure
            // closure has to be move to take ownership of block_receipts
            let db = &self.db;
            self.db.with_sqlite_tx(move |sqlite_tx| {
                for (receipt, _) in block_receipts {
                    db.insert_transaction_receipt_with_db_tx(sqlite_tx, receipt)?;
                }
                Ok(())
            })?;
        }

        self.db.mark_block_as_canonical(block.hash())?;

        Ok(())
    }

    fn create_txn_receipt(
        apply_result: TransactionApplyResult,
        tx_hash: Hash,
        tx_index: usize,
        cumulative_gas_used: EvmGas,
    ) -> TransactionReceipt {
        let success = apply_result.success();
        let contract_address = apply_result.contract_address();
        let gas_used = apply_result.gas_used();
        let accepted = apply_result.accepted();
        let (logs, transitions, errors, exceptions) = apply_result.into_parts();

        TransactionReceipt {
            tx_hash,
            block_hash: Hash::ZERO,
            index: tx_index as u64,
            success,
            contract_address,
            logs,
            transitions,
            gas_used,
            cumulative_gas_used,
            accepted,
            errors,
            exceptions,
        }
    }

    pub fn get_num_transactions(&self) -> Result<usize> {
        let count = self.db.get_total_transaction_count()?;
        Ok(count)
    }

    pub fn get_sync_data(&self) -> Result<Option<SyncingStruct>> {
        self.sync.get_sync_data()
    }

    /// This function is intended for use only by admin_forceView API. It is dangerous and should not be touched outside of testing or test network recovery.
    ///
    /// Force set our view and override exponential timeout such that view timeouts at given timestamp
    /// View value must be larger than current
    pub fn force_view(&mut self, view: u64, timeout_at: String) -> Result<()> {
        if self.get_view()? > view {
            return Err(anyhow!(
                "view cannot be forced into lower view than current"
            ));
        }
        match timeout_at.parse::<DateTime>() {
            Ok(datetime) => self.force_view = Some((view, datetime)),
            Err(_) => {
                return Err(anyhow!(
                    "timeout date must be in format 2001-01-02T12:13:14Z"
                ));
            }
        };
        self.set_view(view, false)?;

        // Build a new view - We assume the network is stuck.
        if !self.db.get_voted_in_view()? {
            self.build_new_view()?;
        }
        Ok(())
    }

    fn in_committee(&mut self, val: bool) -> Result<()> {
        if val && !self.in_committee {
            self.in_committee = true;
            self.message_sender.send_message_to_coordinator(
                InternalMessage::SubscribeToGossipSubTopic(GossipSubTopic::Validator(
                    self.config.eth_chain_id,
                )),
            )?;
        }
        if !val && self.in_committee {
            self.in_committee = false;
            self.message_sender.send_message_to_coordinator(
                InternalMessage::UnsubscribeFromGossipSubTopic(GossipSubTopic::Validator(
                    self.config.eth_chain_id,
                )),
            )?;
        }
        Ok(())
    }

    pub fn clear_mempool(&self) {
        self.transaction_pool.write().clear();
    }
}<|MERGE_RESOLUTION|>--- conflicted
+++ resolved
@@ -353,16 +353,9 @@
             high_qc,
             state,
             db,
-<<<<<<< HEAD
-            receipts_cache: HashMap::new(),
-            receipts_cache_hash: Hash::ZERO,
-            transaction_pool: TransactionPool::new(txn_pool_config),
-            early_proposal: None,
-=======
             receipts_cache: Default::default(),
-            transaction_pool: Default::default(),
+            transaction_pool: TransactionPool::new(txn_pool_config).into(),
             early_proposal: Default::default(),
->>>>>>> 08b1d20f
             create_next_block_on_timeout: false,
             view_updated_at: SystemTime::now(),
             new_blocks: broadcast::Sender::new(4),
