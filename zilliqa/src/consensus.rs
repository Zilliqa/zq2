--- conflicted
+++ resolved
@@ -700,13 +700,9 @@
                     info!(?receipt, "applied transaction {:?}", receipt);
                     block_receipts.push(receipt);
                     self.transactions
-<<<<<<< HEAD
                         .insert(txn.calculate_hash().0, bincode::serialize(&txn)?)?;
-=======
-                        .insert(txn.hash().0, bincode::serialize(&txn)?)?;
                 } else {
                     warn!("Failed to apply TX! Something might be wrong");
->>>>>>> ff786672
                 }
             }
 
@@ -788,39 +784,20 @@
 
         // If we haven't applied the transaction yet, do so. This ensures we don't execute the transaction twice if we
         // already executed it in the process of proposing this block.
-<<<<<<< HEAD
-        if !self.transactions.contains_key(hash.0)? {
-            let mut listener = TouchedAddressEventListener::default();
-
-            let result = evm_ds::evm::tracing::using(&mut listener, || {
-                self.state
-                    .apply_transaction(txn, self.config.eth_chain_id, current_block, false)
-            })?;
-
-            for address in listener.touched {
-                self.touched_address_index.merge(address.0, hash.0)?;
-            }
-
-            if !result.success {
-                info!("Transaction was a failure...");
-            }
-=======
-        //if !self.transactions.contains_key(hash.0)? {
         let mut listener = TouchedAddressEventListener::default();
 
         let result = evm_ds::evm::tracing::using(&mut listener, || {
-            self.state.apply_transaction(
-                txn.clone(),
-                self.config.eth_chain_id,
-                current_block,
-                false,
-            )
+            self.state
+                .apply_transaction(txn, self.config.eth_chain_id, current_block, false)
         })?;
 
         for address in listener.touched {
             self.touched_address_index.merge(address.0, hash.0)?;
         }
->>>>>>> ff786672
+
+        if !result.success {
+            info!("Transaction was a failure...");
+        }
 
         if !result.success {
             info!("Transaction was a failure...");
@@ -1887,7 +1864,7 @@
                 let _ = self.transactions.remove(tx_hash.0);
 
                 // Put tx back in.
-                self.new_transaction(orig_tx).unwrap();
+                self.new_transaction(orig_tx.tx).unwrap();
 
                 // block hash reverse index, remove tx hash too
                 let _ = self.block_hash_reverse_index.remove(tx_hash.0);
