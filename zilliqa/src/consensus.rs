--- conflicted
+++ resolved
@@ -225,17 +225,8 @@
             )
         } else {
             trace!("Constructing new state from genesis");
-<<<<<<< HEAD
-            State::new_with_genesis(db.state_trie()?, config.clone(), db.clone())?
-        };
-=======
-            State::new_with_genesis(
-                db.state_trie()?,
-                config.clone(),
-                block_store.clone_read_only(),
-            )
+            State::new_with_genesis(db.state_trie()?, config.clone(), db.clone())
         }?;
->>>>>>> 521ad2f3
 
         let (latest_block, latest_block_view) = match latest_block {
             Some(l) => (Some(l.clone()), l.view()),
