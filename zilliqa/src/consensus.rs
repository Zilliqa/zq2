--- conflicted
+++ resolved
@@ -31,14 +31,8 @@
         ExternalMessage, InternalMessage, NewView, Proposal, QuorumCertificate, Vote,
         MAX_COMMITTEE_SIZE,
     },
-<<<<<<< HEAD
-    node::{MessageSender, NetworkMessage, OutgoingMessageFailure},
+    node::{MessageSender, NetworkMessage},
     pool::{PendingOrQueued, TransactionPool, TxAddResult, TxPoolContent},
-    range_map::RangeMap,
-=======
-    node::{MessageSender, NetworkMessage},
-    pool::{TransactionPool, TxAddResult, TxPoolContent},
->>>>>>> 973eb303
     state::State,
     sync::{Sync, SyncPeers},
     time::SystemTime,
