use ethabi::{Event, Log, RawLog};
use primitive_types::H256;
use rand::Rng;

use crate::message::{ExternalMessage, InternalMessage};
use crate::node::MessageSender;
use anyhow::{anyhow, Result};
use bitvec::bitvec;
use libp2p::PeerId;
use rand_chacha::ChaCha8Rng;
use serde::{Deserialize, Serialize};
use std::sync::Arc;
use std::{
    cmp::Ordering,
    collections::{BTreeMap, BinaryHeap},
    error::Error,
    fmt::Display,
};

use tracing::*;

use crate::message::Committee;
use crate::{
    block_store::BlockStore,
    cfg::NodeConfig,
    contracts,
    crypto::{Hash, NodePublicKey, NodeSignature, SecretKey},
    db::Db,
    exec::TouchedAddressEventListener,
    exec::TransactionApplyResult,
    message::{
        AggregateQc, BitSlice, BitVec, Block, BlockHeader, BlockRef, NewView, Proposal,
        QuorumCertificate, Vote,
    },
    state::{Address, SignedTransaction, State, TransactionReceipt},
    time::SystemTime,
};

#[derive(Debug)]
struct NewViewVote {
    signatures: Vec<NodeSignature>,
    signers: Vec<u16>,
    cosigned: BitVec,
    cosigned_weight: u128,
    qcs: Vec<QuorumCertificate>,
}

#[derive(Debug, Clone, Copy, Serialize, Deserialize)]
pub struct Validator {
    pub public_key: NodePublicKey,
    pub peer_id: PeerId,
    pub weight: u128, // Validators are weighted by their stake for leader selection and also signing power
}

impl PartialEq for Validator {
    fn eq(&self, other: &Self) -> bool {
        self.peer_id == other.peer_id
    }
}

impl Eq for Validator {}

impl PartialOrd for Validator {
    fn partial_cmp(&self, other: &Self) -> Option<std::cmp::Ordering> {
        Some(self.cmp(other))
    }
}

impl Ord for Validator {
    fn cmp(&self, other: &Self) -> std::cmp::Ordering {
        self.peer_id.cmp(&other.peer_id)
    }
}

#[derive(Debug)]
struct MissingBlockError(BlockRef);

impl Display for MissingBlockError {
    fn fmt(&self, f: &mut std::fmt::Formatter<'_>) -> std::fmt::Result {
        write!(f, "missing block: {:?}", self.0)
    }
}

impl Error for MissingBlockError {}

impl From<u64> for MissingBlockError {
    fn from(view: u64) -> Self {
        MissingBlockError(BlockRef::View(view))
    }
}

impl From<Hash> for MissingBlockError {
    fn from(hash: Hash) -> Self {
        MissingBlockError(BlockRef::Hash(hash))
    }
}

#[derive(Debug, Clone)]
struct TxnOrder {
    pub nonce: u64,
    pub gas_price: u64,
    pub gas_limit: u64,
    pub hash: Hash,
    pub retries: u64,
}

impl TxnOrder {
    fn new(txn: &SignedTransaction) -> Self {
        TxnOrder {
            nonce: txn.transaction.nonce,
            gas_price: txn.transaction.gas_price,
            gas_limit: txn.transaction.gas_limit,
            hash: txn.hash(),
            retries: 0,
        }
    }
}

impl PartialEq for TxnOrder {
    fn eq(&self, other: &Self) -> bool {
        self.nonce == other.nonce
            && self.gas_price == other.gas_price
            && self.gas_limit == other.gas_limit
            && self.hash == other.hash
    }
}

impl Eq for TxnOrder {}

// Implement a custom ordering for TxnOrder
impl Ord for TxnOrder {
    fn cmp(&self, other: &Self) -> Ordering {
        if self.hash == other.hash {
            warn!("TXnOrder hash collision {:?} vs {:?}", self, other);
            return Ordering::Equal;
        }

        let nonce_ordering = other.nonce.cmp(&self.nonce);
        if nonce_ordering == Ordering::Equal {
            // If nonce is equal, compare by gas_price * fee (desire higher)
            let self_fee = self.gas_price;
            let other_fee = other.gas_price;
            self_fee.cmp(&other_fee)
        } else {
            nonce_ordering
        }
    }
}

impl PartialOrd for TxnOrder {
    fn partial_cmp(&self, other: &Self) -> Option<Ordering> {
        Some(self.cmp(other))
    }
}

/// The consensus algorithm is pipelined fast-hotstuff, as given in this paper: https://arxiv.org/pdf/2010.11454.pdf
///
/// The algorithm can be condensed down into the following explaination:
/// - Blocks must contain either a QuorumCertificate (QC), or an aggregated QuorumCertificate (aggQC).
/// - A QuorumCertificate is an aggregation of signatures of threshold validators against a block hash (the previous block)
/// - An aggQC is an aggregation of threshold QC.
/// - at each time step, a.k.a 'view' a leader is chosen (based on view number) from the validators (committee) to propose a block
/// - committee members vote (create a signature) on the block proposal
/// - after threshold signatures are aggregated, a QC is formed which points to the block proposal
///
/// Happy path:
/// - Start at genesis, there is only a block with a dummy QC which everyone sees (exceptional case).
/// - everyone advances view to 1
/// - validators vote on genesis
/// - a high QC (QC pointing to the highest known hash) is formed from the validators votes on genesis
/// - everyone advances view to 2
/// - next leader proposes a block
/// - validators vote on block 1 -> new high QC... and so on.
///
/// Unhappy path:
/// - In the unhappy path, there is the possibility of forks (for example if you executed the block proposal).
/// - In this case, the view will time out with no leader successfully proposing a block.
/// - From this point forward, block view =/= block number
/// - The view will increment on all or some nodes. The timeout for view increments doubles each time,
///    which guarantees all nodes eventually are on the same view
/// - Nodes send a NewView message, which is a signature over the view, and their highQC
/// - This is collected to form an aggQC
/// - This aggQC is used to propose a block
/// - The votes on that block form the next highQC
///
#[derive(Debug)]
pub struct Consensus {
    secret_key: SecretKey,
    config: NodeConfig,
    message_sender: MessageSender,
    pub block_store: BlockStore,
    votes: BTreeMap<Hash, (Vec<NodeSignature>, BitVec, u128, bool)>,
    new_views: BTreeMap<u64, NewViewVote>,
    high_qc: QuorumCertificate,
    view: View,
    finalized_view: u64,
    /// Peers that have appeared between the last view and this one. They will be added to the committee before the next view.
    pending_peers: Vec<Validator>,
    /// Transactions that have been broadcasted by the network, but not yet executed. Transactions will be removed from this map once they are executed.
    new_transactions: BTreeMap<Hash, SignedTransaction>,
    /// The account store.
    state: State,
    /// The persistence database
    db: Arc<Db>,
    /// Transactions ordered by priority, map of address of TXn (from account) to ordered TXns to be executed.
    new_transactions_priority: BTreeMap<Address, BinaryHeap<TxnOrder>>,
    /// PRNG
    rng: ChaCha8Rng,
}

// View in consensus should be have access monitored so last_timeout is always correct
#[derive(Debug)]
struct View {
    view: u64,
    last_timeout: SystemTime,
}

impl View {
    pub fn new(view: u64) -> Self {
        View {
            view,
            last_timeout: SystemTime::now(),
        }
    }

    pub fn get_view(&self) -> u64 {
        self.view
    }

    pub fn set_view(&mut self, view: u64) {
        match view.cmp(&self.view) {
            std::cmp::Ordering::Less => {
                // todo: this can happen if agg is true - how to handle?
                warn!(
                    "Tried to set view {} to lower view {} - this is incorrect",
                    self.view, view
                );
            }
            std::cmp::Ordering::Equal => {
                trace!("Tried to set view to same view - this is incorrect");
            }
            std::cmp::Ordering::Greater => {
                self.view = view;
                self.last_timeout = SystemTime::now();
            }
        }
    }

    pub fn last_timeout(&self) -> SystemTime {
        self.last_timeout
    }
}

impl Consensus {
    pub fn new(
        secret_key: SecretKey,
        config: NodeConfig,
        message_sender: MessageSender,
        db: Arc<Db>,
    ) -> Result<Self> {
        trace!(
            "Opening database in {:?} for shard {}",
            config.data_dir,
            config.eth_chain_id
        );

        let mut block_store = BlockStore::new(db.clone(), message_sender.clone())?;

        let latest_block = db
            .get_latest_finalized_view()?
            .map(|view| {
                block_store
                    .get_block_by_view(view)?
                    .ok_or_else(|| anyhow!("no header found at view {view}"))
            })
            .transpose()?;

        let mut state = if let Some(latest_block) = &latest_block {
            trace!("Loading state from latest block");
            State::new_at_root(db.state_trie()?, H256(latest_block.state_root_hash().0))
        } else {
            trace!("Contructing new state from genesis");
            State::new_with_genesis(db.state_trie()?, config.consensus.clone())?
        };

        let (latest_block, latest_block_view, latest_block_number, latest_block_hash) =
            match latest_block {
                Some(l) => (Some(l.clone()), l.view(), l.number(), l.hash()),
                None => match (
                    config.consensus.genesis_committee.len(),
                    config.consensus.genesis_hash,
                ) {
                    (0, Some(hash)) => {
                        block_store.request_block(hash)?;
                        (None, 0, 0, hash)
                    }
                    (1, hash) => {
                        let (public_key, peer_id) = config.consensus.genesis_committee[0];
                        let genesis_validator = Validator {
                            public_key,
                            peer_id,
                            weight: 100,
                        };
                        let genesis =
                            Block::genesis(Committee::new(genesis_validator), state.root_hash()?);
                        if let Some(hash) = hash {
                            if genesis.hash() != hash {
                                return Err(anyhow!("Both genesis committee and genesis hash were specified, but the hashes do not match"));
                            }
                        }
                        (Some(genesis.clone()), 0, 0, genesis.hash())
                    }
                    (0, None) => {
                        return Err(anyhow!("At least one of genesis_committee or genesis_hash must be specified in config"));
                    }
                    _ => {
                        return Err(anyhow!(
                            "genesis committee must have length 0 or 1, not {}",
                            config.consensus.genesis_committee.len()
                        ));
                    }
                },
            };

        let (start_view, high_qc) = {
            match db.get_high_qc()? {
                Some(qc) => {
                    let high_block = block_store
                        .get_block(qc.block_hash)?
                        .ok_or_else(|| anyhow!("missing block that high QC points to!"))?;

                    let start_view = high_block.view() + 1;
                    info!("During recovery, starting consensus at view {}", start_view);
                    (start_view, qc)
                }
                None => {
                    let start_view = 1;
                    (start_view, QuorumCertificate::genesis(1024))
                }
            }
        };

        let mut consensus = Consensus {
            secret_key,
            config,
            block_store,
            message_sender,
            votes: BTreeMap::new(),
            new_views: BTreeMap::new(),
            high_qc,
            view: View::new(start_view),
            finalized_view: start_view.saturating_sub(1),
            pending_peers: Vec::new(),
            new_transactions: BTreeMap::new(),
            state,
            db,
            new_transactions_priority: BTreeMap::new(),
            rng: <rand_chacha::ChaCha8Rng as rand_core::SeedableRng>::seed_from_u64(0),
        };

        // If we're at genesis, add the genesis block.
        if latest_block_view == 0 {
            if let Some(genesis) = latest_block {
                consensus.add_block(genesis.clone())?;
            }
            consensus.save_highest_view(
                latest_block_hash,
                latest_block_view,
                latest_block_number,
            )?;
            // treat genesis as finalized
            consensus.finalize(latest_block_hash, latest_block_view)?;
        }

        Ok(consensus)
    }

    pub fn public_key(&self) -> NodePublicKey {
        self.secret_key.node_public_key()
    }

    pub fn add_peer(
        &mut self,
        peer_id: PeerId,
        public_key: NodePublicKey,
    ) -> Result<Option<(Option<PeerId>, ExternalMessage)>> {
        trace!(%peer_id, "adding peer to consensus");
        if self.pending_peers.contains(&Validator {
            peer_id,
            public_key,
            weight: 100,
        }) {
            return Ok(None);
        }

        self.pending_peers.push(Validator {
            peer_id,
            public_key,
            weight: 100,
        });

        debug!(%peer_id, "added pending peer");

        if self.view.get_view() == 1 {
            let Some(genesis) = self.get_block_by_view(0)? else {
                // if we don't have genesis that means we only have its hash
                // ergo we weren't, and can't be, part of the network at genesis and
                // can't vote for it anyway
                return Ok(None);
            };
            // If we're in the genesis committee, vote again.
            if genesis
                .committee
                .iter()
                .any(|v| v.peer_id == self.peer_id())
            {
                trace!("voting for genesis block");
                let leader = genesis.committee.leader(self.view.get_view());
                let vote = self.vote_from_block(&genesis);
                return Ok(Some((Some(leader.peer_id), ExternalMessage::Vote(vote))));
            }
        }

        Ok(None)
    }

    pub fn head_block(&self) -> Block {
        let highest_block_number = self.db.get_highest_block_number().unwrap().unwrap();

        trace!(
            "head block request: highest block number: {}",
            highest_block_number
        );

        self.block_store
            .get_block_by_number(highest_block_number)
            .unwrap()
            .unwrap()
    }

    /// This function is called when we suspect that we are out of sync with the network/need to catchup.
    /// We ask peers for their chain above our head, if the network is syncronised there should be nothing
    /// to return.
    pub fn download_blocks_up_to_head(&mut self) -> Result<()> {
        let head_block = self.head_block();

        let random_peer = self.get_random_other_peer();
        self.block_store
            .request_blocks(random_peer, head_block.header.number + 1)?;

        Ok(())
    }

<<<<<<< HEAD
    pub fn timeout(&mut self) -> Result<Option<(PeerId, ExternalMessage)>> {
=======
    pub fn get_random_other_peer(&mut self) -> Option<PeerId> {
        // Remove self from potential people to send to
        let mut other_peers = self.head_block().committee.clone();
        other_peers.remove_by_peer_id(self.peer_id());
        let peer_len = other_peers.len();

        match peer_len {
            0 => None,
            _ => Some(
                other_peers
                    .get_by_index(self.rng.gen_range(0..peer_len))
                    .unwrap()
                    .peer_id,
            ),
        }
    }

    pub fn timeout(&mut self) -> Option<(PeerId, ExternalMessage)> {
>>>>>>> 8b3326c4
        // We never want to timeout while on view 1
        if self.view.get_view() == 1 {
            let genesis = self
                .get_block_by_view(0)
                .unwrap()
                .ok_or_else(|| anyhow!("missing block"))?;
            // If we're in the genesis committee, vote again.
            if genesis
                .committee
                .iter()
                .any(|v| v.peer_id == self.peer_id())
            {
                info!("timeout in view 1, we will vote for genesis block rather than incrementing view");
                let leader = genesis.committee.leader(self.view.get_view());
                let vote = self.vote_from_block(&genesis);
                return Ok(Some((leader.peer_id, ExternalMessage::Vote(vote))));
            } else {
                info!("We are on view 1 but we are not a validator, so we are waiting.");
                let _ = self.download_blocks_up_to_head();
            }

            return Ok(None);
        }

        // Now consider whether we want to timeout - the timeout duration doubles every time, so it
        // Should eventually have all nodes on the same view
        let consensus_timeout_ms = self.config.consensus.consensus_timeout.as_millis() as u64;
        let head_block = self.head_block();
        let head_block_view = head_block.view();
        let time_since_last_view_change = SystemTime::now()
            .duration_since(self.view.last_timeout())
            .expect("last timeout seems to be in the future...")
            .as_millis() as u64;
        let view_difference = self.view.get_view().saturating_sub(head_block_view);
        let exponential_backoff_timeout = consensus_timeout_ms * 2u64.pow(view_difference as u32);
        let next_exponential_backoff_timeout =
            consensus_timeout_ms * 2u64.pow((view_difference + 1) as u32);

        if time_since_last_view_change < exponential_backoff_timeout {
            trace!(
                "Not proceeding with view change. Current view: {} - time since last: {}, timeout requires: {}",
                self.view.get_view(),
                time_since_last_view_change,
                exponential_backoff_timeout
            );
            return Ok(None);
        }

        trace!("Considering view change: view: {} time since: {} timeout: {} last known view: {} last hash: {}", self.view.get_view(), time_since_last_view_change, exponential_backoff_timeout, head_block_view, head_block.hash());

        info!(
            "***** TIMEOUT: View is now {} -> {}. Next view change in {}ms",
            self.view.get_view(),
            self.view.get_view() + 1,
            next_exponential_backoff_timeout
        );

        let _ = self.download_blocks_up_to_head();
        self.view.set_view(self.view.get_view() + 1);

        let leader = self
            .get_block(&self.high_qc.block_hash)?
            .ok_or_else(|| {
                anyhow!("missing block corresponding to our high qc - this should never happen")
            })?
            .committee
            .leader(self.view.get_view())
            .peer_id;

        let new_view = NewView::new(
            self.secret_key,
            self.high_qc.clone(),
            self.view.get_view(),
            self.secret_key.node_public_key(),
        );

        Ok(Some((leader, ExternalMessage::NewView(Box::new(new_view)))))
    }

    pub fn peer_id(&self) -> PeerId {
        self.secret_key.to_libp2p_keypair().public().to_peer_id()
    }

    pub fn proposal(
        &mut self,
        proposal: Proposal,
        during_sync: bool,
    ) -> Result<Option<(PeerId, Vote)>> {
        let (block, transactions) = proposal.into_parts();
        let head_block = self.head_block();

        trace!(
            block_view = block.view(),
            block_number = block.number(),
            "handling block proposal"
        );

        if self.block_store.contains_block(block.hash())? {
            trace!("ignoring block proposal, block store contains this block already");
            return Ok(None);
        }

        if block.view() <= head_block.header.view {
            warn!(
                "Rejecting block - view not greater than our current head block! {} vs {}",
                block.view(),
                head_block.header.view
            );
            return Ok(None);
        }

        match self.check_block(&block) {
            Ok(()) => {}
            Err(e) => {
                if let Some(e) = e.downcast_ref::<MissingBlockError>() {
                    info!(?e, "missing block when checking block proposal - try and request the parent from the network: {}", block.header.number.saturating_sub(1));

                    let random_peer = self.get_random_other_peer();
                    self.block_store
                        .request_blocks(random_peer, block.header.number.saturating_sub(1))?;
                    return Ok(None);
                } else {
                    warn!(?e, "invalid block proposal received!");
                    return Ok(None);
                }
            }
        }

        self.update_high_qc_and_view(block.agg.is_some(), block.qc.clone())?;

        let proposal_view = block.view();
        let parent = self
            .get_block(&block.parent_hash())?
            .ok_or_else(|| anyhow!("missing block parent"))?;
        let block_state_root = block.state_root_hash();

        trace!("checking if block view {} is safe", block.view());

        // If the proposed block is safe, vote for it and advance to the next round.
        if self.check_safe_block(&block, during_sync)? {
            trace!(
                "block view {} number {} aka {} is safe",
                block.view(),
                block.number(),
                block.hash()
            );

            let mut block_receipts: Vec<TransactionReceipt> = Vec::new();

            if head_block.hash() != parent.hash() || block.number() != head_block.header.number + 1
            {
                warn!(
                    "******* Fork detected! \nHead block: {} \nBlock prop: {}",
                    head_block, block
                );
                self.deal_with_fork(&block)?;
            }

            // Must make sure state root hash is set to the parent's state root hash before applying transactions
            if self.state.root_hash()? != parent.state_root_hash() {
                warn!("state root hash prior to block execution mismatch, expected: {:?}, actual: {:?}.\nHead: {}", parent.state_root_hash(), self.state.root_hash()?, head_block);
            }

            if !transactions.is_empty() {
                trace!("applying {} transactions to state", transactions.len());
            }

            for txn in &transactions {
                if let Some(result) = self.apply_transaction(txn.clone(), parent.header)? {
                    let tx_hash = txn.hash();
                    self.db
                        .insert_block_hash_reverse_index(&tx_hash, &block.hash())?;
                    let receipt = TransactionReceipt {
                        block_hash: block.hash(),
                        tx_hash,
                        success: result.success,
                        contract_address: result.contract_address,
                        logs: result.logs,
                    };
                    info!(?receipt, "applied transaction {:?}", receipt);
                    self.db.insert_transaction(&txn.hash(), txn)?;
                    block_receipts.push(receipt);
                } else {
                    warn!("Failed to apply TX! Something might be wrong");
                }
            }

            // If we were the proposer we would've already processed the transactions
            if !self.db.contains_transaction_receipt(&block.hash())? {
                self.db
                    .insert_transaction_receipt(&block.hash(), &block_receipts)?;
            }

            // Important - only add blocks we are going to execute because they can potentially
            // overwrite the mapping of block height to block, which there should only be one of.
            // for example, this HAS to be after the deal with fork call
            self.add_block(block.clone())?;

            if self.state.root_hash()? != block_state_root {
                warn!(
                    "State root hash mismatch! Our state hash: {}, block hash: {:?} block prop: {}",
                    self.state.root_hash()?,
                    block_state_root,
                    block
                );
                return Err(anyhow!(
                    "state root hash mismatch, expected: {:?}, actual: {:?}",
                    block_state_root,
                    self.state.root_hash()
                ));
            }

            if self.view.get_view() != proposal_view + 1 {
                self.view.set_view(proposal_view + 1);

                debug!(
                    "*** setting view to proposal view... view is now {}",
                    self.view.get_view()
                );
            }

            self.save_highest_view(block.hash(), block.number(), proposal_view)?;

            if !block.committee.iter().any(|v| v.peer_id == self.peer_id()) {
                trace!(
                    "can't vote for block proposal, we aren't in the committee of length {:?}",
                    block.committee.len()
                );
                return Ok(None);
            } else {
                let vote = self.vote_from_block(&block);
                let next_leader = block.committee.leader(self.view.get_view()).peer_id;

                if !during_sync {
                    trace!(proposal_view, ?next_leader, "voting for block");
                    return Ok(Some((next_leader, vote)));
                }
            }
        } else {
            trace!("block is not safe");
        }

        Ok(None)
    }

    pub fn remove_tx_from_mempool(&mut self, tx_hash: &Hash) {
        let removed = match self.new_transactions.remove(tx_hash) {
            Some(tx) => tx,
            None => {
                return;
            }
        };

        let from_addr = removed.from_addr;

        // loop over priority txs and remove the tx (this shold be O(log n) as it will almost cert
        // be a leaf node)
        if let Some(priority_txs) = self.new_transactions_priority.get_mut(&from_addr) {
            priority_txs.retain(|tx| tx.hash != *tx_hash);
        }
    }

    pub fn apply_transaction(
        &mut self,
        txn: SignedTransaction,
        current_block: BlockHeader,
    ) -> Result<Option<TransactionApplyResult>> {
        let hash = txn.hash();

        // If we have the transaction in the mempool, remove it.
        self.remove_tx_from_mempool(&hash);

        // Ensure the transaction has a valid signature
        txn.verify()?;

        let mut listener = TouchedAddressEventListener::default();

        let result = evm_ds::evm::tracing::using(&mut listener, || {
            self.state.apply_transaction(
                txn.clone(),
                self.config.eth_chain_id,
                current_block,
                false,
            )
        })?;

        for address in listener.touched {
            self.db.add_touched_address(Address(address), hash)?;
        }

        if !result.success {
            info!("Transaction was a failure...");
        }

        Ok(Some(result))
    }

    pub fn get_touched_transactions(&self, address: Address) -> Result<Vec<Hash>> {
        self.db.get_touched_address_index(address)
    }

    // Get valid TXs to execute while also cleaning the mempool of TXs that are invalid
    // to do this, we refer to a binary heap which for each from address, contains a list of TXs
    // prioritised by nonce (so popping gives lowest), then by gas price and gas limit (highest)
    pub fn get_txns_to_execute(&mut self) -> Vec<SignedTransaction> {
        let mut ret: Vec<SignedTransaction> = Vec::new();

        if self.config.consensus.block_tx_limit < 1 {
            warn!("Block TX limit is set to 0, no TXs will be added to the block");
        }

        // Loop over the prioritised txs, putting them in so long as they are valid
        for (from_addr, txs) in self.new_transactions_priority.iter_mut() {
            // get the nonce of the account, or zero if none
            let mut iter_nonce = self.state.must_get_account(*from_addr).nonce;
            let mut remove_all_txs = false;

            // Clear all nonces from the priority queue that are too low
            while let Some(txn) = txs.pop() {
                if txn.nonce < iter_nonce {
                    trace!(
                        "TX nonce {} too low, iter nonce {}, will be removed",
                        txn.nonce,
                        iter_nonce
                    );
                    continue;
                } else {
                    txs.push(txn);
                    break;
                }
            }

            // Push as many txs as have a sequential nonce into the map
            // We have to pop, as iterating over a binary heap is not in order.
            // So we put it all back afterward
            let mut temp_vec = Vec::new();
            while let Some(mut txn) = txs.pop() {
                txn.retries += 1;
                temp_vec.push(txn.clone());

                // if we have reached the block limit, break
                if ret.len() >= self.config.consensus.block_tx_limit {
                    break;
                }

                // if it is less than the iter nonce, we can skip it
                // this just means there are 'priority txs' with the same nonce but different fees
                if txn.nonce < iter_nonce {
                    trace!("lower priority tx ignored {} vs {}", txn.nonce, iter_nonce);
                    continue;
                }

                // If the nonce is too high, we will take another pass
                if txn.nonce > iter_nonce {
                    trace!(
                        "TX nonce {} too high, iter nonce {}, retry {} of {}",
                        txn.nonce,
                        iter_nonce,
                        txn.retries,
                        self.config.tx_retries
                    );

                    if txn.retries >= self.config.tx_retries {
                        warn!(?txn, "Tranaction has exceeded retries and all pending from this account will been removed");
                        remove_all_txs = true;
                        temp_vec.pop();
                    }

                    // all other TXs will have a higher nonce, so we can break
                    break;
                }

                // tx nonce == iter nonce, so we can add it
                match self.new_transactions.get(&txn.hash) {
                    Some(tx) => {
                        trace!("Adding tx to execute: {:?}", tx);
                        ret.push(tx.clone());
                        iter_nonce += 1;
                    }
                    None => {
                        warn!(
                            "Transaction {} not found in mempool, but was in priority txs",
                            txn.hash
                        );
                        temp_vec.pop();
                    }
                }
            }

            // If we need to remove the txs (retries timed out), remove it from the new_transactions and delete the entry
            // in the priority map
            if remove_all_txs {
                trace!("removing txs for from address {}", from_addr);
                while let Some(tx) = txs.pop() {
                    self.new_transactions.remove(&tx.hash);
                }
            }

            // Put the txs back in the heap
            txs.extend(temp_vec.into_iter());
        }

        // As cleanup, remove any `From` where the heap is empty
        self.new_transactions_priority
            .retain(|_, binary_heap| !binary_heap.is_empty());

        if !ret.is_empty() {
            trace!("Added {} priority txs to block", ret.len());
        }

        ret
    }

    pub fn vote(&mut self, vote: Vote) -> Result<Option<(Block, Vec<SignedTransaction>)>> {
        let Some(block) = self.get_block(&vote.block_hash)? else {
            return Ok(None);
        }; // TODO: Is this the right response when we recieve a vote for a block we don't know about?
        let block_hash = block.hash();
        let block_view = block.view();
        let current_view = self.view.get_view();
        trace!(block_view, current_view, %block_hash, "handling vote");

        // if we are not the leader of the round in which the vote counts
        // The vote is in the happy path (?) - so the view is block view + 1
        if !self.are_we_leader_for_view(block_hash, block_view + 1) {
            trace!(
                vote_view = block_view + 1,
                ?block_hash,
                "skipping vote, not the leader"
            );
            return Ok(None);
        }
        // if the vote is too old and does not count anymore
        if block_view + 1 < self.view.get_view() {
            trace!("vote is too old");
            return Ok(None);
        }

        // verify the sender's signature on block_hash
        let (index, sender) = block
            .committee
            .iter()
            .enumerate()
            .find(|(_, v)| v.public_key == vote.public_key)
            .unwrap();
        vote.verify()?;

        let committee_size = block.committee.len();
        let (mut signatures, mut cosigned, mut cosigned_weight, mut supermajority_reached) =
            self.votes.get(&block_hash).cloned().unwrap_or_else(|| {
                (
                    Vec::new(),
                    bitvec![u8, bitvec::order::Msb0; 0; committee_size],
                    0,
                    false,
                )
            });

        if supermajority_reached {
            trace!(
                "(vote) supermajority already reached in this round {}",
                self.view.get_view()
            );
            return Ok(None);
        }

        // if the vote is new, store it
        if !cosigned[index] {
            signatures.push(vote.signature);
            cosigned.set(index, true);
            cosigned_weight += sender.weight;

            supermajority_reached = cosigned_weight * 3 > block.committee.total_weight() * 2;
            let current_view = self.view.get_view();
            trace!(
                cosigned_weight,
                supermajority_reached,
                total_weight = block.committee.total_weight(),
                current_view,
                vote_view = block_view + 1,
                "storing vote"
            );
            if supermajority_reached {
                // if we are already in the round in which the vote counts and have reached supermajority
                if block_view + 1 == self.view.get_view() {
                    let qc = self.qc_from_bits(block_hash, &signatures, cosigned.clone());
                    let parent_hash = qc.block_hash;
                    let parent = self
                        .get_block(&parent_hash)?
                        .ok_or_else(|| anyhow!("missing block"))?;
                    let parent_header = parent.header;

                    let previous_state_root_hash = self.state.root_hash()?;

                    if previous_state_root_hash != parent.state_root_hash() {
                        warn!("when proposing, state root hash mismatch, expected: {:?}, actual: {:?}", parent.state_root_hash(), previous_state_root_hash);
                        self.state.set_to_root(H256(parent.state_root_hash().0));
                    }

                    let transactions = self.get_txns_to_execute();

                    let applied_transactions: Vec<_> = transactions
                        .into_iter()
                        .filter_map(|tx| {
                            let result = self.apply_transaction(tx.clone(), parent_header);
                            result.transpose().map(|r| r.map(|_| tx.clone()))
                        })
                        .collect::<Result<_>>()?;
                    let applied_transaction_hashes: Vec<_> =
                        applied_transactions.iter().map(|tx| tx.hash()).collect();

                    let proposal = Block::from_qc(
                        self.secret_key,
                        self.view.get_view(),
                        parent.header.number + 1,
                        qc,
                        parent_hash,
                        self.state.root_hash()?,
                        applied_transaction_hashes,
                        SystemTime::max(SystemTime::now(), parent_header.timestamp),
                        self.get_next_committee(parent.committee),
                    );

                    self.state.set_to_root(H256(previous_state_root_hash.0));

                    self.votes.insert(
                        block_hash,
                        (signatures, cosigned, cosigned_weight, supermajority_reached),
                    );
                    // as a future improvement, process the proposal before broadcasting it
                    trace!(proposal_hash = ?proposal.hash(), ?proposal.header.view, ?proposal.header.number, "######### vote successful, we are proposing block");

                    return Ok(Some((proposal, applied_transactions)));
                    // we don't want to keep the collected votes if we proposed a new block
                    // we should remove the collected votes if we couldn't reach supermajority within the view
                }
            }
        }

        self.votes.insert(
            block_hash,
            (signatures, cosigned, cosigned_weight, supermajority_reached),
        );

        Ok(None)
    }

    fn get_next_committee(&mut self, mut committee: Committee) -> Committee {
        if committee.is_empty() {
            panic!("committee is empty, this should never happen");
        }

        if !self.pending_peers.is_empty() {
            info!(
                "*** adding {} pending peers to committee",
                self.pending_peers.len()
            );
        }

        committee.add_validators(self.pending_peers.drain(..));

        if committee.len() <= 1 {
            warn!(
                "committee is too small {}, something might be wrong",
                committee.len()
            );
        }

        committee
    }

    fn are_we_leader_for_view(&mut self, parent_hash: Hash, view: u64) -> bool {
        match self.leader_for_view(parent_hash, view) {
            Some(leader) => leader == self.peer_id(),
            None => false,
        }
    }

    fn leader_for_view(&mut self, parent_hash: Hash, view: u64) -> Option<PeerId> {
        let parent = self.get_block(&parent_hash);

        let parent = match parent {
            Ok(Some(parent)) => parent,
            _ => {
                warn!(
                    "parent not found while determining leader for view {}",
                    view
                );
                return None;
            }
        };

        Some(parent.committee.leader(view).peer_id)
    }

    fn committee_for_hash(&mut self, parent_hash: Hash) -> Result<Committee> {
        let parent = self.get_block(&parent_hash);

        let parent = match parent {
            Ok(Some(parent)) => parent,
            _ => {
                warn!("parent not found during committee_for_hash");
                return Err(anyhow!("parent not found during committee_for_hash"));
            }
        };

        Ok(parent.committee)
    }

    pub fn new_view(&mut self, _: PeerId, new_view: NewView) -> Result<Option<Block>> {
        trace!("Received new view for height: {:?}", new_view.view);

        // The leader for this view should be chosen according to the parent of the highest QC
        // What happens when there are multiple QCs with different parents?
        // if we are not the leader of the round in which the vote counts
        if !self.are_we_leader_for_view(new_view.qc.block_hash, new_view.view) {
            trace!(new_view.view, "skipping new view, not the leader");
            return Ok(None);
        }
        // if the vote is too old and does not count anymore
        if new_view.view < self.view.get_view() {
            trace!(new_view.view, "Received a vote which is too old for us, discarding. Our view is: {} and new_view is: {}", self.view.get_view(), new_view.view);
            return Ok(None);
        }

        // Get the committee for the qc hash (should be highest?) for this view
        let committee = self.committee_for_hash(new_view.qc.block_hash)?;
        // verify the sender's signature on the block hash
        let Some((index, sender)) = committee
            .iter()
            .enumerate()
            .find(|(_, v)| v.public_key == new_view.public_key)
        else {
            debug!("ignoring new view from unknown node (buffer?) - committee size is : {:?} hash is: {:?} high hash is: {:?}", committee.len(), new_view.qc.block_hash, self.high_qc.block_hash);
            return Ok(None);
        };
        new_view.verify(sender.public_key)?;

        // check if the sender's qc is higher than our high_qc or even higher than our view
        self.update_high_qc_and_view(false, new_view.qc.clone())?;

        let committee_size = committee.len();

        let NewViewVote {
            mut signatures,
            mut signers,
            mut cosigned,
            mut cosigned_weight,
            mut qcs,
        } = self
            .new_views
            .remove(&new_view.view)
            .unwrap_or_else(|| NewViewVote {
                signatures: Vec::new(),
                signers: Vec::new(),
                cosigned: bitvec![u8, bitvec::order::Msb0; 0; committee_size],
                cosigned_weight: 0,
                qcs: Vec::new(),
            });

        let mut supermajority = false;

        // the index is not checked here...
        // if the vote is new, store it
        if !cosigned[index] {
            signatures.push(new_view.signature);
            signers.push(index as u16);
            cosigned.set(index, true);
            cosigned_weight += sender.weight;
            qcs.push(new_view.qc);

            supermajority = cosigned_weight * 3 > committee.total_weight() * 2;

            let num_signers = signers.len();
            let current_view = self.view.get_view();
            trace!(
                num_signers,
                cosigned_weight,
                supermajority,
                current_view,
                new_view.view,
                "storing vote for new view"
            );
            if supermajority {
                if self.view.get_view() < new_view.view {
                    info!(
                        "forcibly updating view to {} as majority is ahead",
                        new_view.view
                    );
                    self.view.set_view(new_view.view);
                }

                // if we are already in the round in which the vote counts and have reached supermajority
                if new_view.view == self.view.get_view() {
                    // todo: the aggregate qc is an aggregated signature on the qcs, view and validator index which can be batch verified
                    let agg =
                        self.aggregate_qc_from_indexes(new_view.view, qcs, &signatures, signers)?;
                    let high_qc = self.get_highest_from_agg(&agg)?;
                    let parent_hash = high_qc.block_hash;
                    let parent = self
                        .get_block(&parent_hash)?
                        .ok_or_else(|| anyhow!("missing block"))?;
                    let state_root_hash = parent.state_root_hash();

                    // why does this have no txn?
                    let proposal = Block::from_agg(
                        self.secret_key,
                        self.view.get_view(),
                        parent.header.number + 1,
                        high_qc.clone(),
                        agg,
                        parent_hash,
                        state_root_hash,
                        SystemTime::max(SystemTime::now(), parent.timestamp()),
                        self.get_next_committee(parent.committee),
                    );

                    trace!("Our high QC is {:?}", self.high_qc);

                    trace!(proposal_hash = ?proposal.hash(), view = self.view.get_view(), height = proposal.header.number, "######### creating proposal block from new view");

                    // as a future improvement, process the proposal before broadcasting it
                    return Ok(Some(proposal));
                    // we don't want to keep the collected votes if we proposed a new block
                    // we should remove the collected votes if we couldn't reach supermajority within the view
                }
            }
        }
        if !supermajority {
            self.new_views.insert(
                new_view.view,
                NewViewVote {
                    signatures,
                    signers,
                    cosigned,
                    cosigned_weight,
                    qcs,
                },
            );
        }

        Ok(None)
    }

    pub fn new_transaction(&mut self, txn: SignedTransaction) -> Result<()> {
        // If we already have the tx, ignore it
        if self.new_transactions.contains_key(&txn.hash()) {
            return Ok(());
        }

        txn.verify()?; // sanity check
        let txn_order = TxnOrder::new(&txn);

        self.new_transactions_priority
            .entry(txn.from_addr)
            .or_default()
            .push(txn_order);

        self.new_transactions.insert(txn.hash(), txn);

        Ok(())
    }

    pub fn get_transaction_by_hash(&self, hash: Hash) -> Result<Option<SignedTransaction>> {
        if let Some(txn) = self.new_transactions.get(&hash) {
            return Ok(Some(txn.clone()));
        }

        self.db.get_transaction(&hash)
    }

    pub fn get_transaction_receipt(&self, hash: &Hash) -> Result<Option<TransactionReceipt>> {
        let Some(block_hash) = self.db.get_block_hash_reverse_index(hash)? else {
            return Ok(None);
        };
        let block_receipts = self
            .db
            .get_transaction_receipt(&block_hash)?
            .unwrap_or_default();
        Ok(block_receipts
            .into_iter()
            .find(|receipt| receipt.tx_hash == *hash))
    }

    pub fn get_logs_in_block(
        &self,
        hash: Hash,
        event: Event,
        emitter: Address,
    ) -> Result<Vec<Log>> {
        let receipts = self.db.get_transaction_receipt(&hash)?.unwrap_or_default();

        let logs: Result<Vec<_>, _> = receipts
            .into_iter()
            .flat_map(|receipt| receipt.logs)
            .filter(|log| log.address == emitter.0 && log.topics[0] == event.signature())
            .map(|log| {
                event.parse_log_whole(RawLog {
                    topics: log.topics,
                    data: log.data,
                })
            })
            .collect();

        Ok(logs?)
    }

    fn save_highest_view(&mut self, block_hash: Hash, number: u64, view: u64) -> Result<()> {
        self.block_store.set_canonical(number, view, block_hash)?;
        self.db.put_highest_block_number(number)?;
        Ok(())
    }

    fn update_high_qc_and_view(
        &mut self,
        from_agg: bool,
        new_high_qc: QuorumCertificate,
    ) -> Result<()> {
        let Some(new_high_qc_block) = self.block_store.get_block(new_high_qc.block_hash)? else {
            // We don't set high_qc to a qc if we don't have its block.
            warn!("Recieved potential high QC but didn't have the corresponding block");
            return Ok(());
        };

        let new_high_qc_block_view = new_high_qc_block.view();

        if self.high_qc.block_hash == Hash::ZERO {
            trace!("received high qc, self high_qc is currently uninitialized, setting to the new one.");
            self.db.set_high_qc(new_high_qc.clone())?;
            self.high_qc = new_high_qc;
        } else {
            let current_high_qc_view = self
                .get_block(&self.high_qc.block_hash)?
                .ok_or_else(|| {
                    anyhow!("missing block corresponding to our high qc - this should never happen")
                })?
                .view();
            // If `from_agg` then we always release the lock because the supermajority has a different high_qc.
            if from_agg || new_high_qc_block_view > current_high_qc_view {
                trace!(
                    "updating view from {} to {}, high QC view is {}",
                    self.view.get_view(),
                    new_high_qc_block_view + 1,
                    current_high_qc_view,
                );
                self.db.set_high_qc(new_high_qc.clone())?;
                self.high_qc = new_high_qc;
                self.view.set_view(new_high_qc_block_view + 1);
            }
        }

        Ok(())
    }

    fn aggregate_qc_from_indexes(
        &self,
        view: u64,
        qcs: Vec<QuorumCertificate>,
        signatures: &[NodeSignature],
        signers: Vec<u16>,
    ) -> Result<AggregateQc> {
        assert_eq!(qcs.len(), signatures.len());
        assert_eq!(signatures.len(), signers.len());
        Ok(AggregateQc {
            signature: NodeSignature::aggregate(signatures)?,
            signers,
            view,
            qcs,
        })
    }

    fn qc_from_bits(
        &self,
        block_hash: Hash,
        signatures: &[NodeSignature],
        cosigned: BitVec,
    ) -> QuorumCertificate {
        // we've already verified the signatures upon receipt of the responses so there's no need to do it again
        QuorumCertificate::new(signatures, cosigned, block_hash)
    }

    fn block_extends_from(&self, block: &Block, ancestor: &Block) -> Result<bool> {
        // todo: the block extends from another block through a chain of parent hashes and not qcs
        // make ticket for this
        let mut current = block.clone();
        while current.view() > ancestor.view() {
            let Some(next) = self.get_block(&current.parent_hash())? else {
                warn!("Missing block when traversing to find ancestor! Current parent hash: {:?} {:?}", current.parent_hash(), current);
                return Err(MissingBlockError::from(current.parent_hash()).into());
            };
            current = next;
        }

        Ok(current.view() == 0 || current.hash() == ancestor.hash())
    }

    fn check_safe_block(&mut self, proposal: &Block, during_sync: bool) -> Result<bool> {
        let Some(qc_block) = self.get_block(&proposal.qc.block_hash)? else {
            trace!("could not get qc for block: {}", proposal.qc.block_hash);
            return Ok(false);
        };
        // We don't vote on blocks older than our view
        let outdated = proposal.view() < self.view.get_view();
        let _proposal_hash = proposal.hash();
        match proposal.agg {
            // we check elsewhere that qc is the highest among the qcs in the agg
            Some(_) => match self.block_extends_from(proposal, &qc_block) {
                Ok(true) => {
                    self.check_and_commit(proposal)?;
                    trace!("check block aggregate is outdated? {}", outdated);
                    Ok(!outdated || during_sync)
                }
                Ok(false) => {
                    trace!("block does not extend from parent");
                    Ok(false)
                }
                Err(e) => {
                    trace!(?e, "error checking block extension");
                    Ok(false)
                }
            },
            None => {
                if proposal.view() == 0 || proposal.view() == qc_block.view() + 1 {
                    self.check_and_commit(proposal)?;

                    if outdated {
                        trace!(
                            "proposal is outdated: {} < {}",
                            proposal.view(),
                            self.view.get_view()
                        );
                    }

                    trace!("check block is outdated? {}", outdated);

                    Ok(!outdated || during_sync)
                } else {
                    trace!(
                        "block does not extend from parent, {} != {} + 1",
                        proposal.view(),
                        qc_block.view()
                    );
                    Ok(false)
                }
            }
        }
    }

    fn check_and_commit(&mut self, proposal: &Block) -> Result<()> {
        // The condition for a block to be finalized is if there is a direct two-chain. From the paper:
        // Once a replica is convinced, it checks
        // if a two-chain is formed over the top of the parent of the
        // block pointed by the highQC (the first chain in the two-chain
        // formed has to be a one-direct chain in case of pipelined Fast-
        // HotStuff). Then a replica can safely commit the parent of the
        // block pointed by the highQC.
        // So, in short, look up parent of QC, and finalize it iff the two subsequent blocks
        // have views N+1, N+2 (the final one being proposal block).

        let Some(qc_block) = self.get_block(&proposal.qc.block_hash)? else {
            warn!("missing qc block when checking whether to finalize!");
            return Err(MissingBlockError::from(proposal.qc.block_hash).into());
        };

        // At genesis it could be fine not to have a qc block, so don't error.
        let Some(qc_parent) = self.get_block(&qc_block.parent_hash())? else {
            warn!("missing qc parent block when checking whether to finalize!");
            return Ok(());
        };

        // Likewise, block + 1 doesn't have to exist neccessarily
        let Some(qc_child) = self.get_block_by_number(qc_parent.number() + 1)? else {
            warn!("missing qc child when checking whether to finalize!");
            return Ok(());
        };

        if qc_parent.view() + 1 == qc_child.view() && qc_parent.view() + 2 == proposal.view() {
            self.finalize(qc_parent.hash(), qc_parent.view())?;
        } else {
            warn!(
                "Failed to finalize block! Not finalizing QC block {} with view {} and number {}",
                qc_block.hash(),
                qc_block.view(),
                qc_block.number()
            );
        }

        Ok(())
    }

    /// Intended to be used with the oldest pending block, to move the
    /// finalized tip forward by one. Does not update view/height.
    pub fn finalize(&mut self, hash: Hash, view: u64) -> Result<()> {
        self.finalized_view = view;
        self.db.put_latest_finalized_view(view)?;

        if self.config.consensus.is_main {
            // Check for new shards to join
            let shard_logs = self.get_logs_in_block(
                hash,
                contracts::shard_registry::SHARD_ADDED_EVT.clone(),
                Address::SHARD_CONTRACT,
            )?;
            for log in shard_logs {
                let Some(shard_id) = log
                    .params
                    .into_iter()
                    .find(|param| param.name == "id")
                    .and_then(|param| param.value.into_uint())
                else {
                    return Err(anyhow!("LaunchShard event does not contain an id!"));
                };
                self.message_sender
                    .send_message_to_coordinator(InternalMessage::LaunchShard(shard_id.as_u64()))?;
            }
        }

        Ok(())
    }

    /// Check the validity of a block
    fn check_block(&mut self, block: &Block) -> Result<()> {
        block.verify_hash()?;

        // This should be checked against genesis
        if block.view() == 0 {
            return Ok(());
        }

        let Some(finalized_block) = self.get_block_by_view(self.finalized_view)? else {
            return Err(MissingBlockError::from(self.finalized_view).into());
        };
        if block.view() < finalized_block.view() {
            return Err(anyhow!(
                "block is too old: view is {} but we have finalized {}",
                block.view(),
                finalized_block.view()
            ));
        }

        let Some(parent) = self.get_block(&block.parent_hash())? else {
<<<<<<< HEAD
            warn!(
                "Missing parent block while trying to check validity of block {}",
                block.number()
            );
=======
            warn!("missing the parent of block being checked");
>>>>>>> 8b3326c4
            return Err(MissingBlockError::from(block.parent_hash()).into());
        };

        // Derive the proposer from the block's view
        let proposer = parent.committee.leader(block.view());

        trace!(
            "(check block) I think the block proposer is: {}, we are {}",
            proposer.peer_id,
            self.peer_id()
        );
        // Verify the proposer's signature on the block
        let verified = proposer
            .public_key
            .verify(block.hash().as_bytes(), block.signature());

        if verified.is_err() {
            return Err(anyhow!("invalid block signature found! block hash: {:?} block view: {:?} committee len {:?}", block.hash(), block.view(), parent.committee.len()));
        }

        // Check if the co-signers of the block's QC represent the supermajority.
        self.check_quorum_in_bits(&block.qc.cosigned, &parent.committee)?;
        // Verify the block's QC signature - note the parent should be the committee the QC
        // was signed over.
        self.verify_qc_signature(&block.qc, parent.committee.public_keys())?;
        if let Some(agg) = &block.agg {
            // Check if the signers of the block's aggregate QC represent the supermajority
            self.check_quorum_in_indices(&agg.signers, &parent.committee)?;
            // Verify the aggregate QC's signature
            self.batch_verify_agg_signature(agg, &parent.committee)?;
        }

        // Retrieve the highest among the aggregated QCs and check if it equals the block's QC.
        let block_high_qc = self.get_high_qc_from_block(block)?;
        let Some(block_high_qc_block) = self.get_block(&block_high_qc.block_hash)? else {
            warn!("missing finalized block4");
            return Err(MissingBlockError::from(block_high_qc.block_hash).into());
        };
        // Prevent the creation of forks from the already committed chain
        if block_high_qc_block.view() < finalized_block.view() {
            warn!(
                "invalid block - high QC view is {} while finalized is {}. Our High QC: {}, block: {:?}",
                block_high_qc_block.view(),
                finalized_block.view(),
                self.high_qc,
                block);
            return Err(anyhow!(
                "invalid block - high QC view is {} while finalized is {}",
                block_high_qc_block.view(),
                finalized_block.view()
            ));
        }

        // This block's timestamp must be greater than or equal to the parent block's timestamp.
        if block.timestamp() < parent.timestamp() {
            return Err(anyhow!("timestamp decreased from parent"));
        }

        // This block's timestamp should be at most `self.allowed_timestamp_skew` away from the current time. Note this
        // can be either forwards or backwards in time.
        // Genesis is an exception for now since the timestamp can differ across nodes
        let difference = block
            .timestamp()
            .elapsed()
            .unwrap_or_else(|err| err.duration());
        if difference > self.config.allowed_timestamp_skew && parent.view() > 0 {
            warn!(
                "timestamp difference greater than allowed skew: {difference:?}. Blocks {0:?} and {1:?}", block.view(), parent.view(),
            );
        }

        // Blocks must be in sequential order
        if block.header.number != parent.header.number + 1 {
            return Err(anyhow!(
                "block number is not sequential: {} != {} + 1",
                block.header.number,
                parent.header.number
            ));
        }

        if !self.block_extends_from(block, &finalized_block)? {
            warn!(
                "invalid block {:?}, does not extend finalized block {:?} our head is {:?}",
                block,
                finalized_block,
                self.head_block()
            );

            return Err(anyhow!(
                "invalid block, does not extend from finalized block"
            ));
        }
        Ok(())
    }

    // Checks for the validity of a block and adds it to our block store if valid.
    // Returns true when the block is valid and newly seen and false otherwise.
    pub fn receive_block(&mut self, proposal: Proposal) -> Result<bool> {
        let (block, transactions) = proposal.into_parts();
        trace!(
            "received block: {} number: {}, view: {}",
            block.hash(),
            block.number(),
            block.view()
        );
        if self.block_store.contains_block(block.hash())? {
            trace!(
                "recieved block already seen: {} - our head is {}",
                block.hash(),
                self.head_block()
            );
            return Ok(false);
        }

        // Check whether it is loose or not - we do not store loose blocks.
        if !self.block_store.contains_block(block.parent_hash())? {
            trace!("received block is loose: {}", block.hash());

            warn!(
                "missing received block the parent! Lets request the parent, then: {}",
                block.parent_hash()
            );
            self.block_store
                .request_blocks(None, block.header.number.saturating_sub(1))?;
            return Ok(false);
        }

        match self.check_block(&block) {
            Ok(()) => {
                trace!(
                    "updating high QC and view, blocks seems good! hash: {} number: {} view: {}",
                    block.hash(),
                    block.number(),
                    block.view()
                );
                self.proposal(Proposal::from_parts(block, transactions), true)?;
            }
            Err(e) => {
                warn!(?e, "invalid block received during sync!");

                return Ok(false);
            }
        }

        Ok(true)
    }

    fn add_block(&mut self, block: Block) -> Result<()> {
        let hash = block.hash();
        debug!(?hash, ?block.header.view, ?block.header.number, "added block");
        self.block_store.process_block(block)?;
        Ok(())
    }

    fn vote_from_block(&self, block: &Block) -> Vote {
        Vote::new(
            self.secret_key,
            block.hash(),
            self.secret_key.node_public_key(),
        )
    }

    fn get_high_qc_from_block<'a>(&self, block: &'a Block) -> Result<&'a QuorumCertificate> {
        let Some(agg) = &block.agg else {
            return Ok(&block.qc);
        };

        let high_qc = self.get_highest_from_agg(agg)?;

        if &block.qc != high_qc {
            return Err(anyhow!("qc mismatch"));
        }

        Ok(&block.qc)
    }

    pub fn get_block(&self, key: &Hash) -> Result<Option<Block>> {
        self.block_store.get_block(*key)
    }

    pub fn get_block_by_view(&self, view: u64) -> Result<Option<Block>> {
        self.block_store.get_block_by_view(view)
    }

    pub fn get_block_by_number(&self, number: u64) -> Result<Option<Block>> {
        self.block_store.get_block_by_number(number)
    }

    pub fn view(&self) -> u64 {
        self.view.get_view()
    }

    pub fn finalized_view(&self) -> u64 {
        self.finalized_view
    }

    pub fn state(&self) -> &State {
        &self.state
    }

    pub fn state_at(&self, number: u64) -> Result<Option<State>> {
        Ok(self
            .block_store
            .get_block_by_number(number)?
            .map(|block| self.state.at_root(H256(block.state_root_hash().0))))
    }

    pub fn try_get_state_at(&self, number: u64) -> Result<State> {
        self.state_at(number)?
            .ok_or_else(|| anyhow!("No block at height {number}"))
    }

    pub fn seen_tx_already(&self, hash: &Hash) -> Result<bool> {
        Ok(self.new_transactions.contains_key(hash) || self.db.contains_transaction(hash)?)
    }

    fn get_highest_from_agg<'a>(&self, agg: &'a AggregateQc) -> Result<&'a QuorumCertificate> {
        agg.qcs
            .iter()
            .map(|qc| (qc, self.get_block(&qc.block_hash)))
            .try_fold(None, |acc, (qc, block)| {
                let block = block?.ok_or_else(|| anyhow!("missing block"))?;
                if let Some((_, acc_view)) = acc {
                    if acc_view < block.view() {
                        Ok::<_, anyhow::Error>(Some((qc, block.view())))
                    } else {
                        Ok(acc)
                    }
                } else {
                    Ok(Some((qc, block.view())))
                }
            })?
            .ok_or_else(|| anyhow!("no qcs in agg"))
            .map(|(qc, _)| qc)
    }

    fn verify_qc_signature(
        &self,
        qc: &QuorumCertificate,
        public_keys: Vec<NodePublicKey>,
    ) -> Result<()> {
        let len = public_keys.len();
        match qc.verify(public_keys) {
            true => Ok(()),
            false => {
                warn!(
                    "invalid qc signature found when verifying! Public keys: {:?}. QC: {}",
                    len, qc
                );
                Err(anyhow!("invalid qc signature found!"))
            }
        }
    }

    fn batch_verify_agg_signature(&self, agg: &AggregateQc, committee: &Committee) -> Result<()> {
        let messages: Vec<_> = agg
            .qcs
            .iter()
            .enumerate()
            .map(|(i, qc)| {
                let mut bytes = Vec::new();
                bytes.extend_from_slice(qc.compute_hash().as_bytes());
                bytes.extend_from_slice(&agg.signers[i].to_be_bytes());
                bytes.extend_from_slice(&agg.view.to_be_bytes());
                bytes
            })
            .collect();
        let _messages: Vec<_> = messages.iter().map(|m| m.as_slice()).collect();

        let _public_keys: Vec<_> = agg
            .signers
            .iter()
            .map(|i| committee.get_by_index(*i as usize).unwrap().public_key)
            .collect();

        // TODO: Implement batch verification - this will not work atm.
        //verify_messages(agg.signature, &messages, &public_keys)
        Ok(())
    }

    fn check_quorum_in_bits(&self, cosigned: &BitSlice, committee: &Committee) -> Result<()> {
        let cosigned_sum: u128 = committee
            .iter()
            .enumerate()
            .map(|(i, v)| if cosigned[i] { v.weight } else { 0 })
            .sum();

        if cosigned_sum * 3 <= committee.total_weight() * 2 {
            return Err(anyhow!("no quorum"));
        }

        Ok(())
    }

    fn check_quorum_in_indices(&self, signers: &[u16], committee: &Committee) -> Result<()> {
        let signed_sum: u128 = signers
            .iter()
            .map(|i| committee.get_by_index(*i as usize).unwrap().weight)
            .sum();

        if signed_sum * 3 <= committee.total_weight() * 2 {
            return Err(anyhow!("no quorum"));
        }

        Ok(())
    }

    /// Deal with the fork to this block. The block is assumed to be valid to switch to.
    /// This will make it so the block is ready to become the new head
    fn deal_with_fork(&mut self, block: &Block) -> Result<()> {
        // Start at the head block and recursively unwind the changes that have been made
        // until the head block is the parent of this block.
        while self.head_block().header.number >= block.header.number {
            let head_block = self.head_block();
            let parent_block = self
                .get_block(&head_block.parent_hash())?
                .ok_or_else(|| anyhow!("missing block parent when reverting blocks!"))?;

            if head_block.header.view == 0 {
                panic!("genesis block is not supposed to be reverted");
            }

            trace!("Reverting block {}", head_block);
            // block store doesn't require anything, it will just hold blocks that may now be invalid
            // block transactions need to be removed from self.transactions and re-injected
            for tx_hash in &head_block.transactions {
                let orig_tx = self.get_transaction_by_hash(*tx_hash).unwrap().unwrap();
                self.db.remove_transaction(tx_hash)?;

                // Put tx back in.
                self.new_transaction(orig_tx).unwrap();

                // block hash reverse index, remove tx hash too
                self.db.remove_block_hash_reverse_index(tx_hash)?;
            }

            // TX receipts are indexed by block
            self.db.remove_transaction_receipt(&head_block.hash())?;

            // State is easily set - must be to the parent block, though
            trace!("Setting state to: {}", parent_block.state_root_hash());
            self.state
                .set_to_root(H256(parent_block.state_root_hash().0));

            // Persistence - only need to update head block pointer as it should be impossible
            // to change finalized height
            let new_highest = head_block.header.number.saturating_sub(1);
            self.db.put_highest_block_number(new_highest)?;

            // touched address index: TODO
        }

        Ok(())
    }
}<|MERGE_RESOLUTION|>--- conflicted
+++ resolved
@@ -451,9 +451,6 @@
         Ok(())
     }
 
-<<<<<<< HEAD
-    pub fn timeout(&mut self) -> Result<Option<(PeerId, ExternalMessage)>> {
-=======
     pub fn get_random_other_peer(&mut self) -> Option<PeerId> {
         // Remove self from potential people to send to
         let mut other_peers = self.head_block().committee.clone();
@@ -471,8 +468,7 @@
         }
     }
 
-    pub fn timeout(&mut self) -> Option<(PeerId, ExternalMessage)> {
->>>>>>> 8b3326c4
+    pub fn timeout(&mut self) -> Result<Option<(PeerId, ExternalMessage)>> {
         // We never want to timeout while on view 1
         if self.view.get_view() == 1 {
             let genesis = self
@@ -1514,14 +1510,10 @@
         }
 
         let Some(parent) = self.get_block(&block.parent_hash())? else {
-<<<<<<< HEAD
             warn!(
                 "Missing parent block while trying to check validity of block {}",
                 block.number()
             );
-=======
-            warn!("missing the parent of block being checked");
->>>>>>> 8b3326c4
             return Err(MissingBlockError::from(block.parent_hash()).into());
         };
 
