--- conflicted
+++ resolved
@@ -1,15 +1,5 @@
-<<<<<<< HEAD
 use crate::blockhooks::BlockHooks;
-use std::{
-    cmp::Ordering,
-    collections::{BTreeMap, BinaryHeap},
-    error::Error,
-    fmt::Display,
-    sync::Arc,
-};
-=======
 use std::{collections::BTreeMap, error::Error, fmt::Display, sync::Arc};
->>>>>>> 73e8269f
 
 use anyhow::{anyhow, Result};
 use bitvec::bitvec;
@@ -31,12 +21,8 @@
         InternalMessage, NewView, Proposal, QuorumCertificate, Vote,
     },
     node::MessageSender,
-<<<<<<< HEAD
+    pool::TransactionPool,
     state::{Address, State},
-=======
-    pool::TransactionPool,
-    state::{contract_addr, Address, State},
->>>>>>> 73e8269f
     time::SystemTime,
     transaction::{SignedTransaction, TransactionReceipt, VerifiedTransaction},
 };
@@ -147,14 +133,9 @@
     state: State,
     /// The persistence database
     db: Arc<Db>,
-<<<<<<< HEAD
     /// Actions that act on newly created blocks
     block_hooks: BlockHooks,
-    /// Transactions ordered by priority, map of address of TXn (from account) to ordered TXns to be executed.
-    new_transactions_priority: BTreeMap<Address, BinaryHeap<TxnOrder>>,
-=======
     transaction_pool: TransactionPool,
->>>>>>> 73e8269f
     // PRNG - non-cryptographically secure, but we don't need that here
     rng: SmallRng,
 }
@@ -1671,7 +1652,7 @@
             // block store doesn't require anything, it will just hold blocks that may now be invalid
 
             // TX receipts are indexed by block
-            self.db.remove_transaction_receipt(&head_block.hash())?;
+            self.db.remove_transaction_receipts(&head_block.hash())?;
 
             // State is easily set - must be to the parent block, though
             trace!("Setting state to: {}", parent_block.state_root_hash());
@@ -1701,17 +1682,6 @@
                 self.db.remove_block_hash_reverse_index(tx_hash)?;
             }
 
-<<<<<<< HEAD
-            // TX receipts are indexed by block
-            self.db.remove_transaction_receipts(&head_block.hash())?;
-
-            // State is easily set - must be to the parent block, though
-            trace!("Setting state to: {}", parent_block.state_root_hash());
-            self.state
-                .set_to_root(H256(parent_block.state_root_hash().0));
-
-=======
->>>>>>> 73e8269f
             // Persistence - only need to update head block pointer as it should be impossible
             // to change finalized height
             let new_highest = head_block.header.number.saturating_sub(1);
