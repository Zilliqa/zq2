--- conflicted
+++ resolved
@@ -667,7 +667,6 @@
         state: &HashMap<Address, revm::primitives::Account>,
     ) -> Result<()> {
         for (&address, account) in state {
-            trace!(?address, ?account, "preparing to update account");
             let mut storage = self.get_account_trie(address)?;
 
             for (index, value) in account.changed_storage_slots() {
@@ -687,9 +686,6 @@
             let code = if account.info.code_hash == KECCAK_EMPTY {
                 vec![]
             } else {
-<<<<<<< HEAD
-                account.info.code.as_ref().expect("code_by_hash is not used").original_bytes().to_vec()
-=======
                 account
                     .info
                     .code
@@ -697,7 +693,6 @@
                     .expect("code_by_hash is not used")
                     .original_bytes()
                     .to_vec()
->>>>>>> 7a3bbfa9
             };
 
             let account = Account {
