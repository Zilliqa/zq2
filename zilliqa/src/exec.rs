--- conflicted
+++ resolved
@@ -115,19 +115,13 @@
     fn apply_transaction_inner(
         &self,
         from_addr: Address,
-<<<<<<< HEAD
-        to_addr: Address,
+        to_addr: Option<Address>,
         _gas_price: u128,
-=======
-        to_addr: Option<Address>,
-        gas_price: u128,
->>>>>>> 00f82911
         gas_limit: u64,
         amount: u128,
         payload: Vec<u8>,
         chain_id: u64,
         current_block: BlockHeader,
-<<<<<<< HEAD
     ) -> Result<(Vec<Log>, EvmResult, Option<H160>)> {
         let apparent_value: U256 = amount.into();
         let caller = from_addr;
@@ -137,8 +131,10 @@
         let context = "".to_string();
         let continuations: Arc<Mutex<Continuations>> = Default::default();
         let logs: Vec<Log> = Default::default();
-        let account = self.get_account(to_addr).unwrap_or_default();
-        let mut to = to_addr.0;
+        let account = self
+            .get_account(to_addr.unwrap_or(Address::ZERO))
+            .unwrap_or_default();
+        let mut to = to_addr.unwrap_or(Address::ZERO).0;
         let mut created_contract_addr: Option<H160> = None;
 
         let mut code: Vec<u8> = account.code;
@@ -150,36 +146,14 @@
             origin: caller.0,
             chain_id,
             current_block,
-=======
-    ) -> Result<TransactionApplyResult> {
-        let context = self.call_context(gas_price.into(), from_addr.0, chain_id, current_block);
-        let mut executor = self.executor(&context, gas_limit);
-
-        let (exit_reason, contract_address) = if let Some(to_addr) = to_addr {
-            let (exit_reason, _) = executor.transact_call(
-                from_addr.0,
-                to_addr.0,
-                amount.into(),
-                payload,
-                gas_limit,
-                vec![],
-            );
-            (exit_reason, None)
-        } else {
-            let address = executor.create_address(CreateScheme::Legacy {
-                caller: from_addr.0,
-            });
-            let (exit_reason, _) =
-                executor.transact_create(from_addr.0, amount.into(), payload, gas_limit, vec![]);
-            (exit_reason, Some(address))
->>>>>>> 00f82911
         };
 
-        if Address::is_balance_transfer(from_addr, to_addr) {
+        if Address::is_balance_transfer(Address(to)) {
             code = contracts::native_token::CODE.clone();
         }
 
-        if Address::is_contract_creation(from_addr, to_addr) {
+        // If is contract creation
+        if to_addr.is_none() {
             code = data;
             data = vec![];
             to = calculate_contract_address(from_addr.0, &backend);
@@ -270,8 +244,7 @@
     fn apply_delta<'a>(
         &mut self,
         logs: &mut Vec<Log>,
-<<<<<<< HEAD
-        to_addr: Address,
+        to_addr: Option<Address>,
         applys: impl Iterator<Item = &'a evm_ds::protos::Evm::Apply>,
     ) -> Result<()> {
         for apply in applys {
@@ -293,38 +266,11 @@
                 // this is the intended implementation. However, that might mean it is impossible to tell the
                 // difference between an account that has been fully drained and an account whose balance has not
                 // been changed. We should investigate if this is really an issue.
-                if to_addr != Address::NATIVE_TOKEN && !balance.is_zero() {
-                    self.set_native_balance(logs, address, balance)?;
-                }
-=======
-        to_addr: Option<Address>,
-        applys: impl IntoIterator<Item = Apply<impl IntoIterator<Item = (H256, H256)>>>,
-    ) -> Result<()> {
-        for apply in applys {
-            match apply {
-                Apply::Modify {
-                    address,
-                    basic,
-                    code,
-                    storage,
-                    reset_storage,
-                } => {
-                    let address = Address(address);
-
-                    // If the `to_addr` was `Address::NATIVE_TOKEN`, then this transaction was a call to the native
-                    // token contract. Avoid applying further updates to the native balance in this case, which would
-                    // result in an endless recursion.
-                    // FIXME: This makes it impossible to charge gas for calls to `Address::NATIVE_TOKEN`.
-                    // FIXME: We ignore the change if the balance is zero. According to the SputnikVM example code,
-                    // this is the intended implementation. However, that might mean it is impossible to tell the
-                    // difference between an account that has been fully drained and an account whose balance has not
-                    // been changed. We should investigate if this is really an issue.
-                    if to_addr.map(|a| a != Address::NATIVE_TOKEN).unwrap_or(true)
-                        && !basic.balance.is_zero()
-                    {
-                        self.set_native_balance(logs, address, basic.balance)?;
+                if let Some(to_addr) = to_addr {
+                    if to_addr != Address::NATIVE_TOKEN && !balance.is_zero() {
+                        self.set_native_balance(logs, address, balance)?;
                     }
->>>>>>> 00f82911
+                }
 
                 let mut account = self.get_account(address).unwrap_or_default();
 
@@ -414,7 +360,7 @@
                 logs.extend_from_slice(&lgs);
 
                 if success {
-                    self.apply_delta(logs, Address::NATIVE_TOKEN, result.apply.iter())?;
+                    self.apply_delta(logs, Some(Address::NATIVE_TOKEN), result.apply.iter())?;
                 }
 
                 Ok(())
@@ -433,10 +379,9 @@
         chain_id: u64,
         current_block: BlockHeader,
     ) -> Result<Vec<u8>> {
-<<<<<<< HEAD
         let result = self.apply_transaction_inner(
-            caller,
-            contract,
+            from_addr,
+            to_addr,
             0,
             u64::MAX,
             0,
@@ -446,22 +391,6 @@
         );
 
         result.map(|ret| ret.1.return_value.into())
-=======
-        let context = self.call_context(U256::zero(), from_addr.0, chain_id, current_block);
-
-        let mut executor = self.executor(&context, u64::MAX);
-
-        let (reason, data) = if let Some(to_addr) = to_addr {
-            executor.transact_call(from_addr.0, to_addr.0, 0.into(), data, u64::MAX, vec![])
-        } else {
-            executor.transact_create(from_addr.0, 0.into(), data, u64::MAX, vec![])
-        };
-
-        match reason {
-            ExitReason::Succeed(_) | ExitReason::Revert(_) | ExitReason::Error(_) => Ok(data),
-            ExitReason::Fatal(e) => Err(anyhow!("EVM fatal error: {e:?}")),
-        }
->>>>>>> 00f82911
     }
 }
 
