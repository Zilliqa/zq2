//! Manages execution of transactions on state.

use std::{
    collections::{hash_map::Entry, BTreeMap, HashMap},
    error::Error,
    fmt::{self, Display, Formatter},
    fs, mem,
    num::NonZeroU128,
    path::Path,
    sync::{Arc, MutexGuard},
};

use alloy::primitives::{hex, Address, U256};
use anyhow::{anyhow, Context, Result};
use bytes::Bytes;
use eth_trie::{EthTrie, Trie};
use ethabi::Token;
use jsonrpsee::types::ErrorObjectOwned;
use libp2p::PeerId;
use revm::{
    inspector_handle_register,
    interpreter::Gas,
    primitives::{
        AccountInfo, BlockEnv, Bytecode, Env, ExecutionResult, HaltReason, HandlerCfg, Output,
        ResultAndState, SpecId, TxEnv, B256, KECCAK_EMPTY,
    },
    Database, DatabaseRef, Evm, Inspector,
};
use serde::{Deserialize, Serialize};
use serde_json::{json, Value};
use sha2::{Digest, Sha256};
use tracing::{debug, info, trace, warn};

use crate::{
    cfg::{ScillaExtLibsPath, ScillaExtLibsPathInScilla, ScillaExtLibsPathInZq2},
    constants, contracts,
    crypto::{Hash, NodePublicKey},
    db::TrieStorage,
<<<<<<< HEAD
    eth_helpers::extract_revert_msg,
    inspector::{self, noop, ScillaInspector, ZQ2Inspector},
=======
    error::ensure_success,
    inspector::{self, ScillaInspector},
>>>>>>> 3cd0f9f4
    message::{Block, BlockHeader},
    precompiles::{get_custom_precompiles, scilla_call_handle_register},
    scilla::{self, split_storage_key, storage_key, ParamValue, Scilla},
    state::{contract_addr, Account, Code, ContractInit, CreatedAtBlock, ExternalLibrary, State},
    time::SystemTime,
    transaction::{
        total_scilla_gas_price, EvmGas, EvmLog, Log, ScillaGas, ScillaLog, Transaction, TxZilliqa,
        VerifiedTransaction, ZilAmount,
    },
};

type ScillaResultAndState = (ScillaResult, HashMap<Address, PendingAccount>);

/// Data returned after applying a [Transaction] to [State].

#[derive(Clone)]
pub enum TransactionApplyResult {
    Evm(ResultAndState, Box<Env>),
    Scilla(ScillaResultAndState),
}

impl TransactionApplyResult {
    pub fn output(&self) -> Option<&[u8]> {
        match self {
            TransactionApplyResult::Evm(ResultAndState { result, .. }, ..) => {
                result.output().map(|b| b.as_ref())
            }
            TransactionApplyResult::Scilla(_) => None,
        }
    }

    pub fn success(&self) -> bool {
        match self {
            TransactionApplyResult::Evm(ResultAndState { result, .. }, ..) => result.is_success(),
            TransactionApplyResult::Scilla((ScillaResult { success, .. }, _)) => *success,
        }
    }

    pub fn contract_address(&self) -> Option<Address> {
        match self {
            TransactionApplyResult::Evm(
                ResultAndState {
                    result: ExecutionResult::Success { output, .. },
                    ..
                },
                ..,
            ) => output.address().copied(),
            TransactionApplyResult::Evm(_, _) => None,
            TransactionApplyResult::Scilla((
                ScillaResult {
                    contract_address, ..
                },
                _,
            )) => *contract_address,
        }
    }

    pub fn gas_used(&self) -> EvmGas {
        match self {
            TransactionApplyResult::Evm(ResultAndState { result, .. }, ..) => {
                EvmGas(result.gas_used())
            }
            TransactionApplyResult::Scilla((ScillaResult { gas_used, .. }, _)) => *gas_used,
        }
    }

    pub fn accepted(&self) -> Option<bool> {
        match self {
            TransactionApplyResult::Evm(_, _) => None,
            TransactionApplyResult::Scilla((ScillaResult { accepted, .. }, _)) => *accepted,
        }
    }

    pub fn exceptions(&self) -> &[ScillaException] {
        match self {
            TransactionApplyResult::Evm(_, _) => &[],
            TransactionApplyResult::Scilla((ScillaResult { exceptions, .. }, _)) => exceptions,
        }
    }

    #[allow(clippy::type_complexity)]
    pub fn into_parts(
        self,
    ) -> (
        Vec<Log>,
        Vec<ScillaTransition>,
        BTreeMap<u64, Vec<ScillaError>>,
        Vec<ScillaException>,
    ) {
        match self {
            TransactionApplyResult::Evm(ResultAndState { result, .. }, ..) => (
                result
                    .into_logs()
                    .into_iter()
                    .map(|l| {
                        let (topics, data) = l.data.split();
                        Log::Evm(EvmLog {
                            address: l.address,
                            topics,
                            data: data.to_vec(),
                        })
                    })
                    .collect(),
                Vec::new(),
                BTreeMap::new(),
                Vec::new(),
            ),
            TransactionApplyResult::Scilla((
                ScillaResult {
                    logs,
                    transitions,
                    errors,
                    exceptions,
                    ..
                },
                _,
            )) => (
                logs.into_iter().map(Log::Scilla).collect(),
                transitions,
                errors,
                exceptions,
            ),
        }
    }
}

#[derive(Debug, Clone, Serialize, Deserialize)]
pub struct ScillaTransition {
    /// The address of the Scilla contract which initiated the transition.
    pub from: Address,
    /// The recipient of the transition.
    pub to: Address,
    /// The call depth of the transition.
    pub depth: u64,
    /// The value passed with the transition.
    pub amount: ZilAmount,
    /// The tag of the transition. If the recipient is a Scilla contract, this is the method that will be called.
    pub tag: String,
    /// Any parameters passed with the transition.
    pub params: String,
}

impl ScillaTransition {
    pub fn compute_hash(&self) -> Hash {
        Hash::builder()
            .with(self.from.0.as_slice())
            .with(self.to.0.as_slice())
            .with(self.depth.to_be_bytes())
            .with(self.amount.to_be_bytes())
            .with(self.tag.as_bytes())
            .with(self.params.as_bytes())
            .finalize()
    }
}

#[derive(Debug, Clone)]
pub struct ScillaResult {
    /// Whether the transaction succeeded and the resulting state changes were persisted.
    pub success: bool,
    /// If the transaction was a contract creation, the address of the resulting contract.
    pub contract_address: Option<Address>,
    /// The logs emitted by the transaction execution.
    pub logs: Vec<ScillaLog>,
    /// The gas paid by the transaction (in EVM gas units)
    pub gas_used: EvmGas,
    /// Scilla transitions executed by the transaction execution.
    pub transitions: Vec<ScillaTransition>,
    /// If the transaction was a call to a Scilla contract, whether the called contract accepted the ZIL sent to it.
    pub accepted: Option<bool>,
    /// Errors from calls to Scilla contracts. Indexed by the call depth of erroring contract.
    pub errors: BTreeMap<u64, Vec<ScillaError>>,
    /// Exceptions from calls to Scilla contracts.
    pub exceptions: Vec<ScillaException>,
}

#[derive(Debug, Clone, Serialize, Deserialize)]
pub enum ScillaError {
    CallFailed,
    CreateFailed,
    OutOfGas,
    InsufficientBalance,
}

#[derive(Debug, Clone, Serialize, Deserialize)]
pub struct ScillaException {
    pub line: u64,
    pub message: String,
}

impl ScillaException {
    pub fn compute_hash(&self) -> Hash {
        Hash::builder()
            .with(self.line.to_be_bytes())
            .with(self.message.as_bytes())
            .finalize()
    }
}

impl From<scilla::Error> for ScillaException {
    fn from(e: scilla::Error) -> ScillaException {
        ScillaException {
            line: e.start_location.line,
            message: e.error_message,
        }
    }
}

// We need to define a custom error type for our [Database], which implements [Error].
#[derive(Debug)]
pub struct DatabaseError(anyhow::Error);

impl From<anyhow::Error> for DatabaseError {
    fn from(err: anyhow::Error) -> Self {
        DatabaseError(err)
    }
}

impl Display for DatabaseError {
    fn fmt(&self, f: &mut Formatter<'_>) -> fmt::Result {
        write!(f, "{}", self.0)
    }
}

impl Error for DatabaseError {
    fn source(&self) -> Option<&(dyn Error + 'static)> {
        self.0.source()
    }
}

impl Database for PendingState {
    type Error = DatabaseError;

    fn basic(&mut self, address: Address) -> Result<Option<AccountInfo>, Self::Error> {
        (&self.pre_state).basic_ref(address)
    }

    fn code_by_hash(&mut self, code_hash: B256) -> Result<Bytecode, Self::Error> {
        (&self.pre_state).code_by_hash_ref(code_hash)
    }

    fn storage(&mut self, address: Address, index: U256) -> Result<U256, Self::Error> {
        (&self.pre_state).storage_ref(address, index)
    }

    fn block_hash(&mut self, number: u64) -> Result<B256, Self::Error> {
        (&self.pre_state).block_hash_ref(number)
    }
}

impl DatabaseRef for PendingState {
    type Error = DatabaseError;

    fn basic_ref(&self, address: Address) -> Result<Option<AccountInfo>, Self::Error> {
        (&self.pre_state).basic_ref(address)
    }

    fn code_by_hash_ref(&self, code_hash: B256) -> Result<Bytecode, Self::Error> {
        (&self.pre_state).code_by_hash_ref(code_hash)
    }

    fn storage_ref(&self, address: Address, index: U256) -> Result<U256, Self::Error> {
        (&self.pre_state).storage_ref(address, index)
    }

    fn block_hash_ref(&self, number: u64) -> Result<B256, Self::Error> {
        (&self.pre_state).block_hash_ref(number)
    }
}

impl Database for &State {
    type Error = DatabaseError;

    fn basic(&mut self, address: Address) -> Result<Option<AccountInfo>, Self::Error> {
        self.basic_ref(address)
    }

    fn code_by_hash(&mut self, code_hash: B256) -> Result<Bytecode, Self::Error> {
        self.code_by_hash_ref(code_hash)
    }

    fn storage(&mut self, address: Address, index: U256) -> Result<U256, Self::Error> {
        self.storage_ref(address, index)
    }

    fn block_hash(&mut self, number: u64) -> Result<B256, Self::Error> {
        self.block_hash_ref(number)
    }
}

impl DatabaseRef for &State {
    type Error = DatabaseError;

    fn basic_ref(&self, address: Address) -> Result<Option<AccountInfo>, Self::Error> {
        if !self.has_account(address)? {
            return Ok(None);
        }

        let account = self.get_account(address)?;
        let code = Bytecode::new_raw(account.code.evm_code().unwrap_or_default().into());
        let account_info = AccountInfo {
            balance: U256::from(account.balance),
            nonce: account.nonce,
            code_hash: code.hash_slow(),
            code: Some(code),
        };

        Ok(Some(account_info))
    }

    fn code_by_hash_ref(&self, _code_hash: B256) -> Result<Bytecode, Self::Error> {
        unimplemented!()
    }

    fn storage_ref(&self, address: Address, index: U256) -> Result<U256, Self::Error> {
        let index = B256::new(index.to_be_bytes());

        let result = self.get_account_storage(address, index)?;

        Ok(U256::from_be_bytes(result.0))
    }

    fn block_hash_ref(&self, number: u64) -> Result<B256, Self::Error> {
        Ok(self
            .block_store
            .get_canonical_block_by_number(number)?
            .map(|block| B256::new(block.hash().0))
            .unwrap_or_default())
    }
}

// As per EIP-150
pub const MAX_EVM_GAS_LIMIT: EvmGas = EvmGas(5_500_000);

const SPEC_ID: SpecId = SpecId::SHANGHAI;

pub enum BaseFeeCheck {
    /// Transaction gas price will be validated to be at least the block gas price.
    Validate,
    /// Transaction gas price will not be validated.
    Ignore,
}

impl State {
    /// Used primarily during genesis to set up contracts for chain functionality.
    /// If override_address address is set, forces contract deployment to that addess.
    pub fn force_deploy_contract_evm(
        &mut self,
        creation_bytecode: Vec<u8>,
        override_address: Option<Address>,
    ) -> Result<Address> {
        let mut noop_inspector = noop();
        let zq2_inspector = ZQ2Inspector::new(&mut noop_inspector);
        let (ResultAndState { result, mut state }, ..) = self.apply_transaction_evm(
            Address::ZERO,
            None,
            0,
            self.block_gas_limit,
            0,
            creation_bytecode,
            None,
            BlockHeader::genesis(Hash::ZERO),
            zq2_inspector,
            BaseFeeCheck::Ignore,
        )?;

        match result {
            ExecutionResult::Success {
                output: Output::Create(_, Some(addr)),
                ..
            } => {
                let addr = if let Some(override_address) = override_address {
                    let override_address = Address::from(override_address.0);
                    let account = state
                        .remove(&addr)
                        .ok_or_else(|| anyhow!("deployment did not change the contract account"))?;
                    state.insert(override_address, account);
                    addr
                } else {
                    addr
                };
                let block_number = 1u64;
                self.apply_delta_evm(&state, block_number)?;
                Ok(addr)
            }
            ExecutionResult::Success { .. } => Err(anyhow!("deployment did not create a contract")),
            ExecutionResult::Revert { .. } => Err(anyhow!("deployment reverted")),
            ExecutionResult::Halt { reason, .. } => Err(anyhow!("deployment halted: {reason:?}")),
        }
    }

    #[allow(clippy::too_many_arguments)]
    pub fn apply_transaction_evm<I: Inspector<PendingState> + ScillaInspector>(
        &self,
        from_addr: Address,
        to_addr: Option<Address>,
        gas_price: u128,
        gas_limit: EvmGas,
        amount: u128,
        payload: Vec<u8>,
        nonce: Option<u64>,
        current_block: BlockHeader,
        inspector: I,
        base_fee_check: BaseFeeCheck,
    ) -> Result<(ResultAndState, HashMap<Address, PendingAccount>, Box<Env>)> {
        let mut padded_view_number = [0u8; 32];
        padded_view_number[24..].copy_from_slice(&current_block.view.to_be_bytes());

        let pending_state = PendingState::new(self.clone());
        let mut evm = Evm::builder()
            .with_db(pending_state)
            .with_block_env(BlockEnv {
                number: U256::from(current_block.number),
                coinbase: Address::ZERO,
                timestamp: U256::from(
                    current_block
                        .timestamp
                        .duration_since(SystemTime::UNIX_EPOCH)
                        .unwrap_or_default()
                        .as_secs(),
                ),
                gas_limit: U256::from(self.block_gas_limit.0),
                basefee: U256::from(self.gas_price),
                difficulty: U256::from(1),
                prevrandao: Some(Hash::builder().with(padded_view_number).finalize().into()),
                blob_excess_gas_and_price: None,
            })
            .with_external_context(inspector)
            .with_handler_cfg(HandlerCfg { spec_id: SPEC_ID })
            .append_handler_register(scilla_call_handle_register)
            .append_handler_register(inspector_handle_register)
            .modify_cfg_env(|c| {
                c.chain_id = self.chain_id.eth;
                c.disable_base_fee = match base_fee_check {
                    BaseFeeCheck::Validate => false,
                    BaseFeeCheck::Ignore => true,
                };
            })
            .with_tx_env(TxEnv {
                caller: from_addr.0.into(),
                gas_limit: gas_limit.0,
                gas_price: U256::from(gas_price),
                transact_to: to_addr.into(),
                value: U256::from(amount),
                data: payload.clone().into(),
                nonce,
                chain_id: Some(self.chain_id.eth),
                access_list: vec![],
                gas_priority_fee: None,
                blob_hashes: vec![],
                max_fee_per_blob_gas: None,
                authorization_list: None,
            })
            .append_handler_register(|handler| {
                let precompiles = handler.pre_execution.load_precompiles();
                handler.pre_execution.load_precompiles = Arc::new(move || {
                    let mut precompiles = precompiles.clone();
                    precompiles.extend(get_custom_precompiles());
                    precompiles
                });
            })
            .build();

        let e = evm.transact()?;
        let (mut state, cfg) = evm.into_db_and_env_with_handler_cfg();
        Ok((e, state.finalize(), cfg.env))
    }

    // The rules here are somewhat odd, and inherited from ZQ1
    //
    // - Initially, we deduct the minimum cost from the account. If this fails, abort and deduct nothing.
    // - At the end of the txn, work out how much more to charge, and try to charge it
    //    * If this succeeds, we charge and reflect the results of the txn.
    //    * If it doesn't, we charge nothing (?!) and the state doesn't reflect the results of the txn.
    // - Failed scilla transactions don't count towards the block gas limit.
    // - Failed scilla transactions don't increment the nonce.
    // - If the user has enough gas to pay the deposit, but not to complete the txn, we neither increment the
    //   nonce nor charge the deposit :-(
    //
    // gas_used in the return value is used only for accounting towards the block gas limit - we need
    // to deduct gas charged to the user ourselves. Since our txns don't count towards block gas,
    // gas_used is always 0.
    fn apply_transaction_scilla(
        &mut self,
        from_addr: Address,
        txn: TxZilliqa,
        current_block: BlockHeader,
        inspector: impl ScillaInspector,
    ) -> Result<ScillaResultAndState> {
        let mut state = PendingState::new(self.try_clone()?);

        // Issue 1509 - for Scilla transitions, follow the legacy ZQ1 behaviour of deducting a small amount
        // of gas for the invocation and the rest of the gas once the txn has run.

        // let gas_limit = txn.gas_limit;
        let gas_price = txn.gas_price;

        let deposit_gas = txn.get_deposit_gas()?;
        let deposit = total_scilla_gas_price(deposit_gas, gas_price);
        trace!("scilla_txn: gas_price {gas_price} deposit_gas {deposit_gas} deposit {deposit}");

        if let Some(result) = state.deduct_from_account(from_addr, deposit, EvmGas(0))? {
            trace!("scilla_txn: Could not deduct deposit");
            return Ok((result, state.finalize()));
        }

        let (result, mut new_state) = if txn.to_addr.is_zero() {
            scilla_create(
                state,
                self.scilla(),
                from_addr,
                txn,
                current_block,
                inspector,
                &self.scilla_ext_libs_path,
            )
        } else {
            scilla_call(
                state,
                self.scilla(),
                from_addr,
                from_addr,
                txn.gas_limit,
                txn.to_addr,
                txn.amount,
                txn.data,
                inspector,
                &self.scilla_ext_libs_path,
            )
        }?;

        let actual_gas_charged =
            total_scilla_gas_price(ScillaGas::from(result.gas_used), gas_price);
        let to_charge = actual_gas_charged.checked_sub(&deposit);
        trace!("scilla_txn: actual_gas_used {actual_gas_charged} to_charge = {to_charge:?}");
        if let Some(extra_charge) = to_charge {
            // Deduct the remaining gas.
            // If we fail, Zilliqa 1 deducts nothing at all, and neither do we.
            if let Some(result) =
                new_state.deduct_from_account(from_addr, extra_charge, EvmGas(0))?
            {
                trace!("scilla_txn: cannot deduct remaining gas - txn failed");
                let mut failed_state = PendingState::new(self.try_clone()?);
                return Ok((result, failed_state.finalize()));
            }
        }
        // If the txn doesn't fail, increment the nonce.
        let from = new_state.load_account(from_addr)?;
        from.account.nonce += 1;

        trace!("scilla_txn completed successfully");
        Ok((result, new_state.finalize()))
    }

    /// Apply a transaction to the account state.
    pub fn apply_transaction<I: Inspector<PendingState> + ScillaInspector>(
        &mut self,
        txn: VerifiedTransaction,
        current_block: BlockHeader,
        inspector: I,
    ) -> Result<TransactionApplyResult> {
        let hash = txn.hash;
        let from_addr = txn.signer;
        info!(?hash, ?txn, "executing txn");

        let blessed = BLESSED_TRANSACTIONS.contains(&hash);

        let txn = txn.tx.into_transaction();
        if let Transaction::Zilliqa(txn) = txn {
            let (result, state) =
                self.apply_transaction_scilla(from_addr, txn, current_block, inspector)?;

            self.apply_delta_scilla(&state, current_block.number)?;

            Ok(TransactionApplyResult::Scilla((result, state)))
        } else {
            let (ResultAndState { result, state }, scilla_state, env) = self
                .apply_transaction_evm(
                    from_addr,
                    txn.to_addr(),
                    txn.max_fee_per_gas(),
                    txn.gas_limit(),
                    txn.amount(),
                    txn.payload().to_vec(),
                    txn.nonce(),
                    current_block,
                    inspector,
                    if blessed {
                        BaseFeeCheck::Ignore
                    } else {
                        BaseFeeCheck::Validate
                    },
                )?;

            self.apply_delta_evm(&state, current_block.number)?;
            self.apply_delta_scilla(&scilla_state, current_block.number)?;

            Ok(TransactionApplyResult::Evm(
                ResultAndState { result, state },
                env,
            ))
        }
    }

    /// Applies a state delta from a Scilla execution to the state.
    fn apply_delta_scilla(
        &mut self,
        state: &HashMap<Address, PendingAccount>,
        block_number: u64,
    ) -> Result<()> {
        for (&address, account) in state {
            let mut storage = self.get_account_trie(address)?;

            /// Recursively called internal function which assigns `value` at the correct key to `storage`.
            fn handle(
                storage: &mut EthTrie<TrieStorage>,
                var: &str,
                value: &StorageValue,
                indices: &mut Vec<Vec<u8>>,
            ) -> Result<()> {
                match value {
                    StorageValue::Map { map, complete } => {
                        // If this is a complete view of the map, delete any existing values first.
                        if *complete {
                            storage.remove_by_prefix(&storage_key(var, indices))?;
                        }

                        // We will iterate over each key-value pair in this map and make a recursive call to this
                        // function with the given value. Before each call, we need to make sure we update `inidices`
                        // to include the key. To avoid changing the length of the `Vec` in each iteration, we first
                        // add a dummy index (`vec![]`) and update it before each call.
                        indices.push(vec![]);
                        for (k, v) in map {
                            indices.last_mut().unwrap().clone_from(k);
                            handle(storage, var, v, indices)?;
                        }
                    }
                    StorageValue::Value(Some(value)) => {
                        let key = storage_key(var, indices);
                        storage.insert(&key, value)?;
                    }
                    StorageValue::Value(None) => {
                        let key = storage_key(var, indices);
                        // A deletion may occur at any depth of the map. Therefore we remove all keys with the relevent
                        // prefix.
                        storage.remove_by_prefix(&key)?;
                    }
                }
                Ok(())
            }

            for (var, value) in &account.storage {
                handle(&mut storage, var, value, &mut vec![])?;
            }

            let created_at_block = match &account.account.created_at_block {
                CreatedAtBlock::ZQ2(0) => CreatedAtBlock::ZQ2(block_number),
                CreatedAtBlock::ZQ2(val) => CreatedAtBlock::ZQ2(*val),
                other => *other,
            };

            let account = Account {
                nonce: account.account.nonce,
                balance: account.account.balance,
                code: account.account.code.clone(),
                storage_root: storage.root_hash()?,
                created_at_block,
            };

            self.save_account(address, account)?;
        }

        Ok(())
    }

    /// Applies a state delta from an EVM execution to the state.
    pub fn apply_delta_evm(
        &mut self,
<<<<<<< HEAD
        state: &HashMap<Address, revm::primitives::Account, FxBuildHasher>,
        block_number: u64,
=======
        state: &revm::primitives::HashMap<Address, revm::primitives::Account>,
>>>>>>> 3cd0f9f4
    ) -> Result<()> {
        for (&address, account) in state {
            let mut storage = self.get_account_trie(address)?;

            for (index, value) in account.changed_storage_slots() {
                let index = B256::new(index.to_be_bytes());
                let value = B256::new(value.present_value().to_be_bytes());
                trace!(?address, ?index, ?value, "update storage");

                storage.insert(
                    &Self::account_storage_key(address, index).0,
                    value.as_slice(),
                )?;
            }

            // `account.info.code` might be `None`, even though we always return `Some` for the account code in our
            // [DatabaseRef] implementation. However, this is only the case for empty code, so we handle this case
            // separately.
            let code = if account.info.code_hash == KECCAK_EMPTY {
                vec![]
            } else {
                account
                    .info
                    .code
                    .as_ref()
                    .expect("code_by_hash is not used")
                    .original_bytes()
                    .to_vec()
            };

            let created_at_block = match account.is_created() {
                true => CreatedAtBlock::ZQ2(block_number),
                _ => {
                    let existing_account = self.get_account(address)?;
                    existing_account.created_at_block
                }
            };

            let account = Account {
                nonce: account.info.nonce,
                balance: account.info.balance.try_into()?,
                code: Code::Evm(code),
                storage_root: storage.root_hash()?,
                created_at_block,
            };
            trace!(?address, ?account, "update account");
            self.save_account(address, account)?;
        }

        Ok(())
    }

    pub fn leader(&self, view: u64, current_block: BlockHeader) -> Result<NodePublicKey> {
        let data = contracts::deposit::LEADER_AT_VIEW.encode_input(&[Token::Uint(view.into())])?;

        let result = self.call_contract(
            Address::ZERO,
            Some(contract_addr::DEPOSIT),
            data,
            0,
            current_block,
        )?;
        let leader = ensure_success(result)?;

        NodePublicKey::from_bytes(
            &contracts::deposit::LEADER_AT_VIEW
                .decode_output(&leader)
                .unwrap()[0]
                .clone()
                .into_bytes()
                .unwrap(),
        )
    }

    pub fn get_stakers(&self, current_block: BlockHeader) -> Result<Vec<NodePublicKey>> {
        let data = contracts::deposit::GET_STAKERS.encode_input(&[])?;

        let result = self.call_contract(
            Address::ZERO,
            Some(contract_addr::DEPOSIT),
            data,
            0,
            current_block,
        )?;
        let stakers = ensure_success(result)?;

        let stakers = contracts::deposit::GET_STAKERS
            .decode_output(&stakers)
            .unwrap()[0]
            .clone()
            .into_array()
            .unwrap();

        stakers
            .into_iter()
            .map(|k| NodePublicKey::from_bytes(&k.into_bytes().unwrap()))
            .collect()
    }

    pub fn committee(&self) -> Result<()> {
        let data = contracts::deposit::COMMITTEE.encode_input(&[])?;

        let result = self.call_contract(
            Address::ZERO,
            Some(contract_addr::DEPOSIT),
            data,
            0,
            BlockHeader::default(),
        )?;
        let committee = ensure_success(result)?;
        let committee = contracts::deposit::COMMITTEE.decode_output(&committee)?;
        info!("committee: {committee:?}");

        Ok(())
    }

    pub fn get_stake(
        &self,
        public_key: NodePublicKey,
        current_block: BlockHeader,
    ) -> Result<Option<NonZeroU128>> {
        let data =
            contracts::deposit::GET_STAKE.encode_input(&[Token::Bytes(public_key.as_bytes())])?;

        let result = self.call_contract(
            Address::ZERO,
            Some(contract_addr::DEPOSIT),
            data,
            0,
            current_block,
        )?;
        let stake = ensure_success(result)?;

        let stake = NonZeroU128::new(U256::from_be_slice(&stake).to());

        Ok(stake)
    }

    pub fn get_reward_address(&self, public_key: NodePublicKey) -> Result<Option<Address>> {
        let data = contracts::deposit::GET_REWARD_ADDRESS
            .encode_input(&[Token::Bytes(public_key.as_bytes())])?;

        let result = self.call_contract(
            Address::ZERO,
            Some(contract_addr::DEPOSIT),
            data,
            0,
            // The current block is not accessed when the native balance is read, so we just pass in some
            // dummy values.
            BlockHeader::default(),
        )?;
        let return_value = ensure_success(result)?;

        let addr = contracts::deposit::GET_REWARD_ADDRESS.decode_output(&return_value)?[0]
            .clone()
            .into_address()
            .unwrap();
        let addr = Address::new(addr.0);

        Ok((!addr.is_zero()).then_some(addr))
    }

    pub fn get_peer_id(&self, public_key: NodePublicKey) -> Result<Option<PeerId>> {
        let data =
            contracts::deposit::GET_PEER_ID.encode_input(&[Token::Bytes(public_key.as_bytes())])?;

        let result = self.call_contract(
            Address::ZERO,
            Some(contract_addr::DEPOSIT),
            data,
            0,
            // The current block is not accessed when the native balance is read, so we just pass in some
            // dummy values.
            BlockHeader::default(),
        )?;
        let return_value = ensure_success(result)?;

        let data = contracts::deposit::GET_PEER_ID.decode_output(&return_value)?[0]
            .clone()
            .into_bytes()
            .unwrap();

        Ok(Some(PeerId::from_bytes(&data)?))
    }

    #[allow(clippy::too_many_arguments)]
    pub fn estimate_gas(
        &self,
        from_addr: Address,
        to_addr: Option<Address>,
        data: Vec<u8>,
        current_block: BlockHeader,
        gas: Option<EvmGas>,
        gas_price: Option<u128>,
        value: u128,
    ) -> Result<u64> {
        let gas_price = gas_price.unwrap_or(self.gas_price);

        let mut max = gas.unwrap_or(MAX_EVM_GAS_LIMIT).0;
        let upper_bound = max;

        // Check if estimation succeeds with the highest possible gas
        // We use the result as lower bound
        let mut min = self.estimate_gas_inner(
            from_addr,
            to_addr,
            data.clone(),
            current_block,
            EvmGas(upper_bound),
            gas_price,
            value,
        )?;

        // Execute the while loop iff (max - min)/max < MINIMUM_PERCENT_RATIO [%]
        const MINIMUM_PERCENT_RATIO: u64 = 3;

        // result should be somewhere in (min, max]
        while min < max {
            let break_cond = (max - min) <= (max * MINIMUM_PERCENT_RATIO) / 100;
            if break_cond {
                break;
            }
            let mid = (min + max) / 2;

            let mut inspector = inspector::noop();
            let zq2_inspector = ZQ2Inspector::new(&mut inspector);

            let (ResultAndState { result, .. }, ..) = self.apply_transaction_evm(
                from_addr,
                to_addr,
                gas_price,
                EvmGas(mid),
                value,
                data.clone(),
                None,
                current_block,
                zq2_inspector,
                BaseFeeCheck::Validate,
            )?;

            match result {
                ExecutionResult::Success { .. } => max = mid,
                ExecutionResult::Revert { .. } => min = mid + 1,
                ExecutionResult::Halt { reason, .. } => match reason {
                    HaltReason::OutOfGas(_) | HaltReason::InvalidFEOpcode => min = mid + 1,
                    _ => return Err(anyhow!("halted due to: {reason:?}")),
                },
            }
        }
        debug!("Estimated gas: {}", max);
        Ok(max)
    }
    #[allow(clippy::too_many_arguments)]
    fn estimate_gas_inner(
        &self,
        from_addr: Address,
        to_addr: Option<Address>,
        data: Vec<u8>,
        current_block: BlockHeader,
        gas: EvmGas,
        gas_price: u128,
        value: u128,
    ) -> Result<u64> {
        let mut inspector = inspector::noop();
        let zq2_inspector = ZQ2Inspector::new(&mut inspector);
        let (ResultAndState { result, .. }, ..) = self.apply_transaction_evm(
            from_addr,
            to_addr,
            gas_price,
            gas,
            value,
            data.clone(),
            None,
            current_block,
            zq2_inspector,
            BaseFeeCheck::Validate,
        )?;

        let gas_used = result.gas_used();
        // Return an error if the transaction did not succeed
        ensure_success(result).map_err(ErrorObjectOwned::from)?;
        Ok(gas_used)
    }

    #[allow(clippy::too_many_arguments)]
    pub fn call_contract(
        &self,
        from_addr: Address,
        to_addr: Option<Address>,
        data: Vec<u8>,
        amount: u128,
        current_block: BlockHeader,
<<<<<<< HEAD
    ) -> Result<Vec<u8>> {
        let mut inspector = inspector::noop();
        let zq2_inspector = ZQ2Inspector::new(&mut inspector);
=======
    ) -> Result<ExecutionResult> {
>>>>>>> 3cd0f9f4
        let (ResultAndState { result, .. }, ..) = self.apply_transaction_evm(
            from_addr,
            to_addr,
            0,
            self.block_gas_limit,
            amount,
            data,
            None,
            current_block,
            zq2_inspector,
            BaseFeeCheck::Ignore,
        )?;

        Ok(result)
    }
}

/// Gets the contract address if a contract creation [TxZilliqa] is sent by `sender` with `nonce`.
pub fn zil_contract_address(sender: Address, nonce: u64) -> Address {
    let mut hasher = Sha256::new();
    hasher.update(sender.into_array());
    hasher.update(nonce.to_be_bytes());
    let hashed = hasher.finalize();
    Address::from_slice(&hashed[12..])
}

/// The account state during the execution of a Scilla transaction. Changes to the original state are kept in memory.
#[derive(Debug)]
pub struct PendingState {
    pub pre_state: State,
    pub new_state: HashMap<Address, PendingAccount>,
    pub gas_left: Gas,
}

/// Private helper function for `PendingState::load_account`. The only difference is that the fields of `PendingState`
/// are passed explicitly. This means the borrow-checker can see the reference we return only borrows from the
/// `new_state` field and thus we can later use `pre_state` without an error.
fn load_account<'a>(
    pre_state: &State,
    new_state: &'a mut HashMap<Address, PendingAccount>,
    address: Address,
) -> Result<&'a mut PendingAccount> {
    match new_state.entry(address) {
        Entry::Occupied(entry) => Ok(entry.into_mut()),
        Entry::Vacant(vac) => {
            let account = pre_state.get_account(address)?;
            Ok(vac.insert(account.into()))
        }
    }
}

impl PendingState {
    pub fn new(state: State) -> Self {
        PendingState {
            pre_state: state,
            new_state: HashMap::new(),
            gas_left: Gas::new(0),
        }
    }

    pub fn zil_chain_id(&self) -> u64 {
        self.pre_state.chain_id.zil()
    }

    pub fn get_canonical_block_by_number(&self, block_number: u64) -> Result<Option<Block>> {
        self.pre_state
            .block_store
            .get_canonical_block_by_number(block_number)
    }

    pub fn get_highest_canonical_block_number(&self) -> Result<Option<u64>> {
        self.pre_state
            .block_store
            .get_highest_canonical_block_number()
    }

    pub fn load_account(&mut self, address: Address) -> Result<&mut PendingAccount> {
        load_account(&self.pre_state, &mut self.new_state, address)
    }

    pub fn load_var_info(&mut self, address: Address, variable: &str) -> Result<(&str, u8)> {
        let account = self.load_account(address)?;
        let Code::Scilla { types, .. } = &account.account.code else {
            return Err(anyhow!("not a scilla contract"));
        };
        let (ty, depth) = types
            .get(variable)
            .ok_or_else(|| anyhow!("missing type for variable: {variable}"))?;
        Ok((ty, *depth))
    }

    /// Set the value of a given variable at the given indices. This can be used for setting map values, unlike
    /// `load_storage`.
    pub fn set_storage(
        &mut self,
        address: Address,
        var_name: &str,
        indices: &[Vec<u8>],
        value: StorageValue,
    ) -> Result<()> {
        let account = load_account(&self.pre_state, &mut self.new_state, address)?;

        let mut current = account
            .storage
            .entry(var_name.to_owned())
            .or_insert_with(StorageValue::incomplete_map);
        for key in indices {
            let current_map = match current {
                StorageValue::Map { map, .. } => map,
                StorageValue::Value(Some(_)) => {
                    return Err(anyhow!("expected a map"));
                }
                StorageValue::Value(None) => {
                    // This branch is unreachable because `update_state_value` in `ActiveCall` asserts that a deletion
                    // can only occur at the same depth as a variable.
                    unreachable!("deletes of whole maps are unsupported")
                }
            };
            let child = current_map
                .entry(key.clone())
                .or_insert_with(StorageValue::incomplete_map);
            current = child;
        }

        *current = value;

        Ok(())
    }

    pub fn load_storage(
        &mut self,
        address: Address,
        var_name: &str,
        indices: &[Vec<u8>],
    ) -> Result<&mut Option<Bytes>> {
        let account = load_account(&self.pre_state, &mut self.new_state, address)?;

        fn get_cached<'a>(
            storage: &'a mut BTreeMap<String, StorageValue>,
            var_name: &str,
            indices: &[Vec<u8>],
        ) -> Result<(&'a mut StorageValue, bool)> {
            let mut cached = true;
            let mut current = storage.entry(var_name.to_owned()).or_insert_with(|| {
                cached = false;
                StorageValue::incomplete_map()
            });
            for key in indices {
                let current_map = match current {
                    StorageValue::Map { map, .. } => map,
                    StorageValue::Value(Some(_)) => {
                        return Err(anyhow!("expected a map"));
                    }
                    StorageValue::Value(None) => {
                        // This branch is unreachable because `update_state_value` in `ActiveCall` asserts that a deletion
                        // can only occur at the same depth as a variable.
                        unreachable!("deletes of whole maps are unsupported")
                    }
                };
                let child = current_map.entry(key.clone()).or_insert_with(|| {
                    cached = false;
                    StorageValue::incomplete_map()
                });
                current = child;
            }
            Ok((current, cached))
        }

        let (value, cached) = get_cached(&mut account.storage, var_name, indices)?;

        if !cached {
            let value_from_disk = self
                .pre_state
                .get_account_trie(address)?
                .get(&storage_key(var_name, indices))?
                .map(Vec::<u8>::from);

            *value = StorageValue::Value(value_from_disk.map(|b| b.into()));
        }

        match value {
            StorageValue::Map { .. } => Err(anyhow!("expected bytes")),
            StorageValue::Value(value) => Ok(value),
        }
    }

    pub fn load_storage_by_prefix(
        &mut self,
        address: Address,
        var_name: &str,
        indices: &[Vec<u8>],
    ) -> Result<BTreeMap<Vec<u8>, StorageValue>> {
        let account = load_account(&self.pre_state, &mut self.new_state, address)?;

        // Even if we have something cached for this prefix, we don't know if it is a full representation of the map.
        // It might have been the case that only a few subfields were cached. Therefore, we need to retrieve the full
        // map from disk and apply any cached (and potentially updated) values. In future, we should use the 'complete'
        // flag on maps to avoid needing to read from disk unconditionally.

        let values_from_disk: Vec<_> = self
            .pre_state
            .get_account_trie(address)?
            .iter_by_prefix(&storage_key(var_name, indices))?
            .collect();

        let mut map = StorageValue::complete_map();
        let cached = account.storage.get(var_name);

        // Un-flatten the values from disk into their true representation.
        for (k, v) in values_from_disk {
            let (disk_var_name, disk_indices) = split_storage_key(&k)?;
            assert_eq!(var_name, disk_var_name);
            assert!(disk_indices.starts_with(indices));

            let mut current_value = &mut map;
            let mut current_cached = cached;

            for index in disk_indices {
                if let Some(c) = current_cached {
                    match c {
                        StorageValue::Map { map, .. } => {
                            current_cached = map.get(&index);
                        }
                        // This branch can be hit in two cases:
                        // * Firstly, we expect the final index to point to a value in the cache, rather than a map.
                        // * Secondly, if a portion of the map has been deleted, then the cache can contain a `None`
                        // value at a greater height than the depth of the map.
                        StorageValue::Value(_) => {}
                    }
                }

                let map = match current_value {
                    StorageValue::Map { map, .. } => map,
                    StorageValue::Value(_) => {
                        return Err(anyhow!("expected map"));
                    }
                };
                // Note that we insert 'complete' maps here, because we know we are going to add *ALL* values from
                // with this prefix.
                current_value = map.entry(index).or_insert_with(StorageValue::complete_map);
            }

            *current_value = if let Some(cached) = current_cached {
                cached.clone()
            } else {
                StorageValue::Value(Some(v.into()))
            };
        }

        let map = match map {
            StorageValue::Map { map, .. } => map,
            StorageValue::Value(_) => {
                return Err(anyhow!("expected map"));
            }
        };

        Ok(map)
    }

    #[track_caller]
    pub fn deduct_from_account(
        &mut self,
        address: Address,
        amount: ZilAmount,
        gas_used: EvmGas,
    ) -> Result<Option<ScillaResult>> {
        let caller = std::panic::Location::caller();
        let account = self.load_account(address)?;
        trace!(
            "account balance = {0} sub {1}",
            account.account.balance,
            amount.get()
        );
        let Some(balance) = account.account.balance.checked_sub(amount.get()) else {
            info!("insufficient balance: {caller}");
            return Ok(Some(ScillaResult {
                success: false,
                contract_address: None,
                logs: vec![],
                gas_used,
                transitions: vec![],
                accepted: None,
                errors: [(0, vec![ScillaError::InsufficientBalance])]
                    .into_iter()
                    .collect(),
                exceptions: vec![],
            }));
        };
        account.account.balance = balance;
        Ok(None)
    }

    /// Return the changed state and resets the [PendingState] to its initial state in [PendingState::new].
    pub fn finalize(&mut self) -> HashMap<Address, PendingAccount> {
        mem::take(&mut self.new_state)
    }
}

#[derive(Clone, Debug)]
pub struct PendingAccount {
    pub account: Account,
    /// Cached values of updated or deleted storage. Note that deletions can happen at any level of a map.
    pub storage: BTreeMap<String, StorageValue>,
}

#[derive(Debug, Clone)]
pub enum StorageValue {
    Map {
        map: BTreeMap<Vec<u8>, StorageValue>,
        complete: bool,
    },
    /// A value can either be `Some(bytes)` to represent an updated value or `None` to represent a deleted value.
    Value(Option<Bytes>),
}

impl StorageValue {
    pub fn incomplete_map() -> StorageValue {
        StorageValue::Map {
            map: BTreeMap::new(),
            complete: false,
        }
    }

    pub fn complete_map() -> StorageValue {
        StorageValue::Map {
            map: BTreeMap::new(),
            complete: true,
        }
    }
}

impl From<Account> for PendingAccount {
    fn from(account: Account) -> PendingAccount {
        PendingAccount {
            account,
            storage: BTreeMap::new(),
        }
    }
}

pub fn store_external_libraries(
    state: &State,
    scilla_ext_libs_path: &ScillaExtLibsPath,
    ext_libraries: Vec<ExternalLibrary>,
) -> Result<(ScillaExtLibsPathInZq2, ScillaExtLibsPathInScilla)> {
    let (ext_libs_dir_in_zq2, ext_libs_dir_in_scilla) =
        scilla_ext_libs_path.generate_random_subdirs();

    let ext_libs_path = Path::new(&ext_libs_dir_in_zq2.0);
    std::fs::create_dir_all(ext_libs_path)?;

    for mut lib in ext_libraries {
        let account = state.get_account(lib.address)?;
        match &account.code {
            Code::Evm(_) => {
                return Err(anyhow!(
                    "Impossible to load an EVM contract as a Scilla library."
                ));
            }
            Code::Scilla {
                code, init_data, ..
            } => {
                let contract_init = ContractInit::new(init_data.clone());
                if !contract_init.is_library()? {
                    return Err(anyhow!(
                        "Impossible to load a non-library contract as a Scilla library."
                    ));
                }

                lib.name.retain(|c| c.is_alphanumeric() || c == '.');
                let file_path = ext_libs_path.join(&lib.name);

                fs::write(&file_path, code).with_context(|| {
                    format!("Failed to write the contract code to {:?}. library name: {}, library address: {}", file_path, lib.name, lib.address)
                })?;
            }
        }
    }
    Ok((ext_libs_dir_in_zq2, ext_libs_dir_in_scilla))
}

fn scilla_create(
    mut state: PendingState,
    scilla: MutexGuard<'_, Scilla>,
    from_addr: Address,
    txn: TxZilliqa,
    current_block: BlockHeader,
    mut inspector: impl ScillaInspector,
    scilla_ext_libs_path: &ScillaExtLibsPath,
) -> Result<(ScillaResult, PendingState)> {
    if txn.data.is_empty() {
        return Err(anyhow!("contract creation without init data"));
    }

    if let Some(result) = state.deduct_from_account(from_addr, txn.amount, EvmGas(0))? {
        return Ok((result, state));
    }

    // The contract address is created with the account's current nonce. The transaction's nonce is one greater
    // than this.
    let contract_address = zil_contract_address(from_addr, txn.nonce - 1);

    let mut init_data: Vec<ParamValue> = serde_json::from_str(&txn.data)?;

    init_data.extend([
        ParamValue {
            name: "_creation_block".to_string(),
            value: Value::String(current_block.number.to_string()),
            ty: "BNum".to_string(),
        },
        ParamValue {
            name: "_this_address".to_string(),
            value: Value::String(format!("{contract_address:#x}")),
            ty: "ByStr20".to_string(),
        },
    ]);

    let gas = txn.gas_limit;

    let Some(gas) = gas.checked_sub(constants::SCILLA_INVOKE_CHECKER) else {
        warn!("not enough gas to invoke scilla checker");
        return Ok((
            ScillaResult {
                success: false,
                contract_address: Some(contract_address),
                logs: vec![],
                gas_used: (txn.gas_limit - gas).into(),
                transitions: vec![],
                accepted: Some(false),
                errors: [(0, vec![ScillaError::OutOfGas])].into_iter().collect(),
                exceptions: vec![],
            },
            state,
        ));
    };

    let contract_init = ContractInit::new(init_data.clone());

    // We need to store external libraries used in the current contract. Scilla checker needs to import them to check the contract.
    let (ext_libs_dir_in_zq2, ext_libs_dir_in_scilla) = store_external_libraries(
        &state.pre_state,
        scilla_ext_libs_path,
        contract_init.external_libraries()?,
    )?;

    let _cleanup_ext_libs_guard = scopeguard::guard((), |_| {
        // We need to ensure that in any case, the external libs directory will be removed.
        let _ = std::fs::remove_dir_all(ext_libs_dir_in_zq2.0);
    });

    let check_output =
        match scilla.check_contract(&txn.code, gas, &contract_init, &ext_libs_dir_in_scilla)? {
            Ok(o) => o,
            Err(e) => {
                warn!(?e, "transaction failed");
                let gas = gas.min(e.gas_remaining);
                return Ok((
                    ScillaResult {
                        success: false,
                        contract_address: Some(contract_address),
                        logs: vec![],
                        gas_used: (txn.gas_limit - gas).into(),
                        transitions: vec![],
                        accepted: Some(false),
                        errors: [(0, vec![ScillaError::CreateFailed])].into_iter().collect(),
                        exceptions: e.errors.into_iter().map(Into::into).collect(),
                    },
                    state,
                ));
            }
        };

    info!(?check_output);

    let gas = gas.min(check_output.gas_remaining);

    // If the contract is a library, contract info is empty.
    let contract_info = check_output.contract_info.unwrap_or_default();
    let types = contract_info
        .fields
        .into_iter()
        .map(|p| (p.name, (p.ty, p.depth as u8)))
        .collect();

    let transitions = contract_info.transitions;

    let account = state.load_account(contract_address)?;
    account.account.balance = txn.amount.get();
    account.account.code = Code::Scilla {
        code: txn.code.clone(),
        init_data,
        types,
        transitions,
    };

    let Some(gas) = gas.checked_sub(constants::SCILLA_INVOKE_RUNNER) else {
        warn!("not enough gas to invoke scilla runner");
        return Ok((
            ScillaResult {
                success: false,
                contract_address: Some(contract_address),
                logs: vec![],
                gas_used: (txn.gas_limit - gas).into(),
                transitions: vec![],
                accepted: Some(false),
                errors: [(0, vec![ScillaError::OutOfGas])].into_iter().collect(),
                exceptions: vec![],
            },
            state,
        ));
    };

    let (create_output, state) = scilla.create_contract(
        state,
        contract_address,
        &txn.code,
        gas,
        txn.amount,
        &contract_init,
        &ext_libs_dir_in_scilla,
    )?;
    let create_output = match create_output {
        Ok(o) => o,
        Err(e) => {
            warn!(?e, "transaction failed");
            let gas = gas.min(e.gas_remaining);
            return Ok((
                ScillaResult {
                    success: false,
                    contract_address: Some(contract_address),
                    logs: vec![],
                    gas_used: (txn.gas_limit - gas).into(),
                    transitions: vec![],
                    accepted: Some(false),
                    errors: [(0, vec![ScillaError::CreateFailed])].into_iter().collect(),
                    exceptions: e.errors.into_iter().map(Into::into).collect(),
                },
                state,
            ));
        }
    };

    info!(?create_output);

    let gas = gas.min(create_output.gas_remaining);

    inspector.create(from_addr, contract_address, txn.amount.get());

    Ok((
        ScillaResult {
            success: true,
            contract_address: Some(contract_address),
            logs: vec![],
            gas_used: (txn.gas_limit - gas).into(),
            transitions: vec![],
            accepted: None,
            errors: BTreeMap::new(),
            exceptions: vec![],
        },
        state,
    ))
}

#[allow(clippy::too_many_arguments)]
pub fn scilla_call(
    state: PendingState,
    scilla: MutexGuard<'_, Scilla>,
    from_addr: Address,
    sender: Address,
    gas_limit: ScillaGas,
    to_addr: Address,
    amount: ZilAmount,
    data: String,
    mut inspector: impl ScillaInspector,
    scilla_ext_libs_path: &ScillaExtLibsPath,
) -> Result<(ScillaResult, PendingState)> {
    let mut gas = gas_limit;

    let message = if !data.is_empty() {
        let mut m: Value = serde_json::from_str(&data)?;
        m["_amount"] = amount.to_string().into();
        m["_sender"] = format!("{sender:#x}").into();
        m["_origin"] = format!("{from_addr:#x}").into();
        Some(m)
    } else {
        None
    };

    let mut call_stack = vec![(0, sender, to_addr, amount, message)];
    let mut logs = vec![];
    let mut transitions = vec![];
    let mut root_contract_accepted = false;

    let mut state = Some(state);

    while let Some((depth, sender, to_addr, amount, message)) = call_stack.pop() {
        let mut current_state = state.take().expect("missing state");

        let contract = current_state.load_account(to_addr)?;
        let code_and_data = match &contract.account.code {
            // EOAs are currently represented by [Code::Evm] with no code.
            Code::Evm(code) if code.is_empty() => None,
            Code::Scilla {
                code, init_data, ..
            } => Some((code, init_data)),
            // Calls to EVM contracts should fail.
            Code::Evm(_) => {
                return Ok((
                    ScillaResult {
                        success: false,
                        contract_address: None,
                        logs: vec![],
                        gas_used: (gas_limit - gas).into(),
                        transitions: vec![],
                        accepted: Some(false),
                        errors: [(depth, vec![ScillaError::CallFailed])]
                            .into_iter()
                            .collect(),
                        exceptions: vec![ScillaException {
                            line: 0,
                            message: "Scilla call to EVM contract".to_owned(),
                        }],
                    },
                    current_state,
                ));
            }
        };

        if let Some((code, init_data)) = code_and_data {
            // The `to_addr` is a Scilla contract, so we are going to invoke the Scilla interpreter.

            let Some(g) = gas.checked_sub(constants::SCILLA_INVOKE_RUNNER) else {
                warn!("not enough gas to invoke scilla runner");
                return Ok((
                    ScillaResult {
                        success: false,
                        contract_address: None,
                        logs: vec![],
                        gas_used: (gas_limit - gas).into(),
                        transitions: vec![],
                        accepted: Some(false),
                        errors: [(depth, vec![ScillaError::OutOfGas])].into_iter().collect(),
                        exceptions: vec![],
                    },
                    current_state,
                ));
            };
            gas = g;

            let code = code.clone();
            let init_data: Vec<_> = init_data
                .clone()
                .into_iter()
                .map(ParamValue::from)
                .collect();

            let contract_init = ContractInit::new(init_data);

            let contract_balance = contract.account.balance;

            // We need to store external libraries used in the current contract. Scilla needs to import them to run the transition.
            let (ext_libs_dir_in_zq2, ext_libs_dir_in_scilla) = store_external_libraries(
                &current_state.pre_state,
                scilla_ext_libs_path,
                contract_init.external_libraries()?,
            )?;
            let _cleanup_ext_libs_guard = scopeguard::guard((), |_| {
                // We need to ensure that in any case, the external libs directory will be removed.
                let _ = std::fs::remove_dir_all(ext_libs_dir_in_zq2.0);
            });
            let (output, mut new_state) = scilla.invoke_contract(
                current_state,
                to_addr,
                &code,
                gas,
                ZilAmount::from_amount(contract_balance),
                &contract_init,
                message
                    .as_ref()
                    .ok_or_else(|| anyhow!("call to a Scilla contract without a message"))?,
                &ext_libs_dir_in_scilla,
            )?;
            inspector.call(sender, to_addr, amount.get(), depth);

            let output = match output {
                Ok(o) => o,
                Err(e) => {
                    warn!(?e, "transaction failed");
                    let gas = gas.min(e.gas_remaining);
                    return Ok((
                        ScillaResult {
                            success: false,
                            contract_address: None,
                            logs: vec![],
                            gas_used: (gas_limit - gas).into(),
                            transitions: vec![],
                            accepted: Some(false),
                            errors: [(0, vec![ScillaError::CallFailed])].into_iter().collect(),
                            exceptions: e.errors.into_iter().map(Into::into).collect(),
                        },
                        new_state,
                    ));
                }
            };

            info!(?output);

            gas = gas.min(output.gas_remaining);

            if output.accepted {
                if let Some(result) = new_state.deduct_from_account(sender, amount, EvmGas(0))? {
                    return Ok((result, new_state));
                }

                let to = new_state.load_account(to_addr)?;
                to.account.balance += amount.get();

                if depth == 0 {
                    root_contract_accepted = true;
                }
            }

            transitions.reserve(output.messages.len());
            call_stack.reserve(output.messages.len());
            for message in output.messages {
                transitions.push(ScillaTransition {
                    from: to_addr,
                    to: message.recipient,
                    depth: depth + 1,
                    amount: message.amount,
                    tag: message.tag.clone(),
                    params: serde_json::to_string(&message.params)?,
                });

                let next_message = json!({
                    "_tag": message.tag,
                    "_amount": message.amount.to_string(),
                    "_sender": format!("{to_addr:#x}"),
                    "_origin": format!("{from_addr:#x}"),
                    "params": message.params,
                });
                call_stack.push((
                    depth + 1,
                    to_addr,
                    message.recipient,
                    message.amount,
                    Some(next_message),
                ));
            }

            logs.reserve(output.events.len());
            for event in output.events {
                let log = ScillaLog {
                    address: to_addr,
                    event_name: event.event_name,
                    params: event.params,
                };
                logs.push(log);
            }

            state = Some(new_state);
        } else {
            // The `to_addr` is an EOA.
            let Some(g) = gas.checked_sub(constants::SCILLA_TRANSFER) else {
                warn!("not enough gas to make transfer");
                return Ok((
                    ScillaResult {
                        success: false,
                        contract_address: None,
                        logs: vec![],
                        gas_used: (gas_limit - gas).into(),
                        transitions: vec![],
                        accepted: Some(false),
                        errors: [(0, vec![ScillaError::OutOfGas])].into_iter().collect(),
                        exceptions: vec![],
                    },
                    current_state,
                ));
            };
            gas = g;

            if let Some(result) = current_state.deduct_from_account(from_addr, amount, EvmGas(0))? {
                return Ok((result, current_state));
            }

            let to = current_state.load_account(to_addr)?;
            to.account.balance += amount.get();

            inspector.transfer(from_addr, to_addr, amount.get(), depth);

            state = Some(current_state);
        }
    }

    Ok((
        ScillaResult {
            success: true,
            contract_address: None,
            logs,
            gas_used: (gas_limit - gas).into(),
            transitions,
            accepted: Some(root_contract_accepted),
            errors: BTreeMap::new(),
            exceptions: vec![],
        },
        state.take().expect("missing state"),
    ))
}

/// Blessed transactions bypass minimum gas price rules. These transactions have value to the network even at a lower
/// gas price, so we accept them anyway.
const BLESSED_TRANSACTIONS: [Hash; 1] = [
    // Hash of the deployment transaction for the deterministic deployment proxy from
    // https://github.com/Arachnid/deterministic-deployment-proxy. It is valuable to accept this transaction despite
    // the low gas price, because it means the contract is deployed at the same address as other EVM-compatible chains.
    // This means that contracts deployed using this proxy will be deployed to the same address as on other chains.
    Hash(hex!(
        "eddf9e61fb9d8f5111840daef55e5fde0041f5702856532cdbb5a02998033d26"
    )),
];<|MERGE_RESOLUTION|>--- conflicted
+++ resolved
@@ -36,13 +36,8 @@
     constants, contracts,
     crypto::{Hash, NodePublicKey},
     db::TrieStorage,
-<<<<<<< HEAD
-    eth_helpers::extract_revert_msg,
+    error::ensure_success,
     inspector::{self, noop, ScillaInspector, ZQ2Inspector},
-=======
-    error::ensure_success,
-    inspector::{self, ScillaInspector},
->>>>>>> 3cd0f9f4
     message::{Block, BlockHeader},
     precompiles::{get_custom_precompiles, scilla_call_handle_register},
     scilla::{self, split_storage_key, storage_key, ParamValue, Scilla},
@@ -720,12 +715,8 @@
     /// Applies a state delta from an EVM execution to the state.
     pub fn apply_delta_evm(
         &mut self,
-<<<<<<< HEAD
-        state: &HashMap<Address, revm::primitives::Account, FxBuildHasher>,
+        state: &revm::primitives::HashMap<Address, revm::primitives::Account>,
         block_number: u64,
-=======
-        state: &revm::primitives::HashMap<Address, revm::primitives::Account>,
->>>>>>> 3cd0f9f4
     ) -> Result<()> {
         for (&address, account) in state {
             let mut storage = self.get_account_trie(address)?;
@@ -1018,13 +1009,9 @@
         data: Vec<u8>,
         amount: u128,
         current_block: BlockHeader,
-<<<<<<< HEAD
-    ) -> Result<Vec<u8>> {
+    ) -> Result<ExecutionResult> {
         let mut inspector = inspector::noop();
         let zq2_inspector = ZQ2Inspector::new(&mut inspector);
-=======
-    ) -> Result<ExecutionResult> {
->>>>>>> 3cd0f9f4
         let (ResultAndState { result, .. }, ..) = self.apply_transaction_evm(
             from_addr,
             to_addr,
