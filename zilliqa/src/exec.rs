--- conflicted
+++ resolved
@@ -193,14 +193,9 @@
         // The backend is provided to the evm as a way to read accounts and state during execution
         let mut backend = EvmBackend::new(self, U256::zero(), caller, chain_id, current_block);
 
-<<<<<<< HEAD
-        // if this is none, it is contract creation
-        if to_addr.is_none() || to_addr.is_some_and(|x| x == Address::zero()) {
-=======
         // if this is none, it is contract creation. Note that scilla TXs
         // have had the zero address mapped to None so this check is always correct
         if to_addr.is_none() {
->>>>>>> 0475cb07
             code = data;
             data = payload_initdata.clone();
             // Note that scilla has an off by one for the account nonce
@@ -210,11 +205,7 @@
                 calculate_contract_address(from_addr, &backend)
             };
             created_contract_addr = Some(to);
-<<<<<<< HEAD
-            trace!("*** Calculated contract address for creation: {}", to);
-=======
             trace!("*** Calculated contract address for creation: {:?}", to);
->>>>>>> 0475cb07
         }
 
         let mut continuation_stack: Vec<EvmProto::EvmCallArgs> = vec![];
