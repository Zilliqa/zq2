--- conflicted
+++ resolved
@@ -587,18 +587,11 @@
                 // and we get the return value (which will indicate the error)
                 let mut acct = self.get_account(from_addr).unwrap();
 
-<<<<<<< HEAD
-                if acct.nonce != txn.transaction.nonce {
-                    let error_str = format!(
-                        "Nonce mismatch during tx execution! Acct nonce: {}, Tx nonce: {} tx hash: {}",
-                        acct.nonce, txn.transaction.nonce, hash
-=======
                 if acct.nonce != txn.nonce() {
                     let error_str =
                         format!(
                         "Nonce mismatch during tx execution! Expected: {}, Actual: {} tx hash: {}",
                         acct.nonce, txn.nonce(), hash
->>>>>>> 8e50a446
                     );
                     warn!(error_str);
                     return Err(anyhow!(error_str));
