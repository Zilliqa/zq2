--- conflicted
+++ resolved
@@ -10,15 +10,10 @@
 use ethabi::Token;
 use evm_ds::{
     evm::{backend::Backend, tracing::EventListener},
-<<<<<<< HEAD
-    evm_server_run::{calculate_contract_address, run_evm_impl_direct},
-    protos::evm_proto::{self as EvmProto, ExitReasonCps},
-=======
     evm_server_run::{
         calculate_contract_address, calculate_contract_address_scheme, run_evm_impl_direct,
     },
-    protos::evm_proto as EvmProto,
->>>>>>> f8957eb8
+    protos::evm_proto::{self as EvmProto, ExitReasonCps},
 };
 use primitive_types::{H160, U256};
 use tracing::*;
@@ -115,12 +110,14 @@
         let (mut result, evm_address) = self.apply_transaction_inner(
             Address::ZERO,
             None,
-            u128::MAX,
             u64::MAX,
-            0,
+            u64::MAX,
+            U256::zero(),
             creation_bytecode,
             0,
             BlockHeader::default(),
+            false,
+            false,
         )?;
 
         match result.exit_reason {
@@ -137,12 +134,12 @@
                 for apply in result.apply.iter_mut() {
                     match apply {
                         EvmProto::Apply::Modify { address, .. } => {
-                            if *address == evm_address {
+                            if *address == evm_address.0 {
                                 *address = override_address.0;
                             }
                         }
                         EvmProto::Apply::Delete { address, .. } => {
-                            if *address == evm_address {
+                            if *address == evm_address.0 {
                                 *address = override_address.0;
                             }
                         }
