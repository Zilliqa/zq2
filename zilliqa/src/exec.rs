--- conflicted
+++ resolved
@@ -7,7 +7,7 @@
     fs, mem,
     num::NonZeroU128,
     path::Path,
-    sync::MutexGuard,
+    sync::{Arc, MutexGuard},
 };
 
 use alloy::primitives::{Address, Bytes, U256, address, hex};
@@ -41,12 +41,6 @@
     evm::{SPEC_ID, ZQ2Evm, ZQ2EvmContext, new_zq2_evm_ctx},
     inspector::{self, ScillaInspector, TouchedAddressInspector},
     message::{Block, BlockHeader},
-<<<<<<< HEAD
-=======
-    precompiles::{
-        ViewHistory, get_custom_precompiles, penalty_handle_register, scilla_call_handle_register,
-    },
->>>>>>> dfd0bf5f
     scilla::{self, ParamValue, Scilla, split_storage_key, storage_key},
     state::{Account, Code, ContractInit, ExternalLibrary, State, contract_addr},
     time::SystemTime,
@@ -606,45 +600,7 @@
                 difficulty: U256::from(1),
                 prevrandao: Some(Hash::builder().with(padded_view_number).finalize().into()),
                 blob_excess_gas_and_price: None,
-<<<<<<< HEAD
                 beneficiary: Default::default(),
-=======
-            })
-            .with_external_context(external_context)
-            .with_handler_cfg(HandlerCfg { spec_id: SPEC_ID })
-            .append_handler_register(scilla_call_handle_register)
-            .append_handler_register(penalty_handle_register)
-            .modify_cfg_env(|c| {
-                c.disable_eip3607 = extra_opts.disable_eip3607;
-                c.chain_id = self.chain_id.eth;
-                c.disable_base_fee = match base_fee_check {
-                    BaseFeeCheck::Validate => false,
-                    BaseFeeCheck::Ignore => true,
-                };
-            })
-            .with_tx_env(TxEnv {
-                caller: from_addr.0.into(),
-                gas_limit: gas_limit.0,
-                gas_price: U256::from(gas_price),
-                transact_to: to_addr.into(),
-                value: U256::from(amount),
-                data: payload.clone().into(),
-                nonce,
-                chain_id: Some(self.chain_id.eth),
-                access_list,
-                gas_priority_fee,
-                blob_hashes: vec![],
-                max_fee_per_blob_gas: None,
-                authorization_list: None,
-            })
-            .append_handler_register(|handler| {
-                let precompiles = handler.pre_execution.load_precompiles();
-                handler.pre_execution.load_precompiles = Arc::new(move || {
-                    let mut precompiles = precompiles.clone();
-                    precompiles.extend(get_custom_precompiles());
-                    precompiles
-                });
->>>>>>> dfd0bf5f
             });
 
         let mut evm = ZQ2Evm::new(evm_ctx, inspector);
