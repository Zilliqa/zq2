--- conflicted
+++ resolved
@@ -12,11 +12,7 @@
 use anyhow::{anyhow, Result};
 use eth_trie::Trie;
 use ethabi::Token;
-<<<<<<< HEAD
 use libp2p::PeerId;
-use primitive_types::{H160, H256, U256};
-=======
->>>>>>> d7517a27
 use revm::{
     inspector_handle_register,
     primitives::{
