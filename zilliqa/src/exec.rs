//! Manages execution of transactions on state.

<<<<<<< HEAD
use cita_trie::DB;
use std::time::SystemTime;
=======
use std::{borrow::Cow, collections::HashSet, time::SystemTime};
>>>>>>> eeb63da8

use anyhow::{anyhow, Result};
use ethabi::Token;
use evm::{
    backend::{Apply, Backend, Basic},
    executor::stack::{MemoryStackState, StackExecutor, StackSubstateMetadata},
    tracing::EventListener,
    Config, CreateScheme, ExitReason,
};
use primitive_types::{H160, H256, U256};
use tracing::info;

use crate::{
    contracts,
    message::BlockHeader,
    state::{Address, Log, State, Transaction},
};

<<<<<<< HEAD
pub struct CallContext<'a, D: DB> {
    state: &'a State<D>,
=======
#[derive(Default)]
pub struct TouchedAddressEventListener {
    pub touched: HashSet<H160>,
}

impl EventListener for TouchedAddressEventListener {
    fn event(&mut self, event: evm::tracing::Event<'_>) {
        match event {
            evm::tracing::Event::Call {
                code_address,
                transfer,
                ..
            } => {
                self.touched.insert(code_address);
                if let Some(transfer) = transfer {
                    self.touched.insert(transfer.source);
                    self.touched.insert(transfer.target); // TODO: Figure out if `transfer.target` is always equal to `code_address`?
                }
            }
            evm::tracing::Event::Create {
                caller, address, ..
            } => {
                self.touched.insert(caller);
                self.touched.insert(address);
            }
            evm::tracing::Event::Suicide {
                address, target, ..
            } => {
                self.touched.insert(address);
                self.touched.insert(target);
            }
            evm::tracing::Event::Exit { .. } => {}
            evm::tracing::Event::TransactCall {
                caller, address, ..
            } => {
                self.touched.insert(caller);
                self.touched.insert(address);
            }
            evm::tracing::Event::TransactCreate {
                caller, address, ..
            } => {
                self.touched.insert(caller);
                self.touched.insert(address);
            }
            evm::tracing::Event::TransactCreate2 {
                caller, address, ..
            } => {
                self.touched.insert(caller);
                self.touched.insert(address);
            }
            evm::tracing::Event::PrecompileSubcall {
                code_address,
                transfer,
                ..
            } => {
                self.touched.insert(code_address);
                if let Some(transfer) = transfer {
                    self.touched.insert(transfer.source);
                    self.touched.insert(transfer.target);
                }
            }
        }
    }
}

pub struct CallContext<'a> {
    state: &'a State,
>>>>>>> eeb63da8
    gas_price: U256,
    origin: H160,
    chain_id: u64,
    current_block: BlockHeader,
}

const CONFIG: Config = Config::shanghai();

/// Data returned after applying a [Transaction] to [State].
pub struct TransactionApplyResult {
    /// Whether the transaction succeeded and the resulting state changes were persisted.
    pub success: bool,
    /// If the transaction was a contract creation, the address of the resulting contract.
    pub contract_address: Option<Address>,
    /// The logs emitted by the transaction execution.
    pub logs: Vec<Log>,
}

impl TransactionApplyResult {
    fn failed() -> TransactionApplyResult {
        TransactionApplyResult {
            success: false,
            contract_address: None,
            logs: vec![],
        }
    }
}

impl<D: DB> State<D> {
    fn call_context(
        &self,
        gas_price: U256,
        origin: H160,
        chain_id: u64,
        current_block: BlockHeader,
    ) -> CallContext<'_, D> {
        CallContext {
            state: self,
            gas_price,
            origin,
            chain_id,
            current_block,
        }
    }

    fn executor<'a>(
        &'a self,
        context: &'a CallContext<'a, D>,
        gas_limit: u64,
    ) -> StackExecutor<MemoryStackState<CallContext<'a, D>>, ()> {
        let stack_state_metadata = StackSubstateMetadata::new(gas_limit, &CONFIG);
        let stack_state = MemoryStackState::new(stack_state_metadata, context);
        StackExecutor::new_with_precompiles(stack_state, &CONFIG, &())
    }

    /// Deploy a contract at a fixed address. Used for system contracts which exist at well known addresses.
    pub fn deploy_fixed_contract(&mut self, address: Address, code: Vec<u8>) {
        self.get_account_mut(address).code = code;
    }

    #[allow(clippy::too_many_arguments)]
    fn apply_transaction_inner(
        &mut self,
        from_addr: Address,
        to_addr: Address,
        gas_price: u128,
        gas_limit: u64,
        amount: u128,
        payload: Vec<u8>,
        chain_id: u64,
        current_block: BlockHeader,
    ) -> Result<TransactionApplyResult> {
        let context = self.call_context(gas_price.into(), from_addr.0, chain_id, current_block);
        let mut executor = self.executor(&context, gas_limit);

        let (exit_reason, contract_address) = if to_addr == Address::DEPLOY_CONTRACT {
            let address = executor.create_address(CreateScheme::Legacy {
                caller: from_addr.0,
            });
            let (exit_reason, _) =
                executor.transact_create(from_addr.0, amount.into(), payload, gas_limit, vec![]);
            (exit_reason, Some(address))
        } else {
            let (exit_reason, _) = executor.transact_call(
                from_addr.0,
                to_addr.0,
                amount.into(),
                payload,
                gas_limit,
                vec![],
            );
            (exit_reason, None)
        };

        match exit_reason {
            ExitReason::Succeed(_) => {}
            ExitReason::Error(_) | ExitReason::Revert(_) => {
                return Ok(TransactionApplyResult::failed());
            }
            ExitReason::Fatal(e) => {
                return Err(anyhow!("EVM fatal error: {e:?}"));
            }
        }

        let (applys, logs) = executor.into_state().deconstruct();
        // `applys` borrows from `self`. Clone it so that we can mutate `self`.
        let applys: Vec<_> = applys
            .into_iter()
            .map(|a| match a {
                Apply::Modify {
                    address,
                    basic,
                    code,
                    storage,
                    reset_storage,
                } => Apply::Modify {
                    address,
                    basic,
                    code,
                    storage: storage.into_iter().collect::<Vec<_>>(),
                    reset_storage,
                },
                Apply::Delete { address } => Apply::Delete { address },
            })
            .collect();
        let mut logs: Vec<_> = logs
            .into_iter()
            .map(|log| Log {
                address: Address(log.address),
                topics: log.topics,
                data: log.data,
            })
            .collect();

        self.apply_delta(&mut logs, to_addr, applys)?;

        info!("transaction processed");

        Ok(TransactionApplyResult {
            success: true,
            contract_address: contract_address.map(Address),
            logs,
        })
    }

    /// Apply a transaction to the account state. If the transaction is a contract creation, the created contract's
    /// address will be added to the transaction.
    pub fn apply_transaction(
        &mut self,
        txn: Transaction,
        chain_id: u64,
        current_block: BlockHeader,
    ) -> Result<TransactionApplyResult> {
        self.apply_transaction_inner(
            txn.addr_from(),
            txn.to_addr,
            txn.gas_price,
            100000000000000, // Workaround until gas is implemented.
            txn.amount,
            txn.payload,
            chain_id,
            current_block,
        )
    }

    fn apply_delta(
        &mut self,
        logs: &mut Vec<Log>,
        to_addr: Address,
        applys: impl IntoIterator<Item = Apply<impl IntoIterator<Item = (H256, H256)>>>,
    ) -> Result<()> {
        for apply in applys {
            match apply {
                Apply::Modify {
                    address,
                    basic,
                    code,
                    storage,
                    reset_storage,
                } => {
<<<<<<< HEAD
                    let account = self.get_account(Address(address));
=======
                    let address = Address(address);

                    // If the `to_addr` was `Address::NATIVE_TOKEN`, then this transaction was a call to the native
                    // token contract. Avoid applying further updates to the native balance in this case, which would
                    // result in an endless recursion.
                    // FIXME: This makes it impossible to charge gas for calls to `Address::NATIVE_TOKEN`.
                    // FIXME: We ignore the change if the balance is zero. According to the SputnikVM example code,
                    // this is the intended implementation. However, that might mean it is impossible to tell the
                    // difference between an account that has been fully drained and an account whose balance has not
                    // been changed. We should investigate if this is really an issue.
                    if to_addr != Address::NATIVE_TOKEN && !basic.balance.is_zero() {
                        self.set_native_balance(logs, address, basic.balance)?;
                    }

                    let account = self.get_account_mut(address);
>>>>>>> eeb63da8

                    if let Some(code) = code {
                        account.code = code;
                    }

                    account.nonce = basic.nonce.as_u64();

                    if reset_storage {
                        account.clear_storage();
                    }

                    for (index, value) in storage {
                        if value.is_zero() {
                            account.remove_storage(index);
                        } else {
                            account.set_storage(index, value);
                        }
                    }
                }
                Apply::Delete { address } => {
                    self.delete_account(Address(address));
                }
            }
        }

<<<<<<< HEAD
        info!("transaction processed");
=======
        Ok(())
    }

    pub fn get_native_balance(&self, address: Address) -> Result<U256> {
        let data = contracts::native_token::BALANCE_OF
            .encode_input(&[Token::Address(address.0)])
            .unwrap();

        let balance = self.call_contract(
            Address::DEPLOY_CONTRACT,
            Address::NATIVE_TOKEN,
            data,
            // The chain ID and current block are not accessed when the native balance is read, so we just pass in some
            // dummy values.
            0,
            BlockHeader::genesis(),
        )?;
        let balance = U256::from_big_endian(&balance);

        Ok(balance)
    }
>>>>>>> eeb63da8

    pub fn set_native_balance(
        &mut self,
        logs: &mut Vec<Log>,
        address: Address,
        amount: U256,
    ) -> Result<()> {
        let data = contracts::native_token::SET_BALANCE
            .encode_input(&[Token::Address(address.0), Token::Uint(amount)])
            .unwrap();

        let result = self.apply_transaction_inner(
            Address::DEPLOY_CONTRACT,
            Address::NATIVE_TOKEN,
            u128::MAX,
            u64::MAX,
            0,
            data,
            // The chain ID and current block are not accessed when the native balance is updated, so we just pass in
            // some dummy values.
            0,
            BlockHeader::genesis(),
        )?;

        if !result.success {
            return Err(anyhow!(
                "setting native balance failed, this should never happen"
            ));
        }
        logs.extend_from_slice(&result.logs);

        Ok(())
    }

    pub fn call_contract(
        &self,
        caller: Address,
        contract: Address,
        data: Vec<u8>,
        chain_id: u64,
        current_block: BlockHeader,
    ) -> Result<Vec<u8>> {
        let context = self.call_context(U256::zero(), caller.0, chain_id, current_block);

        if context.code(contract.0).is_empty() {
            return Ok(vec![]);
        }

        let mut executor = self.executor(&context, u64::MAX);

        let (reason, data) =
            executor.transact_call(caller.0, contract.0, 0.into(), data, u64::MAX, vec![]);
        match reason {
            ExitReason::Succeed(_) | ExitReason::Revert(_) | ExitReason::Error(_) => Ok(data),
            ExitReason::Fatal(e) => Err(anyhow!("EVM fatal error: {e:?}")),
        }
    }
}

impl<'a, D: DB> Backend for CallContext<'a, D> {
    fn gas_price(&self) -> U256 {
        self.gas_price
    }

    fn origin(&self) -> H160 {
        self.origin
    }

    fn block_hash(&self, _: U256) -> H256 {
        // TODO: Get the hash of one of the 256 most recent blocks.
        H256::zero()
    }

    fn block_number(&self) -> U256 {
        self.current_block.view.into()
    }

    fn block_coinbase(&self) -> H160 {
        // TODO: Return something here, probably the proposer of the current block.
        H160::zero()
    }

    fn block_timestamp(&self) -> U256 {
        self.current_block
            .timestamp
            .duration_since(SystemTime::UNIX_EPOCH)
            .map(|duration| duration.as_secs())
            .unwrap_or_default()
            .into()
    }

    fn block_difficulty(&self) -> U256 {
        0.into()
    }

    fn block_randomness(&self) -> Option<H256> {
        None
    }

    fn block_gas_limit(&self) -> U256 {
        0.into()
    }

    fn block_base_fee_per_gas(&self) -> U256 {
        0.into()
    }

    fn chain_id(&self) -> U256 {
        self.chain_id.into()
    }

    fn exists(&self, address: H160) -> bool {
        self.state.has_account(Address(address))
    }

    fn basic(&self, address: H160) -> Basic {
        let nonce = self.state.get_account(Address(address)).nonce;
        // For these accounts, we hardcode the balance we return to the EVM engine as zero. Otherwise, we have an
        // infinite recursion because getting the native balance of any account requires this method to be called for
        // these two 'special' accounts.
        let is_special_account =
            address == Address::DEPLOY_CONTRACT.0 || address == Address::NATIVE_TOKEN.0;
        Basic {
            balance: if is_special_account {
                0.into()
            } else {
                self.state.get_native_balance(Address(address)).unwrap()
            },
            nonce: nonce.into(),
        }
    }

    fn code(&self, address: H160) -> Vec<u8> {
        self.state.get_account(Address(address)).code.to_owned()
    }

    fn storage(&self, address: H160, index: H256) -> H256 {
        self.state.get_account(Address(address)).get_storage(index)
    }

    fn original_storage(&self, address: H160, index: H256) -> Option<H256> {
        Some(self.storage(address, index))
    }
}<|MERGE_RESOLUTION|>--- conflicted
+++ resolved
@@ -1,11 +1,7 @@
 //! Manages execution of transactions on state.
 
-<<<<<<< HEAD
 use cita_trie::DB;
-use std::time::SystemTime;
-=======
-use std::{borrow::Cow, collections::HashSet, time::SystemTime};
->>>>>>> eeb63da8
+use std::{collections::HashSet, time::SystemTime};
 
 use anyhow::{anyhow, Result};
 use ethabi::Token;
@@ -24,10 +20,6 @@
     state::{Address, Log, State, Transaction},
 };
 
-<<<<<<< HEAD
-pub struct CallContext<'a, D: DB> {
-    state: &'a State<D>,
-=======
 #[derive(Default)]
 pub struct TouchedAddressEventListener {
     pub touched: HashSet<H160>,
@@ -93,9 +85,8 @@
     }
 }
 
-pub struct CallContext<'a> {
-    state: &'a State,
->>>>>>> eeb63da8
+pub struct CallContext<'a, D: DB> {
+    state: &'a State<D>,
     gas_price: U256,
     origin: H160,
     chain_id: u64,
@@ -153,7 +144,9 @@
 
     /// Deploy a contract at a fixed address. Used for system contracts which exist at well known addresses.
     pub fn deploy_fixed_contract(&mut self, address: Address, code: Vec<u8>) {
-        self.get_account_mut(address).code = code;
+        let mut account = self.get_account(address);
+        account.code = code;
+        self.save_account(address, account);
     }
 
     #[allow(clippy::too_many_arguments)]
@@ -276,9 +269,6 @@
                     storage,
                     reset_storage,
                 } => {
-<<<<<<< HEAD
-                    let account = self.get_account(Address(address));
-=======
                     let address = Address(address);
 
                     // If the `to_addr` was `Address::NATIVE_TOKEN`, then this transaction was a call to the native
@@ -293,8 +283,7 @@
                         self.set_native_balance(logs, address, basic.balance)?;
                     }
 
-                    let account = self.get_account_mut(address);
->>>>>>> eeb63da8
+                    let account = self.get_account(address);
 
                     if let Some(code) = code {
                         account.code = code;
@@ -320,9 +309,6 @@
             }
         }
 
-<<<<<<< HEAD
-        info!("transaction processed");
-=======
         Ok(())
     }
 
@@ -344,7 +330,6 @@
 
         Ok(balance)
     }
->>>>>>> eeb63da8
 
     pub fn set_native_balance(
         &mut self,
