--- conflicted
+++ resolved
@@ -5,17 +5,13 @@
     sync::{Arc, Mutex},
 };
 
-<<<<<<< HEAD
+use crate::evm_backend::EvmBackend;
 use anyhow::{anyhow, Result};
-=======
-use crate::evm_backend::EvmBackend;
-use anyhow::Result;
->>>>>>> a9b3c3e6
 use ethabi::Token;
 use evm_ds::{
     evm::{backend::Backend, tracing::EventListener},
     evm_server_run::{calculate_contract_address, run_evm_impl_direct},
-    protos::evm_proto as EvmProto,
+    protos::evm_proto::{self as EvmProto, ExitReasonCps},
 };
 use primitive_types::{H160, U256};
 use tracing::{error, info};
@@ -103,17 +99,55 @@
 }
 
 impl State {
-<<<<<<< HEAD
-=======
-    /// Deploy a contract at a fixed address. Used for system contracts which exist at well known addresses.
-    pub fn deploy_fixed_contract(&mut self, address: Address, code: Vec<u8>) -> Result<()> {
-        let mut account = self.get_account(address)?;
-        account.code = code;
-        self.save_account(address, account)
-    }
-
-    // Call this function with your transaction and it will return
->>>>>>> a9b3c3e6
+    /// Used primarily during genesis to set up contracts for chain functionality.
+    pub fn force_deploy_contract(
+        &mut self,
+        creation_bytecode: Vec<u8>,
+        override_address: Address,
+    ) -> Result<()> {
+        let (mut result, evm_address) = self.apply_transaction_inner(
+            Address::ZERO,
+            None,
+            u128::MAX,
+            u64::MAX,
+            0,
+            creation_bytecode,
+            0,
+            BlockHeader::default(),
+        )?;
+
+        match result.exit_reason {
+            ExitReasonCps::Succeed(_) => {
+                let evm_address = evm_address.expect(
+                    "Transaction submitted to force_deploy_contract must be a contract creation.",
+                );
+
+                let mut acct = self.get_account(override_address)?;
+                acct.code = result.return_value.clone().to_vec();
+                self.save_account(override_address, acct)?;
+
+                // Overwrite applys to use the desired address.
+                for apply in result.apply.iter_mut() {
+                    match apply {
+                        EvmProto::Apply::Modify { address, .. } => {
+                            if *address == evm_address {
+                                *address = override_address.0;
+                            }
+                        }
+                        EvmProto::Apply::Delete { address, .. } => {
+                            if *address == evm_address {
+                                *address = override_address.0;
+                            }
+                        }
+                    }
+                }
+                self.apply_delta(result.apply)?;
+                Ok(())
+            }
+            _ => Err(anyhow!("{:?}", result.exit_reason)),
+        }
+    }
+
     #[allow(clippy::too_many_arguments)]
     fn apply_transaction_inner(
         &self,
@@ -288,63 +322,6 @@
         Ok((backend_result, created_contract_addr))
     }
 
-    /// Used primarily during genesis to set up contracts for chain functionality.
-    pub fn force_deploy_contract(
-        &mut self,
-        creation_bytecode: Vec<u8>,
-        override_address: Address,
-    ) -> Result<()> {
-        let result = self.apply_transaction_inner(
-            Address::ZERO,
-            None,
-            u128::MAX,
-            u64::MAX,
-            0,
-            creation_bytecode,
-            0,
-            BlockHeader::default(),
-        );
-
-        match result {
-            Ok((mut logs, mut result, evm_address))
-                if result.exit_reason.clone().unwrap().has_succeed() =>
-            {
-                let evm_address = evm_address.expect(
-                    "Transaction submitted to force_deploy_contract must be a contract creation.",
-                );
-
-                let mut acct = self.get_account(override_address)?;
-                acct.code = result.return_value.clone().to_vec();
-                self.save_account(override_address, acct)?;
-
-                // Overwrite applys to use the desired address.
-                for apply in &mut result.apply {
-                    if apply.has_modify() {
-                        let mut modify = apply.get_modify().clone();
-                        if Into::<H160>::into(modify.get_address()) == evm_address {
-                            modify.set_address(override_address.0.into());
-                        }
-                        apply.set_modify(modify);
-                    }
-                    if apply.has_delete() {
-                        let mut delete = apply.get_delete().clone();
-                        if Into::<H160>::into(delete.get_address()) == evm_address {
-                            delete.set_address(override_address.0.into());
-                        }
-                        apply.set_delete(delete);
-                    }
-                }
-                self.apply_delta(&mut logs, None, result.apply.iter())?;
-                Ok(())
-            }
-            Ok((_, result, _)) => {
-                let exit = result.exit_reason.clone().unwrap();
-                Err(anyhow!("{:?}", exit))
-            }
-            Err(e) => Err(e),
-        }
-    }
-
     /// Apply a transaction to the account state.
     pub fn apply_transaction(
         &mut self,
