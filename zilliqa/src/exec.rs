//! Manages execution of transactions on state.

use std::{borrow::Cow, time::SystemTime};

use anyhow::{anyhow, Result};
use evm::{
    backend::{Apply, Backend, Basic},
    executor::stack::{MemoryStackState, StackExecutor, StackSubstateMetadata},
    Config, CreateScheme, ExitReason,
};
use primitive_types::{H160, H256, U256};
use tracing::info;

use crate::{
    message::BlockHeader,
    state::{Address, Log, State, Transaction},
};

pub struct CallContext<'a> {
    state: &'a State,
    gas_price: U256,
    origin: H160,
    chain_id: u64,
    current_block: BlockHeader,
}

const CONFIG: Config = Config::london();

impl State {
    fn call_context(
        &self,
        gas_price: U256,
        origin: H160,
        chain_id: u64,
        current_block: BlockHeader,
    ) -> CallContext<'_> {
        CallContext {
            state: self,
            gas_price,
            origin,
            chain_id,
            current_block,
        }
    }

    fn executor<'a>(
        &'a self,
        context: &'a CallContext<'a>,
        gas_limit: u64,
    ) -> StackExecutor<MemoryStackState<CallContext<'a>>, ()> {
        let stack_state_metadata = StackSubstateMetadata::new(gas_limit, &CONFIG);
        let stack_state = MemoryStackState::new(stack_state_metadata, context);
        StackExecutor::new_with_precompiles(stack_state, &CONFIG, &())
    }

    /// Apply a transaction to the account state. If the transaction is a contract creation, the created contract's
    /// address will be added to the transaction.
    pub fn apply_transaction(
        &mut self,
        txn: Transaction,
        chain_id: u64,
        current_block: BlockHeader,
    ) -> Result<(bool, Option<Address>, Vec<Log>)> {
        let context = self.call_context(
            txn.gas_price.into(),
            txn.addr_from().0,
            chain_id,
            current_block,
        );
        let mut executor = self.executor(&context, txn.gas_limit);

        let (exit_reason, contract_address) = if txn.to_addr == Address::DEPLOY_CONTRACT {
<<<<<<< HEAD
            let create = executor.create(
                txn.addr_from().0,
                CreateScheme::Legacy {
                    caller: txn.addr_from().0,
                },
                U256::zero(),
=======
            let address = executor.create_address(CreateScheme::Legacy {
                caller: txn.from_addr.0,
            });
            let (exit_reason, _) = executor.transact_create(
                txn.from_addr.0,
                txn.amount.into(),
>>>>>>> 5e31ebf2
                txn.payload.clone(),
                txn.gas_limit,
                vec![],
            );
            (exit_reason, Some(address))
        } else {
<<<<<<< HEAD
            let context = Context {
                address: txn.to_addr.0,
                caller: txn.addr_from().0,
                apparent_value: U256::zero(),
            };
            let call = executor.call(
=======
            let (exit_reason, _) = executor.transact_call(
                txn.from_addr.0,
>>>>>>> 5e31ebf2
                txn.to_addr.0,
                txn.amount.into(),
                txn.payload.clone(),
                txn.gas_limit,
                vec![],
            );
            (exit_reason, None)
        };

        match exit_reason {
            ExitReason::Succeed(_) => {}
            ExitReason::Error(_) | ExitReason::Revert(_) => {
                return Ok((false, None, vec![]));
            }
            ExitReason::Fatal(e) => {
                return Err(anyhow!("EVM fatal error: {e:?}"));
            }
        }

        let (applys, logs) = executor.into_state().deconstruct();
        // `applys` borrows from `self`. Clone it so that we can mutate `self`.
        let applys: Vec<_> = applys
            .into_iter()
            .map(|a| match a {
                Apply::Modify {
                    address,
                    basic,
                    code,
                    storage,
                    reset_storage,
                } => Apply::Modify {
                    address,
                    basic,
                    code,
                    storage: storage.into_iter().collect::<Vec<_>>(),
                    reset_storage,
                },
                Apply::Delete { address } => Apply::Delete { address },
            })
            .collect();
        let logs: Vec<_> = logs.into_iter().collect();

        for apply in applys {
            match apply {
                Apply::Modify {
                    address,
                    basic,
                    code,
                    storage,
                    reset_storage,
                } => {
                    let account = self.get_account_mut(Address(address));

                    if let Some(code) = code {
                        account.code = code;
                    }

                    account.nonce = basic.nonce.as_u64();
                    // TODO(#81): Handle changes in `basic.balance`.

                    if reset_storage {
                        account.storage.clear();
                    }

                    for (index, value) in storage {
                        if value.is_zero() {
                            account.storage.remove(&index);
                        } else {
                            account.storage.insert(index, value);
                        }
                    }
                }
                Apply::Delete { address } => {
                    let account = self.get_account_mut(Address(address));
                    *account = Default::default();
                }
            }
        }

        let account = self.get_account_mut(txn.addr_from());
        account.nonce += 1;

        info!("transaction processed");

        Ok((
            true,
            contract_address.map(Address),
            logs.into_iter()
                .map(|log| Log {
                    address: Address(log.address),
                    topics: log.topics,
                    data: log.data,
                })
                .collect(),
        ))
    }

    pub fn call_contract(
        &self,
        caller: Address,
        contract: Address,
        data: Vec<u8>,
        chain_id: u64,
        current_block: BlockHeader,
    ) -> Result<Vec<u8>> {
        let context = self.call_context(U256::zero(), caller.0, chain_id, current_block);

        if context.code(contract.0).is_empty() {
            return Ok(vec![]);
        }

        let mut executor = self.executor(&context, u64::MAX);

        let (reason, data) =
            executor.transact_call(caller.0, contract.0, 0.into(), data, u64::MAX, vec![]);
        match reason {
            ExitReason::Succeed(_) | ExitReason::Revert(_) | ExitReason::Error(_) => Ok(data),
            ExitReason::Fatal(e) => Err(anyhow!("EVM fatal error: {e:?}")),
        }
    }
}

impl<'a> Backend for CallContext<'a> {
    fn gas_price(&self) -> U256 {
        self.gas_price
    }

    fn origin(&self) -> H160 {
        self.origin
    }

    fn block_hash(&self, _: U256) -> H256 {
        // TODO: Get the hash of one of the 256 most recent blocks.
        H256::zero()
    }

    fn block_number(&self) -> U256 {
        self.current_block.view.into()
    }

    fn block_coinbase(&self) -> H160 {
        // TODO: Return something here, probably the proposer of the current block.
        H160::zero()
    }

    fn block_timestamp(&self) -> U256 {
        self.current_block
            .timestamp
            .duration_since(SystemTime::UNIX_EPOCH)
            .map(|duration| duration.as_secs())
            .unwrap_or_default()
            .into()
    }

    fn block_difficulty(&self) -> U256 {
        0.into()
    }

    fn block_randomness(&self) -> Option<H256> {
        None
    }

    fn block_gas_limit(&self) -> U256 {
        0.into()
    }

    fn block_base_fee_per_gas(&self) -> U256 {
        0.into()
    }

    fn chain_id(&self) -> U256 {
        self.chain_id.into()
    }

    fn exists(&self, address: H160) -> bool {
        // Ethereum charges extra gas for `CALL`s or `SELFDESTRUCT`s which create new accounts, to discourage the
        // creation of many addresses and the resulting increase in state size. We can tell if an account exists in our
        // state by checking whether the response from `State::get_account` is borrowed.
        matches!(self.state.get_account(Address(address)), Cow::Borrowed(_))
    }

    fn basic(&self, address: H160) -> Basic {
        let nonce = self.state.get_account(Address(address)).nonce;
        Basic {
            balance: U256::exp10(10),
            nonce: nonce.into(),
        }
    }

    fn code(&self, address: H160) -> Vec<u8> {
        self.state.get_account(Address(address)).code.to_owned()
    }

    fn storage(&self, address: H160, index: H256) -> H256 {
        self.state
            .get_account(Address(address))
            .storage
            .get(&index)
            .copied()
            .unwrap_or_default()
    }

    fn original_storage(&self, address: H160, index: H256) -> Option<H256> {
        Some(self.storage(address, index))
    }
}<|MERGE_RESOLUTION|>--- conflicted
+++ resolved
@@ -70,38 +70,20 @@
         let mut executor = self.executor(&context, txn.gas_limit);
 
         let (exit_reason, contract_address) = if txn.to_addr == Address::DEPLOY_CONTRACT {
-<<<<<<< HEAD
-            let create = executor.create(
-                txn.addr_from().0,
-                CreateScheme::Legacy {
-                    caller: txn.addr_from().0,
-                },
-                U256::zero(),
-=======
             let address = executor.create_address(CreateScheme::Legacy {
-                caller: txn.from_addr.0,
+                caller: txn.addr_from().0,
             });
             let (exit_reason, _) = executor.transact_create(
-                txn.from_addr.0,
+                txn.addr_from().0,
                 txn.amount.into(),
->>>>>>> 5e31ebf2
                 txn.payload.clone(),
                 txn.gas_limit,
                 vec![],
             );
             (exit_reason, Some(address))
         } else {
-<<<<<<< HEAD
-            let context = Context {
-                address: txn.to_addr.0,
-                caller: txn.addr_from().0,
-                apparent_value: U256::zero(),
-            };
-            let call = executor.call(
-=======
             let (exit_reason, _) = executor.transact_call(
-                txn.from_addr.0,
->>>>>>> 5e31ebf2
+                txn.addr_from().0,
                 txn.to_addr.0,
                 txn.amount.into(),
                 txn.payload.clone(),
