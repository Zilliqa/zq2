--- conflicted
+++ resolved
@@ -442,7 +442,6 @@
         chain_id: u64,
         current_block: BlockHeader,
     ) -> Result<TransactionApplyResult> {
-<<<<<<< HEAD
         let hash = txn.hash();
         info!(?hash, "executing txn");
 
@@ -456,8 +455,6 @@
             warn!(error_str);
         }
 
-=======
->>>>>>> ff1ac2c1
         let result = self.apply_transaction_inner(
             txn.from_addr,
             txn.transaction.to_addr,
