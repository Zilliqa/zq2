//! Manages execution of transactions on state.

<<<<<<< HEAD
=======
use crate::state::contract_addr;
>>>>>>> 4e56834d
use ethabi::Token;
use std::num::NonZeroU128;

use anyhow::{anyhow, Result};
use eth_trie::Trie;
use primitive_types::{H160, H256, U256};
use revm::{
    primitives::{
        AccountInfo, BlockEnv, Bytecode, BytecodeState, ExecutionResult, HandlerCfg, Output,
        ResultAndState, SpecId, TransactTo, TxEnv, B256, KECCAK_EMPTY,
    },
    Database, Evm,
};
use tracing::*;

use crate::{
<<<<<<< HEAD
    contracts,
    crypto::Hash,
    crypto::NodePublicKey,
    eth_helpers::extract_revert_msg,
    state::{contract_addr, Account},
    time::SystemTime,
    transaction::Log,
=======
    contracts, crypto::Hash, crypto::NodePublicKey, eth_helpers::extract_revert_msg,
    state::Account, time::SystemTime, transaction::Log,
>>>>>>> 4e56834d
};
use crate::{
    message::BlockHeader,
    state::{Address, State},
    transaction::VerifiedTransaction,
};

/// Data returned after applying a [Transaction] to [State].
pub struct TransactionApplyResult {
    /// Whether the transaction succeeded and the resulting state changes were persisted.
    pub success: bool,
    /// If the transaction was a contract creation, the address of the resulting contract.
    pub contract_address: Option<Address>,
    /// The logs emitted by the transaction execution.
    pub logs: Vec<Log>,
    /// The gas paid by the transaction
    pub gas_used: u64,
}

impl Database for &State {
    type Error = anyhow::Error;

    fn basic(
        &mut self,
        address: revm::primitives::Address,
    ) -> Result<Option<AccountInfo>, Self::Error> {
        let address = H160(address.into_array());

        if !self.try_has_account(address)? {
            return Ok(None);
        }

        let account = self.get_account(address)?;
        let account_info = AccountInfo {
            balance: revm::primitives::U256::from(account.balance),
            nonce: account.nonce,
            code_hash: KECCAK_EMPTY,
            code: Some(Bytecode {
                bytecode: account.code.into(),
                state: BytecodeState::Raw,
            }),
        };

        Ok(Some(account_info))
    }

    fn code_by_hash(&mut self, _code_hash: B256) -> Result<Bytecode, Self::Error> {
        unimplemented!()
    }

    fn storage(
        &mut self,
        address: revm::primitives::Address,
        index: revm::primitives::U256,
    ) -> Result<revm::primitives::U256, Self::Error> {
        let address = H160(address.into_array());
        let index = H256(index.to_be_bytes());

        let result = self.get_account_storage(address, index)?;

        Ok(revm::primitives::U256::from_be_bytes(result.0))
    }

    fn block_hash(&mut self, _number: revm::primitives::U256) -> Result<B256, Self::Error> {
        // TODO
        Ok(B256::ZERO)
    }
}

pub const BLOCK_GAS_LIMIT: u64 = 84_000_000;
pub const GAS_PRICE: u128 = 4761904800000;

const SPEC_ID: SpecId = SpecId::SHANGHAI;

impl State {
    /// Used primarily during genesis to set up contracts for chain functionality.
    /// If override_address address is set, forces contract deployment to that addess.
    pub(crate) fn force_deploy_contract(
        &mut self,
        creation_bytecode: Vec<u8>,
        override_address: Option<Address>,
    ) -> Result<Address> {
        let ResultAndState { result, mut state } = self.apply_transaction_inner(
            H160::zero(),
            None,
            GAS_PRICE,
            BLOCK_GAS_LIMIT,
            0,
            creation_bytecode,
            None,
            0,
            BlockHeader::genesis(Hash::ZERO),
        )?;

        match result {
            ExecutionResult::Success {
                output: Output::Create(_, Some(addr)),
                ..
            } => {
                let addr = if let Some(override_address) = override_address {
                    let override_address = revm::primitives::Address::from(override_address.0);
                    let account = state
                        .remove(&addr)
                        .ok_or_else(|| anyhow!("deployment did not change the contract account"))?;
                    state.insert(override_address, account);
                    addr
                } else {
                    addr
                };

                self.apply_delta(state)?;
                Ok(H160(addr.into_array()))
            }
            ExecutionResult::Success { .. } => {
                Err(anyhow!("deployment did not create a transaction"))
            }
            ExecutionResult::Revert { .. } => Err(anyhow!("deployment reverted")),
            ExecutionResult::Halt { reason, .. } => Err(anyhow!("deployment halted: {reason:?}")),
        }
    }

    #[allow(clippy::too_many_arguments)]
    pub(crate) fn apply_transaction_inner(
        &self,
        from_addr: Address,
        to_addr: Option<Address>,
        gas_price: u128,
        gas_limit: u64,
        amount: u128,
        payload: Vec<u8>,
        nonce: Option<u64>,
        chain_id: u64,
        current_block: BlockHeader,
    ) -> Result<ResultAndState> {
        let mut evm = Evm::builder()
            .with_db(self)
            .with_block_env(BlockEnv {
                number: revm::primitives::U256::from(current_block.number),
                coinbase: revm::primitives::Address::ZERO,
                timestamp: revm::primitives::U256::from(
                    current_block
                        .timestamp
                        .duration_since(SystemTime::UNIX_EPOCH)
                        .unwrap_or_default()
                        .as_secs(),
                ),
                gas_limit: revm::primitives::U256::from(BLOCK_GAS_LIMIT),
                basefee: revm::primitives::U256::from(GAS_PRICE),
                difficulty: revm::primitives::U256::from(1),
                prevrandao: Some(B256::ZERO),
                blob_excess_gas_and_price: None,
            })
            .with_handler_cfg(HandlerCfg { spec_id: SPEC_ID })
            .modify_cfg_env(|c| {
                c.chain_id = chain_id;
                // We disable the balance check (which ensures the from account's balance is greater than the
                // transaction's `gas_price * gas_limit`), because Scilla transactions are often submitted with
                // overly high `gas_limit`s. This is probably because there is no gas estimation feature for Scilla
                // transactions.
                c.disable_balance_check = true;
            })
            .with_tx_env(TxEnv {
                caller: from_addr.0.into(),
                gas_limit,
                gas_price: revm::primitives::U256::from(gas_price),
                transact_to: to_addr
                    .map(|a| TransactTo::call(a.0.into()))
                    .unwrap_or_else(TransactTo::create),
                value: revm::primitives::U256::from(amount),
                data: payload.clone().into(),
                nonce,
                chain_id: Some(chain_id),
                access_list: vec![],
                gas_priority_fee: None,
                blob_hashes: vec![],
                max_fee_per_blob_gas: None,
            })
            .build();

        Ok(evm.transact()?)
    }

    /// Apply a transaction to the account state.
    pub fn apply_transaction(
        &mut self,
        txn: VerifiedTransaction,
        chain_id: u64,
        current_block: BlockHeader,
    ) -> Result<TransactionApplyResult> {
        let hash = txn.hash;
        let from_addr = txn.signer;
        info!(?hash, ?txn, "executing txn");

        let txn = txn.tx.into_transaction();

        let ResultAndState { result, state } = self.apply_transaction_inner(
            from_addr,
            txn.to_addr(),
            txn.max_fee_per_gas(),
            txn.gas_limit(),
            txn.amount(),
            txn.payload().to_vec(),
            txn.nonce(),
            chain_id,
            current_block,
        )?;

        self.apply_delta(state)?;

        Ok(TransactionApplyResult {
            success: result.is_success(),
            contract_address: if let ExecutionResult::Success {
                output: Output::Create(_, c),
                ..
            } = result
            {
                c.map(|a| H160(a.into_array()))
            } else {
                None
            },
            logs: result
                .logs()
                .into_iter()
                .map(|l| Log {
                    address: H160(l.address.into_array()),
                    topics: l.topics().iter().map(|t| H256(t.0)).collect(),
                    data: l.data.data.to_vec(),
                })
                .collect(),
            gas_used: result.gas_used(),
        })
    }

<<<<<<< HEAD
    pub fn apply_delta(
=======
    pub(crate) fn apply_delta(
>>>>>>> 4e56834d
        &mut self,
        state: revm::primitives::HashMap<revm::primitives::Address, revm::primitives::Account>,
    ) -> Result<()> {
        for (address, account) in state {
            let address = H160(address.into_array());

            let mut storage = self.get_account_trie(address)?;

            for (index, value) in account.changed_storage_slots() {
                let index = H256(index.to_be_bytes());
                let value = H256(value.present_value().to_be_bytes());
                trace!(?address, ?index, ?value, "update storage");

                storage.insert(&Self::account_storage_key(address, index), value.as_bytes())?;
            }

            let account = Account {
                nonce: account.info.nonce,
                balance: account.info.balance.try_into()?,
                code: account
                    .info
                    .code
                    .map(|c| c.original_bytes().to_vec())
                    .unwrap_or_default(),
                storage_root: if storage.iter().count() != 0 {
                    Some(storage.root_hash()?)
                } else {
                    None
                },
            };
            trace!(?address, ?account, "update account");
            self.save_account(address, account)?;
        }

        Ok(())
    }

    pub fn get_stakers(&self) -> Result<Vec<NodePublicKey>> {
        let data = contracts::deposit::GET_STAKERS.encode_input(&[])?;

        let stakers = self.call_contract(
            Address::zero(),
            Some(contract_addr::DEPOSIT),
            data,
            0,
            // The chain ID and current block are not accessed when the native balance is read, so we just pass in some
            // dummy values.
            0,
            BlockHeader::default(),
        )?;

        let stakers = contracts::deposit::GET_STAKERS
            .decode_output(&stakers)
            .unwrap()[0]
            .clone()
            .into_array()
            .unwrap();

        Ok(stakers
            .into_iter()
            .map(|k| NodePublicKey::from_bytes(&k.into_bytes().unwrap()).unwrap())
            .collect())
    }

    pub fn get_stake(&self, public_key: NodePublicKey) -> Result<Option<NonZeroU128>> {
        let data =
            contracts::deposit::GET_STAKE.encode_input(&[Token::Bytes(public_key.as_bytes())])?;

        let stake = self.call_contract(
            Address::zero(),
            Some(contract_addr::DEPOSIT),
            data,
            0,
            // The chain ID and current block are not accessed when the native balance is read, so we just pass in some
            // dummy values.
            0,
            BlockHeader::default(),
        )?;

        Ok(NonZeroU128::new(U256::from_big_endian(&stake).as_u128()))
    }

    pub fn get_reward_address(&self, public_key: NodePublicKey) -> Result<Option<Address>> {
        let data = contracts::deposit::GET_REWARD_ADDRESS
            .encode_input(&[Token::Bytes(public_key.as_bytes())])?;

        let return_value = self.call_contract(
            Address::zero(),
            Some(contract_addr::DEPOSIT),
            data,
            0,
            // The chain ID and current block are not accessed when the native balance is read, so we just pass in some
            // dummy values.
            0,
            BlockHeader::default(),
        )?;

        let addr = contracts::deposit::GET_REWARD_ADDRESS.decode_output(&return_value)?[0]
            .clone()
            .into_address()
            .unwrap();

        Ok((!addr.is_zero()).then_some(addr))
    }

    pub fn get_total_stake(&self) -> Result<u128> {
        let data = contracts::deposit::TOTAL_STAKE.encode_input(&[])?;

        let return_value = self.call_contract(
            Address::zero(),
            Some(contract_addr::DEPOSIT),
            data,
            0,
            // The chain ID and current block are not accessed when the native balance is read, so we just pass in some
            // dummy values.
            0,
            BlockHeader::default(),
        )?;

        let amount = contracts::deposit::TOTAL_STAKE.decode_output(&return_value)?[0]
            .clone()
            .into_uint()
            .unwrap();

        Ok(amount.as_u128())
    }

    #[allow(clippy::too_many_arguments)]
    pub fn estimate_gas(
        &self,
        from_addr: Address,
        to_addr: Option<Address>,
        data: Vec<u8>,
        chain_id: u64,
        current_block: BlockHeader,
        gas: Option<u64>,
        gas_price: Option<u128>,
        value: u128,
    ) -> Result<u64> {
        let gas_price = gas_price.unwrap_or(GAS_PRICE);
        let gas = gas.unwrap_or(BLOCK_GAS_LIMIT);

        let ResultAndState { result, .. } = self.apply_transaction_inner(
            from_addr,
            to_addr,
            gas_price,
            gas,
            value,
            data,
            None,
            chain_id,
            current_block,
        )?;

        match result {
            ExecutionResult::Success { gas_used, .. } => Ok(gas_used),
            ExecutionResult::Revert {
                gas_used: _,
                output,
            } => {
                let decoded_revert_msg = extract_revert_msg(&output);
                // See: https://github.com/ethereum/go-ethereum/blob/9b9a1b677d894db951dc4714ea1a46a2e7b74ffc/internal/ethapi/api.go#L1026
                const REVERT_ERROR_CODE: i32 = 3;

                let response = jsonrpsee::types::ErrorObjectOwned::owned(
                    REVERT_ERROR_CODE,
                    decoded_revert_msg,
                    None::<()>,
                );

                Err(response.into())
            }
            ExecutionResult::Halt { reason, .. } => Err(anyhow!("halted due to: {reason:?}")),
        }
    }

    #[allow(clippy::too_many_arguments)]
    pub fn call_contract(
        &self,
        from_addr: Address,
        to_addr: Option<Address>,
        data: Vec<u8>,
        amount: u128,
        chain_id: u64,
        current_block: BlockHeader,
    ) -> Result<Vec<u8>> {
        let ResultAndState { result, .. } = self.apply_transaction_inner(
            from_addr,
            to_addr,
            GAS_PRICE,
            BLOCK_GAS_LIMIT,
            amount,
            data,
            None,
            chain_id,
            current_block,
        )?;

        match result {
            ExecutionResult::Success { output, .. } => Ok(output.into_data().to_vec()),
            ExecutionResult::Revert { output, .. } => Ok(output.to_vec()),
            ExecutionResult::Halt { reason, .. } => Err(anyhow!("halted due to: {reason:?}")),
        }
    }
}<|MERGE_RESOLUTION|>--- conflicted
+++ resolved
@@ -1,9 +1,5 @@
 //! Manages execution of transactions on state.
 
-<<<<<<< HEAD
-=======
-use crate::state::contract_addr;
->>>>>>> 4e56834d
 use ethabi::Token;
 use std::num::NonZeroU128;
 
@@ -20,23 +16,13 @@
 use tracing::*;
 
 use crate::{
-<<<<<<< HEAD
     contracts,
-    crypto::Hash,
-    crypto::NodePublicKey,
+    crypto::{Hash, NodePublicKey},
     eth_helpers::extract_revert_msg,
-    state::{contract_addr, Account},
+    message::BlockHeader,
+    state::{contract_addr, Account, Address, State},
     time::SystemTime,
-    transaction::Log,
-=======
-    contracts, crypto::Hash, crypto::NodePublicKey, eth_helpers::extract_revert_msg,
-    state::Account, time::SystemTime, transaction::Log,
->>>>>>> 4e56834d
-};
-use crate::{
-    message::BlockHeader,
-    state::{Address, State},
-    transaction::VerifiedTransaction,
+    transaction::{Log, VerifiedTransaction},
 };
 
 /// Data returned after applying a [Transaction] to [State].
@@ -265,11 +251,7 @@
         })
     }
 
-<<<<<<< HEAD
-    pub fn apply_delta(
-=======
     pub(crate) fn apply_delta(
->>>>>>> 4e56834d
         &mut self,
         state: revm::primitives::HashMap<revm::primitives::Address, revm::primitives::Account>,
     ) -> Result<()> {
