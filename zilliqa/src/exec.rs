--- conflicted
+++ resolved
@@ -596,34 +596,23 @@
 
         let mut acct = self.get_account(from_addr).unwrap();
 
-<<<<<<< HEAD
         // fail early on nonce mismatch
         if let Some(tx_nonce) = txn.nonce() {
-            if acct.nonce != tx_nonce {
+            // todo: this should be +1 but it is not.
+            let desired_account_nonce = acct.nonce;
+
+            if desired_account_nonce != tx_nonce {
                 let error_str = format!(
-                    "Nonce mismatch during tx execution! Expected: {}, Actual: {} tx hash: {}",
-                    acct.nonce, tx_nonce, hash
-                );
-                warn!(error_str);
-                return Err(anyhow!(error_str));
-            }
-        };
-=======
-        // todo: this should be +1 but it is not.
-        let desired_account_nonce = acct.nonce;
-
-        if desired_account_nonce != txn.nonce() {
-            let error_str = format!(
                 "Nonce mismatch during tx execution! Expected: {}, Actual: {} tx hash: {} from account {}",
                 desired_account_nonce,
-                txn.nonce(),
+                tx_nonce,
                 hash,
                 from_addr
             );
-            warn!(error_str);
-            return Err(anyhow!(error_str));
-        }
->>>>>>> b9954d6d
+                warn!(error_str);
+                return Err(anyhow!(error_str));
+            }
+        };
 
         let gas_price = self.get_gas_price()?;
 
