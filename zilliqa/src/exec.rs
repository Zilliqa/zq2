//! Manages execution of transactions on state.

use std::{
    collections::{hash_map::Entry, BTreeMap, HashMap},
    error::Error,
    fmt::{self, Display, Formatter},
    mem,
    num::NonZeroU128,
    sync::{Arc, MutexGuard},
};

use alloy_primitives::{Address, U256};
use anyhow::{anyhow, Result};
use eth_trie::Trie;
use ethabi::Token;
use libp2p::PeerId;
use revm::{
    inspector_handle_register,
    primitives::{
<<<<<<< HEAD
        AccountInfo, BlockEnv, Bytecode, BytecodeState, ExecutionResult, HaltReason, HandlerCfg,
        Output, ResultAndState, SpecId, TransactTo, TxEnv, B256, KECCAK_EMPTY,
=======
        AccountInfo, BlockEnv, Bytecode, ExecutionResult, HandlerCfg, Output, ResultAndState,
        SpecId, TransactTo, TxEnv, B256, KECCAK_EMPTY,
>>>>>>> adce383a
    },
    Database, DatabaseRef, Evm, Inspector,
};
use serde::{Deserialize, Serialize};
use serde_json::{json, Value};
use sha2::{Digest, Sha256};
use tracing::{debug, info, trace, warn};

use crate::{
    contracts,
    crypto::{Hash, NodePublicKey},
    eth_helpers::{extract_revert_msg, lower_bound_gas_estimate},
    inspector::{self, ScillaInspector},
    message::{Block, BlockHeader},
    precompiles::get_custom_precompiles,
    scilla::{self, Scilla},
    state::{contract_addr, Account, Contract, ScillaValue, State},
    time::SystemTime,
    transaction::{
        total_scilla_gas_price, EvmGas, EvmLog, Log, ScillaGas, ScillaLog, ScillaParam,
        Transaction, TxZilliqa, VerifiedTransaction, ZilAmount,
    },
};

type ScillaResultAndState = (ScillaResult, HashMap<Address, Account>);

/// Data returned after applying a [Transaction] to [State].
pub enum TransactionApplyResult {
    Evm(ResultAndState),
    Scilla(ScillaResultAndState),
}

impl TransactionApplyResult {
    pub fn output(&self) -> Option<&[u8]> {
        match self {
            TransactionApplyResult::Evm(ResultAndState { result, .. }) => {
                result.output().map(|b| b.as_ref())
            }
            TransactionApplyResult::Scilla(_) => None,
        }
    }

    pub fn success(&self) -> bool {
        match self {
            TransactionApplyResult::Evm(ResultAndState { result, .. }) => result.is_success(),
            TransactionApplyResult::Scilla((ScillaResult { success, .. }, _)) => *success,
        }
    }

    pub fn contract_address(&self) -> Option<Address> {
        match self {
            TransactionApplyResult::Evm(ResultAndState {
                result: ExecutionResult::Success { output, .. },
                ..
            }) => output.address().copied(),
            TransactionApplyResult::Evm(_) => None,
            TransactionApplyResult::Scilla((
                ScillaResult {
                    contract_address, ..
                },
                _,
            )) => *contract_address,
        }
    }

    pub fn gas_used(&self) -> EvmGas {
        match self {
            TransactionApplyResult::Evm(ResultAndState { result, .. }) => EvmGas(result.gas_used()),
            TransactionApplyResult::Scilla((ScillaResult { gas_used, .. }, _)) => *gas_used,
        }
    }

    pub fn accepted(&self) -> Option<bool> {
        match self {
            TransactionApplyResult::Evm(_) => None,
            TransactionApplyResult::Scilla((ScillaResult { accepted, .. }, _)) => *accepted,
        }
    }

    pub fn exceptions(&self) -> &[ScillaException] {
        match self {
            TransactionApplyResult::Evm(_) => &[],
            TransactionApplyResult::Scilla((ScillaResult { exceptions, .. }, _)) => exceptions,
        }
    }

    pub fn into_parts(
        self,
    ) -> (
        Vec<Log>,
        BTreeMap<u64, Vec<ScillaError>>,
        Vec<ScillaException>,
    ) {
        match self {
            TransactionApplyResult::Evm(ResultAndState { result, .. }) => (
                result
                    .into_logs()
                    .into_iter()
                    .map(|l| {
                        let (topics, data) = l.data.split();
                        Log::Evm(EvmLog {
                            address: l.address,
                            topics,
                            data: data.to_vec(),
                        })
                    })
                    .collect(),
                BTreeMap::new(),
                Vec::new(),
            ),
            TransactionApplyResult::Scilla((
                ScillaResult {
                    logs,
                    errors,
                    exceptions,
                    ..
                },
                _,
            )) => (
                logs.into_iter().map(Log::Scilla).collect(),
                errors,
                exceptions,
            ),
        }
    }
}

pub struct ScillaResult {
    /// Whether the transaction succeeded and the resulting state changes were persisted.
    pub success: bool,
    /// If the transaction was a contract creation, the address of the resulting contract.
    pub contract_address: Option<Address>,
    /// The logs emitted by the transaction execution.
    pub logs: Vec<ScillaLog>,
    /// The gas paid by the transaction
    pub gas_used: EvmGas,
    /// If the transaction was a call to a Scilla contract, whether the called contract accepted the ZIL sent to it.
    pub accepted: Option<bool>,
    /// Errors from calls to Scilla contracts. Indexed by the call depth of erroring contract.
    pub errors: BTreeMap<u64, Vec<ScillaError>>,
    /// Exceptions from calls to Scilla contracts.
    pub exceptions: Vec<ScillaException>,
}

#[derive(Debug, Clone, Serialize, Deserialize)]
pub enum ScillaError {
    CallFailed,
    CreateFailed,
    OutOfGas,
    InsufficientBalance,
}

#[derive(Debug, Clone, Serialize, Deserialize)]
pub struct ScillaException {
    pub line: u64,
    pub message: String,
}

impl From<scilla::Error> for ScillaException {
    fn from(e: scilla::Error) -> ScillaException {
        ScillaException {
            line: e.start_location.line,
            message: e.error_message,
        }
    }
}

// We need to define a custom error type for our [Database], which implements [Error].
#[derive(Debug)]
pub struct DatabaseError(anyhow::Error);

impl From<anyhow::Error> for DatabaseError {
    fn from(err: anyhow::Error) -> Self {
        DatabaseError(err)
    }
}

impl Display for DatabaseError {
    fn fmt(&self, f: &mut Formatter<'_>) -> fmt::Result {
        write!(f, "{}", self.0)
    }
}

impl Error for DatabaseError {
    fn source(&self) -> Option<&(dyn Error + 'static)> {
        self.0.source()
    }
}

impl Database for &State {
    type Error = DatabaseError;

    fn basic(&mut self, address: Address) -> Result<Option<AccountInfo>, Self::Error> {
        self.basic_ref(address)
    }

    fn code_by_hash(&mut self, code_hash: B256) -> Result<Bytecode, Self::Error> {
        self.code_by_hash_ref(code_hash)
    }

    fn storage(&mut self, address: Address, index: U256) -> Result<U256, Self::Error> {
        self.storage_ref(address, index)
    }

    fn block_hash(&mut self, number: U256) -> Result<B256, Self::Error> {
        self.block_hash_ref(number)
    }
}

impl DatabaseRef for &State {
    type Error = DatabaseError;

    fn basic_ref(&self, address: Address) -> Result<Option<AccountInfo>, Self::Error> {
        if !self.has_account(address)? {
            return Ok(None);
        }

        let account = self.get_account(address)?;
        let account_info = AccountInfo {
            balance: U256::from(account.balance),
            nonce: account.nonce,
            code_hash: KECCAK_EMPTY,
            code: Some(Bytecode::new_raw(
                account.contract.evm_code().unwrap_or_default().into(),
            )),
        };

        Ok(Some(account_info))
    }

    fn code_by_hash_ref(&self, _code_hash: B256) -> Result<Bytecode, Self::Error> {
        unimplemented!()
    }

    fn storage_ref(&self, address: Address, index: U256) -> Result<U256, Self::Error> {
        let index = B256::new(index.to_be_bytes());

        let result = self.get_account_storage(address, index)?;

        Ok(U256::from_be_bytes(result.0))
    }

    fn block_hash_ref(&self, _number: U256) -> Result<B256, Self::Error> {
        // TODO
        Ok(B256::ZERO)
    }
}

pub const BLOCK_GAS_LIMIT: EvmGas = EvmGas(84_000_000);
// As per EIP-150
pub const MAX_EVM_GAS_LIMIT: EvmGas = EvmGas(5_500_000);

/// The price per unit of [EvmGas].
pub const GAS_PRICE: u128 = 4761904800000;

const SCILLA_TRANSFER: ScillaGas = ScillaGas(50);
const SCILLA_INVOKE_CHECKER: ScillaGas = ScillaGas(100);
const SCILLA_INVOKE_RUNNER: ScillaGas = ScillaGas(300);

const SPEC_ID: SpecId = SpecId::SHANGHAI;

impl State {
    /// Used primarily during genesis to set up contracts for chain functionality.
    /// If override_address address is set, forces contract deployment to that addess.
    pub(crate) fn force_deploy_contract_evm(
        &mut self,
        creation_bytecode: Vec<u8>,
        override_address: Option<Address>,
    ) -> Result<Address> {
        let ResultAndState { result, mut state } = self.apply_transaction_evm(
            Address::ZERO,
            None,
            GAS_PRICE,
            BLOCK_GAS_LIMIT,
            0,
            creation_bytecode,
            None,
            0,
            BlockHeader::genesis(Hash::ZERO),
            inspector::noop(),
        )?;

        match result {
            ExecutionResult::Success {
                output: Output::Create(_, Some(addr)),
                ..
            } => {
                let addr = if let Some(override_address) = override_address {
                    let override_address = Address::from(override_address.0);
                    let account = state
                        .remove(&addr)
                        .ok_or_else(|| anyhow!("deployment did not change the contract account"))?;
                    state.insert(override_address, account);
                    addr
                } else {
                    addr
                };

                self.apply_delta_evm(&state)?;
                Ok(addr)
            }
            ExecutionResult::Success { .. } => {
                Err(anyhow!("deployment did not create a transaction"))
            }
            ExecutionResult::Revert { .. } => Err(anyhow!("deployment reverted")),
            ExecutionResult::Halt { reason, .. } => Err(anyhow!("deployment halted: {reason:?}")),
        }
    }

    #[allow(clippy::too_many_arguments)]
    pub fn apply_transaction_evm<I: for<'s> Inspector<&'s State>>(
        &self,
        from_addr: Address,
        to_addr: Option<Address>,
        gas_price: u128,
        gas_limit: EvmGas,
        amount: u128,
        payload: Vec<u8>,
        nonce: Option<u64>,
        chain_id: u64,
        current_block: BlockHeader,
        inspector: I,
    ) -> Result<ResultAndState> {
        let mut evm = Evm::builder()
            .with_db(self)
            .with_block_env(BlockEnv {
                number: U256::from(current_block.number),
                coinbase: Address::ZERO,
                timestamp: U256::from(
                    current_block
                        .timestamp
                        .duration_since(SystemTime::UNIX_EPOCH)
                        .unwrap_or_default()
                        .as_secs(),
                ),
                gas_limit: U256::from(BLOCK_GAS_LIMIT.0),
                basefee: U256::from(GAS_PRICE),
                difficulty: U256::from(1),
                prevrandao: Some(B256::ZERO),
                blob_excess_gas_and_price: None,
            })
            .with_external_context(inspector)
            .with_handler_cfg(HandlerCfg { spec_id: SPEC_ID })
            .append_handler_register(inspector_handle_register)
            .modify_cfg_env(|c| {
                c.chain_id = chain_id;
                // We disable the balance check (which ensures the from account's balance is greater than the
                // transaction's `gas_price * gas_limit`), because Scilla transactions are often submitted with
                // overly high `gas_limit`s. This is probably because there is no gas estimation feature for Scilla
                // transactions.
                c.disable_balance_check = true;
            })
            .with_tx_env(TxEnv {
                caller: from_addr.0.into(),
                gas_limit: gas_limit.0,
                gas_price: U256::from(gas_price),
                transact_to: to_addr
                    .map(|a| TransactTo::call(a.0.into()))
                    .unwrap_or_else(TransactTo::create),
                value: U256::from(amount),
                data: payload.clone().into(),
                nonce,
                chain_id: Some(chain_id),
                access_list: vec![],
                gas_priority_fee: None,
                blob_hashes: vec![],
                max_fee_per_blob_gas: None,
                eof_initcodes: vec![],
                eof_initcodes_hashed: HashMap::new(),
            })
            .append_handler_register(|handler| {
                let precompiles = handler.pre_execution.load_precompiles();
                handler.pre_execution.load_precompiles = Arc::new(move || {
                    let mut precompiles = precompiles.clone();
                    precompiles.extend(get_custom_precompiles());
                    precompiles
                });
            })
            .build();

        let e = evm.transact()?;
        Ok(e)
    }

    fn apply_transaction_scilla(
        &mut self,
        from_addr: Address,
        current_block: BlockHeader,
        txn: TxZilliqa,
        inspector: impl ScillaInspector,
    ) -> Result<ScillaResultAndState> {
        let mut state = PendingState::new(self.try_clone()?);

        let code = self
            .get_account(txn.to_addr)?
            .contract
            .scilla_code()
            .unwrap_or_default();

        let deposit = total_scilla_gas_price(txn.gas_limit, txn.gas_price);
        if let Some(result) = state.deduct_from_account(from_addr, deposit)? {
            return Ok((result, state.finalize()));
        }

        let gas_limit = txn.gas_limit;
        let gas_price = txn.gas_price;

        let (result, mut state) = if txn.to_addr.is_zero() {
            scilla_create(
                state,
                self.scilla(),
                from_addr,
                txn,
                current_block,
                inspector,
            )
        } else if code.is_empty() {
            scilla_transfer_to_eoa(state, from_addr, txn, inspector)
        } else {
            scilla_call(state, self.scilla(), from_addr, txn, inspector)
        }?;

        let from = state.load_account(from_addr)?;
        let refund =
            total_scilla_gas_price(gas_limit - ScillaGas::from(result.gas_used), gas_price);
        from.balance += refund.get();
        from.nonce += 1;

        Ok((result, state.finalize()))
    }

    /// Apply a transaction to the account state.
    pub fn apply_transaction<I: for<'s> Inspector<&'s State> + ScillaInspector>(
        &mut self,
        txn: VerifiedTransaction,
        chain_id: u64,
        current_block: BlockHeader,
        inspector: I,
    ) -> Result<TransactionApplyResult> {
        let hash = txn.hash;
        let from_addr = txn.signer;
        info!(?hash, ?txn, "executing txn");

        let txn = txn.tx.into_transaction();
        if let Transaction::Zilliqa(txn) = txn {
            let (result, state) =
                self.apply_transaction_scilla(from_addr, current_block, txn, inspector)?;

            self.apply_delta_scilla(&state)?;

            Ok(TransactionApplyResult::Scilla((result, state)))
        } else {
            let ResultAndState { result, state } = self.apply_transaction_evm(
                from_addr,
                txn.to_addr(),
                txn.max_fee_per_gas(),
                txn.gas_limit(),
                txn.amount(),
                txn.payload().to_vec(),
                txn.nonce(),
                chain_id,
                current_block,
                inspector,
            )?;

            self.apply_delta_evm(&state)?;

            Ok(TransactionApplyResult::Evm(ResultAndState {
                result,
                state,
            }))
        }
    }

    /// Applies a state delta from a Scilla execution to the state.
    fn apply_delta_scilla(&mut self, state: &HashMap<Address, Account>) -> Result<()> {
        for (&address, account) in state {
            self.save_account(address, account.clone())?;
        }

        Ok(())
    }

    /// Applies a state delta from an EVM execution to the state.
    pub(crate) fn apply_delta_evm(
        &mut self,
        state: &HashMap<Address, revm::primitives::Account>,
    ) -> Result<()> {
        for (&address, account) in state {
            let mut storage = self.get_account_trie(address)?;

            for (index, value) in account.changed_storage_slots() {
                let index = B256::new(index.to_be_bytes());
                let value = B256::new(value.present_value().to_be_bytes());
                trace!(?address, ?index, ?value, "update storage");

                storage.insert(&Self::account_storage_key(address, index), value.as_slice())?;
            }

            let account = Account {
                nonce: account.info.nonce,
                balance: account.info.balance.try_into()?,
                contract: Contract::Evm {
                    code: account
                        .info
                        .code
                        .as_ref()
                        .map(|c| c.original_bytes().to_vec())
                        .unwrap_or_default(),
                    storage_root: if storage.iter().count() != 0 {
                        Some(storage.root_hash()?)
                    } else {
                        None
                    },
                },
            };
            trace!(?address, ?account, "update account");
            self.save_account(address, account)?;
        }

        Ok(())
    }

    pub fn get_stakers_at_block(&self, block: &Block) -> Result<Vec<NodePublicKey>> {
        let block_root_hash = block.state_root_hash();

        let state = self.at_root(block_root_hash.into());
        state.get_stakers()
    }

    pub fn get_stakers(&self) -> Result<Vec<NodePublicKey>> {
        let data = contracts::deposit::GET_STAKERS.encode_input(&[])?;

        let stakers = self.call_contract(
            Address::ZERO,
            Some(contract_addr::DEPOSIT),
            data,
            0,
            // The chain ID and current block are not accessed when the native balance is read, so we just pass in some
            // dummy values.
            0,
            BlockHeader::default(),
        )?;

        let stakers = contracts::deposit::GET_STAKERS
            .decode_output(&stakers)
            .unwrap()[0]
            .clone()
            .into_array()
            .unwrap();

        Ok(stakers
            .into_iter()
            .map(|k| NodePublicKey::from_bytes(&k.into_bytes().unwrap()).unwrap())
            .collect())
    }

    pub fn get_stake(&self, public_key: NodePublicKey) -> Result<Option<NonZeroU128>> {
        let data =
            contracts::deposit::GET_STAKE.encode_input(&[Token::Bytes(public_key.as_bytes())])?;

        let stake = self.call_contract(
            Address::ZERO,
            Some(contract_addr::DEPOSIT),
            data,
            0,
            // The chain ID and current block are not accessed when the native balance is read, so we just pass in some
            // dummy values.
            0,
            BlockHeader::default(),
        )?;

        Ok(NonZeroU128::new(U256::from_be_slice(&stake).to()))
    }

    pub fn get_reward_address(&self, public_key: NodePublicKey) -> Result<Option<Address>> {
        let data = contracts::deposit::GET_REWARD_ADDRESS
            .encode_input(&[Token::Bytes(public_key.as_bytes())])?;

        let return_value = self.call_contract(
            Address::ZERO,
            Some(contract_addr::DEPOSIT),
            data,
            0,
            // The chain ID and current block are not accessed when the native balance is read, so we just pass in some
            // dummy values.
            0,
            BlockHeader::default(),
        )?;

        let addr = contracts::deposit::GET_REWARD_ADDRESS.decode_output(&return_value)?[0]
            .clone()
            .into_address()
            .unwrap();
        let addr = Address::new(addr.0);

        Ok((!addr.is_zero()).then_some(addr))
    }

    pub fn get_peer_id(&self, public_key: NodePublicKey) -> Result<Option<PeerId>> {
        let data =
            contracts::deposit::GET_PEER_ID.encode_input(&[Token::Bytes(public_key.as_bytes())])?;

        let return_value = self.call_contract(
            Address::ZERO,
            Some(contract_addr::DEPOSIT),
            data,
            0,
            // The chain ID and current block are not accessed when the native balance is read, so we just pass in some
            // dummy values.
            0,
            BlockHeader::default(),
        )?;

        let data = contracts::deposit::GET_PEER_ID.decode_output(&return_value)?[0]
            .clone()
            .into_bytes()
            .unwrap();

        Ok(Some(PeerId::from_bytes(&data)?))
    }

    pub fn get_total_stake(&self) -> Result<u128> {
        let data = contracts::deposit::TOTAL_STAKE.encode_input(&[])?;

        let return_value = self.call_contract(
            Address::ZERO,
            Some(contract_addr::DEPOSIT),
            data,
            0,
            // The chain ID and current block are not accessed when the native balance is read, so we just pass in some
            // dummy values.
            0,
            BlockHeader::default(),
        )?;

        let amount = contracts::deposit::TOTAL_STAKE.decode_output(&return_value)?[0]
            .clone()
            .into_uint()
            .unwrap();

        Ok(amount.as_u128())
    }

    #[allow(clippy::too_many_arguments)]
    pub fn estimate_gas(
        &self,
        from_addr: Address,
        to_addr: Option<Address>,
        data: Vec<u8>,
        chain_id: u64,
        current_block: BlockHeader,
        gas: Option<EvmGas>,
        gas_price: Option<u128>,
        value: u128,
    ) -> Result<u64> {
        let gas_price = gas_price.unwrap_or(GAS_PRICE);

        let mut right = gas.unwrap_or(MAX_EVM_GAS_LIMIT).0;
        let mut left = lower_bound_gas_estimate(to_addr, &data);

        if gas.is_some() {
            right = gas.unwrap().0;
        }

        let upper_bound = right;

        // Check if estimation succeeds with the highest possible gas
        self.estimate_gas_inner(
            from_addr,
            to_addr,
            data.clone(),
            chain_id,
            current_block,
            EvmGas(upper_bound),
            gas_price,
            value,
        )?;

        // We don't do deeper search if the range is smaller than the following param
        const MINIMUM_ABSOLUTE_RANGE_DIFF: u64 = 1000;

        while left + MINIMUM_ABSOLUTE_RANGE_DIFF < right {
            let mid = (left + right) / 2;

            let ResultAndState { result, .. } = self.apply_transaction_evm(
                from_addr,
                to_addr,
                gas_price,
                EvmGas(mid),
                value,
                data.clone(),
                None,
                chain_id,
                current_block,
                inspector::noop(),
            )?;

            match result {
                ExecutionResult::Success { .. } => right = mid,
                ExecutionResult::Revert { .. } => left = mid + 1,
                ExecutionResult::Halt { reason, .. } => match reason {
                    HaltReason::OutOfGas(_) | HaltReason::InvalidFEOpcode => left = mid + 1,
                    _ => return Err(anyhow!("halted due to: {reason:?}")),
                },
            }
        }

        if right == upper_bound {
            self.estimate_gas_inner(
                from_addr,
                to_addr,
                data.clone(),
                chain_id,
                current_block,
                EvmGas(right),
                gas_price,
                value,
            )?;

            return Ok(right);
        }
        debug!("Estimated gas: {}", right);
        Ok(right)
    }
    #[allow(clippy::too_many_arguments)]
    fn estimate_gas_inner(
        &self,
        from_addr: Address,
        to_addr: Option<Address>,
        data: Vec<u8>,
        chain_id: u64,
        current_block: BlockHeader,
        gas: EvmGas,
        gas_price: u128,
        value: u128,
    ) -> Result<()> {
        let ResultAndState { result, .. } = self.apply_transaction_evm(
            from_addr,
            to_addr,
            gas_price,
            gas,
            value,
            data.clone(),
            None,
            chain_id,
            current_block,
            inspector::noop(),
        )?;

        match result {
            ExecutionResult::Success { .. } => Ok(()),
            ExecutionResult::Revert {
                gas_used: _,
                output,
            } => {
                let decoded_revert_msg = extract_revert_msg(&output);
                // See: https://github.com/ethereum/go-ethereum/blob/9b9a1b677d894db951dc4714ea1a46a2e7b74ffc/internal/ethapi/api.go#L1026
                const REVERT_ERROR_CODE: i32 = 3;

                let response = jsonrpsee::types::ErrorObjectOwned::owned(
                    REVERT_ERROR_CODE,
                    decoded_revert_msg,
                    Some(output),
                );
                Err(response.into())
            }
            ExecutionResult::Halt { reason, .. } => Err(anyhow!("halted due to: {reason:?}")),
        }
    }

    #[allow(clippy::too_many_arguments)]
    pub fn call_contract(
        &self,
        from_addr: Address,
        to_addr: Option<Address>,
        data: Vec<u8>,
        amount: u128,
        chain_id: u64,
        current_block: BlockHeader,
    ) -> Result<Vec<u8>> {
        let ResultAndState { result, .. } = self.apply_transaction_evm(
            from_addr,
            to_addr,
            GAS_PRICE,
            BLOCK_GAS_LIMIT,
            amount,
            data,
            None,
            chain_id,
            current_block,
            inspector::noop(),
        )?;

        match result {
            ExecutionResult::Success { output, .. } => Ok(output.into_data().to_vec()),
            ExecutionResult::Revert { output, .. } => Ok(output.to_vec()),
            ExecutionResult::Halt { reason, .. } => Err(anyhow!("halted due to: {reason:?}")),
        }
    }
}

/// Gets the contract address if a contract creation [TxZilliqa] is sent by `sender` with `nonce`.
pub fn zil_contract_address(sender: Address, nonce: u64) -> Address {
    let mut hasher = Sha256::new();
    hasher.update(sender.into_array());
    hasher.update(nonce.to_be_bytes());
    let hashed = hasher.finalize();
    Address::from_slice(&hashed[12..])
}

/// The account state during the execution of a Scilla transaction. Changes to the original state are kept in memory.
#[derive(Debug)]
pub struct PendingState {
    pre_state: State,
    new_state: HashMap<Address, Account>,
}

impl PendingState {
    pub fn new(state: State) -> Self {
        PendingState {
            pre_state: state,
            new_state: HashMap::new(),
        }
    }

    pub fn load_account(&mut self, address: Address) -> Result<&mut Account> {
        match self.new_state.entry(address) {
            Entry::Occupied(entry) => Ok(entry.into_mut()),
            Entry::Vacant(vac) => {
                let account = self.pre_state.get_account(address)?;
                Ok(vac.insert(account))
            }
        }
    }

    #[track_caller]
    pub fn deduct_from_account(
        &mut self,
        address: Address,
        amount: ZilAmount,
    ) -> Result<Option<ScillaResult>> {
        let caller = std::panic::Location::caller();
        let account = self.load_account(address)?;
        let Some(balance) = account.balance.checked_sub(amount.get()) else {
            info!("insufficient balance: {caller}");
            return Ok(Some(ScillaResult {
                success: false,
                contract_address: None,
                logs: vec![],
                gas_used: ScillaGas(0).into(),
                accepted: None,
                errors: [(0, vec![ScillaError::InsufficientBalance])]
                    .into_iter()
                    .collect(),
                exceptions: vec![],
            }));
        };
        account.balance = balance;
        Ok(None)
    }

    /// Return the changed state and resets the [PendingState] to its initial state in [PendingState::new].
    pub fn finalize(&mut self) -> HashMap<Address, Account> {
        mem::take(&mut self.new_state)
    }
}

fn scilla_create(
    mut state: PendingState,
    scilla: MutexGuard<'_, Scilla>,
    from_addr: Address,
    txn: TxZilliqa,
    current_block: BlockHeader,
    mut inspector: impl ScillaInspector,
) -> Result<(ScillaResult, PendingState)> {
    if txn.data.is_empty() {
        return Err(anyhow!("contract creation without init data"));
    }

    if let Some(result) = state.deduct_from_account(from_addr, txn.amount)? {
        return Ok((result, state));
    }

    // The contract address is created with the account's current nonce. The transaction's nonce is one greater
    // than this.
    let contract_address = zil_contract_address(from_addr, txn.nonce - 1);

    let mut init_data: Vec<Value> = serde_json::from_str(&txn.data)?;
    init_data.push(json!({"vname": "_creation_block", "type": "BNum", "value": current_block.number.to_string()}));
    let contract_address_hex = format!("{contract_address:#x}");
    init_data
        .push(json!({"vname": "_this_address", "type": "ByStr20", "value": contract_address_hex}));

    let gas = txn.gas_limit;

    let Some(gas) = gas.checked_sub(SCILLA_INVOKE_CHECKER) else {
        warn!("not enough gas to invoke scilla checker");
        return Ok((
            ScillaResult {
                success: false,
                contract_address: Some(contract_address),
                logs: vec![],
                gas_used: (txn.gas_limit - gas).into(),
                accepted: Some(false),
                errors: [(0, vec![ScillaError::OutOfGas])].into_iter().collect(),
                exceptions: vec![],
            },
            state,
        ));
    };

    let check_output = match scilla.check_contract(&txn.code, gas, &init_data)? {
        Ok(o) => o,
        Err(e) => {
            warn!(?e, "transaction failed");
            let gas = gas.min(e.gas_remaining);
            return Ok((
                ScillaResult {
                    success: false,
                    contract_address: Some(contract_address),
                    logs: vec![],
                    gas_used: (txn.gas_limit - gas).into(),
                    accepted: Some(false),
                    errors: [(0, vec![ScillaError::CreateFailed])].into_iter().collect(),
                    exceptions: e.errors.into_iter().map(Into::into).collect(),
                },
                state,
            ));
        }
    };

    info!(?check_output);

    let gas = gas.min(check_output.gas_remaining);

    let storage = check_output
        .contract_info
        .fields
        .into_iter()
        .map(|p| {
            (
                p.name,
                (
                    if p.depth == 0 {
                        ScillaValue::Bytes(Vec::new())
                    } else {
                        ScillaValue::map()
                    },
                    p.ty,
                ),
            )
        })
        .collect();

    let account = state.load_account(contract_address)?;
    account.balance = txn.amount.get();
    account.contract = Contract::Scilla {
        code: txn.code.clone(),
        init_data: serde_json::to_string(&init_data)?,
        storage,
    };

    let Some(gas) = gas.checked_sub(SCILLA_INVOKE_RUNNER) else {
        warn!("not enough gas to invoke scilla runner");
        return Ok((
            ScillaResult {
                success: false,
                contract_address: Some(contract_address),
                logs: vec![],
                gas_used: (txn.gas_limit - gas).into(),
                accepted: Some(false),
                errors: [(0, vec![ScillaError::OutOfGas])].into_iter().collect(),
                exceptions: vec![],
            },
            state,
        ));
    };

    let (create_output, state) = scilla.create_contract(
        state,
        contract_address,
        &txn.code,
        gas,
        txn.amount,
        &init_data,
    )?;
    let create_output = match create_output {
        Ok(o) => o,
        Err(e) => {
            warn!(?e, "transaction failed");
            let gas = gas.min(e.gas_remaining);
            return Ok((
                ScillaResult {
                    success: false,
                    contract_address: Some(contract_address),
                    logs: vec![],
                    gas_used: (txn.gas_limit - gas).into(),
                    accepted: Some(false),
                    errors: [(0, vec![ScillaError::CreateFailed])].into_iter().collect(),
                    exceptions: e.errors.into_iter().map(Into::into).collect(),
                },
                state,
            ));
        }
    };

    info!(?create_output);

    let gas = gas.min(create_output.gas_remaining);

    inspector.create(from_addr, contract_address, txn.amount.get());

    Ok((
        ScillaResult {
            success: true,
            contract_address: Some(contract_address),
            logs: vec![],
            gas_used: (txn.gas_limit - gas).into(),
            accepted: None,
            errors: BTreeMap::new(),
            exceptions: vec![],
        },
        state,
    ))
}

fn scilla_transfer_to_eoa(
    mut state: PendingState,
    from_addr: Address,
    txn: TxZilliqa,
    mut inspector: impl ScillaInspector,
) -> Result<(ScillaResult, PendingState)> {
    let gas = txn.gas_limit;

    let Some(gas) = gas.checked_sub(SCILLA_TRANSFER) else {
        warn!("not enough gas to make transfer");
        return Ok((
            ScillaResult {
                success: false,
                contract_address: None,
                logs: vec![],
                gas_used: (txn.gas_limit - gas).into(),
                accepted: Some(false),
                errors: [(0, vec![ScillaError::OutOfGas])].into_iter().collect(),
                exceptions: vec![],
            },
            state,
        ));
    };

    if let Some(result) = state.deduct_from_account(from_addr, txn.amount)? {
        return Ok((result, state));
    }

    let to = state.load_account(txn.to_addr)?;
    to.balance += txn.amount.get();

    inspector.transfer(from_addr, txn.to_addr, txn.amount.get());

    Ok((
        ScillaResult {
            success: true,
            contract_address: None,
            logs: vec![],
            gas_used: (txn.gas_limit - gas).into(),
            accepted: None,
            errors: BTreeMap::new(),
            exceptions: vec![],
        },
        state,
    ))
}

fn scilla_call(
    mut state: PendingState,
    scilla: MutexGuard<'_, Scilla>,
    from_addr: Address,
    txn: TxZilliqa,
    mut inspector: impl ScillaInspector,
) -> Result<(ScillaResult, PendingState)> {
    // TODO: Interop
    let Contract::Scilla {
        ref code,
        ref init_data,
        storage: _,
    } = state.load_account(txn.to_addr)?.contract
    else {
        return Err(anyhow!("Scilla call to a non-Scilla contract"));
    };
    let init_data: Vec<Value> = serde_json::from_str(init_data)?;

    // TODO: Better parsing here
    let mut message: Value = serde_json::from_str(&txn.data)?;
    message["_amount"] = txn.amount.to_string().into();
    message["_sender"] = format!("{from_addr:#x}").into();
    message["_origin"] = format!("{from_addr:#x}").into();

    let gas = txn.gas_limit;
    let Some(gas) = gas.checked_sub(SCILLA_INVOKE_RUNNER) else {
        warn!("not enough gas to invoke scilla runner");
        return Ok((
            ScillaResult {
                success: false,
                contract_address: None,
                logs: vec![],
                gas_used: (txn.gas_limit - gas).into(),
                accepted: Some(false),
                errors: [(0, vec![ScillaError::OutOfGas])].into_iter().collect(),
                exceptions: vec![],
            },
            state,
        ));
    };

    let code = code.clone();
    let (output, mut state) = scilla.invoke_contract(
        state,
        txn.to_addr,
        &code,
        txn.gas_limit,
        txn.amount,
        &init_data,
        &message,
    )?;
    let output = match output {
        Ok(o) => o,
        Err(e) => {
            warn!(?e, "transaction failed");
            let gas = gas.min(e.gas_remaining);
            return Ok((
                ScillaResult {
                    success: false,
                    contract_address: None,
                    logs: vec![],
                    gas_used: (txn.gas_limit - gas).into(),
                    accepted: Some(false),
                    errors: [(0, vec![ScillaError::CallFailed])].into_iter().collect(),
                    exceptions: e.errors.into_iter().map(Into::into).collect(),
                },
                state,
            ));
        }
    };

    info!(?output);

    let gas = gas.min(output.gas_remaining);

    if output.accepted {
        if let Some(result) = state.deduct_from_account(from_addr, txn.amount)? {
            return Ok((result, state));
        }

        let to = state.load_account(txn.to_addr)?;
        to.balance += txn.amount.get();
    }

    // TODO: Handle `output.messages` for multi-contract calls.

    let logs = output
        .events
        .into_iter()
        .map(|e| ScillaLog {
            address: txn.to_addr,
            event_name: e.event_name,
            params: e
                .params
                .into_iter()
                .map(|p| ScillaParam {
                    ty: p.ty,
                    value: p.value,
                    name: p.name,
                })
                .collect(),
        })
        .collect();

    inspector.call(from_addr, txn.to_addr, txn.amount.get());

    Ok((
        ScillaResult {
            success: true,
            contract_address: None,
            logs,
            gas_used: (txn.gas_limit - gas).into(),
            accepted: Some(output.accepted),
            errors: BTreeMap::new(),
            exceptions: vec![],
        },
        state,
    ))
}<|MERGE_RESOLUTION|>--- conflicted
+++ resolved
@@ -17,13 +17,8 @@
 use revm::{
     inspector_handle_register,
     primitives::{
-<<<<<<< HEAD
-        AccountInfo, BlockEnv, Bytecode, BytecodeState, ExecutionResult, HaltReason, HandlerCfg,
-        Output, ResultAndState, SpecId, TransactTo, TxEnv, B256, KECCAK_EMPTY,
-=======
-        AccountInfo, BlockEnv, Bytecode, ExecutionResult, HandlerCfg, Output, ResultAndState,
-        SpecId, TransactTo, TxEnv, B256, KECCAK_EMPTY,
->>>>>>> adce383a
+        AccountInfo, BlockEnv, Bytecode, ExecutionResult, HaltReason, HandlerCfg, Output,
+        ResultAndState, SpecId, TransactTo, TxEnv, B256, KECCAK_EMPTY,
     },
     Database, DatabaseRef, Evm, Inspector,
 };
