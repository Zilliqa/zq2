//! Manages execution of transactions on state.

use std::{
    collections::{hash_map::Entry, BTreeMap, HashMap},
    error::Error,
    fmt::{self, Display, Formatter},
    mem,
    num::NonZeroU128,
    sync::{Arc, MutexGuard},
};

use alloy_primitives::{Address, U256};
use anyhow::{anyhow, Result};
use eth_trie::Trie;
use ethabi::Token;
use libp2p::PeerId;
use revm::{
    inspector_handle_register,
    primitives::{
        AccountInfo, BlockEnv, Bytecode, ExecutionResult, HaltReason, HandlerCfg, Output,
        ResultAndState, SpecId, TransactTo, TxEnv, B256, KECCAK_EMPTY,
    },
    Database, DatabaseRef, Evm, Inspector,
};
use serde::{Deserialize, Serialize};
use serde_json::{json, Value};
use sha2::{Digest, Sha256};
use tracing::{debug, info, trace, warn};

use crate::{
    contracts,
    crypto::{Hash, NodePublicKey},
    eth_helpers::extract_revert_msg,
    inspector::{self, ScillaInspector},
    message::{Block, BlockHeader},
    precompiles::get_custom_precompiles,
    scilla::{self, Scilla},
    state::{contract_addr, Account, Contract, ScillaValue, State},
    time::SystemTime,
    transaction::{
        total_scilla_gas_price, EvmGas, EvmLog, Log, ScillaGas, ScillaLog, ScillaParam,
        Transaction, TxZilliqa, VerifiedTransaction, ZilAmount,
    },
};

type ScillaResultAndState = (ScillaResult, HashMap<Address, Account>);

/// Data returned after applying a [Transaction] to [State].
pub enum TransactionApplyResult {
    Evm(ResultAndState),
    Scilla(ScillaResultAndState),
}

impl TransactionApplyResult {
    pub fn output(&self) -> Option<&[u8]> {
        match self {
            TransactionApplyResult::Evm(ResultAndState { result, .. }) => {
                result.output().map(|b| b.as_ref())
            }
            TransactionApplyResult::Scilla(_) => None,
        }
    }

    pub fn success(&self) -> bool {
        match self {
            TransactionApplyResult::Evm(ResultAndState { result, .. }) => result.is_success(),
            TransactionApplyResult::Scilla((ScillaResult { success, .. }, _)) => *success,
        }
    }

    pub fn contract_address(&self) -> Option<Address> {
        match self {
            TransactionApplyResult::Evm(ResultAndState {
                result: ExecutionResult::Success { output, .. },
                ..
            }) => output.address().copied(),
            TransactionApplyResult::Evm(_) => None,
            TransactionApplyResult::Scilla((
                ScillaResult {
                    contract_address, ..
                },
                _,
            )) => *contract_address,
        }
    }

    pub fn gas_used(&self) -> EvmGas {
        match self {
            TransactionApplyResult::Evm(ResultAndState { result, .. }) => EvmGas(result.gas_used()),
            TransactionApplyResult::Scilla((ScillaResult { gas_used, .. }, _)) => *gas_used,
        }
    }

    pub fn accepted(&self) -> Option<bool> {
        match self {
            TransactionApplyResult::Evm(_) => None,
            TransactionApplyResult::Scilla((ScillaResult { accepted, .. }, _)) => *accepted,
        }
    }

    pub fn exceptions(&self) -> &[ScillaException] {
        match self {
            TransactionApplyResult::Evm(_) => &[],
            TransactionApplyResult::Scilla((ScillaResult { exceptions, .. }, _)) => exceptions,
        }
    }

    pub fn into_parts(
        self,
    ) -> (
        Vec<Log>,
        BTreeMap<u64, Vec<ScillaError>>,
        Vec<ScillaException>,
    ) {
        match self {
            TransactionApplyResult::Evm(ResultAndState { result, .. }) => (
                result
                    .into_logs()
                    .into_iter()
                    .map(|l| {
                        let (topics, data) = l.data.split();
                        Log::Evm(EvmLog {
                            address: l.address,
                            topics,
                            data: data.to_vec(),
                        })
                    })
                    .collect(),
                BTreeMap::new(),
                Vec::new(),
            ),
            TransactionApplyResult::Scilla((
                ScillaResult {
                    logs,
                    errors,
                    exceptions,
                    ..
                },
                _,
            )) => (
                logs.into_iter().map(Log::Scilla).collect(),
                errors,
                exceptions,
            ),
        }
    }
}

pub struct ScillaResult {
    /// Whether the transaction succeeded and the resulting state changes were persisted.
    pub success: bool,
    /// If the transaction was a contract creation, the address of the resulting contract.
    pub contract_address: Option<Address>,
    /// The logs emitted by the transaction execution.
    pub logs: Vec<ScillaLog>,
    /// The gas paid by the transaction
    pub gas_used: EvmGas,
    /// If the transaction was a call to a Scilla contract, whether the called contract accepted the ZIL sent to it.
    pub accepted: Option<bool>,
    /// Errors from calls to Scilla contracts. Indexed by the call depth of erroring contract.
    pub errors: BTreeMap<u64, Vec<ScillaError>>,
    /// Exceptions from calls to Scilla contracts.
    pub exceptions: Vec<ScillaException>,
}

#[derive(Debug, Clone, Serialize, Deserialize)]
pub enum ScillaError {
    CallFailed,
    CreateFailed,
    OutOfGas,
    InsufficientBalance,
}

#[derive(Debug, Clone, Serialize, Deserialize)]
pub struct ScillaException {
    pub line: u64,
    pub message: String,
}

impl From<scilla::Error> for ScillaException {
    fn from(e: scilla::Error) -> ScillaException {
        ScillaException {
            line: e.start_location.line,
            message: e.error_message,
        }
    }
}

// We need to define a custom error type for our [Database], which implements [Error].
#[derive(Debug)]
pub struct DatabaseError(anyhow::Error);

impl From<anyhow::Error> for DatabaseError {
    fn from(err: anyhow::Error) -> Self {
        DatabaseError(err)
    }
}

impl Display for DatabaseError {
    fn fmt(&self, f: &mut Formatter<'_>) -> fmt::Result {
        write!(f, "{}", self.0)
    }
}

impl Error for DatabaseError {
    fn source(&self) -> Option<&(dyn Error + 'static)> {
        self.0.source()
    }
}

impl Database for &State {
    type Error = DatabaseError;

    fn basic(&mut self, address: Address) -> Result<Option<AccountInfo>, Self::Error> {
        self.basic_ref(address)
    }

    fn code_by_hash(&mut self, code_hash: B256) -> Result<Bytecode, Self::Error> {
        self.code_by_hash_ref(code_hash)
    }

    fn storage(&mut self, address: Address, index: U256) -> Result<U256, Self::Error> {
        self.storage_ref(address, index)
    }

    fn block_hash(&mut self, number: U256) -> Result<B256, Self::Error> {
        self.block_hash_ref(number)
    }
}

impl DatabaseRef for &State {
    type Error = DatabaseError;

    fn basic_ref(&self, address: Address) -> Result<Option<AccountInfo>, Self::Error> {
        if !self.has_account(address)? {
            return Ok(None);
        }

        let account = self.get_account(address)?;
        let account_info = AccountInfo {
            balance: U256::from(account.balance),
            nonce: account.nonce,
            code_hash: KECCAK_EMPTY,
            code: Some(Bytecode::new_raw(
                account.contract.evm_code().unwrap_or_default().into(),
            )),
        };

        Ok(Some(account_info))
    }

    fn code_by_hash_ref(&self, _code_hash: B256) -> Result<Bytecode, Self::Error> {
        unimplemented!()
    }

    fn storage_ref(&self, address: Address, index: U256) -> Result<U256, Self::Error> {
        let index = B256::new(index.to_be_bytes());

        let result = self.get_account_storage(address, index)?;

        Ok(U256::from_be_bytes(result.0))
    }

    fn block_hash_ref(&self, _number: U256) -> Result<B256, Self::Error> {
        // TODO
        Ok(B256::ZERO)
    }
}

pub const BLOCK_GAS_LIMIT: EvmGas = EvmGas(84_000_000);
// As per EIP-150
pub const MAX_EVM_GAS_LIMIT: EvmGas = EvmGas(5_500_000);

/// The price per unit of [EvmGas].
pub const GAS_PRICE: u128 = 4761904800000;

const SCILLA_TRANSFER: ScillaGas = ScillaGas(50);
const SCILLA_INVOKE_CHECKER: ScillaGas = ScillaGas(100);
const SCILLA_INVOKE_RUNNER: ScillaGas = ScillaGas(300);

const SPEC_ID: SpecId = SpecId::SHANGHAI;

impl State {
    /// Used primarily during genesis to set up contracts for chain functionality.
    /// If override_address address is set, forces contract deployment to that addess.
    pub(crate) fn force_deploy_contract_evm(
        &mut self,
        creation_bytecode: Vec<u8>,
        override_address: Option<Address>,
    ) -> Result<Address> {
        let ResultAndState { result, mut state } = self.apply_transaction_evm(
            Address::ZERO,
            None,
            GAS_PRICE,
            BLOCK_GAS_LIMIT,
            0,
            creation_bytecode,
            None,
            0,
            BlockHeader::genesis(Hash::ZERO),
            inspector::noop(),
        )?;

        match result {
            ExecutionResult::Success {
                output: Output::Create(_, Some(addr)),
                ..
            } => {
                let addr = if let Some(override_address) = override_address {
                    let override_address = Address::from(override_address.0);
                    let account = state
                        .remove(&addr)
                        .ok_or_else(|| anyhow!("deployment did not change the contract account"))?;
                    state.insert(override_address, account);
                    addr
                } else {
                    addr
                };

                self.apply_delta_evm(&state)?;
                Ok(addr)
            }
            ExecutionResult::Success { .. } => {
                Err(anyhow!("deployment did not create a transaction"))
            }
            ExecutionResult::Revert { .. } => Err(anyhow!("deployment reverted")),
            ExecutionResult::Halt { reason, .. } => Err(anyhow!("deployment halted: {reason:?}")),
        }
    }

    #[allow(clippy::too_many_arguments)]
    pub fn apply_transaction_evm<I: for<'s> Inspector<&'s State>>(
        &self,
        from_addr: Address,
        to_addr: Option<Address>,
        gas_price: u128,
        gas_limit: EvmGas,
        amount: u128,
        payload: Vec<u8>,
        nonce: Option<u64>,
        chain_id: u64,
        current_block: BlockHeader,
        inspector: I,
    ) -> Result<ResultAndState> {
        let mut evm = Evm::builder()
            .with_db(self)
            .with_block_env(BlockEnv {
                number: U256::from(current_block.number),
                coinbase: Address::ZERO,
                timestamp: U256::from(
                    current_block
                        .timestamp
                        .duration_since(SystemTime::UNIX_EPOCH)
                        .unwrap_or_default()
                        .as_secs(),
                ),
                gas_limit: U256::from(BLOCK_GAS_LIMIT.0),
                basefee: U256::from(GAS_PRICE),
                difficulty: U256::from(1),
                prevrandao: Some(B256::ZERO),
                blob_excess_gas_and_price: None,
            })
            .with_external_context(inspector)
            .with_handler_cfg(HandlerCfg { spec_id: SPEC_ID })
            .append_handler_register(inspector_handle_register)
            .modify_cfg_env(|c| {
                c.chain_id = chain_id;
                // We disable the balance check (which ensures the from account's balance is greater than the
                // transaction's `gas_price * gas_limit`), because Scilla transactions are often submitted with
                // overly high `gas_limit`s. This is probably because there is no gas estimation feature for Scilla
                // transactions.
                c.disable_balance_check = true;
            })
            .with_tx_env(TxEnv {
                caller: from_addr.0.into(),
                gas_limit: gas_limit.0,
                gas_price: U256::from(gas_price),
                transact_to: to_addr
                    .map(|a| TransactTo::call(a.0.into()))
                    .unwrap_or_else(TransactTo::create),
                value: U256::from(amount),
                data: payload.clone().into(),
                nonce,
                chain_id: Some(chain_id),
                access_list: vec![],
                gas_priority_fee: None,
                blob_hashes: vec![],
                max_fee_per_blob_gas: None,
                eof_initcodes: vec![],
                eof_initcodes_hashed: HashMap::new(),
            })
            .append_handler_register(|handler| {
                let precompiles = handler.pre_execution.load_precompiles();
                handler.pre_execution.load_precompiles = Arc::new(move || {
                    let mut precompiles = precompiles.clone();
                    precompiles.extend(get_custom_precompiles());
                    precompiles
                });
            })
            .build();

        let e = evm.transact()?;
        Ok(e)
    }

    fn apply_transaction_scilla(
        &mut self,
        from_addr: Address,
        current_block: BlockHeader,
        txn: TxZilliqa,
        inspector: impl ScillaInspector,
    ) -> Result<ScillaResultAndState> {
        let mut state = PendingState::new(self.try_clone()?);

        let code = self
            .get_account(txn.to_addr)?
            .contract
            .scilla_code()
            .unwrap_or_default();

        let deposit = total_scilla_gas_price(txn.gas_limit, txn.gas_price);
        if let Some(result) = state.deduct_from_account(from_addr, deposit)? {
            return Ok((result, state.finalize()));
        }

        let gas_limit = txn.gas_limit;
        let gas_price = txn.gas_price;

        let (result, mut state) = if txn.to_addr.is_zero() {
            scilla_create(
                state,
                self.scilla(),
                from_addr,
                txn,
                current_block,
                inspector,
            )
        } else if code.is_empty() {
            scilla_transfer_to_eoa(state, from_addr, txn, inspector)
        } else {
            scilla_call(state, self.scilla(), from_addr, txn, inspector)
        }?;

        let from = state.load_account(from_addr)?;
        let refund =
            total_scilla_gas_price(gas_limit - ScillaGas::from(result.gas_used), gas_price);
        from.balance += refund.get();
        from.nonce += 1;

        Ok((result, state.finalize()))
    }

    /// Apply a transaction to the account state.
    pub fn apply_transaction<I: for<'s> Inspector<&'s State> + ScillaInspector>(
        &mut self,
        txn: VerifiedTransaction,
        chain_id: u64,
        current_block: BlockHeader,
        inspector: I,
    ) -> Result<TransactionApplyResult> {
        let hash = txn.hash;
        let from_addr = txn.signer;
        info!(?hash, ?txn, "executing txn");

        let txn = txn.tx.into_transaction();
        if let Transaction::Zilliqa(txn) = txn {
            let (result, state) =
                self.apply_transaction_scilla(from_addr, current_block, txn, inspector)?;

            self.apply_delta_scilla(&state)?;

            Ok(TransactionApplyResult::Scilla((result, state)))
        } else {
            let ResultAndState { result, state } = self.apply_transaction_evm(
                from_addr,
                txn.to_addr(),
                txn.max_fee_per_gas(),
                txn.gas_limit(),
                txn.amount(),
                txn.payload().to_vec(),
                txn.nonce(),
                chain_id,
                current_block,
                inspector,
            )?;

            self.apply_delta_evm(&state)?;

            Ok(TransactionApplyResult::Evm(ResultAndState {
                result,
                state,
            }))
        }
    }

    /// Applies a state delta from a Scilla execution to the state.
    fn apply_delta_scilla(&mut self, state: &HashMap<Address, Account>) -> Result<()> {
        for (&address, account) in state {
            self.save_account(address, account.clone())?;
        }

        Ok(())
    }

    /// Applies a state delta from an EVM execution to the state.
    pub fn apply_delta_evm(
        &mut self,
        state: &HashMap<Address, revm::primitives::Account>,
    ) -> Result<()> {
        for (&address, account) in state {
            let mut storage = self.get_account_trie(address)?;

            for (index, value) in account.changed_storage_slots() {
                let index = B256::new(index.to_be_bytes());
                let value = B256::new(value.present_value().to_be_bytes());
                trace!(?address, ?index, ?value, "update storage");

                storage.insert(&Self::account_storage_key(address, index), value.as_slice())?;
            }

            let account = Account {
                nonce: account.info.nonce,
                balance: account.info.balance.try_into()?,
                contract: Contract::Evm {
                    code: account
                        .info
                        .code
                        .as_ref()
                        .map(|c| c.original_bytes().to_vec())
                        .unwrap_or_default(),
                    storage_root: if storage.iter().count() != 0 {
                        Some(storage.root_hash()?)
                    } else {
                        None
                    },
                },
            };
            trace!(?address, ?account, "update account");
            self.save_account(address, account)?;
        }

        Ok(())
    }

    pub fn get_stakers_at_block(&self, block: &Block) -> Result<Vec<NodePublicKey>> {
        let block_root_hash = block.state_root_hash();

        let state = self.at_root(block_root_hash.into());
        state.get_stakers()
    }

    pub fn get_stakers(&self) -> Result<Vec<NodePublicKey>> {
        let data = contracts::deposit::GET_STAKERS.encode_input(&[])?;

        let stakers = self.call_contract(
            Address::ZERO,
            Some(contract_addr::DEPOSIT),
            data,
            0,
            // The chain ID and current block are not accessed when the native balance is read, so we just pass in some
            // dummy values.
            0,
            BlockHeader::default(),
        )?;

        let stakers = contracts::deposit::GET_STAKERS
            .decode_output(&stakers)
            .unwrap()[0]
            .clone()
            .into_array()
            .unwrap();

        Ok(stakers
            .into_iter()
            .map(|k| NodePublicKey::from_bytes(&k.into_bytes().unwrap()).unwrap())
            .collect())
    }

    pub fn get_stake(&self, public_key: NodePublicKey) -> Result<Option<NonZeroU128>> {
        let data =
            contracts::deposit::GET_STAKE.encode_input(&[Token::Bytes(public_key.as_bytes())])?;

        let stake = self.call_contract(
            Address::ZERO,
            Some(contract_addr::DEPOSIT),
            data,
            0,
            // The chain ID and current block are not accessed when the native balance is read, so we just pass in some
            // dummy values.
            0,
            BlockHeader::default(),
        )?;

        Ok(NonZeroU128::new(U256::from_be_slice(&stake).to()))
    }

    pub fn get_reward_address(&self, public_key: NodePublicKey) -> Result<Option<Address>> {
        let data = contracts::deposit::GET_REWARD_ADDRESS
            .encode_input(&[Token::Bytes(public_key.as_bytes())])?;

        let return_value = self.call_contract(
            Address::ZERO,
            Some(contract_addr::DEPOSIT),
            data,
            0,
            // The chain ID and current block are not accessed when the native balance is read, so we just pass in some
            // dummy values.
            0,
            BlockHeader::default(),
        )?;

        let addr = contracts::deposit::GET_REWARD_ADDRESS.decode_output(&return_value)?[0]
            .clone()
            .into_address()
            .unwrap();
        let addr = Address::new(addr.0);

        Ok((!addr.is_zero()).then_some(addr))
    }

    pub fn get_peer_id(&self, public_key: NodePublicKey) -> Result<Option<PeerId>> {
        let data =
            contracts::deposit::GET_PEER_ID.encode_input(&[Token::Bytes(public_key.as_bytes())])?;

        let return_value = self.call_contract(
            Address::ZERO,
            Some(contract_addr::DEPOSIT),
            data,
            0,
            // The chain ID and current block are not accessed when the native balance is read, so we just pass in some
            // dummy values.
            0,
            BlockHeader::default(),
        )?;

        let data = contracts::deposit::GET_PEER_ID.decode_output(&return_value)?[0]
            .clone()
            .into_bytes()
            .unwrap();

        Ok(Some(PeerId::from_bytes(&data)?))
    }

    pub fn get_total_stake(&self) -> Result<u128> {
        let data = contracts::deposit::TOTAL_STAKE.encode_input(&[])?;

        let return_value = self.call_contract(
            Address::ZERO,
            Some(contract_addr::DEPOSIT),
            data,
            0,
            // The chain ID and current block are not accessed when the native balance is read, so we just pass in some
            // dummy values.
            0,
            BlockHeader::default(),
        )?;

        let amount = contracts::deposit::TOTAL_STAKE.decode_output(&return_value)?[0]
            .clone()
            .into_uint()
            .unwrap();

        Ok(amount.as_u128())
    }

    #[allow(clippy::too_many_arguments)]
    pub fn estimate_gas(
        &self,
        from_addr: Address,
        to_addr: Option<Address>,
        data: Vec<u8>,
        chain_id: u64,
        current_block: BlockHeader,
        gas: Option<EvmGas>,
        gas_price: Option<u128>,
        value: u128,
    ) -> Result<u64> {
        let gas_price = gas_price.unwrap_or(GAS_PRICE);

        let mut max = gas.unwrap_or(MAX_EVM_GAS_LIMIT).0;
<<<<<<< HEAD

        if let Some(gas) = gas {
            max = gas.0;
        }

=======
>>>>>>> 0dc5fd98
        let upper_bound = max;

        // Check if estimation succeeds with the highest possible gas
        // We use the result as lower bound
        let mut min = self.estimate_gas_inner(
            from_addr,
            to_addr,
            data.clone(),
            chain_id,
            current_block,
            EvmGas(upper_bound),
            gas_price,
            value,
        )?;

<<<<<<< HEAD
        // Execute the while loop iff min/max < MINIMUM_PERCENT_RATIO_FOR_MAX_AND_MIN [%]
        const MINIMUM_PERCENT_RATIO_FOR_MAX_AND_MIN: u64 = 15;

        // result should be somewhere in (min, max]
        while min < ((max * MINIMUM_PERCENT_RATIO_FOR_MAX_AND_MIN) / 100) {
=======
        // Execute the while loop iff (max - min)/max < MINIMUM_PERCENT_RATIO [%]
        const MINIMUM_PERCENT_RATIO: u64 = 3;

        // result should be somewhere in (min, max]
        while min < max {
            let break_cond = (max - min) <= (max * MINIMUM_PERCENT_RATIO) / 100;
            if break_cond {
                break;
            }
>>>>>>> 0dc5fd98
            let mid = (min + max) / 2;

            let ResultAndState { result, .. } = self.apply_transaction_evm(
                from_addr,
                to_addr,
                gas_price,
                EvmGas(mid),
                value,
                data.clone(),
                None,
                chain_id,
                current_block,
                inspector::noop(),
            )?;

            match result {
                ExecutionResult::Success { .. } => max = mid,
                ExecutionResult::Revert { .. } => min = mid + 1,
                ExecutionResult::Halt { reason, .. } => match reason {
                    HaltReason::OutOfGas(_) | HaltReason::InvalidFEOpcode => min = mid + 1,
                    _ => return Err(anyhow!("halted due to: {reason:?}")),
                },
            }
        }
<<<<<<< HEAD

        if max == upper_bound {
            self.estimate_gas_inner(
                from_addr,
                to_addr,
                data.clone(),
                chain_id,
                current_block,
                EvmGas(max),
                gas_price,
                value,
            )?;

            return Ok(max);
        }
=======
>>>>>>> 0dc5fd98
        debug!("Estimated gas: {}", max);
        Ok(max)
    }
    #[allow(clippy::too_many_arguments)]
    fn estimate_gas_inner(
        &self,
        from_addr: Address,
        to_addr: Option<Address>,
        data: Vec<u8>,
        chain_id: u64,
        current_block: BlockHeader,
        gas: EvmGas,
        gas_price: u128,
        value: u128,
    ) -> Result<u64> {
        let ResultAndState { result, .. } = self.apply_transaction_evm(
            from_addr,
            to_addr,
            gas_price,
            gas,
            value,
            data.clone(),
            None,
            chain_id,
            current_block,
            inspector::noop(),
        )?;

        match result {
            ExecutionResult::Success { gas_used, .. } => Ok(gas_used),
            ExecutionResult::Revert {
                gas_used: _,
                output,
            } => {
                let decoded_revert_msg = extract_revert_msg(&output);
                // See: https://github.com/ethereum/go-ethereum/blob/9b9a1b677d894db951dc4714ea1a46a2e7b74ffc/internal/ethapi/api.go#L1026
                const REVERT_ERROR_CODE: i32 = 3;

                let response = jsonrpsee::types::ErrorObjectOwned::owned(
                    REVERT_ERROR_CODE,
                    decoded_revert_msg,
                    Some(output),
                );
                Err(response.into())
            }
            ExecutionResult::Halt { reason, .. } => Err(anyhow!("halted due to: {reason:?}")),
        }
    }

    #[allow(clippy::too_many_arguments)]
    pub fn call_contract(
        &self,
        from_addr: Address,
        to_addr: Option<Address>,
        data: Vec<u8>,
        amount: u128,
        chain_id: u64,
        current_block: BlockHeader,
    ) -> Result<Vec<u8>> {
        let ResultAndState { result, .. } = self.apply_transaction_evm(
            from_addr,
            to_addr,
            GAS_PRICE,
            BLOCK_GAS_LIMIT,
            amount,
            data,
            None,
            chain_id,
            current_block,
            inspector::noop(),
        )?;

        match result {
            ExecutionResult::Success { output, .. } => Ok(output.into_data().to_vec()),
            ExecutionResult::Revert { output, .. } => Ok(output.to_vec()),
            ExecutionResult::Halt { reason, .. } => Err(anyhow!("halted due to: {reason:?}")),
        }
    }
}

/// Gets the contract address if a contract creation [TxZilliqa] is sent by `sender` with `nonce`.
pub fn zil_contract_address(sender: Address, nonce: u64) -> Address {
    let mut hasher = Sha256::new();
    hasher.update(sender.into_array());
    hasher.update(nonce.to_be_bytes());
    let hashed = hasher.finalize();
    Address::from_slice(&hashed[12..])
}

/// The account state during the execution of a Scilla transaction. Changes to the original state are kept in memory.
#[derive(Debug)]
pub struct PendingState {
    pre_state: State,
    new_state: HashMap<Address, Account>,
}

impl PendingState {
    pub fn new(state: State) -> Self {
        PendingState {
            pre_state: state,
            new_state: HashMap::new(),
        }
    }

    pub fn load_account(&mut self, address: Address) -> Result<&mut Account> {
        match self.new_state.entry(address) {
            Entry::Occupied(entry) => Ok(entry.into_mut()),
            Entry::Vacant(vac) => {
                let account = self.pre_state.get_account(address)?;
                Ok(vac.insert(account))
            }
        }
    }

    #[track_caller]
    pub fn deduct_from_account(
        &mut self,
        address: Address,
        amount: ZilAmount,
    ) -> Result<Option<ScillaResult>> {
        let caller = std::panic::Location::caller();
        let account = self.load_account(address)?;
        let Some(balance) = account.balance.checked_sub(amount.get()) else {
            info!("insufficient balance: {caller}");
            return Ok(Some(ScillaResult {
                success: false,
                contract_address: None,
                logs: vec![],
                gas_used: ScillaGas(0).into(),
                accepted: None,
                errors: [(0, vec![ScillaError::InsufficientBalance])]
                    .into_iter()
                    .collect(),
                exceptions: vec![],
            }));
        };
        account.balance = balance;
        Ok(None)
    }

    /// Return the changed state and resets the [PendingState] to its initial state in [PendingState::new].
    pub fn finalize(&mut self) -> HashMap<Address, Account> {
        mem::take(&mut self.new_state)
    }
}

fn scilla_create(
    mut state: PendingState,
    scilla: MutexGuard<'_, Scilla>,
    from_addr: Address,
    txn: TxZilliqa,
    current_block: BlockHeader,
    mut inspector: impl ScillaInspector,
) -> Result<(ScillaResult, PendingState)> {
    if txn.data.is_empty() {
        return Err(anyhow!("contract creation without init data"));
    }

    if let Some(result) = state.deduct_from_account(from_addr, txn.amount)? {
        return Ok((result, state));
    }

    // The contract address is created with the account's current nonce. The transaction's nonce is one greater
    // than this.
    let contract_address = zil_contract_address(from_addr, txn.nonce - 1);

    let mut init_data: Vec<Value> = serde_json::from_str(&txn.data)?;
    init_data.push(json!({"vname": "_creation_block", "type": "BNum", "value": current_block.number.to_string()}));
    let contract_address_hex = format!("{contract_address:#x}");
    init_data
        .push(json!({"vname": "_this_address", "type": "ByStr20", "value": contract_address_hex}));

    let gas = txn.gas_limit;

    let Some(gas) = gas.checked_sub(SCILLA_INVOKE_CHECKER) else {
        warn!("not enough gas to invoke scilla checker");
        return Ok((
            ScillaResult {
                success: false,
                contract_address: Some(contract_address),
                logs: vec![],
                gas_used: (txn.gas_limit - gas).into(),
                accepted: Some(false),
                errors: [(0, vec![ScillaError::OutOfGas])].into_iter().collect(),
                exceptions: vec![],
            },
            state,
        ));
    };

    let check_output = match scilla.check_contract(&txn.code, gas, &init_data)? {
        Ok(o) => o,
        Err(e) => {
            warn!(?e, "transaction failed");
            let gas = gas.min(e.gas_remaining);
            return Ok((
                ScillaResult {
                    success: false,
                    contract_address: Some(contract_address),
                    logs: vec![],
                    gas_used: (txn.gas_limit - gas).into(),
                    accepted: Some(false),
                    errors: [(0, vec![ScillaError::CreateFailed])].into_iter().collect(),
                    exceptions: e.errors.into_iter().map(Into::into).collect(),
                },
                state,
            ));
        }
    };

    info!(?check_output);

    let gas = gas.min(check_output.gas_remaining);

    let storage = check_output
        .contract_info
        .fields
        .into_iter()
        .map(|p| {
            (
                p.name,
                (
                    if p.depth == 0 {
                        ScillaValue::Bytes(Vec::new())
                    } else {
                        ScillaValue::map()
                    },
                    p.ty,
                ),
            )
        })
        .collect();

    let account = state.load_account(contract_address)?;
    account.balance = txn.amount.get();
    account.contract = Contract::Scilla {
        code: txn.code.clone(),
        init_data: serde_json::to_string(&init_data)?,
        storage,
    };

    let Some(gas) = gas.checked_sub(SCILLA_INVOKE_RUNNER) else {
        warn!("not enough gas to invoke scilla runner");
        return Ok((
            ScillaResult {
                success: false,
                contract_address: Some(contract_address),
                logs: vec![],
                gas_used: (txn.gas_limit - gas).into(),
                accepted: Some(false),
                errors: [(0, vec![ScillaError::OutOfGas])].into_iter().collect(),
                exceptions: vec![],
            },
            state,
        ));
    };

    let (create_output, state) = scilla.create_contract(
        state,
        contract_address,
        &txn.code,
        gas,
        txn.amount,
        &init_data,
    )?;
    let create_output = match create_output {
        Ok(o) => o,
        Err(e) => {
            warn!(?e, "transaction failed");
            let gas = gas.min(e.gas_remaining);
            return Ok((
                ScillaResult {
                    success: false,
                    contract_address: Some(contract_address),
                    logs: vec![],
                    gas_used: (txn.gas_limit - gas).into(),
                    accepted: Some(false),
                    errors: [(0, vec![ScillaError::CreateFailed])].into_iter().collect(),
                    exceptions: e.errors.into_iter().map(Into::into).collect(),
                },
                state,
            ));
        }
    };

    info!(?create_output);

    let gas = gas.min(create_output.gas_remaining);

    inspector.create(from_addr, contract_address, txn.amount.get());

    Ok((
        ScillaResult {
            success: true,
            contract_address: Some(contract_address),
            logs: vec![],
            gas_used: (txn.gas_limit - gas).into(),
            accepted: None,
            errors: BTreeMap::new(),
            exceptions: vec![],
        },
        state,
    ))
}

fn scilla_transfer_to_eoa(
    mut state: PendingState,
    from_addr: Address,
    txn: TxZilliqa,
    mut inspector: impl ScillaInspector,
) -> Result<(ScillaResult, PendingState)> {
    let gas = txn.gas_limit;

    let Some(gas) = gas.checked_sub(SCILLA_TRANSFER) else {
        warn!("not enough gas to make transfer");
        return Ok((
            ScillaResult {
                success: false,
                contract_address: None,
                logs: vec![],
                gas_used: (txn.gas_limit - gas).into(),
                accepted: Some(false),
                errors: [(0, vec![ScillaError::OutOfGas])].into_iter().collect(),
                exceptions: vec![],
            },
            state,
        ));
    };

    if let Some(result) = state.deduct_from_account(from_addr, txn.amount)? {
        return Ok((result, state));
    }

    let to = state.load_account(txn.to_addr)?;
    to.balance += txn.amount.get();

    inspector.transfer(from_addr, txn.to_addr, txn.amount.get());

    Ok((
        ScillaResult {
            success: true,
            contract_address: None,
            logs: vec![],
            gas_used: (txn.gas_limit - gas).into(),
            accepted: None,
            errors: BTreeMap::new(),
            exceptions: vec![],
        },
        state,
    ))
}

fn scilla_call(
    mut state: PendingState,
    scilla: MutexGuard<'_, Scilla>,
    from_addr: Address,
    txn: TxZilliqa,
    mut inspector: impl ScillaInspector,
) -> Result<(ScillaResult, PendingState)> {
    // TODO: Interop
    let Contract::Scilla {
        ref code,
        ref init_data,
        storage: _,
    } = state.load_account(txn.to_addr)?.contract
    else {
        return Err(anyhow!("Scilla call to a non-Scilla contract"));
    };
    let init_data: Vec<Value> = serde_json::from_str(init_data)?;

    // TODO: Better parsing here
    let mut message: Value = serde_json::from_str(&txn.data)?;
    message["_amount"] = txn.amount.to_string().into();
    message["_sender"] = format!("{from_addr:#x}").into();
    message["_origin"] = format!("{from_addr:#x}").into();

    let gas = txn.gas_limit;
    let Some(gas) = gas.checked_sub(SCILLA_INVOKE_RUNNER) else {
        warn!("not enough gas to invoke scilla runner");
        return Ok((
            ScillaResult {
                success: false,
                contract_address: None,
                logs: vec![],
                gas_used: (txn.gas_limit - gas).into(),
                accepted: Some(false),
                errors: [(0, vec![ScillaError::OutOfGas])].into_iter().collect(),
                exceptions: vec![],
            },
            state,
        ));
    };

    let code = code.clone();
    let (output, mut state) = scilla.invoke_contract(
        state,
        txn.to_addr,
        &code,
        txn.gas_limit,
        txn.amount,
        &init_data,
        &message,
    )?;
    let output = match output {
        Ok(o) => o,
        Err(e) => {
            warn!(?e, "transaction failed");
            let gas = gas.min(e.gas_remaining);
            return Ok((
                ScillaResult {
                    success: false,
                    contract_address: None,
                    logs: vec![],
                    gas_used: (txn.gas_limit - gas).into(),
                    accepted: Some(false),
                    errors: [(0, vec![ScillaError::CallFailed])].into_iter().collect(),
                    exceptions: e.errors.into_iter().map(Into::into).collect(),
                },
                state,
            ));
        }
    };

    info!(?output);

    let gas = gas.min(output.gas_remaining);

    if output.accepted {
        if let Some(result) = state.deduct_from_account(from_addr, txn.amount)? {
            return Ok((result, state));
        }

        let to = state.load_account(txn.to_addr)?;
        to.balance += txn.amount.get();
    }

    // TODO: Handle `output.messages` for multi-contract calls.

    let logs = output
        .events
        .into_iter()
        .map(|e| ScillaLog {
            address: txn.to_addr,
            event_name: e.event_name,
            params: e
                .params
                .into_iter()
                .map(|p| ScillaParam {
                    ty: p.ty,
                    value: p.value,
                    name: p.name,
                })
                .collect(),
        })
        .collect();

    inspector.call(from_addr, txn.to_addr, txn.amount.get());

    Ok((
        ScillaResult {
            success: true,
            contract_address: None,
            logs,
            gas_used: (txn.gas_limit - gas).into(),
            accepted: Some(output.accepted),
            errors: BTreeMap::new(),
            exceptions: vec![],
        },
        state,
    ))
}<|MERGE_RESOLUTION|>--- conflicted
+++ resolved
@@ -678,14 +678,6 @@
         let gas_price = gas_price.unwrap_or(GAS_PRICE);
 
         let mut max = gas.unwrap_or(MAX_EVM_GAS_LIMIT).0;
-<<<<<<< HEAD
-
-        if let Some(gas) = gas {
-            max = gas.0;
-        }
-
-=======
->>>>>>> 0dc5fd98
         let upper_bound = max;
 
         // Check if estimation succeeds with the highest possible gas
@@ -701,13 +693,6 @@
             value,
         )?;
 
-<<<<<<< HEAD
-        // Execute the while loop iff min/max < MINIMUM_PERCENT_RATIO_FOR_MAX_AND_MIN [%]
-        const MINIMUM_PERCENT_RATIO_FOR_MAX_AND_MIN: u64 = 15;
-
-        // result should be somewhere in (min, max]
-        while min < ((max * MINIMUM_PERCENT_RATIO_FOR_MAX_AND_MIN) / 100) {
-=======
         // Execute the while loop iff (max - min)/max < MINIMUM_PERCENT_RATIO [%]
         const MINIMUM_PERCENT_RATIO: u64 = 3;
 
@@ -717,7 +702,6 @@
             if break_cond {
                 break;
             }
->>>>>>> 0dc5fd98
             let mid = (min + max) / 2;
 
             let ResultAndState { result, .. } = self.apply_transaction_evm(
@@ -742,24 +726,6 @@
                 },
             }
         }
-<<<<<<< HEAD
-
-        if max == upper_bound {
-            self.estimate_gas_inner(
-                from_addr,
-                to_addr,
-                data.clone(),
-                chain_id,
-                current_block,
-                EvmGas(max),
-                gas_price,
-                value,
-            )?;
-
-            return Ok(max);
-        }
-=======
->>>>>>> 0dc5fd98
         debug!("Estimated gas: {}", max);
         Ok(max)
     }
