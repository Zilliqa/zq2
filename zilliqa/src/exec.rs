//! Manages execution of transactions on state.

use std::{
    collections::{hash_map::Entry, BTreeMap, HashMap},
    error::Error,
    fmt::{self, Display, Formatter},
    fs, mem,
    num::NonZeroU128,
    path::Path,
    sync::{Arc, MutexGuard},
};

use alloy::primitives::{hex, Address, U256};
use anyhow::{anyhow, Context, Result};
use bytes::Bytes;
use eth_trie::{EthTrie, Trie};
use ethabi::Token;
use libp2p::PeerId;
use revm::{
    inspector_handle_register,
    primitives::{
        map::FxBuildHasher, AccountInfo, BlockEnv, Bytecode, Env, ExecutionResult, HaltReason,
        HandlerCfg, Output, ResultAndState, SpecId, TxEnv, B256, KECCAK_EMPTY,
    },
    Database, DatabaseRef, Evm, Inspector,
};
use serde::{Deserialize, Serialize};
use serde_json::{json, Value};
use sha2::{Digest, Sha256};
use tracing::{debug, info, trace, warn};

use crate::{
    cfg::{ScillaExtLibsPath, ScillaExtLibsPathInScilla, ScillaExtLibsPathInZq2},
    contracts,
    crypto::{Hash, NodePublicKey},
    db::TrieStorage,
    eth_helpers::extract_revert_msg,
    inspector::{self, ScillaInspector},
    message::{Block, BlockHeader},
    precompiles::{get_custom_precompiles, scilla_call_handle_register},
<<<<<<< HEAD
    scilla::{self, split_storage_key, storage_key, Scilla},
    state::{
        contract_addr, Account, Code, ContractInit, ExternalLibrary, ScillaTypedVariable, State,
    },
=======
    scilla::{self, split_storage_key, storage_key, ParamValue, Scilla},
    state::{contract_addr, Account, Code, State},
>>>>>>> 51fd5c08
    time::SystemTime,
    transaction::{
        total_scilla_gas_price, EvmGas, EvmLog, Log, ScillaGas, ScillaLog, Transaction, TxZilliqa,
        VerifiedTransaction, ZilAmount,
    },
};

type ScillaResultAndState = (ScillaResult, HashMap<Address, PendingAccount>);

/// Data returned after applying a [Transaction] to [State].

#[derive(Clone)]
pub enum TransactionApplyResult {
    Evm(ResultAndState, Box<Env>),
    Scilla(ScillaResultAndState),
}

impl TransactionApplyResult {
    pub fn output(&self) -> Option<&[u8]> {
        match self {
            TransactionApplyResult::Evm(ResultAndState { result, .. }, ..) => {
                result.output().map(|b| b.as_ref())
            }
            TransactionApplyResult::Scilla(_) => None,
        }
    }

    pub fn success(&self) -> bool {
        match self {
            TransactionApplyResult::Evm(ResultAndState { result, .. }, ..) => result.is_success(),
            TransactionApplyResult::Scilla((ScillaResult { success, .. }, _)) => *success,
        }
    }

    pub fn contract_address(&self) -> Option<Address> {
        match self {
            TransactionApplyResult::Evm(
                ResultAndState {
                    result: ExecutionResult::Success { output, .. },
                    ..
                },
                ..,
            ) => output.address().copied(),
            TransactionApplyResult::Evm(_, _) => None,
            TransactionApplyResult::Scilla((
                ScillaResult {
                    contract_address, ..
                },
                _,
            )) => *contract_address,
        }
    }

    pub fn gas_used(&self) -> EvmGas {
        match self {
            TransactionApplyResult::Evm(ResultAndState { result, .. }, ..) => {
                EvmGas(result.gas_used())
            }
            TransactionApplyResult::Scilla((ScillaResult { gas_used, .. }, _)) => *gas_used,
        }
    }

    pub fn accepted(&self) -> Option<bool> {
        match self {
            TransactionApplyResult::Evm(_, _) => None,
            TransactionApplyResult::Scilla((ScillaResult { accepted, .. }, _)) => *accepted,
        }
    }

    pub fn exceptions(&self) -> &[ScillaException] {
        match self {
            TransactionApplyResult::Evm(_, _) => &[],
            TransactionApplyResult::Scilla((ScillaResult { exceptions, .. }, _)) => exceptions,
        }
    }

    #[allow(clippy::type_complexity)]
    pub fn into_parts(
        self,
    ) -> (
        Vec<Log>,
        Vec<ScillaTransition>,
        BTreeMap<u64, Vec<ScillaError>>,
        Vec<ScillaException>,
    ) {
        match self {
            TransactionApplyResult::Evm(ResultAndState { result, .. }, ..) => (
                result
                    .into_logs()
                    .into_iter()
                    .map(|l| {
                        let (topics, data) = l.data.split();
                        Log::Evm(EvmLog {
                            address: l.address,
                            topics,
                            data: data.to_vec(),
                        })
                    })
                    .collect(),
                Vec::new(),
                BTreeMap::new(),
                Vec::new(),
            ),
            TransactionApplyResult::Scilla((
                ScillaResult {
                    logs,
                    transitions,
                    errors,
                    exceptions,
                    ..
                },
                _,
            )) => (
                logs.into_iter().map(Log::Scilla).collect(),
                transitions,
                errors,
                exceptions,
            ),
        }
    }
}

#[derive(Debug, Clone, Serialize, Deserialize)]
pub struct ScillaTransition {
    /// The address of the Scilla contract which initiated the transition.
    pub from: Address,
    /// The recipient of the transition.
    pub to: Address,
    /// The call depth of the transition.
    pub depth: u64,
    /// The value passed with the transition.
    pub amount: ZilAmount,
    /// The tag of the transition. If the recipient is a Scilla contract, this is the method that will be called.
    pub tag: String,
    /// Any parameters passed with the transition.
    pub params: String,
}

impl ScillaTransition {
    pub fn compute_hash(&self) -> Hash {
        Hash::builder()
            .with(self.from.0.as_slice())
            .with(self.to.0.as_slice())
            .with(self.depth.to_be_bytes())
            .with(self.amount.to_be_bytes())
            .with(self.tag.as_bytes())
            .with(self.params.as_bytes())
            .finalize()
    }
}

#[derive(Debug, Clone)]
pub struct ScillaResult {
    /// Whether the transaction succeeded and the resulting state changes were persisted.
    pub success: bool,
    /// If the transaction was a contract creation, the address of the resulting contract.
    pub contract_address: Option<Address>,
    /// The logs emitted by the transaction execution.
    pub logs: Vec<ScillaLog>,
    /// The gas paid by the transaction
    pub gas_used: EvmGas,
    /// Scilla transitions executed by the transaction execution.
    pub transitions: Vec<ScillaTransition>,
    /// If the transaction was a call to a Scilla contract, whether the called contract accepted the ZIL sent to it.
    pub accepted: Option<bool>,
    /// Errors from calls to Scilla contracts. Indexed by the call depth of erroring contract.
    pub errors: BTreeMap<u64, Vec<ScillaError>>,
    /// Exceptions from calls to Scilla contracts.
    pub exceptions: Vec<ScillaException>,
}

#[derive(Debug, Clone, Serialize, Deserialize)]
pub enum ScillaError {
    CallFailed,
    CreateFailed,
    OutOfGas,
    InsufficientBalance,
}

#[derive(Debug, Clone, Serialize, Deserialize)]
pub struct ScillaException {
    pub line: u64,
    pub message: String,
}

impl ScillaException {
    pub fn compute_hash(&self) -> Hash {
        Hash::builder()
            .with(self.line.to_be_bytes())
            .with(self.message.as_bytes())
            .finalize()
    }
}

impl From<scilla::Error> for ScillaException {
    fn from(e: scilla::Error) -> ScillaException {
        ScillaException {
            line: e.start_location.line,
            message: e.error_message,
        }
    }
}

// We need to define a custom error type for our [Database], which implements [Error].
#[derive(Debug)]
pub struct DatabaseError(anyhow::Error);

impl From<anyhow::Error> for DatabaseError {
    fn from(err: anyhow::Error) -> Self {
        DatabaseError(err)
    }
}

impl Display for DatabaseError {
    fn fmt(&self, f: &mut Formatter<'_>) -> fmt::Result {
        write!(f, "{}", self.0)
    }
}

impl Error for DatabaseError {
    fn source(&self) -> Option<&(dyn Error + 'static)> {
        self.0.source()
    }
}

impl Database for PendingState {
    type Error = DatabaseError;

    fn basic(&mut self, address: Address) -> Result<Option<AccountInfo>, Self::Error> {
        (&self.pre_state).basic_ref(address)
    }

    fn code_by_hash(&mut self, code_hash: B256) -> Result<Bytecode, Self::Error> {
        (&self.pre_state).code_by_hash_ref(code_hash)
    }

    fn storage(&mut self, address: Address, index: U256) -> Result<U256, Self::Error> {
        (&self.pre_state).storage_ref(address, index)
    }

    fn block_hash(&mut self, number: u64) -> Result<B256, Self::Error> {
        (&self.pre_state).block_hash_ref(number)
    }
}

impl DatabaseRef for PendingState {
    type Error = DatabaseError;

    fn basic_ref(&self, address: Address) -> Result<Option<AccountInfo>, Self::Error> {
        (&self.pre_state).basic_ref(address)
    }

    fn code_by_hash_ref(&self, code_hash: B256) -> Result<Bytecode, Self::Error> {
        (&self.pre_state).code_by_hash_ref(code_hash)
    }

    fn storage_ref(&self, address: Address, index: U256) -> Result<U256, Self::Error> {
        (&self.pre_state).storage_ref(address, index)
    }

    fn block_hash_ref(&self, number: u64) -> Result<B256, Self::Error> {
        (&self.pre_state).block_hash_ref(number)
    }
}

impl Database for &State {
    type Error = DatabaseError;

    fn basic(&mut self, address: Address) -> Result<Option<AccountInfo>, Self::Error> {
        self.basic_ref(address)
    }

    fn code_by_hash(&mut self, code_hash: B256) -> Result<Bytecode, Self::Error> {
        self.code_by_hash_ref(code_hash)
    }

    fn storage(&mut self, address: Address, index: U256) -> Result<U256, Self::Error> {
        self.storage_ref(address, index)
    }

    fn block_hash(&mut self, number: u64) -> Result<B256, Self::Error> {
        self.block_hash_ref(number)
    }
}

impl DatabaseRef for &State {
    type Error = DatabaseError;

    fn basic_ref(&self, address: Address) -> Result<Option<AccountInfo>, Self::Error> {
        if !self.has_account(address)? {
            return Ok(None);
        }

        let account = self.get_account(address)?;
        let code = Bytecode::new_raw(account.code.evm_code().unwrap_or_default().into());
        let account_info = AccountInfo {
            balance: U256::from(account.balance),
            nonce: account.nonce,
            code_hash: code.hash_slow(),
            code: Some(code),
        };

        Ok(Some(account_info))
    }

    fn code_by_hash_ref(&self, _code_hash: B256) -> Result<Bytecode, Self::Error> {
        unimplemented!()
    }

    fn storage_ref(&self, address: Address, index: U256) -> Result<U256, Self::Error> {
        let index = B256::new(index.to_be_bytes());

        let result = self.get_account_storage(address, index)?;

        Ok(U256::from_be_bytes(result.0))
    }

    fn block_hash_ref(&self, number: u64) -> Result<B256, Self::Error> {
        Ok(self
            .block_store
            .get_block_by_number(number)?
            .map(|block| B256::new(block.hash().0))
            .unwrap_or_default())
    }
}

// As per EIP-150
pub const MAX_EVM_GAS_LIMIT: EvmGas = EvmGas(5_500_000);

pub const SCILLA_TRANSFER: ScillaGas = ScillaGas(50);
pub const SCILLA_INVOKE_CHECKER: ScillaGas = ScillaGas(100);
pub const SCILLA_INVOKE_RUNNER: ScillaGas = ScillaGas(300);

const SPEC_ID: SpecId = SpecId::SHANGHAI;

pub enum BaseFeeCheck {
    /// Transaction gas price will be validated to be at least the block gas price.
    Validate,
    /// Transaction gas price will not be validated.
    Ignore,
}

impl State {
    /// Used primarily during genesis to set up contracts for chain functionality.
    /// If override_address address is set, forces contract deployment to that addess.
    pub(crate) fn force_deploy_contract_evm(
        &mut self,
        creation_bytecode: Vec<u8>,
        override_address: Option<Address>,
    ) -> Result<Address> {
        let (ResultAndState { result, mut state }, ..) = self.apply_transaction_evm(
            Address::ZERO,
            None,
            0,
            self.block_gas_limit,
            0,
            creation_bytecode,
            None,
            BlockHeader::genesis(Hash::ZERO),
            inspector::noop(),
            BaseFeeCheck::Ignore,
        )?;

        match result {
            ExecutionResult::Success {
                output: Output::Create(_, Some(addr)),
                ..
            } => {
                let addr = if let Some(override_address) = override_address {
                    let override_address = Address::from(override_address.0);
                    let account = state
                        .remove(&addr)
                        .ok_or_else(|| anyhow!("deployment did not change the contract account"))?;
                    state.insert(override_address, account);
                    addr
                } else {
                    addr
                };

                self.apply_delta_evm(&state)?;
                Ok(addr)
            }
            ExecutionResult::Success { .. } => {
                Err(anyhow!("deployment did not create a transaction"))
            }
            ExecutionResult::Revert { .. } => Err(anyhow!("deployment reverted")),
            ExecutionResult::Halt { reason, .. } => Err(anyhow!("deployment halted: {reason:?}")),
        }
    }

    #[allow(clippy::too_many_arguments)]
    pub fn apply_transaction_evm<I: Inspector<PendingState> + ScillaInspector>(
        &self,
        from_addr: Address,
        to_addr: Option<Address>,
        gas_price: u128,
        gas_limit: EvmGas,
        amount: u128,
        payload: Vec<u8>,
        nonce: Option<u64>,
        current_block: BlockHeader,
        inspector: I,
        base_fee_check: BaseFeeCheck,
    ) -> Result<(ResultAndState, HashMap<Address, PendingAccount>, Box<Env>)> {
        let mut padded_view_number = [0u8; 32];
        padded_view_number[24..].copy_from_slice(&current_block.view.to_be_bytes());

        let pending_state = PendingState::new(self.clone());
        let mut evm = Evm::builder()
            .with_db(pending_state)
            .with_block_env(BlockEnv {
                number: U256::from(current_block.number),
                coinbase: Address::ZERO,
                timestamp: U256::from(
                    current_block
                        .timestamp
                        .duration_since(SystemTime::UNIX_EPOCH)
                        .unwrap_or_default()
                        .as_secs(),
                ),
                gas_limit: U256::from(self.block_gas_limit.0),
                basefee: U256::from(self.gas_price),
                difficulty: U256::from(1),
                prevrandao: Some(Hash::builder().with(padded_view_number).finalize().into()),
                blob_excess_gas_and_price: None,
            })
            .with_external_context(inspector)
            .with_handler_cfg(HandlerCfg { spec_id: SPEC_ID })
            .append_handler_register(scilla_call_handle_register)
            .append_handler_register(inspector_handle_register)
            .modify_cfg_env(|c| {
                c.chain_id = self.chain_id.eth;
                c.disable_base_fee = match base_fee_check {
                    BaseFeeCheck::Validate => false,
                    BaseFeeCheck::Ignore => true,
                };
            })
            .with_tx_env(TxEnv {
                caller: from_addr.0.into(),
                gas_limit: gas_limit.0,
                gas_price: U256::from(gas_price),
                transact_to: to_addr.into(),
                value: U256::from(amount),
                data: payload.clone().into(),
                nonce,
                chain_id: Some(self.chain_id.eth),
                access_list: vec![],
                gas_priority_fee: None,
                blob_hashes: vec![],
                max_fee_per_blob_gas: None,
                authorization_list: None,
            })
            .append_handler_register(|handler| {
                let precompiles = handler.pre_execution.load_precompiles();
                handler.pre_execution.load_precompiles = Arc::new(move || {
                    let mut precompiles = precompiles.clone();
                    precompiles.extend(get_custom_precompiles());
                    precompiles
                });
            })
            .build();

        let e = evm.transact()?;
        let (mut state, cfg) = evm.into_db_and_env_with_handler_cfg();
        Ok((e, state.finalize(), cfg.env))
    }

    fn apply_transaction_scilla(
        &mut self,
        from_addr: Address,
        txn: TxZilliqa,
        current_block: BlockHeader,
        inspector: impl ScillaInspector,
    ) -> Result<ScillaResultAndState> {
        let mut state = PendingState::new(self.try_clone()?);

        let deposit = total_scilla_gas_price(txn.gas_limit, txn.gas_price);
        if let Some(result) = state.deduct_from_account(from_addr, deposit)? {
            return Ok((result, state.finalize()));
        }

        let gas_limit = txn.gas_limit;
        let gas_price = txn.gas_price;

        let (result, mut state) = if txn.to_addr.is_zero() {
            scilla_create(
                state,
                self.scilla(),
                from_addr,
                txn,
                current_block,
                inspector,
                &self.scilla_ext_libs_path,
            )
        } else {
            scilla_call(
                state,
                self.scilla(),
                from_addr,
                from_addr,
                txn.gas_limit,
                txn.to_addr,
                txn.amount,
                txn.data,
                inspector,
                &self.scilla_ext_libs_path,
            )
        }?;

        let from = state.load_account(from_addr)?;
        let refund =
            total_scilla_gas_price(gas_limit - ScillaGas::from(result.gas_used), gas_price);
        from.account.balance += refund.get();
        from.account.nonce += 1;

        Ok((result, state.finalize()))
    }

    /// Apply a transaction to the account state.
    pub fn apply_transaction<I: Inspector<PendingState> + ScillaInspector>(
        &mut self,
        txn: VerifiedTransaction,
        current_block: BlockHeader,
        inspector: I,
    ) -> Result<TransactionApplyResult> {
        let hash = txn.hash;
        let from_addr = txn.signer;
        info!(?hash, ?txn, "executing txn");

        let blessed = BLESSED_TRANSACTIONS.contains(&hash);

        let txn = txn.tx.into_transaction();
        if let Transaction::Zilliqa(txn) = txn {
            let (result, state) =
                self.apply_transaction_scilla(from_addr, txn, current_block, inspector)?;

            self.apply_delta_scilla(&state)?;

            Ok(TransactionApplyResult::Scilla((result, state)))
        } else {
            let (ResultAndState { result, state }, scilla_state, env) = self
                .apply_transaction_evm(
                    from_addr,
                    txn.to_addr(),
                    txn.max_fee_per_gas(),
                    txn.gas_limit(),
                    txn.amount(),
                    txn.payload().to_vec(),
                    txn.nonce(),
                    current_block,
                    inspector,
                    if blessed {
                        BaseFeeCheck::Ignore
                    } else {
                        BaseFeeCheck::Validate
                    },
                )?;

            self.apply_delta_evm(&state)?;
            self.apply_delta_scilla(&scilla_state)?;

            Ok(TransactionApplyResult::Evm(
                ResultAndState { result, state },
                env,
            ))
        }
    }

    /// Applies a state delta from a Scilla execution to the state.
    fn apply_delta_scilla(&mut self, state: &HashMap<Address, PendingAccount>) -> Result<()> {
        for (&address, account) in state {
            let mut storage = self.get_account_trie(address)?;

            /// Recursively called internal function which assigns `value` at the correct key to `storage`.
            fn handle(
                storage: &mut EthTrie<TrieStorage>,
                var: &str,
                value: &StorageValue,
                indices: &mut Vec<Vec<u8>>,
            ) -> Result<()> {
                match value {
                    StorageValue::Map { map, complete } => {
                        // If this is a complete view of the map, delete any existing values first.
                        if *complete {
                            storage.remove_by_prefix(&storage_key(var, indices))?;
                        }

                        // We will iterate over each key-value pair in this map and make a recursive call to this
                        // function with the given value. Before each call, we need to make sure we update `inidices`
                        // to include the key. To avoid changing the length of the `Vec` in each iteration, we first
                        // add a dummy index (`vec![]`) and update it before each call.
                        indices.push(vec![]);
                        for (k, v) in map {
                            indices.last_mut().unwrap().clone_from(k);
                            handle(storage, var, v, indices)?;
                        }
                    }
                    StorageValue::Value(Some(value)) => {
                        let key = storage_key(var, indices);
                        storage.insert(&key, value)?;
                    }
                    StorageValue::Value(None) => {
                        let key = storage_key(var, indices);
                        // A deletion may occur at any depth of the map. Therefore we remove all keys with the relevent
                        // prefix.
                        storage.remove_by_prefix(&key)?;
                    }
                }
                Ok(())
            }

            for (var, value) in &account.storage {
                handle(&mut storage, var, value, &mut vec![])?;
            }

            let account = Account {
                nonce: account.account.nonce,
                balance: account.account.balance,
                code: account.account.code.clone(),
                storage_root: storage.root_hash()?,
            };

            self.save_account(address, account)?;
        }

        Ok(())
    }

    /// Applies a state delta from an EVM execution to the state.
    pub fn apply_delta_evm(
        &mut self,
        state: &HashMap<Address, revm::primitives::Account, FxBuildHasher>,
    ) -> Result<()> {
        for (&address, account) in state {
            let mut storage = self.get_account_trie(address)?;

            for (index, value) in account.changed_storage_slots() {
                let index = B256::new(index.to_be_bytes());
                let value = B256::new(value.present_value().to_be_bytes());
                trace!(?address, ?index, ?value, "update storage");

                storage.insert(
                    &Self::account_storage_key(address, index).0,
                    value.as_slice(),
                )?;
            }

            // `account.info.code` might be `None`, even though we always return `Some` for the account code in our
            // [DatabaseRef] implementation. However, this is only the case for empty code, so we handle this case
            // separately.
            let code = if account.info.code_hash == KECCAK_EMPTY {
                vec![]
            } else {
                account
                    .info
                    .code
                    .as_ref()
                    .expect("code_by_hash is not used")
                    .original_bytes()
                    .to_vec()
            };

            let account = Account {
                nonce: account.info.nonce,
                balance: account.info.balance.try_into()?,
                code: Code::Evm(code),
                storage_root: storage.root_hash()?,
            };
            trace!(?address, ?account, "update account");
            self.save_account(address, account)?;
        }

        Ok(())
    }

    pub fn leader(&self, view: u64) -> Result<NodePublicKey> {
        let data = contracts::deposit::LEADER_AT_VIEW.encode_input(&[Token::Uint(view.into())])?;

        let leader = self.call_contract(
            Address::ZERO,
            Some(contract_addr::DEPOSIT),
            data,
            0,
            BlockHeader::default(),
        )?;

        NodePublicKey::from_bytes(
            &contracts::deposit::LEADER_AT_VIEW
                .decode_output(&leader)
                .unwrap()[0]
                .clone()
                .into_bytes()
                .unwrap(),
        )
    }

    pub fn get_stakers_at_block(&self, block: &Block) -> Result<Vec<NodePublicKey>> {
        let block_root_hash = block.state_root_hash();

        let state = self.at_root(block_root_hash.into());

        state.get_stakers()
    }

    pub fn get_stakers(&self) -> Result<Vec<NodePublicKey>> {
        let data = contracts::deposit::GET_STAKERS.encode_input(&[])?;

        let stakers = self.call_contract(
            Address::ZERO,
            Some(contract_addr::DEPOSIT),
            data,
            0,
            // The current block is not accessed when the native balance is read, so we just pass in some
            // dummy values.
            BlockHeader::default(),
        )?;

        let stakers = contracts::deposit::GET_STAKERS
            .decode_output(&stakers)
            .unwrap()[0]
            .clone()
            .into_array()
            .unwrap();

        stakers
            .into_iter()
            .map(|k| NodePublicKey::from_bytes(&k.into_bytes().unwrap()))
            .collect()
    }

    pub fn get_stake(&self, public_key: NodePublicKey) -> Result<Option<NonZeroU128>> {
        let data =
            contracts::deposit::GET_STAKE.encode_input(&[Token::Bytes(public_key.as_bytes())])?;

        let stake = self.call_contract(
            Address::ZERO,
            Some(contract_addr::DEPOSIT),
            data,
            0,
            // The current block is not accessed when the native balance is read, so we just pass in some
            // dummy values.
            BlockHeader::default(),
        )?;

        let stake = NonZeroU128::new(U256::from_be_slice(&stake).to());

        Ok(stake)
    }

    pub fn get_reward_address(&self, public_key: NodePublicKey) -> Result<Option<Address>> {
        let data = contracts::deposit::GET_REWARD_ADDRESS
            .encode_input(&[Token::Bytes(public_key.as_bytes())])?;

        let return_value = self.call_contract(
            Address::ZERO,
            Some(contract_addr::DEPOSIT),
            data,
            0,
            // The current block is not accessed when the native balance is read, so we just pass in some
            // dummy values.
            BlockHeader::default(),
        )?;

        let addr = contracts::deposit::GET_REWARD_ADDRESS.decode_output(&return_value)?[0]
            .clone()
            .into_address()
            .unwrap();
        let addr = Address::new(addr.0);

        Ok((!addr.is_zero()).then_some(addr))
    }

    pub fn get_peer_id(&self, public_key: NodePublicKey) -> Result<Option<PeerId>> {
        let data =
            contracts::deposit::GET_PEER_ID.encode_input(&[Token::Bytes(public_key.as_bytes())])?;

        let return_value = self.call_contract(
            Address::ZERO,
            Some(contract_addr::DEPOSIT),
            data,
            0,
            // The current block is not accessed when the native balance is read, so we just pass in some
            // dummy values.
            BlockHeader::default(),
        )?;

        let data = contracts::deposit::GET_PEER_ID.decode_output(&return_value)?[0]
            .clone()
            .into_bytes()
            .unwrap();

        Ok(Some(PeerId::from_bytes(&data)?))
    }

    pub fn get_total_stake(&self) -> Result<u128> {
        let data = contracts::deposit::TOTAL_STAKE.encode_input(&[])?;

        let return_value = self.call_contract(
            Address::ZERO,
            Some(contract_addr::DEPOSIT),
            data,
            0,
            // The current block is not accessed when the native balance is read, so we just pass in some
            // dummy values.
            BlockHeader::default(),
        )?;

        let amount = contracts::deposit::TOTAL_STAKE.decode_output(&return_value)?[0]
            .clone()
            .into_uint()
            .unwrap();

        Ok(amount.as_u128())
    }

    #[allow(clippy::too_many_arguments)]
    pub fn estimate_gas(
        &self,
        from_addr: Address,
        to_addr: Option<Address>,
        data: Vec<u8>,
        current_block: BlockHeader,
        gas: Option<EvmGas>,
        gas_price: Option<u128>,
        value: u128,
    ) -> Result<u64> {
        let gas_price = gas_price.unwrap_or(self.gas_price);

        let mut max = gas.unwrap_or(MAX_EVM_GAS_LIMIT).0;
        let upper_bound = max;

        // Check if estimation succeeds with the highest possible gas
        // We use the result as lower bound
        let mut min = self.estimate_gas_inner(
            from_addr,
            to_addr,
            data.clone(),
            current_block,
            EvmGas(upper_bound),
            gas_price,
            value,
        )?;

        // Execute the while loop iff (max - min)/max < MINIMUM_PERCENT_RATIO [%]
        const MINIMUM_PERCENT_RATIO: u64 = 3;

        // result should be somewhere in (min, max]
        while min < max {
            let break_cond = (max - min) <= (max * MINIMUM_PERCENT_RATIO) / 100;
            if break_cond {
                break;
            }
            let mid = (min + max) / 2;

            let (ResultAndState { result, .. }, ..) = self.apply_transaction_evm(
                from_addr,
                to_addr,
                gas_price,
                EvmGas(mid),
                value,
                data.clone(),
                None,
                current_block,
                inspector::noop(),
                BaseFeeCheck::Validate,
            )?;

            match result {
                ExecutionResult::Success { .. } => max = mid,
                ExecutionResult::Revert { .. } => min = mid + 1,
                ExecutionResult::Halt { reason, .. } => match reason {
                    HaltReason::OutOfGas(_) | HaltReason::InvalidFEOpcode => min = mid + 1,
                    _ => return Err(anyhow!("halted due to: {reason:?}")),
                },
            }
        }
        debug!("Estimated gas: {}", max);
        Ok(max)
    }
    #[allow(clippy::too_many_arguments)]
    fn estimate_gas_inner(
        &self,
        from_addr: Address,
        to_addr: Option<Address>,
        data: Vec<u8>,
        current_block: BlockHeader,
        gas: EvmGas,
        gas_price: u128,
        value: u128,
    ) -> Result<u64> {
        let (ResultAndState { result, .. }, ..) = self.apply_transaction_evm(
            from_addr,
            to_addr,
            gas_price,
            gas,
            value,
            data.clone(),
            None,
            current_block,
            inspector::noop(),
            BaseFeeCheck::Validate,
        )?;

        match result {
            ExecutionResult::Success { gas_used, .. } => Ok(gas_used),
            ExecutionResult::Revert {
                gas_used: _,
                output,
            } => {
                let decoded_revert_msg = extract_revert_msg(&output);
                // See: https://github.com/ethereum/go-ethereum/blob/9b9a1b677d894db951dc4714ea1a46a2e7b74ffc/internal/ethapi/api.go#L1026
                const REVERT_ERROR_CODE: i32 = 3;

                let response = jsonrpsee::types::ErrorObjectOwned::owned(
                    REVERT_ERROR_CODE,
                    decoded_revert_msg,
                    Some(output),
                );
                Err(response.into())
            }
            ExecutionResult::Halt { reason, .. } => Err(anyhow!("halted due to: {reason:?}")),
        }
    }

    #[allow(clippy::too_many_arguments)]
    pub fn call_contract(
        &self,
        from_addr: Address,
        to_addr: Option<Address>,
        data: Vec<u8>,
        amount: u128,
        current_block: BlockHeader,
    ) -> Result<Vec<u8>> {
        let (ResultAndState { result, .. }, ..) = self.apply_transaction_evm(
            from_addr,
            to_addr,
            0,
            self.block_gas_limit,
            amount,
            data,
            None,
            current_block,
            inspector::noop(),
            BaseFeeCheck::Ignore,
        )?;

        match result {
            ExecutionResult::Success { output, .. } => Ok(output.into_data().to_vec()),
            ExecutionResult::Revert { output, .. } => Ok(output.to_vec()),
            ExecutionResult::Halt { reason, .. } => Err(anyhow!("halted due to: {reason:?}")),
        }
    }
}

/// Gets the contract address if a contract creation [TxZilliqa] is sent by `sender` with `nonce`.
pub fn zil_contract_address(sender: Address, nonce: u64) -> Address {
    let mut hasher = Sha256::new();
    hasher.update(sender.into_array());
    hasher.update(nonce.to_be_bytes());
    let hashed = hasher.finalize();
    Address::from_slice(&hashed[12..])
}

/// The account state during the execution of a Scilla transaction. Changes to the original state are kept in memory.
#[derive(Debug)]
pub struct PendingState {
    pub pre_state: State,
    pub new_state: HashMap<Address, PendingAccount>,
}

/// Private helper function for `PendingState::load_account`. The only difference is that the fields of `PendingState`
/// are passed explicitly. This means the borrow-checker can see the reference we return only borrows from the
/// `new_state` field and thus we can later use `pre_state` without an error.
fn load_account<'a>(
    pre_state: &State,
    new_state: &'a mut HashMap<Address, PendingAccount>,
    address: Address,
) -> Result<&'a mut PendingAccount> {
    match new_state.entry(address) {
        Entry::Occupied(entry) => Ok(entry.into_mut()),
        Entry::Vacant(vac) => {
            let account = pre_state.get_account(address)?;
            Ok(vac.insert(account.into()))
        }
    }
}

impl PendingState {
    pub fn new(state: State) -> Self {
        PendingState {
            pre_state: state,
            new_state: HashMap::new(),
        }
    }

    pub fn zil_chain_id(&self) -> u64 {
        self.pre_state.chain_id.zil()
    }

    pub fn get_block_by_number(&self, block_number: u64) -> Result<Option<Block>> {
        self.pre_state.block_store.get_block_by_number(block_number)
    }

    pub fn get_highest_block_number(&self) -> Result<Option<u64>> {
        self.pre_state.block_store.get_highest_block_number()
    }

    pub fn load_account(&mut self, address: Address) -> Result<&mut PendingAccount> {
        load_account(&self.pre_state, &mut self.new_state, address)
    }

    pub fn load_var_info(&mut self, address: Address, variable: &str) -> Result<(&str, u8)> {
        let account = self.load_account(address)?;
        let Code::Scilla { types, .. } = &account.account.code else {
            return Err(anyhow!("not a scilla contract"));
        };
        let (ty, depth) = types
            .get(variable)
            .ok_or_else(|| anyhow!("missing type for variable: {variable}"))?;
        Ok((ty, *depth))
    }

    /// Set the value of a given variable at the given indices. This can be used for setting map values, unlike
    /// `load_storage`.
    pub fn set_storage(
        &mut self,
        address: Address,
        var_name: &str,
        indices: &[Vec<u8>],
        value: StorageValue,
    ) -> Result<()> {
        let account = load_account(&self.pre_state, &mut self.new_state, address)?;

        let mut current = account
            .storage
            .entry(var_name.to_owned())
            .or_insert_with(StorageValue::incomplete_map);
        for key in indices {
            let current_map = match current {
                StorageValue::Map { map, .. } => map,
                StorageValue::Value(Some(_)) => {
                    return Err(anyhow!("expected a map"));
                }
                StorageValue::Value(None) => {
                    // This branch is unreachable because `update_state_value` in `ActiveCall` asserts that a deletion
                    // can only occur at the same depth as a variable.
                    unreachable!("deletes of whole maps are unsupported")
                }
            };
            let child = current_map
                .entry(key.clone())
                .or_insert_with(StorageValue::incomplete_map);
            current = child;
        }

        *current = value;

        Ok(())
    }

    pub fn load_storage(
        &mut self,
        address: Address,
        var_name: &str,
        indices: &[Vec<u8>],
    ) -> Result<&mut Option<Bytes>> {
        let account = load_account(&self.pre_state, &mut self.new_state, address)?;

        fn get_cached<'a>(
            storage: &'a mut BTreeMap<String, StorageValue>,
            var_name: &str,
            indices: &[Vec<u8>],
        ) -> Result<(&'a mut StorageValue, bool)> {
            let mut cached = true;
            let mut current = storage.entry(var_name.to_owned()).or_insert_with(|| {
                cached = false;
                StorageValue::incomplete_map()
            });
            for key in indices {
                let current_map = match current {
                    StorageValue::Map { map, .. } => map,
                    StorageValue::Value(Some(_)) => {
                        return Err(anyhow!("expected a map"));
                    }
                    StorageValue::Value(None) => {
                        // This branch is unreachable because `update_state_value` in `ActiveCall` asserts that a deletion
                        // can only occur at the same depth as a variable.
                        unreachable!("deletes of whole maps are unsupported")
                    }
                };
                let child = current_map.entry(key.clone()).or_insert_with(|| {
                    cached = false;
                    StorageValue::incomplete_map()
                });
                current = child;
            }
            Ok((current, cached))
        }

        let (value, cached) = get_cached(&mut account.storage, var_name, indices)?;

        if !cached {
            let value_from_disk = self
                .pre_state
                .get_account_trie(address)?
                .get(&storage_key(var_name, indices))?
                .map(Vec::<u8>::from);

            *value = StorageValue::Value(value_from_disk.map(|b| b.into()));
        }

        match value {
            StorageValue::Map { .. } => Err(anyhow!("expected bytes")),
            StorageValue::Value(value) => Ok(value),
        }
    }

    pub fn load_storage_by_prefix(
        &mut self,
        address: Address,
        var_name: &str,
        indices: &[Vec<u8>],
    ) -> Result<BTreeMap<Vec<u8>, StorageValue>> {
        let account = load_account(&self.pre_state, &mut self.new_state, address)?;

        // Even if we have something cached for this prefix, we don't know if it is a full representation of the map.
        // It might have been the case that only a few subfields were cached. Therefore, we need to retrieve the full
        // map from disk and apply any cached (and potentially updated) values. In future, we should use the 'complete'
        // flag on maps to avoid needing to read from disk unconditionally.

        let values_from_disk: Vec<_> = self
            .pre_state
            .get_account_trie(address)?
            .iter_by_prefix(&storage_key(var_name, indices))?
            .collect();

        let mut map = StorageValue::complete_map();
        let cached = account.storage.get(var_name);

        // Un-flatten the values from disk into their true representation.
        for (k, v) in values_from_disk {
            let (disk_var_name, disk_indices) = split_storage_key(&k)?;
            assert_eq!(var_name, disk_var_name);
            assert!(disk_indices.starts_with(indices));

            let mut current_value = &mut map;
            let mut current_cached = cached;

            for index in disk_indices {
                if let Some(c) = current_cached {
                    match c {
                        StorageValue::Map { map, .. } => {
                            current_cached = map.get(&index);
                        }
                        // This branch can be hit in two cases:
                        // * Firstly, we expect the final index to point to a value in the cache, rather than a map.
                        // * Secondly, if a portion of the map has been deleted, then the cache can contain a `None`
                        // value at a greater height than the depth of the map.
                        StorageValue::Value(_) => {}
                    }
                }

                let map = match current_value {
                    StorageValue::Map { map, .. } => map,
                    StorageValue::Value(_) => {
                        return Err(anyhow!("expected map"));
                    }
                };
                // Note that we insert 'complete' maps here, because we know we are going to add *ALL* values from
                // with this prefix.
                current_value = map.entry(index).or_insert_with(StorageValue::complete_map);
            }

            *current_value = if let Some(cached) = current_cached {
                cached.clone()
            } else {
                StorageValue::Value(Some(v.into()))
            };
        }

        let map = match map {
            StorageValue::Map { map, .. } => map,
            StorageValue::Value(_) => {
                return Err(anyhow!("expected map"));
            }
        };

        Ok(map)
    }

    #[track_caller]
    pub fn deduct_from_account(
        &mut self,
        address: Address,
        amount: ZilAmount,
    ) -> Result<Option<ScillaResult>> {
        let caller = std::panic::Location::caller();
        let account = self.load_account(address)?;
        let Some(balance) = account.account.balance.checked_sub(amount.get()) else {
            info!("insufficient balance: {caller}");
            return Ok(Some(ScillaResult {
                success: false,
                contract_address: None,
                logs: vec![],
                gas_used: ScillaGas(0).into(),
                transitions: vec![],
                accepted: None,
                errors: [(0, vec![ScillaError::InsufficientBalance])]
                    .into_iter()
                    .collect(),
                exceptions: vec![],
            }));
        };
        account.account.balance = balance;
        Ok(None)
    }

    /// Return the changed state and resets the [PendingState] to its initial state in [PendingState::new].
    pub fn finalize(&mut self) -> HashMap<Address, PendingAccount> {
        mem::take(&mut self.new_state)
    }
}

#[derive(Clone, Debug)]
pub struct PendingAccount {
    pub account: Account,
    /// Cached values of updated or deleted storage. Note that deletions can happen at any level of a map.
    pub storage: BTreeMap<String, StorageValue>,
}

#[derive(Debug, Clone)]
pub enum StorageValue {
    Map {
        map: BTreeMap<Vec<u8>, StorageValue>,
        complete: bool,
    },
    /// A value can either be `Some(bytes)` to represent an updated value or `None` to represent a deleted value.
    Value(Option<Bytes>),
}

impl StorageValue {
    pub fn incomplete_map() -> StorageValue {
        StorageValue::Map {
            map: BTreeMap::new(),
            complete: false,
        }
    }

    pub fn complete_map() -> StorageValue {
        StorageValue::Map {
            map: BTreeMap::new(),
            complete: true,
        }
    }
}

impl From<Account> for PendingAccount {
    fn from(account: Account) -> PendingAccount {
        PendingAccount {
            account,
            storage: BTreeMap::new(),
        }
    }
}

fn store_external_libraries(
    state: &State,
    scilla_ext_libs_path: &ScillaExtLibsPath,
    ext_libraries: Vec<ExternalLibrary>,
) -> Result<(ScillaExtLibsPathInZq2, ScillaExtLibsPathInScilla)> {
    let (ext_libs_dir_in_zq2, ext_libs_dir_in_scilla) =
        scilla_ext_libs_path.generate_random_subdirs();

    let ext_libs_path = Path::new(&ext_libs_dir_in_zq2.0);
    std::fs::create_dir_all(ext_libs_path)?;

    for mut lib in ext_libraries {
        let account = state.get_account(lib.address)?;
        match &account.code {
            Code::Evm(_) => {
                return Err(anyhow!(
                    "Impossible to load an EVM contract as a Scilla library."
                ));
            }
            Code::Scilla {
                code, init_data, ..
            } => {
                let contract_init = ContractInit::new(serde_json::from_str(init_data)?)?;
                if !contract_init.is_library()? {
                    return Err(anyhow!(
                        "Impossible to load a non-library contract as a Scilla library."
                    ));
                }

                lib.name.retain(|c| c.is_alphanumeric() || c == '.');
                let file_path = ext_libs_path.join(&lib.name);

                fs::write(&file_path, code).with_context(|| {
                    format!("Failed to write the contract code to {:?}. library name: {}, library address: {}", file_path, lib.name, lib.address)
                })?;
            }
        }
    }
    Ok((ext_libs_dir_in_zq2, ext_libs_dir_in_scilla))
}

fn scilla_create(
    mut state: PendingState,
    scilla: MutexGuard<'_, Scilla>,
    from_addr: Address,
    txn: TxZilliqa,
    current_block: BlockHeader,
    mut inspector: impl ScillaInspector,
    scilla_ext_libs_path: &ScillaExtLibsPath,
) -> Result<(ScillaResult, PendingState)> {
    if txn.data.is_empty() {
        return Err(anyhow!("contract creation without init data"));
    }

    if let Some(result) = state.deduct_from_account(from_addr, txn.amount)? {
        return Ok((result, state));
    }

    // The contract address is created with the account's current nonce. The transaction's nonce is one greater
    // than this.
    let contract_address = zil_contract_address(from_addr, txn.nonce - 1);

<<<<<<< HEAD
    let mut init_data: Vec<ScillaTypedVariable> = serde_json::from_str(&txn.data)?;

    init_data.extend([
        ScillaTypedVariable {
            vname: "_creation_block".to_string(),
            value: Value::String(current_block.number.to_string()),
            r#type: "BNum".to_string(),
        },
        ScillaTypedVariable {
            vname: "_this_address".to_string(),
            value: Value::String(format!("{contract_address:#x}")),
            r#type: "ByStr20".to_string(),
        },
    ]);
=======
    let mut init_data: Vec<ParamValue> = serde_json::from_str(&txn.data)?;
    init_data.push(ParamValue {
        name: "_creation_block".to_owned(),
        ty: "BNum".to_owned(),
        value: current_block.number.to_string().into(),
    });
    init_data.push(ParamValue {
        name: "_this_address".to_owned(),
        ty: "ByStr20".to_owned(),
        value: format!("{contract_address:#x}").into(),
    });
>>>>>>> 51fd5c08

    let gas = txn.gas_limit;

    let Some(gas) = gas.checked_sub(SCILLA_INVOKE_CHECKER) else {
        warn!("not enough gas to invoke scilla checker");
        return Ok((
            ScillaResult {
                success: false,
                contract_address: Some(contract_address),
                logs: vec![],
                gas_used: (txn.gas_limit - gas).into(),
                transitions: vec![],
                accepted: Some(false),
                errors: [(0, vec![ScillaError::OutOfGas])].into_iter().collect(),
                exceptions: vec![],
            },
            state,
        ));
    };

    let init_data = ContractInit::new(init_data)?;

    // We need to store external libraries used in the current contract. Scilla checker needs to import them to check the contract.
    let (ext_libs_dir_in_zq2, ext_libs_dir_in_scilla) = store_external_libraries(
        &state.pre_state,
        scilla_ext_libs_path,
        init_data.external_libraries()?,
    )?;

    let _cleanup_ext_libs_guard = scopeguard::guard((), |_| {
        // We need to ensure that in any case, the external libs directory will be removed.
        let _ = std::fs::remove_dir_all(ext_libs_dir_in_zq2.0);
    });

    let check_output =
        match scilla.check_contract(&txn.code, gas, &init_data, &ext_libs_dir_in_scilla)? {
            Ok(o) => o,
            Err(e) => {
                warn!(?e, "transaction failed");
                return Ok((
                    ScillaResult {
                        success: false,
                        contract_address: Some(contract_address),
                        logs: vec![],
                        gas_used: (txn.gas_limit - gas).into(),
                        transitions: vec![],
                        accepted: Some(false),
                        errors: [(0, vec![ScillaError::CreateFailed])].into_iter().collect(),
                        exceptions: e.errors.into_iter().map(Into::into).collect(),
                    },
                    state,
                ));
            }
        };

    info!(?check_output);

    let gas = gas.min(check_output.gas_remaining);

    // If the contract is a library, contract info is empty.
    let contract_info = check_output.contract_info.unwrap_or_default();
    let types = contract_info
        .fields
        .into_iter()
        .map(|p| (p.name, (p.ty, p.depth as u8)))
        .collect();

    let transitions = contract_info.transitions;

    let account = state.load_account(contract_address)?;
    account.account.balance = txn.amount.get();
    account.account.code = Code::Scilla {
        code: txn.code.clone(),
        init_data: init_data.clone(),
        types,
        transitions,
    };

    let Some(gas) = gas.checked_sub(SCILLA_INVOKE_RUNNER) else {
        warn!("not enough gas to invoke scilla runner");
        return Ok((
            ScillaResult {
                success: false,
                contract_address: Some(contract_address),
                logs: vec![],
                gas_used: (txn.gas_limit - gas).into(),
                transitions: vec![],
                accepted: Some(false),
                errors: [(0, vec![ScillaError::OutOfGas])].into_iter().collect(),
                exceptions: vec![],
            },
            state,
        ));
    };

    let (create_output, state) = scilla.create_contract(
        state,
        contract_address,
        &txn.code,
        gas,
        txn.amount,
        &init_data,
        &ext_libs_dir_in_scilla,
    )?;
    let create_output = match create_output {
        Ok(o) => o,
        Err(e) => {
            warn!(?e, "transaction failed");
            let gas = gas.min(e.gas_remaining);
            return Ok((
                ScillaResult {
                    success: false,
                    contract_address: Some(contract_address),
                    logs: vec![],
                    gas_used: (txn.gas_limit - gas).into(),
                    transitions: vec![],
                    accepted: Some(false),
                    errors: [(0, vec![ScillaError::CreateFailed])].into_iter().collect(),
                    exceptions: e.errors.into_iter().map(Into::into).collect(),
                },
                state,
            ));
        }
    };

    info!(?create_output);

    let gas = gas.min(create_output.gas_remaining);

    inspector.create(from_addr, contract_address, txn.amount.get());

    Ok((
        ScillaResult {
            success: true,
            contract_address: Some(contract_address),
            logs: vec![],
            gas_used: (txn.gas_limit - gas).into(),
            transitions: vec![],
            accepted: None,
            errors: BTreeMap::new(),
            exceptions: vec![],
        },
        state,
    ))
}

#[allow(clippy::too_many_arguments)]
pub fn scilla_call(
    state: PendingState,
    scilla: MutexGuard<'_, Scilla>,
    from_addr: Address,
    sender: Address,
    gas_limit: ScillaGas,
    to_addr: Address,
    amount: ZilAmount,
    data: String,
    mut inspector: impl ScillaInspector,
    scilla_ext_libs_path: &ScillaExtLibsPath,
) -> Result<(ScillaResult, PendingState)> {
    let mut gas = gas_limit;

    let message = if !data.is_empty() {
        let mut m: Value = serde_json::from_str(&data)?;
        m["_amount"] = amount.to_string().into();
        m["_sender"] = format!("{sender:#x}").into();
        m["_origin"] = format!("{from_addr:#x}").into();
        Some(m)
    } else {
        None
    };

    let mut call_stack = vec![(0, sender, to_addr, amount, message)];
    let mut logs = vec![];
    let mut transitions = vec![];
    let mut root_contract_accepted = false;

    let mut state = Some(state);

    while let Some((depth, sender, to_addr, amount, message)) = call_stack.pop() {
        let mut current_state = state.take().expect("missing state");

        let contract = current_state.load_account(to_addr)?;
        let code_and_data = match &contract.account.code {
            // EOAs are currently represented by [Code::Evm] with no code.
            Code::Evm(code) if code.is_empty() => None,
            Code::Scilla {
                code, init_data, ..
            } => Some((code, init_data)),
            // Calls to EVM contracts should fail.
            Code::Evm(_) => {
                return Ok((
                    ScillaResult {
                        success: false,
                        contract_address: None,
                        logs: vec![],
                        gas_used: (gas_limit - gas).into(),
                        transitions: vec![],
                        accepted: Some(false),
                        errors: [(depth, vec![ScillaError::CallFailed])]
                            .into_iter()
                            .collect(),
                        exceptions: vec![ScillaException {
                            line: 0,
                            message: "Scilla call to EVM contract".to_owned(),
                        }],
                    },
                    current_state,
                ));
            }
        };

        if let Some((code, init_data)) = code_and_data {
            // The `to_addr` is a Scilla contract, so we are going to invoke the Scilla interpreter.

            let Some(g) = gas.checked_sub(SCILLA_INVOKE_RUNNER) else {
                warn!("not enough gas to invoke scilla runner");
                return Ok((
                    ScillaResult {
                        success: false,
                        contract_address: None,
                        logs: vec![],
                        gas_used: (gas_limit - gas).into(),
                        transitions: vec![],
                        accepted: Some(false),
                        errors: [(depth, vec![ScillaError::OutOfGas])].into_iter().collect(),
                        exceptions: vec![],
                    },
                    current_state,
                ));
            };
            gas = g;

            let code = code.clone();
<<<<<<< HEAD
            let contract_init = ContractInit::new(serde_json::from_str(init_data)?)?;
=======
            let init_data: Vec<_> = init_data
                .clone()
                .into_iter()
                .map(ParamValue::from)
                .collect();
>>>>>>> 51fd5c08
            let contract_balance = contract.account.balance;

            // We need to store external libraries used in the current contract. Scilla needs to import them to run the transition.
            let (ext_libs_dir_in_zq2, ext_libs_dir_in_scilla) = store_external_libraries(
                &current_state.pre_state,
                scilla_ext_libs_path,
                contract_init.external_libraries()?,
            )?;
            let _cleanup_ext_libs_guard = scopeguard::guard((), |_| {
                // We need to ensure that in any case, the external libs directory will be removed.
                let _ = std::fs::remove_dir_all(ext_libs_dir_in_zq2.0);
            });
            let (output, mut new_state) = scilla.invoke_contract(
                current_state,
                to_addr,
                &code,
                gas,
                ZilAmount::from_amount(contract_balance),
                &contract_init,
                message
                    .as_ref()
                    .ok_or_else(|| anyhow!("call to a Scilla contract without a message"))?,
                &ext_libs_dir_in_scilla,
            )?;
            inspector.call(sender, to_addr, amount.get(), depth);

            let output = match output {
                Ok(o) => o,
                Err(e) => {
                    warn!(?e, "transaction failed");
                    let gas = gas.min(e.gas_remaining);
                    return Ok((
                        ScillaResult {
                            success: false,
                            contract_address: None,
                            logs: vec![],
                            gas_used: (gas_limit - gas).into(),
                            transitions: vec![],
                            accepted: Some(false),
                            errors: [(0, vec![ScillaError::CallFailed])].into_iter().collect(),
                            exceptions: e.errors.into_iter().map(Into::into).collect(),
                        },
                        new_state,
                    ));
                }
            };

            info!(?output);

            gas = gas.min(output.gas_remaining);

            if output.accepted {
                if let Some(result) = new_state.deduct_from_account(sender, amount)? {
                    return Ok((result, new_state));
                }

                let to = new_state.load_account(to_addr)?;
                to.account.balance += amount.get();

                if depth == 0 {
                    root_contract_accepted = true;
                }
            }

            transitions.reserve(output.messages.len());
            call_stack.reserve(output.messages.len());
            for message in output.messages {
                transitions.push(ScillaTransition {
                    from: to_addr,
                    to: message.recipient,
                    depth: depth + 1,
                    amount: message.amount,
                    tag: message.tag.clone(),
                    params: serde_json::to_string(&message.params)?,
                });

                let next_message = json!({
                    "_tag": message.tag,
                    "_amount": message.amount.to_string(),
                    "_sender": format!("{to_addr:#x}"),
                    "_origin": format!("{from_addr:#x}"),
                    "params": message.params,
                });
                call_stack.push((
                    depth + 1,
                    to_addr,
                    message.recipient,
                    message.amount,
                    Some(next_message),
                ));
            }

            logs.reserve(output.events.len());
            for event in output.events {
                let log = ScillaLog {
                    address: to_addr,
                    event_name: event.event_name,
                    params: event.params,
                };
                logs.push(log);
            }

            state = Some(new_state);
        } else {
            // The `to_addr` is an EOA.
            let Some(g) = gas.checked_sub(SCILLA_TRANSFER) else {
                warn!("not enough gas to make transfer");
                return Ok((
                    ScillaResult {
                        success: false,
                        contract_address: None,
                        logs: vec![],
                        gas_used: (gas_limit - gas).into(),
                        transitions: vec![],
                        accepted: Some(false),
                        errors: [(0, vec![ScillaError::OutOfGas])].into_iter().collect(),
                        exceptions: vec![],
                    },
                    current_state,
                ));
            };
            gas = g;

            if let Some(result) = current_state.deduct_from_account(from_addr, amount)? {
                return Ok((result, current_state));
            }

            let to = current_state.load_account(to_addr)?;
            to.account.balance += amount.get();

            inspector.transfer(from_addr, to_addr, amount.get(), depth);

            state = Some(current_state);
        }
    }

    Ok((
        ScillaResult {
            success: true,
            contract_address: None,
            logs,
            gas_used: (gas_limit - gas).into(),
            transitions,
            accepted: Some(root_contract_accepted),
            errors: BTreeMap::new(),
            exceptions: vec![],
        },
        state.take().expect("missing state"),
    ))
}

/// Blessed transactions bypass minimum gas price rules. These transactions have value to the network even at a lower
/// gas price, so we accept them anyway.
const BLESSED_TRANSACTIONS: [Hash; 1] = [
    // Hash of the deployment transaction for the deterministic deployment proxy from
    // https://github.com/Arachnid/deterministic-deployment-proxy. It is valuable to accept this transaction despite
    // the low gas price, because it means the contract is deployed at the same address as other EVM-compatible chains.
    // This means that contracts deployed using this proxy will be deployed to the same address as on other chains.
    Hash(hex!(
        "eddf9e61fb9d8f5111840daef55e5fde0041f5702856532cdbb5a02998033d26"
    )),
];<|MERGE_RESOLUTION|>--- conflicted
+++ resolved
@@ -38,15 +38,8 @@
     inspector::{self, ScillaInspector},
     message::{Block, BlockHeader},
     precompiles::{get_custom_precompiles, scilla_call_handle_register},
-<<<<<<< HEAD
-    scilla::{self, split_storage_key, storage_key, Scilla},
-    state::{
-        contract_addr, Account, Code, ContractInit, ExternalLibrary, ScillaTypedVariable, State,
-    },
-=======
     scilla::{self, split_storage_key, storage_key, ParamValue, Scilla},
-    state::{contract_addr, Account, Code, State},
->>>>>>> 51fd5c08
+    state::{contract_addr, Account, Code, ContractInit, ExternalLibrary, State},
     time::SystemTime,
     transaction::{
         total_scilla_gas_price, EvmGas, EvmLog, Log, ScillaGas, ScillaLog, Transaction, TxZilliqa,
@@ -1374,34 +1367,20 @@
     // than this.
     let contract_address = zil_contract_address(from_addr, txn.nonce - 1);
 
-<<<<<<< HEAD
-    let mut init_data: Vec<ScillaTypedVariable> = serde_json::from_str(&txn.data)?;
+    let mut init_data: Vec<ParamValue> = serde_json::from_str(&txn.data)?;
 
     init_data.extend([
         ScillaTypedVariable {
             vname: "_creation_block".to_string(),
             value: Value::String(current_block.number.to_string()),
-            r#type: "BNum".to_string(),
+            ty: "BNum".to_string(),
         },
         ScillaTypedVariable {
             vname: "_this_address".to_string(),
             value: Value::String(format!("{contract_address:#x}")),
-            r#type: "ByStr20".to_string(),
+            ty: "ByStr20".to_string(),
         },
     ]);
-=======
-    let mut init_data: Vec<ParamValue> = serde_json::from_str(&txn.data)?;
-    init_data.push(ParamValue {
-        name: "_creation_block".to_owned(),
-        ty: "BNum".to_owned(),
-        value: current_block.number.to_string().into(),
-    });
-    init_data.push(ParamValue {
-        name: "_this_address".to_owned(),
-        ty: "ByStr20".to_owned(),
-        value: format!("{contract_address:#x}").into(),
-    });
->>>>>>> 51fd5c08
 
     let gas = txn.gas_limit;
 
@@ -1635,15 +1614,14 @@
             gas = g;
 
             let code = code.clone();
-<<<<<<< HEAD
-            let contract_init = ContractInit::new(serde_json::from_str(init_data)?)?;
-=======
             let init_data: Vec<_> = init_data
                 .clone()
                 .into_iter()
                 .map(ParamValue::from)
                 .collect();
->>>>>>> 51fd5c08
+
+            let contract_init = ContractInit::new(serde_json::from_str(init_data)?)?;
+
             let contract_balance = contract.account.balance;
 
             // We need to store external libraries used in the current contract. Scilla needs to import them to run the transition.
