--- conflicted
+++ resolved
@@ -214,49 +214,7 @@
 
         let txn = txn.tx.into_transaction();
 
-<<<<<<< HEAD
-        let mut acct = self.get_account(from_addr).unwrap();
-
-        // fail early on nonce mismatch
-        if let Some(tx_nonce) = txn.nonce() {
-            // todo: this should be +1 but it is not.
-            let desired_account_nonce = acct.nonce;
-
-            if desired_account_nonce != tx_nonce {
-                let error_str = format!(
-                "Nonce mismatch during tx execution! Expected: {}, Actual: {} tx hash: {} from account {}",
-                desired_account_nonce,
-                tx_nonce,
-                hash,
-                from_addr
-            );
-                warn!(error_str);
-                return Err(anyhow!(error_str));
-            }
-        };
-
-        let gas_price = self.get_gas_price()?;
-
-        if txn.gas_limit() < gas_price {
-            let error_str = format!(
-                "Transaction gas limit is less than the gas price! Tx limit: {}, Gas price: {}",
-                txn.gas_limit(),
-                gas_price
-            );
-            warn!(error_str);
-        }
-
-        trace!(
-            ?from_addr,
-            ?txn,
-            ?is_scilla,
-            "Applying transaction with args: "
-        );
-
-        let result = self.apply_transaction_inner(
-=======
         let ResultAndState { result, state } = self.apply_transaction_inner(
->>>>>>> 4e56834d
             from_addr,
             txn.to_addr(),
             txn.max_fee_per_gas(),
@@ -268,17 +226,7 @@
             current_block,
         )?;
 
-<<<<<<< HEAD
-                // Note that success can be false, the tx won't apply changes, but the nonce increases
-                // and we get the return value (which will indicate the error).
-                // Except nonceless txs (such as intershard calls) which don't increment the nonce.
-                if txn.nonce().is_some() {
-                    acct.nonce = acct.nonce.checked_add(1).unwrap();
-                    self.save_account(from_addr, acct)?;
-                }
-=======
         self.apply_delta(state)?;
->>>>>>> 4e56834d
 
         Ok(TransactionApplyResult {
             success: result.is_success(),
