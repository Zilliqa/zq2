//! Manages execution of transactions on state.

<<<<<<< HEAD
use ethabi::Token;
=======
>>>>>>> 27083384
use std::num::NonZeroU128;

use anyhow::{anyhow, Result};
use eth_trie::Trie;
use ethabi::Token;
use primitive_types::{H160, H256, U256};
use revm::{
    primitives::{
        AccountInfo, BlockEnv, Bytecode, BytecodeState, ExecutionResult, HandlerCfg, Output,
        ResultAndState, SpecId, TransactTo, TxEnv, B256, KECCAK_EMPTY,
    },
    Database, Evm,
};
use tracing::*;

use crate::{
    contracts,
    crypto::{Hash, NodePublicKey},
    eth_helpers::extract_revert_msg,
    message::BlockHeader,
    state::{contract_addr, Account, Address, State},
    time::SystemTime,
    transaction::{Log, VerifiedTransaction},
};

/// Data returned after applying a [Transaction] to [State].
pub struct TransactionApplyResult {
    /// Whether the transaction succeeded and the resulting state changes were persisted.
    pub success: bool,
    /// If the transaction was a contract creation, the address of the resulting contract.
    pub contract_address: Option<Address>,
    /// The logs emitted by the transaction execution.
    pub logs: Vec<Log>,
    /// The gas paid by the transaction
    pub gas_used: u64,
}

impl Database for &State {
    type Error = anyhow::Error;

    fn basic(
        &mut self,
        address: revm::primitives::Address,
    ) -> Result<Option<AccountInfo>, Self::Error> {
        let address = H160(address.into_array());

        if !self.try_has_account(address)? {
            return Ok(None);
        }

        let account = self.get_account(address)?;
        let account_info = AccountInfo {
            balance: revm::primitives::U256::from(account.balance),
            nonce: account.nonce,
            code_hash: KECCAK_EMPTY,
            code: Some(Bytecode {
                bytecode: account.code.into(),
                state: BytecodeState::Raw,
            }),
        };

        Ok(Some(account_info))
    }

    fn code_by_hash(&mut self, _code_hash: B256) -> Result<Bytecode, Self::Error> {
        unimplemented!()
    }

    fn storage(
        &mut self,
        address: revm::primitives::Address,
        index: revm::primitives::U256,
    ) -> Result<revm::primitives::U256, Self::Error> {
        let address = H160(address.into_array());
        let index = H256(index.to_be_bytes());

        let result = self.get_account_storage(address, index)?;

        Ok(revm::primitives::U256::from_be_bytes(result.0))
    }

    fn block_hash(&mut self, _number: revm::primitives::U256) -> Result<B256, Self::Error> {
        // TODO
        Ok(B256::ZERO)
    }
}

pub const BLOCK_GAS_LIMIT: u64 = 84_000_000;
pub const GAS_PRICE: u128 = 4761904800000;

const SPEC_ID: SpecId = SpecId::SHANGHAI;

impl State {
    /// Used primarily during genesis to set up contracts for chain functionality.
    /// If override_address address is set, forces contract deployment to that addess.
    pub(crate) fn force_deploy_contract(
        &mut self,
        creation_bytecode: Vec<u8>,
        override_address: Option<Address>,
    ) -> Result<Address> {
        let ResultAndState { result, mut state } = self.apply_transaction_inner(
            H160::zero(),
            None,
            GAS_PRICE,
            BLOCK_GAS_LIMIT,
            0,
            creation_bytecode,
            None,
            0,
            BlockHeader::genesis(Hash::ZERO),
        )?;

        match result {
            ExecutionResult::Success {
                output: Output::Create(_, Some(addr)),
                ..
            } => {
                let addr = if let Some(override_address) = override_address {
                    let override_address = revm::primitives::Address::from(override_address.0);
                    let account = state
                        .remove(&addr)
                        .ok_or_else(|| anyhow!("deployment did not change the contract account"))?;
                    state.insert(override_address, account);
                    addr
                } else {
                    addr
                };

                self.apply_delta(state)?;
                Ok(H160(addr.into_array()))
            }
            ExecutionResult::Success { .. } => {
                Err(anyhow!("deployment did not create a transaction"))
            }
            ExecutionResult::Revert { .. } => Err(anyhow!("deployment reverted")),
            ExecutionResult::Halt { reason, .. } => Err(anyhow!("deployment halted: {reason:?}")),
        }
    }

    #[allow(clippy::too_many_arguments)]
    pub(crate) fn apply_transaction_inner(
        &self,
        from_addr: Address,
        to_addr: Option<Address>,
        gas_price: u128,
        gas_limit: u64,
        amount: u128,
        payload: Vec<u8>,
        nonce: Option<u64>,
        chain_id: u64,
        current_block: BlockHeader,
    ) -> Result<ResultAndState> {
        let mut evm = Evm::builder()
            .with_db(self)
            .with_block_env(BlockEnv {
                number: revm::primitives::U256::from(current_block.number),
                coinbase: revm::primitives::Address::ZERO,
                timestamp: revm::primitives::U256::from(
                    current_block
                        .timestamp
                        .duration_since(SystemTime::UNIX_EPOCH)
                        .unwrap_or_default()
                        .as_secs(),
                ),
                gas_limit: revm::primitives::U256::from(BLOCK_GAS_LIMIT),
                basefee: revm::primitives::U256::from(GAS_PRICE),
                difficulty: revm::primitives::U256::from(1),
                prevrandao: Some(B256::ZERO),
                blob_excess_gas_and_price: None,
            })
            .with_handler_cfg(HandlerCfg { spec_id: SPEC_ID })
            .modify_cfg_env(|c| {
                c.chain_id = chain_id;
                // We disable the balance check (which ensures the from account's balance is greater than the
                // transaction's `gas_price * gas_limit`), because Scilla transactions are often submitted with
                // overly high `gas_limit`s. This is probably because there is no gas estimation feature for Scilla
                // transactions.
                c.disable_balance_check = true;
            })
            .with_tx_env(TxEnv {
                caller: from_addr.0.into(),
                gas_limit,
                gas_price: revm::primitives::U256::from(gas_price),
                transact_to: to_addr
                    .map(|a| TransactTo::call(a.0.into()))
                    .unwrap_or_else(TransactTo::create),
                value: revm::primitives::U256::from(amount),
                data: payload.clone().into(),
                nonce,
                chain_id: Some(chain_id),
                access_list: vec![],
                gas_priority_fee: None,
                blob_hashes: vec![],
                max_fee_per_blob_gas: None,
            })
            .build();

        Ok(evm.transact()?)
    }

    /// Apply a transaction to the account state.
    pub fn apply_transaction(
        &mut self,
        txn: VerifiedTransaction,
        chain_id: u64,
        current_block: BlockHeader,
    ) -> Result<TransactionApplyResult> {
        let hash = txn.hash;
        let from_addr = txn.signer;
        info!(?hash, ?txn, "executing txn");

        let txn = txn.tx.into_transaction();

        let ResultAndState { result, state } = self.apply_transaction_inner(
            from_addr,
            txn.to_addr(),
            txn.max_fee_per_gas(),
            txn.gas_limit(),
            txn.amount(),
            txn.payload().to_vec(),
            txn.nonce(),
            chain_id,
            current_block,
        )?;

        self.apply_delta(state)?;

        Ok(TransactionApplyResult {
            success: result.is_success(),
            contract_address: if let ExecutionResult::Success {
                output: Output::Create(_, c),
                ..
            } = result
            {
                c.map(|a| H160(a.into_array()))
            } else {
                None
            },
            logs: result
                .logs()
                .into_iter()
                .map(|l| Log {
                    address: H160(l.address.into_array()),
                    topics: l.topics().iter().map(|t| H256(t.0)).collect(),
                    data: l.data.data.to_vec(),
                })
                .collect(),
            gas_used: result.gas_used(),
        })
    }

    pub(crate) fn apply_delta(
        &mut self,
        state: revm::primitives::HashMap<revm::primitives::Address, revm::primitives::Account>,
    ) -> Result<()> {
        for (address, account) in state {
            let address = H160(address.into_array());

            let mut storage = self.get_account_trie(address)?;

            for (index, value) in account.changed_storage_slots() {
                let index = H256(index.to_be_bytes());
                let value = H256(value.present_value().to_be_bytes());
                trace!(?address, ?index, ?value, "update storage");

                storage.insert(&Self::account_storage_key(address, index), value.as_bytes())?;
            }

            let account = Account {
                nonce: account.info.nonce,
                balance: account.info.balance.try_into()?,
                code: account
                    .info
                    .code
                    .map(|c| c.original_bytes().to_vec())
                    .unwrap_or_default(),
                storage_root: if storage.iter().count() != 0 {
                    Some(storage.root_hash()?)
                } else {
                    None
                },
            };
            trace!(?address, ?account, "update account");
            self.save_account(address, account)?;
        }

        Ok(())
    }

    pub fn get_stakers(&self) -> Result<Vec<NodePublicKey>> {
        let data = contracts::deposit::GET_STAKERS.encode_input(&[])?;

        let stakers = self.call_contract(
            Address::zero(),
            Some(contract_addr::DEPOSIT),
            data,
            0,
            // The chain ID and current block are not accessed when the native balance is read, so we just pass in some
            // dummy values.
            0,
            BlockHeader::default(),
        )?;

        let stakers = contracts::deposit::GET_STAKERS
            .decode_output(&stakers)
            .unwrap()[0]
            .clone()
            .into_array()
            .unwrap();

        Ok(stakers
            .into_iter()
            .map(|k| NodePublicKey::from_bytes(&k.into_bytes().unwrap()).unwrap())
            .collect())
    }

    pub fn get_stake(&self, public_key: NodePublicKey) -> Result<Option<NonZeroU128>> {
        let data =
            contracts::deposit::GET_STAKE.encode_input(&[Token::Bytes(public_key.as_bytes())])?;

        let stake = self.call_contract(
            Address::zero(),
            Some(contract_addr::DEPOSIT),
            data,
            0,
            // The chain ID and current block are not accessed when the native balance is read, so we just pass in some
            // dummy values.
            0,
            BlockHeader::default(),
        )?;

        Ok(NonZeroU128::new(U256::from_big_endian(&stake).as_u128()))
    }

    pub fn get_reward_address(&self, public_key: NodePublicKey) -> Result<Option<Address>> {
        let data = contracts::deposit::GET_REWARD_ADDRESS
            .encode_input(&[Token::Bytes(public_key.as_bytes())])?;

        let return_value = self.call_contract(
            Address::zero(),
            Some(contract_addr::DEPOSIT),
            data,
            0,
            // The chain ID and current block are not accessed when the native balance is read, so we just pass in some
            // dummy values.
            0,
            BlockHeader::default(),
        )?;

        let addr = contracts::deposit::GET_REWARD_ADDRESS.decode_output(&return_value)?[0]
            .clone()
            .into_address()
            .unwrap();

        Ok((!addr.is_zero()).then_some(addr))
    }

    pub fn get_total_stake(&self) -> Result<u128> {
        let data = contracts::deposit::TOTAL_STAKE.encode_input(&[])?;

        let return_value = self.call_contract(
            Address::zero(),
            Some(contract_addr::DEPOSIT),
            data,
            0,
            // The chain ID and current block are not accessed when the native balance is read, so we just pass in some
            // dummy values.
            0,
            BlockHeader::default(),
        )?;

        let amount = contracts::deposit::TOTAL_STAKE.decode_output(&return_value)?[0]
            .clone()
            .into_uint()
            .unwrap();

        Ok(amount.as_u128())
    }

    #[allow(clippy::too_many_arguments)]
    pub fn estimate_gas(
        &self,
        from_addr: Address,
        to_addr: Option<Address>,
        data: Vec<u8>,
        chain_id: u64,
        current_block: BlockHeader,
        gas: Option<u64>,
        gas_price: Option<u128>,
        value: u128,
    ) -> Result<u64> {
        let gas_price = gas_price.unwrap_or(GAS_PRICE);
        let gas = gas.unwrap_or(BLOCK_GAS_LIMIT);

        let ResultAndState { result, .. } = self.apply_transaction_inner(
            from_addr,
            to_addr,
            gas_price,
            gas,
            value,
            data,
            None,
            chain_id,
            current_block,
        )?;

        match result {
            ExecutionResult::Success { gas_used, .. } => Ok(gas_used),
            ExecutionResult::Revert {
                gas_used: _,
                output,
            } => {
                let decoded_revert_msg = extract_revert_msg(&output);
                // See: https://github.com/ethereum/go-ethereum/blob/9b9a1b677d894db951dc4714ea1a46a2e7b74ffc/internal/ethapi/api.go#L1026
                const REVERT_ERROR_CODE: i32 = 3;

                let response = jsonrpsee::types::ErrorObjectOwned::owned(
                    REVERT_ERROR_CODE,
                    decoded_revert_msg,
                    None::<()>,
                );

                Err(response.into())
            }
            ExecutionResult::Halt { reason, .. } => Err(anyhow!("halted due to: {reason:?}")),
        }
    }

    #[allow(clippy::too_many_arguments)]
    pub fn call_contract(
        &self,
        from_addr: Address,
        to_addr: Option<Address>,
        data: Vec<u8>,
        amount: u128,
        chain_id: u64,
        current_block: BlockHeader,
    ) -> Result<Vec<u8>> {
        let ResultAndState { result, .. } = self.apply_transaction_inner(
            from_addr,
            to_addr,
            GAS_PRICE,
            BLOCK_GAS_LIMIT,
            amount,
            data,
            None,
            chain_id,
            current_block,
        )?;

        match result {
            ExecutionResult::Success { output, .. } => Ok(output.into_data().to_vec()),
            ExecutionResult::Revert { output, .. } => Ok(output.to_vec()),
            ExecutionResult::Halt { reason, .. } => Err(anyhow!("halted due to: {reason:?}")),
        }
    }
}<|MERGE_RESOLUTION|>--- conflicted
+++ resolved
@@ -1,9 +1,5 @@
 //! Manages execution of transactions on state.
 
-<<<<<<< HEAD
-use ethabi::Token;
-=======
->>>>>>> 27083384
 use std::num::NonZeroU128;
 
 use anyhow::{anyhow, Result};
