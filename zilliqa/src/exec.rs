--- conflicted
+++ resolved
@@ -1,16 +1,12 @@
 //! Manages execution of transactions on state.
 
-<<<<<<< HEAD
-use std::{
-    num::NonZeroU128,
-    sync::{Arc, Mutex},
-};
-
-=======
->>>>>>> f7cd1f97
+use crate::state::contract_addr;
+use ethabi::Token;
+use std::num::NonZeroU128;
+
 use anyhow::{anyhow, Result};
 use eth_trie::Trie;
-use primitive_types::{H160, H256};
+use primitive_types::{H160, H256, U256};
 use revm::{
     primitives::{
         AccountInfo, BlockEnv, Bytecode, BytecodeState, ExecutionResult, HandlerCfg, Output,
@@ -21,16 +17,10 @@
 use tracing::*;
 
 use crate::{
-<<<<<<< HEAD
-    contracts,
-    crypto::NodePublicKey,
-    evm_backend::EvmBackend,
-=======
-    crypto::Hash, eth_helpers::extract_revert_msg, state::Account, time::SystemTime,
-    transaction::Log,
+    contracts, crypto::Hash, crypto::NodePublicKey, eth_helpers::extract_revert_msg,
+    state::Account, time::SystemTime, transaction::Log,
 };
 use crate::{
->>>>>>> f7cd1f97
     message::BlockHeader,
     state::{Address, State},
     transaction::VerifiedTransaction,
@@ -151,7 +141,7 @@
     }
 
     #[allow(clippy::too_many_arguments)]
-    fn apply_transaction_inner(
+    pub(crate) fn apply_transaction_inner(
         &self,
         from_addr: Address,
         to_addr: Option<Address>,
@@ -262,100 +252,12 @@
         })
     }
 
-<<<<<<< HEAD
-    // Apply the changes the EVM is requesting for
-    pub fn apply_delta(&mut self, applys: Vec<evm_ds::protos::evm_proto::Apply>) -> Result<()> {
-        for apply in applys {
-            match apply {
-                EvmProto::Apply::Delete { address } => {
-                    let _account = self.delete_account(address);
-                }
-                EvmProto::Apply::Modify {
-                    address,
-                    balance: _,
-                    nonce: _,
-                    code,
-                    storage,
-                    reset_storage,
-                } => {
-                    let mut account = self.get_account(address).unwrap_or_default();
-
-                    if !code.is_empty() {
-                        account.code = code.to_vec();
-                    }
-
-                    if reset_storage {
-                        self.clear_account_storage(address)?;
-                    }
-
-                    self.save_account(address, account)?;
-
-                    for item in storage {
-                        if item.value.is_zero() {
-                            self.remove_account_storage(address, item.key)?;
-                        } else {
-                            self.set_account_storage(address, item.key, item.value)?;
-                        }
-                    }
-                }
-            }
-        }
-
-        Ok(())
-    }
-
-    pub fn get_native_balance(&self, address: Address, print_enabled: bool) -> Result<U256> {
-        // For these accounts, we hardcode the balance we return to the EVM engine as zero. Otherwise, we have an
-        // infinite recursion because getting the native balance of any account requires this method to be called for
-        // these two 'special' accounts.
-        if address == contract_addr::NATIVE_TOKEN || address.is_zero() {
-            return Ok(U256::zero());
-        }
-
-        let data = contracts::native_token::BALANCE_OF
-            .encode_input(&[Token::Address(address)])
-            .unwrap();
-
-        if print_enabled {
-            debug!("Calling contract to get balance...");
-        }
-
-        let balance = self
-            .call_contract(
-                Address::zero(),
-                Some(contract_addr::NATIVE_TOKEN),
-                data,
-                // The chain ID and current block are not accessed when the native balance is read, so we just pass in some
-                // dummy values.
-                U256::zero(),
-                0,
-                BlockHeader::default(),
-                false,
-                print_enabled,
-            )?
-            .return_value;
-        let balance = U256::from_big_endian(&balance);
-
-        trace!("Queried balance of addr {} is: {}", address, balance);
-
-        Ok(balance)
-    }
-
-    pub fn set_gas_price(&mut self, price: U256) -> Result<()> {
-        let data = contracts::gas_price::SET_GAS
-            .encode_input(&[Token::Uint(price)])
-            .unwrap();
-
-        debug!("****** setting gas price to: {}", price);
-        let result = self.force_execute_payload(Some(contract_addr::GAS_PRICE), data);
-=======
-    fn apply_delta(
+    pub(crate) fn apply_delta(
         &mut self,
         state: revm::primitives::HashMap<revm::primitives::Address, revm::primitives::Account>,
     ) -> Result<()> {
         for (address, account) in state {
             let address = H160(address.into_array());
->>>>>>> f7cd1f97
 
             let mut storage = self.get_account_trie(address)?;
 
@@ -367,210 +269,6 @@
                 storage.insert(&Self::account_storage_key(address, index), value.as_bytes())?;
             }
 
-<<<<<<< HEAD
-    pub fn get_gas_price(&self) -> Result<u64> {
-        let data = contracts::gas_price::GET_GAS.encode_input(&[]).unwrap();
-
-        let gas_price = self
-            .call_contract(
-                Address::zero(),
-                Some(contract_addr::GAS_PRICE),
-                data,
-                U256::zero(),
-                // The chain ID and current block are not accessed when the native balance is read, so we just pass in some
-                // dummy values.
-                0,
-                BlockHeader::default(),
-                false,
-                false,
-            )?
-            .return_value;
-        let gas_price = U256::from_big_endian(&gas_price);
-
-        trace!("Queried GAS! is: {}", gas_price);
-
-        Ok(gas_price.as_u64())
-    }
-
-    pub fn get_stakers(&self) -> Result<Vec<NodePublicKey>> {
-        let data = contracts::deposit::GET_STAKERS.encode_input(&[])?;
-
-        let stakers = self
-            .call_contract(
-                Address::zero(),
-                Some(contract_addr::DEPOSIT),
-                data,
-                U256::zero(),
-                // The chain ID and current block are not accessed when the native balance is read, so we just pass in some
-                // dummy values.
-                0,
-                BlockHeader::default(),
-                false,
-                false,
-            )?
-            .return_value;
-
-        let stakers = contracts::deposit::GET_STAKERS
-            .decode_output(&stakers)
-            .unwrap()[0]
-            .clone()
-            .into_array()
-            .unwrap();
-
-        Ok(stakers
-            .into_iter()
-            .map(|k| NodePublicKey::from_bytes(&k.into_bytes().unwrap()).unwrap())
-            .collect())
-    }
-
-    pub fn get_stake(&self, public_key: NodePublicKey) -> Result<Option<NonZeroU128>> {
-        let data =
-            contracts::deposit::GET_STAKE.encode_input(&[Token::Bytes(public_key.as_bytes())])?;
-
-        let stake = self
-            .call_contract(
-                Address::zero(),
-                Some(contract_addr::DEPOSIT),
-                data,
-                U256::zero(),
-                // The chain ID and current block are not accessed when the native balance is read, so we just pass in some
-                // dummy values.
-                0,
-                BlockHeader::default(),
-                false,
-                false,
-            )?
-            .return_value;
-
-        Ok(NonZeroU128::new(U256::from_big_endian(&stake).as_u128()))
-    }
-
-    pub fn get_reward_address(&self, public_key: NodePublicKey) -> Result<Option<Address>> {
-        let data = contracts::deposit::GET_REWARD_ADDRESS
-            .encode_input(&[Token::Bytes(public_key.as_bytes())])?;
-
-        let return_value = self
-            .call_contract(
-                Address::zero(),
-                Some(contract_addr::DEPOSIT),
-                data,
-                U256::zero(),
-                // The chain ID and current block are not accessed when the native balance is read, so we just pass in some
-                // dummy values.
-                0,
-                BlockHeader::default(),
-                false,
-                false,
-            )?
-            .return_value;
-
-        let addr = contracts::deposit::GET_REWARD_ADDRESS.decode_output(&return_value)?[0]
-            .clone()
-            .into_address()
-            .unwrap();
-
-        Ok((!addr.is_zero()).then_some(addr))
-    }
-
-    pub fn get_total_supply(&self) -> Result<u128> {
-        let data = contracts::native_token::TOTAL_SUPPLY.encode_input(&[])?;
-
-        let return_value = self
-            .call_contract(
-                Address::zero(),
-                Some(contract_addr::NATIVE_TOKEN),
-                data,
-                U256::zero(),
-                // The chain ID and current block are not accessed when the native balance is read, so we just pass in some
-                // dummy values.
-                0,
-                BlockHeader::default(),
-                false,
-                false,
-            )?
-            .return_value;
-
-        let amount = contracts::native_token::TOTAL_SUPPLY.decode_output(&return_value)?[0]
-            .clone()
-            .into_uint()
-            .unwrap();
-
-        Ok(amount.as_u128())
-    }
-
-    pub fn get_total_stake(&self) -> Result<u128> {
-        let data = contracts::deposit::TOTAL_STAKE.encode_input(&[])?;
-
-        let return_value = self
-            .call_contract(
-                Address::zero(),
-                Some(contract_addr::DEPOSIT),
-                data,
-                U256::zero(),
-                // The chain ID and current block are not accessed when the native balance is read, so we just pass in some
-                // dummy values.
-                0,
-                BlockHeader::default(),
-                false,
-                false,
-            )?
-            .return_value;
-
-        let amount = contracts::deposit::TOTAL_STAKE.decode_output(&return_value)?[0]
-            .clone()
-            .into_uint()
-            .unwrap();
-
-        Ok(amount.as_u128())
-    }
-
-    pub fn set_native_balance(&mut self, address: Address, amount: U256) -> Result<()> {
-        let data = contracts::native_token::SET_BALANCE
-            .encode_input(&[Token::Address(address), Token::Uint(amount)])
-            .unwrap();
-
-        debug!(
-            "****** Setting native balance of {} to: {}",
-            address, amount
-        );
-
-        let result = self.apply_transaction_inner(
-            Address::zero(),
-            Some(contract_addr::NATIVE_TOKEN),
-            u128::MIN,
-            u64::MAX,
-            U256::zero(),
-            data,
-            vec![],
-            // The chain ID and current block are not accessed when the native balance is updated, so we just pass in
-            // some dummy values.
-            0,
-            BlockHeader::default(),
-            false,
-            true,
-            false,
-            false,
-        );
-
-        match result {
-            Ok((result, _)) => {
-                // Apply the state changes only if success
-                let success = result.succeeded();
-
-                trace!("Set native balance result: {:?}", result);
-
-                if success {
-                    self.apply_delta(result.apply)?;
-                } else {
-                    panic!("Failed to set balance: {result:?}");
-                }
-
-                Ok(())
-            }
-            Err(e) => {
-                panic!("Failed to set balance with error: {:?}", e);
-            }
-=======
             let account = Account {
                 nonce: account.info.nonce,
                 balance: account.info.balance.try_into()?,
@@ -587,10 +285,99 @@
             };
             trace!(?address, ?account, "update account");
             self.save_account(address, account)?;
->>>>>>> f7cd1f97
         }
 
         Ok(())
+    }
+
+    pub fn get_stakers(&self) -> Result<Vec<NodePublicKey>> {
+        let data = contracts::deposit::GET_STAKERS.encode_input(&[])?;
+
+        let stakers = self.call_contract(
+            Address::zero(),
+            Some(contract_addr::DEPOSIT),
+            data,
+            0,
+            // The chain ID and current block are not accessed when the native balance is read, so we just pass in some
+            // dummy values.
+            0,
+            BlockHeader::default(),
+        )?;
+
+        let stakers = contracts::deposit::GET_STAKERS
+            .decode_output(&stakers)
+            .unwrap()[0]
+            .clone()
+            .into_array()
+            .unwrap();
+
+        Ok(stakers
+            .into_iter()
+            .map(|k| NodePublicKey::from_bytes(&k.into_bytes().unwrap()).unwrap())
+            .collect())
+    }
+
+    pub fn get_stake(&self, public_key: NodePublicKey) -> Result<Option<NonZeroU128>> {
+        let data =
+            contracts::deposit::GET_STAKE.encode_input(&[Token::Bytes(public_key.as_bytes())])?;
+
+        let stake = self.call_contract(
+            Address::zero(),
+            Some(contract_addr::DEPOSIT),
+            data,
+            0,
+            // The chain ID and current block are not accessed when the native balance is read, so we just pass in some
+            // dummy values.
+            0,
+            BlockHeader::default(),
+        )?;
+
+        Ok(NonZeroU128::new(U256::from_big_endian(&stake).as_u128()))
+    }
+
+    pub fn get_reward_address(&self, public_key: NodePublicKey) -> Result<Option<Address>> {
+        let data = contracts::deposit::GET_REWARD_ADDRESS
+            .encode_input(&[Token::Bytes(public_key.as_bytes())])?;
+
+        let return_value = self.call_contract(
+            Address::zero(),
+            Some(contract_addr::DEPOSIT),
+            data,
+            0,
+            // The chain ID and current block are not accessed when the native balance is read, so we just pass in some
+            // dummy values.
+            0,
+            BlockHeader::default(),
+        )?;
+
+        let addr = contracts::deposit::GET_REWARD_ADDRESS.decode_output(&return_value)?[0]
+            .clone()
+            .into_address()
+            .unwrap();
+
+        Ok((!addr.is_zero()).then_some(addr))
+    }
+
+    pub fn get_total_stake(&self) -> Result<u128> {
+        let data = contracts::deposit::TOTAL_STAKE.encode_input(&[])?;
+
+        let return_value = self.call_contract(
+            Address::zero(),
+            Some(contract_addr::DEPOSIT),
+            data,
+            0,
+            // The chain ID and current block are not accessed when the native balance is read, so we just pass in some
+            // dummy values.
+            0,
+            BlockHeader::default(),
+        )?;
+
+        let amount = contracts::deposit::TOTAL_STAKE.decode_output(&return_value)?[0]
+            .clone()
+            .into_uint()
+            .unwrap();
+
+        Ok(amount.as_u128())
     }
 
     #[allow(clippy::too_many_arguments)]
@@ -644,7 +431,7 @@
 
     #[allow(clippy::too_many_arguments)]
     pub fn call_contract(
-        &mut self,
+        &self,
         from_addr: Address,
         to_addr: Option<Address>,
         data: Vec<u8>,
