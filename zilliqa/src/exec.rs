//! Manages execution of transactions on state.

use std::{
    collections::{hash_map::Entry, BTreeMap, HashMap},
    error::Error,
    fmt::{self, Display, Formatter},
    mem,
    num::NonZeroU128,
    sync::{Arc, MutexGuard},
};

use alloy::primitives::{hex, Address, U256};
use anyhow::{anyhow, Result};
use bytes::Bytes;
use eth_trie::{EthTrie, Trie};
use ethabi::Token;
use libp2p::PeerId;
use revm::{
    inspector_handle_register,
    primitives::{
        map::FxBuildHasher, AccountInfo, BlockEnv, Bytecode, Env, ExecutionResult, HaltReason,
        HandlerCfg, Output, ResultAndState, SpecId, TxEnv, B256, KECCAK_EMPTY,
    },
    Database, DatabaseRef, Evm, Inspector,
};
use serde::{Deserialize, Serialize};
use serde_json::{json, Value};
use sha2::{Digest, Sha256};
use tracing::{debug, info, trace, warn};

use crate::{
    contracts,
    crypto::{Hash, NodePublicKey},
    db::TrieStorage,
    eth_helpers::extract_revert_msg,
    inspector::{self, ScillaInspector},
    message::{Block, BlockHeader},
    precompiles::{get_custom_precompiles, scilla_call_handle_register},
    scilla::{self, split_storage_key, storage_key, Scilla},
    state::{contract_addr, Account, Code, State},
    time::SystemTime,
    transaction::{
        total_scilla_gas_price, EvmGas, EvmLog, Log, ScillaGas, ScillaLog, ScillaParam,
        Transaction, TxZilliqa, VerifiedTransaction, ZilAmount,
    },
};

type ScillaResultAndState = (ScillaResult, HashMap<Address, PendingAccount>);

/// Data returned after applying a [Transaction] to [State].

#[derive(Clone)]
pub enum TransactionApplyResult {
    Evm(ResultAndState, Box<Env>),
    Scilla(ScillaResultAndState),
}

impl TransactionApplyResult {
    pub fn output(&self) -> Option<&[u8]> {
        match self {
            TransactionApplyResult::Evm(ResultAndState { result, .. }, ..) => {
                result.output().map(|b| b.as_ref())
            }
            TransactionApplyResult::Scilla(_) => None,
        }
    }

    pub fn success(&self) -> bool {
        match self {
            TransactionApplyResult::Evm(ResultAndState { result, .. }, ..) => result.is_success(),
            TransactionApplyResult::Scilla((ScillaResult { success, .. }, _)) => *success,
        }
    }

    pub fn contract_address(&self) -> Option<Address> {
        match self {
            TransactionApplyResult::Evm(
                ResultAndState {
                    result: ExecutionResult::Success { output, .. },
                    ..
                },
                ..,
            ) => output.address().copied(),
            TransactionApplyResult::Evm(_, _) => None,
            TransactionApplyResult::Scilla((
                ScillaResult {
                    contract_address, ..
                },
                _,
            )) => *contract_address,
        }
    }

    pub fn gas_used(&self) -> EvmGas {
        match self {
            TransactionApplyResult::Evm(ResultAndState { result, .. }, ..) => {
                EvmGas(result.gas_used())
            }
            TransactionApplyResult::Scilla((ScillaResult { gas_used, .. }, _)) => *gas_used,
        }
    }

    pub fn accepted(&self) -> Option<bool> {
        match self {
            TransactionApplyResult::Evm(_, _) => None,
            TransactionApplyResult::Scilla((ScillaResult { accepted, .. }, _)) => *accepted,
        }
    }

    pub fn exceptions(&self) -> &[ScillaException] {
        match self {
            TransactionApplyResult::Evm(_, _) => &[],
            TransactionApplyResult::Scilla((ScillaResult { exceptions, .. }, _)) => exceptions,
        }
    }

    #[allow(clippy::type_complexity)]
    pub fn into_parts(
        self,
    ) -> (
        Vec<Log>,
        Vec<ScillaTransition>,
        BTreeMap<u64, Vec<ScillaError>>,
        Vec<ScillaException>,
    ) {
        match self {
            TransactionApplyResult::Evm(ResultAndState { result, .. }, ..) => (
                result
                    .into_logs()
                    .into_iter()
                    .map(|l| {
                        let (topics, data) = l.data.split();
                        Log::Evm(EvmLog {
                            address: l.address,
                            topics,
                            data: data.to_vec(),
                        })
                    })
                    .collect(),
                Vec::new(),
                BTreeMap::new(),
                Vec::new(),
            ),
            TransactionApplyResult::Scilla((
                ScillaResult {
                    logs,
                    transitions,
                    errors,
                    exceptions,
                    ..
                },
                _,
            )) => (
                logs.into_iter().map(Log::Scilla).collect(),
                transitions,
                errors,
                exceptions,
            ),
        }
    }
}

#[derive(Debug, Clone, Serialize, Deserialize)]
pub struct ScillaTransition {
    /// The address of the Scilla contract which initiated the transition.
    pub from: Address,
    /// The recipient of the transition.
    pub to: Address,
    /// The call depth of the transition.
    pub depth: u64,
    /// The value passed with the transition.
    pub amount: ZilAmount,
    /// The tag of the transition. If the recipient is a Scilla contract, this is the method that will be called.
    pub tag: String,
    /// Any parameters passed with the transition.
    pub params: String,
}

impl ScillaTransition {
    pub fn compute_hash(&self) -> Hash {
        Hash::builder()
            .with(self.from.0.as_slice())
            .with(self.to.0.as_slice())
            .with(self.depth.to_be_bytes())
            .with(self.amount.to_be_bytes())
            .with(self.tag.as_bytes())
            .with(self.params.as_bytes())
            .finalize()
    }
}

#[derive(Clone)]
pub struct ScillaResult {
    /// Whether the transaction succeeded and the resulting state changes were persisted.
    pub success: bool,
    /// If the transaction was a contract creation, the address of the resulting contract.
    pub contract_address: Option<Address>,
    /// The logs emitted by the transaction execution.
    pub logs: Vec<ScillaLog>,
    /// The gas paid by the transaction
    pub gas_used: EvmGas,
    /// Scilla transitions executed by the transaction execution.
    pub transitions: Vec<ScillaTransition>,
    /// If the transaction was a call to a Scilla contract, whether the called contract accepted the ZIL sent to it.
    pub accepted: Option<bool>,
    /// Errors from calls to Scilla contracts. Indexed by the call depth of erroring contract.
    pub errors: BTreeMap<u64, Vec<ScillaError>>,
    /// Exceptions from calls to Scilla contracts.
    pub exceptions: Vec<ScillaException>,
}

#[derive(Debug, Clone, Serialize, Deserialize)]
pub enum ScillaError {
    CallFailed,
    CreateFailed,
    OutOfGas,
    InsufficientBalance,
}

#[derive(Debug, Clone, Serialize, Deserialize)]
pub struct ScillaException {
    pub line: u64,
    pub message: String,
}

impl ScillaException {
    pub fn compute_hash(&self) -> Hash {
        Hash::builder()
            .with(self.line.to_be_bytes())
            .with(self.message.as_bytes())
            .finalize()
    }
}

impl From<scilla::Error> for ScillaException {
    fn from(e: scilla::Error) -> ScillaException {
        ScillaException {
            line: e.start_location.line,
            message: e.error_message,
        }
    }
}

// We need to define a custom error type for our [Database], which implements [Error].
#[derive(Debug)]
pub struct DatabaseError(anyhow::Error);

impl From<anyhow::Error> for DatabaseError {
    fn from(err: anyhow::Error) -> Self {
        DatabaseError(err)
    }
}

impl Display for DatabaseError {
    fn fmt(&self, f: &mut Formatter<'_>) -> fmt::Result {
        write!(f, "{}", self.0)
    }
}

impl Error for DatabaseError {
    fn source(&self) -> Option<&(dyn Error + 'static)> {
        self.0.source()
    }
}

impl Database for PendingState {
    type Error = DatabaseError;

    fn basic(&mut self, address: Address) -> Result<Option<AccountInfo>, Self::Error> {
        (&self.pre_state).basic_ref(address)
    }

    fn code_by_hash(&mut self, code_hash: B256) -> Result<Bytecode, Self::Error> {
        (&self.pre_state).code_by_hash_ref(code_hash)
    }

    fn storage(&mut self, address: Address, index: U256) -> Result<U256, Self::Error> {
        (&self.pre_state).storage_ref(address, index)
    }

    fn block_hash(&mut self, number: u64) -> Result<B256, Self::Error> {
        (&self.pre_state).block_hash_ref(number)
    }
}

impl DatabaseRef for PendingState {
    type Error = DatabaseError;

    fn basic_ref(&self, address: Address) -> Result<Option<AccountInfo>, Self::Error> {
        (&self.pre_state).basic_ref(address)
    }

    fn code_by_hash_ref(&self, code_hash: B256) -> Result<Bytecode, Self::Error> {
        (&self.pre_state).code_by_hash_ref(code_hash)
    }

    fn storage_ref(&self, address: Address, index: U256) -> Result<U256, Self::Error> {
        (&self.pre_state).storage_ref(address, index)
    }

    fn block_hash_ref(&self, number: u64) -> Result<B256, Self::Error> {
        (&self.pre_state).block_hash_ref(number)
    }
}

impl Database for &State {
    type Error = DatabaseError;

    fn basic(&mut self, address: Address) -> Result<Option<AccountInfo>, Self::Error> {
        self.basic_ref(address)
    }

    fn code_by_hash(&mut self, code_hash: B256) -> Result<Bytecode, Self::Error> {
        self.code_by_hash_ref(code_hash)
    }

    fn storage(&mut self, address: Address, index: U256) -> Result<U256, Self::Error> {
        self.storage_ref(address, index)
    }

    fn block_hash(&mut self, number: u64) -> Result<B256, Self::Error> {
        self.block_hash_ref(number)
    }
}

impl DatabaseRef for &State {
    type Error = DatabaseError;

    fn basic_ref(&self, address: Address) -> Result<Option<AccountInfo>, Self::Error> {
        if !self.has_account(address)? {
            return Ok(None);
        }

        let account = self.get_account(address)?;
        let code = Bytecode::new_raw(account.code.evm_code().unwrap_or_default().into());
        let account_info = AccountInfo {
            balance: U256::from(account.balance),
            nonce: account.nonce,
            code_hash: code.hash_slow(),
            code: Some(code),
        };

        Ok(Some(account_info))
    }

    fn code_by_hash_ref(&self, _code_hash: B256) -> Result<Bytecode, Self::Error> {
        unimplemented!()
    }

    fn storage_ref(&self, address: Address, index: U256) -> Result<U256, Self::Error> {
        let index = B256::new(index.to_be_bytes());

        let result = self.get_account_storage(address, index)?;

        Ok(U256::from_be_bytes(result.0))
    }

    fn block_hash_ref(&self, number: u64) -> Result<B256, Self::Error> {
        Ok(self
            .block_store
            .get_block_by_number(number)?
            .map(|block| B256::new(block.hash().0))
            .unwrap_or_default())
    }
}

// As per EIP-150
pub const MAX_EVM_GAS_LIMIT: EvmGas = EvmGas(5_500_000);

pub const SCILLA_TRANSFER: ScillaGas = ScillaGas(50);
pub const SCILLA_INVOKE_CHECKER: ScillaGas = ScillaGas(100);
pub const SCILLA_INVOKE_RUNNER: ScillaGas = ScillaGas(300);

const SPEC_ID: SpecId = SpecId::SHANGHAI;

pub enum BaseFeeCheck {
    /// Transaction gas price will be validated to be at least the block gas price.
    Validate,
    /// Transaction gas price will not be validated.
    Ignore,
}

impl State {
    /// Used primarily during genesis to set up contracts for chain functionality.
    /// If override_address address is set, forces contract deployment to that addess.
    pub(crate) fn force_deploy_contract_evm(
        &mut self,
        creation_bytecode: Vec<u8>,
        override_address: Option<Address>,
    ) -> Result<Address> {
        let (ResultAndState { result, mut state }, ..) = self.apply_transaction_evm(
            Address::ZERO,
            None,
            0,
            self.block_gas_limit,
            0,
            creation_bytecode,
            None,
            BlockHeader::genesis(Hash::ZERO),
            inspector::noop(),
            BaseFeeCheck::Ignore,
        )?;

        match result {
            ExecutionResult::Success {
                output: Output::Create(_, Some(addr)),
                ..
            } => {
                let addr = if let Some(override_address) = override_address {
                    let override_address = Address::from(override_address.0);
                    let account = state
                        .remove(&addr)
                        .ok_or_else(|| anyhow!("deployment did not change the contract account"))?;
                    state.insert(override_address, account);
                    addr
                } else {
                    addr
                };

                self.apply_delta_evm(&state)?;
                Ok(addr)
            }
            ExecutionResult::Success { .. } => Err(anyhow!("deployment did not create a contract")),
            ExecutionResult::Revert { .. } => Err(anyhow!("deployment reverted")),
            ExecutionResult::Halt { reason, .. } => Err(anyhow!("deployment halted: {reason:?}")),
        }
    }

    #[allow(clippy::too_many_arguments)]
    pub fn apply_transaction_evm<I: Inspector<PendingState> + ScillaInspector>(
        &self,
        from_addr: Address,
        to_addr: Option<Address>,
        gas_price: u128,
        gas_limit: EvmGas,
        amount: u128,
        payload: Vec<u8>,
        nonce: Option<u64>,
        current_block: BlockHeader,
        inspector: I,
        base_fee_check: BaseFeeCheck,
    ) -> Result<(ResultAndState, HashMap<Address, PendingAccount>, Box<Env>)> {
        let mut padded_view_number = [0u8; 32];
        padded_view_number[24..].copy_from_slice(&current_block.view.to_be_bytes());

        let pending_state = PendingState::new(self.clone());
        let mut evm = Evm::builder()
            .with_db(pending_state)
            .with_block_env(BlockEnv {
                number: U256::from(current_block.number),
                coinbase: Address::ZERO,
                timestamp: U256::from(
                    current_block
                        .timestamp
                        .duration_since(SystemTime::UNIX_EPOCH)
                        .unwrap_or_default()
                        .as_secs(),
                ),
                gas_limit: U256::from(self.block_gas_limit.0),
                basefee: U256::from(self.gas_price),
                difficulty: U256::from(1),
                prevrandao: Some(Hash::builder().with(padded_view_number).finalize().into()),
                blob_excess_gas_and_price: None,
            })
            .with_external_context(inspector)
            .with_handler_cfg(HandlerCfg { spec_id: SPEC_ID })
            .append_handler_register(scilla_call_handle_register)
            .append_handler_register(inspector_handle_register)
            .modify_cfg_env(|c| {
                c.chain_id = self.chain_id.eth;
                c.disable_base_fee = match base_fee_check {
                    BaseFeeCheck::Validate => false,
                    BaseFeeCheck::Ignore => true,
                };
            })
            .with_tx_env(TxEnv {
                caller: from_addr.0.into(),
                gas_limit: gas_limit.0,
                gas_price: U256::from(gas_price),
                transact_to: to_addr.into(),
                value: U256::from(amount),
                data: payload.clone().into(),
                nonce,
                chain_id: Some(self.chain_id.eth),
                access_list: vec![],
                gas_priority_fee: None,
                blob_hashes: vec![],
                max_fee_per_blob_gas: None,
                authorization_list: None,
            })
            .append_handler_register(|handler| {
                let precompiles = handler.pre_execution.load_precompiles();
                handler.pre_execution.load_precompiles = Arc::new(move || {
                    let mut precompiles = precompiles.clone();
                    precompiles.extend(get_custom_precompiles());
                    precompiles
                });
            })
            .build();

        let e = evm.transact()?;
        let (mut state, cfg) = evm.into_db_and_env_with_handler_cfg();
        Ok((e, state.finalize(), cfg.env))
    }

    fn apply_transaction_scilla(
        &mut self,
        from_addr: Address,
        txn: TxZilliqa,
        current_block: BlockHeader,
        inspector: impl ScillaInspector,
    ) -> Result<ScillaResultAndState> {
        let mut state = PendingState::new(self.try_clone()?);

        let deposit = total_scilla_gas_price(txn.gas_limit, txn.gas_price);
        if let Some(result) = state.deduct_from_account(from_addr, deposit)? {
            return Ok((result, state.finalize()));
        }

        let gas_limit = txn.gas_limit;
        let gas_price = txn.gas_price;

        let (result, mut state) = if txn.to_addr.is_zero() {
            scilla_create(
                state,
                self.scilla(),
                from_addr,
                txn,
                current_block,
                inspector,
            )
        } else {
            scilla_call(
                state,
                self.scilla(),
                from_addr,
                from_addr,
                txn.gas_limit,
                txn.to_addr,
                txn.amount,
                txn.data,
                inspector,
            )
        }?;

        let from = state.load_account(from_addr)?;
        let refund =
            total_scilla_gas_price(gas_limit - ScillaGas::from(result.gas_used), gas_price);
        from.account.balance += refund.get();
        from.account.nonce += 1;

        Ok((result, state.finalize()))
    }

    /// Apply a transaction to the account state.
    pub fn apply_transaction<I: Inspector<PendingState> + ScillaInspector>(
        &mut self,
        txn: VerifiedTransaction,
        current_block: BlockHeader,
        inspector: I,
    ) -> Result<TransactionApplyResult> {
        let hash = txn.hash;
        let from_addr = txn.signer;
        info!(?hash, ?txn, "executing txn");

        let blessed = BLESSED_TRANSACTIONS.contains(&hash);

        let txn = txn.tx.into_transaction();
        if let Transaction::Zilliqa(txn) = txn {
            let (result, state) =
                self.apply_transaction_scilla(from_addr, txn, current_block, inspector)?;

            self.apply_delta_scilla(&state)?;

            Ok(TransactionApplyResult::Scilla((result, state)))
        } else {
            let (ResultAndState { result, state }, scilla_state, env) = self
                .apply_transaction_evm(
                    from_addr,
                    txn.to_addr(),
                    txn.max_fee_per_gas(),
                    txn.gas_limit(),
                    txn.amount(),
                    txn.payload().to_vec(),
                    txn.nonce(),
                    current_block,
                    inspector,
                    if blessed {
                        BaseFeeCheck::Ignore
                    } else {
                        BaseFeeCheck::Validate
                    },
                )?;

            self.apply_delta_evm(&state)?;
            self.apply_delta_scilla(&scilla_state)?;

            Ok(TransactionApplyResult::Evm(
                ResultAndState { result, state },
                env,
            ))
        }
    }

    /// Applies a state delta from a Scilla execution to the state.
    fn apply_delta_scilla(&mut self, state: &HashMap<Address, PendingAccount>) -> Result<()> {
        for (&address, account) in state {
            let mut storage = self.get_account_trie(address)?;

            /// Recursively called internal function which assigns `value` at the correct key to `storage`.
            fn handle(
                storage: &mut EthTrie<TrieStorage>,
                var: &str,
                value: &StorageValue,
                indices: &mut Vec<Vec<u8>>,
            ) -> Result<()> {
                match value {
                    StorageValue::Map { map, complete } => {
                        // If this is a complete view of the map, delete any existing values first.
                        if *complete {
                            storage.remove_by_prefix(&storage_key(var, indices))?;
                        }

                        // We will iterate over each key-value pair in this map and make a recursive call to this
                        // function with the given value. Before each call, we need to make sure we update `inidices`
                        // to include the key. To avoid changing the length of the `Vec` in each iteration, we first
                        // add a dummy index (`vec![]`) and update it before each call.
                        indices.push(vec![]);
                        for (k, v) in map {
                            indices.last_mut().unwrap().clone_from(k);
                            handle(storage, var, v, indices)?;
                        }
                    }
                    StorageValue::Value(Some(value)) => {
                        let key = storage_key(var, indices);
                        storage.insert(&key, value)?;
                    }
                    StorageValue::Value(None) => {
                        let key = storage_key(var, indices);
                        // A deletion may occur at any depth of the map. Therefore we remove all keys with the relevent
                        // prefix.
                        storage.remove_by_prefix(&key)?;
                    }
                }
                Ok(())
            }

            for (var, value) in &account.storage {
                handle(&mut storage, var, value, &mut vec![])?;
            }

            let account = Account {
                nonce: account.account.nonce,
                balance: account.account.balance,
                code: account.account.code.clone(),
                storage_root: storage.root_hash()?,
            };

            self.save_account(address, account)?;
        }

        Ok(())
    }

    /// Applies a state delta from an EVM execution to the state.
    pub fn apply_delta_evm(
        &mut self,
        state: &HashMap<Address, revm::primitives::Account, FxBuildHasher>,
    ) -> Result<()> {
        for (&address, account) in state {
            let mut storage = self.get_account_trie(address)?;

            for (index, value) in account.changed_storage_slots() {
                let index = B256::new(index.to_be_bytes());
                let value = B256::new(value.present_value().to_be_bytes());
                trace!(?address, ?index, ?value, "update storage");

                storage.insert(
                    &Self::account_storage_key(address, index).0,
                    value.as_slice(),
                )?;
            }

            // `account.info.code` might be `None`, even though we always return `Some` for the account code in our
            // [DatabaseRef] implementation. However, this is only the case for empty code, so we handle this case
            // separately.
            let code = if account.info.code_hash == KECCAK_EMPTY {
                vec![]
            } else {
                account
                    .info
                    .code
                    .as_ref()
                    .expect("code_by_hash is not used")
                    .original_bytes()
                    .to_vec()
            };

            let account = Account {
                nonce: account.info.nonce,
                balance: account.info.balance.try_into()?,
                code: Code::Evm(code),
                storage_root: storage.root_hash()?,
            };
            trace!(?address, ?account, "update account");
            self.save_account(address, account)?;
        }

        Ok(())
    }

    pub fn leader(&self, view: u64) -> Result<NodePublicKey> {
        let data = contracts::deposit::LEADER_AT_VIEW.encode_input(&[Token::Uint(view.into())])?;

        let leader = self.call_contract(
            Address::ZERO,
            Some(contract_addr::DEPOSIT),
            data,
            0,
            BlockHeader::default(),
        )?;

        NodePublicKey::from_bytes(
            &contracts::deposit::LEADER_AT_VIEW
                .decode_output(&leader)
                .unwrap()[0]
                .clone()
                .into_bytes()
                .unwrap(),
        )
    }

    pub fn get_stakers_at_block(&self, block: &Block) -> Result<Vec<NodePublicKey>> {
        let block_root_hash = block.state_root_hash();

        let state = self.at_root(block_root_hash.into());

        state.get_stakers()
    }

    pub fn get_stakers(&self) -> Result<Vec<NodePublicKey>> {
        let data = contracts::deposit::GET_STAKERS.encode_input(&[])?;

        let stakers = self.call_contract(
            Address::ZERO,
            Some(contract_addr::DEPOSIT),
            data,
            0,
            // The current block is not accessed when the native balance is read, so we just pass in some
            // dummy values.
            BlockHeader::default(),
        )?;

        let stakers = contracts::deposit::GET_STAKERS
            .decode_output(&stakers)
            .unwrap()[0]
            .clone()
            .into_array()
            .unwrap();

        stakers
            .into_iter()
            .map(|k| NodePublicKey::from_bytes(&k.into_bytes().unwrap()))
            .collect()
    }

    pub fn get_stake(&self, public_key: NodePublicKey) -> Result<Option<NonZeroU128>> {
<<<<<<< HEAD
        self.get_stake_raw(public_key.into())
    }

    pub fn committee(&self) -> Result<()> {
        let data = contracts::deposit::COMMITTEE.encode_input(&[])?;

        let committee = self.call_contract(
            Address::ZERO,
            Some(contract_addr::DEPOSIT),
            data,
            0,
            BlockHeader::default(),
        )?;
        let committee = contracts::deposit::COMMITTEE.decode_output(&committee)?;
        info!("committee: {committee:?}");

        Ok(())
    }

    pub fn get_stake_raw(&self, public_key: NodePublicKeyRaw) -> Result<Option<NonZeroU128>> {
=======
>>>>>>> dd2bedef
        let data =
            contracts::deposit::GET_STAKE.encode_input(&[Token::Bytes(public_key.as_bytes())])?;

        let stake = self.call_contract(
            Address::ZERO,
            Some(contract_addr::DEPOSIT),
            data,
            0,
            // The current block is not accessed when the native balance is read, so we just pass in some
            // dummy values.
            BlockHeader::default(),
        )?;

        let stake = NonZeroU128::new(U256::from_be_slice(&stake).to());

        Ok(stake)
    }

    pub fn get_reward_address(&self, public_key: NodePublicKey) -> Result<Option<Address>> {
        let data = contracts::deposit::GET_REWARD_ADDRESS
            .encode_input(&[Token::Bytes(public_key.as_bytes())])?;

        let return_value = self.call_contract(
            Address::ZERO,
            Some(contract_addr::DEPOSIT),
            data,
            0,
            // The current block is not accessed when the native balance is read, so we just pass in some
            // dummy values.
            BlockHeader::default(),
        )?;

        let addr = contracts::deposit::GET_REWARD_ADDRESS.decode_output(&return_value)?[0]
            .clone()
            .into_address()
            .unwrap();
        let addr = Address::new(addr.0);

        Ok((!addr.is_zero()).then_some(addr))
    }

    pub fn get_peer_id(&self, public_key: NodePublicKey) -> Result<Option<PeerId>> {
        let data =
            contracts::deposit::GET_PEER_ID.encode_input(&[Token::Bytes(public_key.as_bytes())])?;

        let return_value = self.call_contract(
            Address::ZERO,
            Some(contract_addr::DEPOSIT),
            data,
            0,
            // The current block is not accessed when the native balance is read, so we just pass in some
            // dummy values.
            BlockHeader::default(),
        )?;

        let data = contracts::deposit::GET_PEER_ID.decode_output(&return_value)?[0]
            .clone()
            .into_bytes()
            .unwrap();

        Ok(Some(PeerId::from_bytes(&data)?))
    }

    pub fn get_total_stake(&self) -> Result<u128> {
        let data = contracts::deposit::TOTAL_STAKE.encode_input(&[])?;

        let return_value = self.call_contract(
            Address::ZERO,
            Some(contract_addr::DEPOSIT),
            data,
            0,
            // The current block is not accessed when the native balance is read, so we just pass in some
            // dummy values.
            BlockHeader::default(),
        )?;

        let amount = contracts::deposit::TOTAL_STAKE.decode_output(&return_value)?[0]
            .clone()
            .into_uint()
            .unwrap();

        Ok(amount.as_u128())
    }

    #[allow(clippy::too_many_arguments)]
    pub fn estimate_gas(
        &self,
        from_addr: Address,
        to_addr: Option<Address>,
        data: Vec<u8>,
        current_block: BlockHeader,
        gas: Option<EvmGas>,
        gas_price: Option<u128>,
        value: u128,
    ) -> Result<u64> {
        let gas_price = gas_price.unwrap_or(self.gas_price);

        let mut max = gas.unwrap_or(MAX_EVM_GAS_LIMIT).0;
        let upper_bound = max;

        // Check if estimation succeeds with the highest possible gas
        // We use the result as lower bound
        let mut min = self.estimate_gas_inner(
            from_addr,
            to_addr,
            data.clone(),
            current_block,
            EvmGas(upper_bound),
            gas_price,
            value,
        )?;

        // Execute the while loop iff (max - min)/max < MINIMUM_PERCENT_RATIO [%]
        const MINIMUM_PERCENT_RATIO: u64 = 3;

        // result should be somewhere in (min, max]
        while min < max {
            let break_cond = (max - min) <= (max * MINIMUM_PERCENT_RATIO) / 100;
            if break_cond {
                break;
            }
            let mid = (min + max) / 2;

            let (ResultAndState { result, .. }, ..) = self.apply_transaction_evm(
                from_addr,
                to_addr,
                gas_price,
                EvmGas(mid),
                value,
                data.clone(),
                None,
                current_block,
                inspector::noop(),
                BaseFeeCheck::Validate,
            )?;

            match result {
                ExecutionResult::Success { .. } => max = mid,
                ExecutionResult::Revert { .. } => min = mid + 1,
                ExecutionResult::Halt { reason, .. } => match reason {
                    HaltReason::OutOfGas(_) | HaltReason::InvalidFEOpcode => min = mid + 1,
                    _ => return Err(anyhow!("halted due to: {reason:?}")),
                },
            }
        }
        debug!("Estimated gas: {}", max);
        Ok(max)
    }
    #[allow(clippy::too_many_arguments)]
    fn estimate_gas_inner(
        &self,
        from_addr: Address,
        to_addr: Option<Address>,
        data: Vec<u8>,
        current_block: BlockHeader,
        gas: EvmGas,
        gas_price: u128,
        value: u128,
    ) -> Result<u64> {
        let (ResultAndState { result, .. }, ..) = self.apply_transaction_evm(
            from_addr,
            to_addr,
            gas_price,
            gas,
            value,
            data.clone(),
            None,
            current_block,
            inspector::noop(),
            BaseFeeCheck::Validate,
        )?;

        match result {
            ExecutionResult::Success { gas_used, .. } => Ok(gas_used),
            ExecutionResult::Revert {
                gas_used: _,
                output,
            } => {
                let decoded_revert_msg = extract_revert_msg(&output);
                // See: https://github.com/ethereum/go-ethereum/blob/9b9a1b677d894db951dc4714ea1a46a2e7b74ffc/internal/ethapi/api.go#L1026
                const REVERT_ERROR_CODE: i32 = 3;

                let response = jsonrpsee::types::ErrorObjectOwned::owned(
                    REVERT_ERROR_CODE,
                    decoded_revert_msg,
                    Some(output),
                );
                Err(response.into())
            }
            ExecutionResult::Halt { reason, .. } => Err(anyhow!("halted due to: {reason:?}")),
        }
    }

    #[allow(clippy::too_many_arguments)]
    pub fn call_contract(
        &self,
        from_addr: Address,
        to_addr: Option<Address>,
        data: Vec<u8>,
        amount: u128,
        current_block: BlockHeader,
    ) -> Result<Vec<u8>> {
        let (ResultAndState { result, .. }, ..) = self.apply_transaction_evm(
            from_addr,
            to_addr,
            0,
            self.block_gas_limit,
            amount,
            data,
            None,
            current_block,
            inspector::noop(),
            BaseFeeCheck::Ignore,
        )?;

        match result {
            ExecutionResult::Success { output, .. } => Ok(output.into_data().to_vec()),
            ExecutionResult::Revert { output, .. } => Ok(output.to_vec()),
            ExecutionResult::Halt { reason, .. } => Err(anyhow!("halted due to: {reason:?}")),
        }
    }
}

/// Gets the contract address if a contract creation [TxZilliqa] is sent by `sender` with `nonce`.
pub fn zil_contract_address(sender: Address, nonce: u64) -> Address {
    let mut hasher = Sha256::new();
    hasher.update(sender.into_array());
    hasher.update(nonce.to_be_bytes());
    let hashed = hasher.finalize();
    Address::from_slice(&hashed[12..])
}

/// The account state during the execution of a Scilla transaction. Changes to the original state are kept in memory.
#[derive(Debug)]
pub struct PendingState {
    pub pre_state: State,
    pub new_state: HashMap<Address, PendingAccount>,
}

/// Private helper function for `PendingState::load_account`. The only difference is that the fields of `PendingState`
/// are passed explicitly. This means the borrow-checker can see the reference we return only borrows from the
/// `new_state` field and thus we can later use `pre_state` without an error.
fn load_account<'a>(
    pre_state: &State,
    new_state: &'a mut HashMap<Address, PendingAccount>,
    address: Address,
) -> Result<&'a mut PendingAccount> {
    match new_state.entry(address) {
        Entry::Occupied(entry) => Ok(entry.into_mut()),
        Entry::Vacant(vac) => {
            let account = pre_state.get_account(address)?;
            Ok(vac.insert(account.into()))
        }
    }
}

impl PendingState {
    pub fn new(state: State) -> Self {
        PendingState {
            pre_state: state,
            new_state: HashMap::new(),
        }
    }

    pub fn zil_chain_id(&self) -> u64 {
        self.pre_state.chain_id.zil()
    }

    pub fn get_block_by_number(&self, block_number: u64) -> Result<Option<Block>> {
        self.pre_state.block_store.get_block_by_number(block_number)
    }

    pub fn get_highest_block_number(&self) -> Result<Option<u64>> {
        self.pre_state.block_store.get_highest_block_number()
    }

    pub fn load_account(&mut self, address: Address) -> Result<&mut PendingAccount> {
        load_account(&self.pre_state, &mut self.new_state, address)
    }

    pub fn load_var_info(&mut self, address: Address, variable: &str) -> Result<(&str, u8)> {
        let account = self.load_account(address)?;
        let Code::Scilla { types, .. } = &account.account.code else {
            return Err(anyhow!("not a scilla contract"));
        };
        let (ty, depth) = types
            .get(variable)
            .ok_or_else(|| anyhow!("missing type for variable: {variable}"))?;
        Ok((ty, *depth))
    }

    /// Set the value of a given variable at the given indices. This can be used for setting map values, unlike
    /// `load_storage`.
    pub fn set_storage(
        &mut self,
        address: Address,
        var_name: &str,
        indices: &[Vec<u8>],
        value: StorageValue,
    ) -> Result<()> {
        let account = load_account(&self.pre_state, &mut self.new_state, address)?;

        let mut current = account
            .storage
            .entry(var_name.to_owned())
            .or_insert_with(StorageValue::incomplete_map);
        for key in indices {
            let current_map = match current {
                StorageValue::Map { map, .. } => map,
                StorageValue::Value(Some(_)) => {
                    return Err(anyhow!("expected a map"));
                }
                StorageValue::Value(None) => {
                    // This branch is unreachable because `update_state_value` in `ActiveCall` asserts that a deletion
                    // can only occur at the same depth as a variable.
                    unreachable!("deletes of whole maps are unsupported")
                }
            };
            let child = current_map
                .entry(key.clone())
                .or_insert_with(StorageValue::incomplete_map);
            current = child;
        }

        *current = value;

        Ok(())
    }

    pub fn load_storage(
        &mut self,
        address: Address,
        var_name: &str,
        indices: &[Vec<u8>],
    ) -> Result<&mut Option<Bytes>> {
        let account = load_account(&self.pre_state, &mut self.new_state, address)?;

        fn get_cached<'a>(
            storage: &'a mut BTreeMap<String, StorageValue>,
            var_name: &str,
            indices: &[Vec<u8>],
        ) -> Result<(&'a mut StorageValue, bool)> {
            let mut cached = true;
            let mut current = storage.entry(var_name.to_owned()).or_insert_with(|| {
                cached = false;
                StorageValue::incomplete_map()
            });
            for key in indices {
                let current_map = match current {
                    StorageValue::Map { map, .. } => map,
                    StorageValue::Value(Some(_)) => {
                        return Err(anyhow!("expected a map"));
                    }
                    StorageValue::Value(None) => {
                        // This branch is unreachable because `update_state_value` in `ActiveCall` asserts that a deletion
                        // can only occur at the same depth as a variable.
                        unreachable!("deletes of whole maps are unsupported")
                    }
                };
                let child = current_map.entry(key.clone()).or_insert_with(|| {
                    cached = false;
                    StorageValue::incomplete_map()
                });
                current = child;
            }
            Ok((current, cached))
        }

        let (value, cached) = get_cached(&mut account.storage, var_name, indices)?;

        if !cached {
            let value_from_disk = self
                .pre_state
                .get_account_trie(address)?
                .get(&storage_key(var_name, indices))?
                .map(Vec::<u8>::from);

            *value = StorageValue::Value(value_from_disk.map(|b| b.into()));
        }

        match value {
            StorageValue::Map { .. } => Err(anyhow!("expected bytes")),
            StorageValue::Value(value) => Ok(value),
        }
    }

    pub fn load_storage_by_prefix(
        &mut self,
        address: Address,
        var_name: &str,
        indices: &[Vec<u8>],
    ) -> Result<BTreeMap<Vec<u8>, StorageValue>> {
        let account = load_account(&self.pre_state, &mut self.new_state, address)?;

        // Even if we have something cached for this prefix, we don't know if it is a full representation of the map.
        // It might have been the case that only a few subfields were cached. Therefore, we need to retrieve the full
        // map from disk and apply any cached (and potentially updated) values. In future, we should use the 'complete'
        // flag on maps to avoid needing to read from disk unconditionally.

        let values_from_disk: Vec<_> = self
            .pre_state
            .get_account_trie(address)?
            .iter_by_prefix(&storage_key(var_name, indices))?
            .collect();

        let mut map = StorageValue::complete_map();
        let cached = account.storage.get(var_name);

        // Un-flatten the values from disk into their true representation.
        for (k, v) in values_from_disk {
            let (disk_var_name, disk_indices) = split_storage_key(&k)?;
            assert_eq!(var_name, disk_var_name);
            assert!(disk_indices.starts_with(indices));

            let mut current_value = &mut map;
            let mut current_cached = cached;

            for index in disk_indices {
                if let Some(c) = current_cached {
                    match c {
                        StorageValue::Map { map, .. } => {
                            current_cached = map.get(&index);
                        }
                        // This branch can be hit in two cases:
                        // * Firstly, we expect the final index to point to a value in the cache, rather than a map.
                        // * Secondly, if a portion of the map has been deleted, then the cache can contain a `None`
                        // value at a greater height than the depth of the map.
                        StorageValue::Value(_) => {}
                    }
                }

                let map = match current_value {
                    StorageValue::Map { map, .. } => map,
                    StorageValue::Value(_) => {
                        return Err(anyhow!("expected map"));
                    }
                };
                // Note that we insert 'complete' maps here, because we know we are going to add *ALL* values from
                // with this prefix.
                current_value = map.entry(index).or_insert_with(StorageValue::complete_map);
            }

            *current_value = if let Some(cached) = current_cached {
                cached.clone()
            } else {
                StorageValue::Value(Some(v.into()))
            };
        }

        let map = match map {
            StorageValue::Map { map, .. } => map,
            StorageValue::Value(_) => {
                return Err(anyhow!("expected map"));
            }
        };

        Ok(map)
    }

    #[track_caller]
    pub fn deduct_from_account(
        &mut self,
        address: Address,
        amount: ZilAmount,
    ) -> Result<Option<ScillaResult>> {
        let caller = std::panic::Location::caller();
        let account = self.load_account(address)?;
        let Some(balance) = account.account.balance.checked_sub(amount.get()) else {
            info!("insufficient balance: {caller}");
            return Ok(Some(ScillaResult {
                success: false,
                contract_address: None,
                logs: vec![],
                gas_used: ScillaGas(0).into(),
                transitions: vec![],
                accepted: None,
                errors: [(0, vec![ScillaError::InsufficientBalance])]
                    .into_iter()
                    .collect(),
                exceptions: vec![],
            }));
        };
        account.account.balance = balance;
        Ok(None)
    }

    /// Return the changed state and resets the [PendingState] to its initial state in [PendingState::new].
    pub fn finalize(&mut self) -> HashMap<Address, PendingAccount> {
        mem::take(&mut self.new_state)
    }
}

#[derive(Clone, Debug)]
pub struct PendingAccount {
    pub account: Account,
    /// Cached values of updated or deleted storage. Note that deletions can happen at any level of a map.
    pub storage: BTreeMap<String, StorageValue>,
}

#[derive(Debug, Clone)]
pub enum StorageValue {
    Map {
        map: BTreeMap<Vec<u8>, StorageValue>,
        complete: bool,
    },
    /// A value can either be `Some(bytes)` to represent an updated value or `None` to represent a deleted value.
    Value(Option<Bytes>),
}

impl StorageValue {
    pub fn incomplete_map() -> StorageValue {
        StorageValue::Map {
            map: BTreeMap::new(),
            complete: false,
        }
    }

    pub fn complete_map() -> StorageValue {
        StorageValue::Map {
            map: BTreeMap::new(),
            complete: true,
        }
    }
}

impl From<Account> for PendingAccount {
    fn from(account: Account) -> PendingAccount {
        PendingAccount {
            account,
            storage: BTreeMap::new(),
        }
    }
}

fn scilla_create(
    mut state: PendingState,
    scilla: MutexGuard<'_, Scilla>,
    from_addr: Address,
    txn: TxZilliqa,
    current_block: BlockHeader,
    mut inspector: impl ScillaInspector,
) -> Result<(ScillaResult, PendingState)> {
    if txn.data.is_empty() {
        return Err(anyhow!("contract creation without init data"));
    }

    if let Some(result) = state.deduct_from_account(from_addr, txn.amount)? {
        return Ok((result, state));
    }

    // The contract address is created with the account's current nonce. The transaction's nonce is one greater
    // than this.
    let contract_address = zil_contract_address(from_addr, txn.nonce - 1);

    let mut init_data: Vec<Value> = serde_json::from_str(&txn.data)?;
    init_data.push(json!({"vname": "_creation_block", "type": "BNum", "value": current_block.number.to_string()}));
    let contract_address_hex = format!("{contract_address:#x}");
    init_data
        .push(json!({"vname": "_this_address", "type": "ByStr20", "value": contract_address_hex}));

    let gas = txn.gas_limit;

    let Some(gas) = gas.checked_sub(SCILLA_INVOKE_CHECKER) else {
        warn!("not enough gas to invoke scilla checker");
        return Ok((
            ScillaResult {
                success: false,
                contract_address: Some(contract_address),
                logs: vec![],
                gas_used: (txn.gas_limit - gas).into(),
                transitions: vec![],
                accepted: Some(false),
                errors: [(0, vec![ScillaError::OutOfGas])].into_iter().collect(),
                exceptions: vec![],
            },
            state,
        ));
    };

    let check_output = match scilla.check_contract(&txn.code, gas, &init_data)? {
        Ok(o) => o,
        Err(e) => {
            warn!(?e, "transaction failed");
            let gas = gas.min(e.gas_remaining);
            return Ok((
                ScillaResult {
                    success: false,
                    contract_address: Some(contract_address),
                    logs: vec![],
                    gas_used: (txn.gas_limit - gas).into(),
                    transitions: vec![],
                    accepted: Some(false),
                    errors: [(0, vec![ScillaError::CreateFailed])].into_iter().collect(),
                    exceptions: e.errors.into_iter().map(Into::into).collect(),
                },
                state,
            ));
        }
    };

    info!(?check_output);

    let gas = gas.min(check_output.gas_remaining);

    let types = check_output
        .contract_info
        .fields
        .into_iter()
        .map(|p| (p.name, (p.ty, p.depth as u8)))
        .collect();

    let transitions = check_output.contract_info.transitions;

    let account = state.load_account(contract_address)?;
    account.account.balance = txn.amount.get();
    account.account.code = Code::Scilla {
        code: txn.code.clone(),
        init_data: serde_json::to_string(&init_data)?,
        types,
        transitions,
    };

    let Some(gas) = gas.checked_sub(SCILLA_INVOKE_RUNNER) else {
        warn!("not enough gas to invoke scilla runner");
        return Ok((
            ScillaResult {
                success: false,
                contract_address: Some(contract_address),
                logs: vec![],
                gas_used: (txn.gas_limit - gas).into(),
                transitions: vec![],
                accepted: Some(false),
                errors: [(0, vec![ScillaError::OutOfGas])].into_iter().collect(),
                exceptions: vec![],
            },
            state,
        ));
    };

    let (create_output, state) = scilla.create_contract(
        state,
        contract_address,
        &txn.code,
        gas,
        txn.amount,
        &init_data,
    )?;
    let create_output = match create_output {
        Ok(o) => o,
        Err(e) => {
            warn!(?e, "transaction failed");
            let gas = gas.min(e.gas_remaining);
            return Ok((
                ScillaResult {
                    success: false,
                    contract_address: Some(contract_address),
                    logs: vec![],
                    gas_used: (txn.gas_limit - gas).into(),
                    transitions: vec![],
                    accepted: Some(false),
                    errors: [(0, vec![ScillaError::CreateFailed])].into_iter().collect(),
                    exceptions: e.errors.into_iter().map(Into::into).collect(),
                },
                state,
            ));
        }
    };

    info!(?create_output);

    let gas = gas.min(create_output.gas_remaining);

    inspector.create(from_addr, contract_address, txn.amount.get());

    Ok((
        ScillaResult {
            success: true,
            contract_address: Some(contract_address),
            logs: vec![],
            gas_used: (txn.gas_limit - gas).into(),
            transitions: vec![],
            accepted: None,
            errors: BTreeMap::new(),
            exceptions: vec![],
        },
        state,
    ))
}

#[allow(clippy::too_many_arguments)]
pub fn scilla_call(
    state: PendingState,
    scilla: MutexGuard<'_, Scilla>,
    from_addr: Address,
    sender: Address,
    gas_limit: ScillaGas,
    to_addr: Address,
    amount: ZilAmount,
    data: String,
    mut inspector: impl ScillaInspector,
) -> Result<(ScillaResult, PendingState)> {
    let mut gas = gas_limit;

    let message = if !data.is_empty() {
        let mut m: Value = serde_json::from_str(&data)?;
        m["_amount"] = amount.to_string().into();
        m["_sender"] = format!("{sender:#x}").into();
        m["_origin"] = format!("{from_addr:#x}").into();
        Some(m)
    } else {
        None
    };

    let mut call_stack = vec![(0, sender, to_addr, amount, message)];
    let mut logs = vec![];
    let mut transitions = vec![];
    let mut root_contract_accepted = false;

    let mut state = Some(state);

    while let Some((depth, sender, to_addr, amount, message)) = call_stack.pop() {
        let mut current_state = state.take().expect("missing state");

        let contract = current_state.load_account(to_addr)?;
        let code_and_data = match &contract.account.code {
            // EOAs are currently represented by [Code::Evm] with no code.
            Code::Evm(code) if code.is_empty() => None,
            Code::Scilla {
                code, init_data, ..
            } => Some((code, init_data)),
            // Calls to EVM contracts should fail.
            Code::Evm(_) => {
                return Ok((
                    ScillaResult {
                        success: false,
                        contract_address: None,
                        logs: vec![],
                        gas_used: (gas_limit - gas).into(),
                        transitions: vec![],
                        accepted: Some(false),
                        errors: [(depth, vec![ScillaError::CallFailed])]
                            .into_iter()
                            .collect(),
                        exceptions: vec![ScillaException {
                            line: 0,
                            message: "Scilla call to EVM contract".to_owned(),
                        }],
                    },
                    current_state,
                ));
            }
        };

        if let Some((code, init_data)) = code_and_data {
            // The `to_addr` is a Scilla contract, so we are going to invoke the Scilla interpreter.

            let Some(g) = gas.checked_sub(SCILLA_INVOKE_RUNNER) else {
                warn!("not enough gas to invoke scilla runner");
                return Ok((
                    ScillaResult {
                        success: false,
                        contract_address: None,
                        logs: vec![],
                        gas_used: (gas_limit - gas).into(),
                        transitions: vec![],
                        accepted: Some(false),
                        errors: [(depth, vec![ScillaError::OutOfGas])].into_iter().collect(),
                        exceptions: vec![],
                    },
                    current_state,
                ));
            };
            gas = g;

            let code = code.clone();
            let init_data = serde_json::from_str::<Vec<_>>(init_data)?;
            let contract_balance = contract.account.balance;

            let (output, mut new_state) = scilla.invoke_contract(
                current_state,
                to_addr,
                &code,
                gas,
                ZilAmount::from_amount(contract_balance),
                &init_data,
                message
                    .as_ref()
                    .ok_or_else(|| anyhow!("call to a Scilla contract without a message"))?,
            )?;
            inspector.call(sender, to_addr, amount.get(), depth);

            let output = match output {
                Ok(o) => o,
                Err(e) => {
                    warn!(?e, "transaction failed");
                    let gas = gas.min(e.gas_remaining);
                    return Ok((
                        ScillaResult {
                            success: false,
                            contract_address: None,
                            logs: vec![],
                            gas_used: (gas_limit - gas).into(),
                            transitions: vec![],
                            accepted: Some(false),
                            errors: [(0, vec![ScillaError::CallFailed])].into_iter().collect(),
                            exceptions: e.errors.into_iter().map(Into::into).collect(),
                        },
                        new_state,
                    ));
                }
            };

            info!(?output);

            gas = gas.min(output.gas_remaining);

            if output.accepted {
                if let Some(result) = new_state.deduct_from_account(sender, amount)? {
                    return Ok((result, new_state));
                }

                let to = new_state.load_account(to_addr)?;
                to.account.balance += amount.get();

                if depth == 0 {
                    root_contract_accepted = true;
                }
            }

            transitions.reserve(output.messages.len());
            call_stack.reserve(output.messages.len());
            for message in output.messages {
                transitions.push(ScillaTransition {
                    from: to_addr,
                    to: message.recipient,
                    depth: depth + 1,
                    amount: message.amount,
                    tag: message.tag.clone(),
                    params: serde_json::to_string(&message.params)?,
                });

                let next_message = json!({
                    "_tag": message.tag,
                    "_amount": message.amount.to_string(),
                    "_sender": format!("{to_addr:#x}"),
                    "_origin": format!("{from_addr:#x}"),
                    "params": message.params,
                });
                call_stack.push((
                    depth + 1,
                    to_addr,
                    message.recipient,
                    message.amount,
                    Some(next_message),
                ));
            }

            logs.reserve(output.events.len());
            for event in output.events {
                let log = ScillaLog {
                    address: to_addr,
                    event_name: event.event_name,
                    params: event
                        .params
                        .into_iter()
                        .map(|p| {
                            Ok(ScillaParam {
                                ty: p.ty,
                                // If the value is a JSON string, don't double encode it.
                                value: if let Value::String(v) = p.value {
                                    v
                                } else {
                                    serde_json::to_string(&p.value)?
                                },
                                name: p.name,
                            })
                        })
                        .collect::<Result<_>>()?,
                };
                logs.push(log);
            }

            state = Some(new_state);
        } else {
            // The `to_addr` is an EOA.
            let Some(g) = gas.checked_sub(SCILLA_TRANSFER) else {
                warn!("not enough gas to make transfer");
                return Ok((
                    ScillaResult {
                        success: false,
                        contract_address: None,
                        logs: vec![],
                        gas_used: (gas_limit - gas).into(),
                        transitions: vec![],
                        accepted: Some(false),
                        errors: [(0, vec![ScillaError::OutOfGas])].into_iter().collect(),
                        exceptions: vec![],
                    },
                    current_state,
                ));
            };
            gas = g;

            if let Some(result) = current_state.deduct_from_account(from_addr, amount)? {
                return Ok((result, current_state));
            }

            let to = current_state.load_account(to_addr)?;
            to.account.balance += amount.get();

            inspector.transfer(from_addr, to_addr, amount.get(), depth);

            state = Some(current_state);
        }
    }

    Ok((
        ScillaResult {
            success: true,
            contract_address: None,
            logs,
            gas_used: (gas_limit - gas).into(),
            transitions,
            accepted: Some(root_contract_accepted),
            errors: BTreeMap::new(),
            exceptions: vec![],
        },
        state.take().expect("missing state"),
    ))
}

/// Blessed transactions bypass minimum gas price rules. These transactions have value to the network even at a lower
/// gas price, so we accept them anyway.
const BLESSED_TRANSACTIONS: [Hash; 1] = [
    // Hash of the deployment transaction for the deterministic deployment proxy from
    // https://github.com/Arachnid/deterministic-deployment-proxy. It is valuable to accept this transaction despite
    // the low gas price, because it means the contract is deployed at the same address as other EVM-compatible chains.
    // This means that contracts deployed using this proxy will be deployed to the same address as on other chains.
    Hash(hex!(
        "eddf9e61fb9d8f5111840daef55e5fde0041f5702856532cdbb5a02998033d26"
    )),
];<|MERGE_RESOLUTION|>--- conflicted
+++ resolved
@@ -709,7 +709,7 @@
         Ok(())
     }
 
-    pub fn leader(&self, view: u64) -> Result<NodePublicKey> {
+    pub fn leader(&self, view: u64, current_block: BlockHeader) -> Result<NodePublicKey> {
         let data = contracts::deposit::LEADER_AT_VIEW.encode_input(&[Token::Uint(view.into())])?;
 
         let leader = self.call_contract(
@@ -717,7 +717,7 @@
             Some(contract_addr::DEPOSIT),
             data,
             0,
-            BlockHeader::default(),
+            current_block,
         )?;
 
         NodePublicKey::from_bytes(
@@ -764,11 +764,6 @@
             .collect()
     }
 
-    pub fn get_stake(&self, public_key: NodePublicKey) -> Result<Option<NonZeroU128>> {
-<<<<<<< HEAD
-        self.get_stake_raw(public_key.into())
-    }
-
     pub fn committee(&self) -> Result<()> {
         let data = contracts::deposit::COMMITTEE.encode_input(&[])?;
 
@@ -785,9 +780,7 @@
         Ok(())
     }
 
-    pub fn get_stake_raw(&self, public_key: NodePublicKeyRaw) -> Result<Option<NonZeroU128>> {
-=======
->>>>>>> dd2bedef
+    pub fn get_stake(&self, public_key: NodePublicKey) -> Result<Option<NonZeroU128>> {
         let data =
             contracts::deposit::GET_STAKE.encode_input(&[Token::Bytes(public_key.as_bytes())])?;
 
