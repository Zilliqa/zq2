//! Manages execution of transactions on state.

use std::{
    collections::BTreeMap,
    error::Error,
    fmt::{self, Display, Formatter},
    num::NonZeroU128,
    sync::Arc,
};

use anyhow::{anyhow, Result};
use eth_trie::Trie;
use ethabi::Token;
use primitive_types::{H160, H256, U256};
use revm::{
    inspector_handle_register,
    primitives::{
        AccountInfo, BlockEnv, Bytecode, BytecodeState, ExecutionResult, HandlerCfg, Output,
        ResultAndState, SpecId, TransactTo, TxEnv, B256, KECCAK_EMPTY,
    },
    Database, Evm, Inspector,
};
use serde::{Deserialize, Serialize};
use serde_json::{json, Value};
use sha2::{Digest, Sha256};
use tracing::{info, trace, warn};

use crate::{
    contracts,
    crypto::{Hash, NodePublicKey},
    eth_helpers::extract_revert_msg,
<<<<<<< HEAD
    message::{Block, BlockHeader},
    state::{contract_addr, Account, Address, State},
=======
    inspector::{self, ScillaInspector},
    message::BlockHeader,
    precompiles::get_custom_precompiles,
    scilla,
    state::{contract_addr, Account, Address, Contract, ScillaValue, State},
>>>>>>> 060f34c9
    time::SystemTime,
    transaction::{
        total_scilla_gas_price, EvmGas, Log, ScillaGas, ScillaParam, Transaction, TxZilliqa,
        VerifiedTransaction, ZilAmount,
    },
};

/// Data returned after applying a [Transaction] to [State].
pub struct TransactionApplyResult {
    /// Whether the transaction succeeded and the resulting state changes were persisted.
    pub success: bool,
    /// If the transaction was a contract creation, the address of the resulting contract.
    pub contract_address: Option<Address>,
    /// The logs emitted by the transaction execution.
    pub logs: Vec<Log>,
    /// The gas paid by the transaction
    pub gas_used: EvmGas,
    /// The output of the transaction execution. Note that Scilla calls cannot return data, so the output will always
    /// be empty.
    pub output: TransactionOutput,
    /// If the transaction was a call to a Scilla contract, whether the called contract accepted the ZIL sent to it.
    pub accepted: Option<bool>,
    /// Errors from calls to Scilla contracts. Indexed by the call depth of erroring contract.
    pub errors: BTreeMap<u64, Vec<ScillaError>>,
    /// Exceptions from calls to Scilla contracts.
    pub exceptions: Vec<ScillaException>,
}

#[derive(Debug, Clone, Serialize, Deserialize)]
pub enum ScillaError {
    CallFailed,
    CreateFailed,
    OutOfGas,
    InsufficientBalance,
}

#[derive(Debug, Clone, Serialize, Deserialize)]
pub struct ScillaException {
    pub line: u64,
    pub message: String,
}

impl From<scilla::Error> for ScillaException {
    fn from(e: scilla::Error) -> ScillaException {
        ScillaException {
            line: e.start_location.line,
            message: e.error_message,
        }
    }
}

// We need to define a custom error type for our [Database], which implements [Error].
#[derive(Debug)]
pub struct DatabaseError(anyhow::Error);

impl From<anyhow::Error> for DatabaseError {
    fn from(err: anyhow::Error) -> Self {
        DatabaseError(err)
    }
}

impl Display for DatabaseError {
    fn fmt(&self, f: &mut Formatter<'_>) -> fmt::Result {
        write!(f, "{}", self.0)
    }
}

impl Error for DatabaseError {
    fn source(&self) -> Option<&(dyn Error + 'static)> {
        self.0.source()
    }
}

impl Database for &State {
    type Error = DatabaseError;

    fn basic(
        &mut self,
        address: revm::primitives::Address,
    ) -> Result<Option<AccountInfo>, Self::Error> {
        let address = H160(address.into_array());

        if !self.has_account(address)? {
            return Ok(None);
        }

        let account = self.get_account(address)?;
        let account_info = AccountInfo {
            balance: revm::primitives::U256::from(account.balance),
            nonce: account.nonce,
            code_hash: KECCAK_EMPTY,
            code: Some(Bytecode {
                bytecode: account.contract.evm_code().unwrap_or_default().into(),
                state: BytecodeState::Raw,
            }),
        };

        Ok(Some(account_info))
    }

    fn code_by_hash(&mut self, _code_hash: B256) -> Result<Bytecode, Self::Error> {
        unimplemented!()
    }

    fn storage(
        &mut self,
        address: revm::primitives::Address,
        index: revm::primitives::U256,
    ) -> Result<revm::primitives::U256, Self::Error> {
        let address = H160(address.into_array());
        let index = H256(index.to_be_bytes());

        let result = self.get_account_storage(address, index)?;

        Ok(revm::primitives::U256::from_be_bytes(result.0))
    }

    fn block_hash(&mut self, _number: revm::primitives::U256) -> Result<B256, Self::Error> {
        // TODO
        Ok(B256::ZERO)
    }
}

pub const BLOCK_GAS_LIMIT: EvmGas = EvmGas(84_000_000);
/// The price per unit of [EvmGas].
pub const GAS_PRICE: u128 = 4761904800000;

const SCILLA_TRANSFER: ScillaGas = ScillaGas(50);
const SCILLA_INVOKE_CHECKER: ScillaGas = ScillaGas(100);
const SCILLA_INVOKE_RUNNER: ScillaGas = ScillaGas(300);

const SPEC_ID: SpecId = SpecId::SHANGHAI;

impl State {
    /// Used primarily during genesis to set up contracts for chain functionality.
    /// If override_address address is set, forces contract deployment to that addess.
    pub(crate) fn force_deploy_contract_evm(
        &mut self,
        creation_bytecode: Vec<u8>,
        override_address: Option<Address>,
    ) -> Result<Address> {
        let ResultAndState { result, mut state } = self.apply_transaction_evm(
            H160::zero(),
            None,
            GAS_PRICE,
            BLOCK_GAS_LIMIT,
            0,
            creation_bytecode,
            None,
            0,
            BlockHeader::genesis(Hash::ZERO),
            inspector::noop(),
        )?;

        match result {
            ExecutionResult::Success {
                output: Output::Create(_, Some(addr)),
                ..
            } => {
                let addr = if let Some(override_address) = override_address {
                    let override_address = revm::primitives::Address::from(override_address.0);
                    let account = state
                        .remove(&addr)
                        .ok_or_else(|| anyhow!("deployment did not change the contract account"))?;
                    state.insert(override_address, account);
                    addr
                } else {
                    addr
                };

                self.apply_delta_evm(state)?;
                Ok(H160(addr.into_array()))
            }
            ExecutionResult::Success { .. } => {
                Err(anyhow!("deployment did not create a transaction"))
            }
            ExecutionResult::Revert { .. } => Err(anyhow!("deployment reverted")),
            ExecutionResult::Halt { reason, .. } => Err(anyhow!("deployment halted: {reason:?}")),
        }
    }

    #[allow(clippy::too_many_arguments)]
    pub fn apply_transaction_evm<I: for<'s> Inspector<&'s State>>(
        &self,
        from_addr: Address,
        to_addr: Option<Address>,
        gas_price: u128,
        gas_limit: EvmGas,
        amount: u128,
        payload: Vec<u8>,
        nonce: Option<u64>,
        chain_id: u64,
        current_block: BlockHeader,
        inspector: I,
    ) -> Result<ResultAndState> {
        let mut evm = Evm::builder()
            .with_db(self)
            .with_block_env(BlockEnv {
                number: revm::primitives::U256::from(current_block.number),
                coinbase: revm::primitives::Address::ZERO,
                timestamp: revm::primitives::U256::from(
                    current_block
                        .timestamp
                        .duration_since(SystemTime::UNIX_EPOCH)
                        .unwrap_or_default()
                        .as_secs(),
                ),
                gas_limit: revm::primitives::U256::from(BLOCK_GAS_LIMIT.0),
                basefee: revm::primitives::U256::from(GAS_PRICE),
                difficulty: revm::primitives::U256::from(1),
                prevrandao: Some(B256::ZERO),
                blob_excess_gas_and_price: None,
            })
            .with_external_context(inspector)
            .with_handler_cfg(HandlerCfg { spec_id: SPEC_ID })
            .append_handler_register(inspector_handle_register)
            .modify_cfg_env(|c| {
                c.chain_id = chain_id;
                // We disable the balance check (which ensures the from account's balance is greater than the
                // transaction's `gas_price * gas_limit`), because Scilla transactions are often submitted with
                // overly high `gas_limit`s. This is probably because there is no gas estimation feature for Scilla
                // transactions.
                c.disable_balance_check = true;
            })
            .with_tx_env(TxEnv {
                caller: from_addr.0.into(),
                gas_limit: gas_limit.0,
                gas_price: revm::primitives::U256::from(gas_price),
                transact_to: to_addr
                    .map(|a| TransactTo::call(a.0.into()))
                    .unwrap_or_else(TransactTo::create),
                value: revm::primitives::U256::from(amount),
                data: payload.clone().into(),
                nonce,
                chain_id: Some(chain_id),
                access_list: vec![],
                gas_priority_fee: None,
                blob_hashes: vec![],
                max_fee_per_blob_gas: None,
            })
            .append_handler_register(|handler| {
                let precompiles = handler.pre_execution.load_precompiles();
                handler.pre_execution.load_precompiles = Arc::new(move || {
                    let mut precompiles = precompiles.clone();
                    precompiles.extend(get_custom_precompiles());
                    precompiles
                });
            })
            .build();

        let e = evm.transact()?;
        Ok(e)
    }

    fn apply_transaction_scilla(
        &mut self,
        from_addr: H160,
        current_block: BlockHeader,
        txn: TxZilliqa,
        inspector: impl ScillaInspector,
    ) -> Result<TransactionApplyResult> {
        let code = self
            .get_account(txn.to_addr)?
            .contract
            .scilla_code()
            .unwrap_or_default();

        let deposit = total_scilla_gas_price(txn.gas_limit, txn.gas_price);
        if let Some(result) = self.deduct_from_account(from_addr, deposit)? {
            return Ok(result);
        }

        let gas_limit = txn.gas_limit;
        let gas_price = txn.gas_price;

        let result = if txn.to_addr.is_zero() {
            self.scilla_create(from_addr, txn, current_block, inspector)
        } else if code.is_empty() {
            self.scilla_transfer_to_eoa(from_addr, txn, inspector)
        } else {
            self.scilla_call(from_addr, txn, inspector)
        }?;

        self.mutate_account(from_addr, |from| {
            let refund =
                total_scilla_gas_price(gas_limit - ScillaGas::from(result.gas_used), gas_price);
            from.balance += refund.get();
            from.nonce += 1;
        })?;

        Ok(result)
    }

    #[track_caller]
    fn deduct_from_account(
        &mut self,
        addr: H160,
        amount: ZilAmount,
    ) -> Result<Option<TransactionApplyResult>> {
        let caller = std::panic::Location::caller();
        self.mutate_account(addr, |acc| {
            let Some(balance) = acc.balance.checked_sub(amount.get()) else {
                info!("insufficient balance: {caller}");
                return Some(TransactionApplyResult {
                    success: false,
                    contract_address: None,
                    logs: vec![],
                    gas_used: ScillaGas(0).into(),
                    output: TransactionOutput::Error,
                    accepted: None,
                    errors: [(0, vec![ScillaError::InsufficientBalance])]
                        .into_iter()
                        .collect(),
                    exceptions: vec![],
                });
            };
            acc.balance = balance;
            None
        })
    }

    fn scilla_create(
        &mut self,
        from_addr: H160,
        txn: TxZilliqa,
        current_block: BlockHeader,
        mut inspector: impl ScillaInspector,
    ) -> Result<TransactionApplyResult> {
        if txn.data.is_empty() {
            return Err(anyhow!("contract creation without init data"));
        }

        if let Some(result) = self.deduct_from_account(from_addr, txn.amount)? {
            return Ok(result);
        }

        let mut hasher = Sha256::new();
        hasher.update(from_addr.as_bytes());
        hasher.update((txn.nonce - 1).to_be_bytes());
        let hashed = hasher.finalize();
        let contract_address = H160::from_slice(&hashed[12..]);

        let mut init_data: Vec<Value> = serde_json::from_str(&txn.data)?;
        init_data.push(json!({"vname": "_creation_block", "type": "BNum", "value": current_block.number.to_string()}));
        let contract_address_hex = format!("{contract_address:#x}");
        init_data.push(
            json!({"vname": "_this_address", "type": "ByStr20", "value": contract_address_hex}),
        );

        let gas = txn.gas_limit;

        let Some(gas) = gas.checked_sub(SCILLA_INVOKE_CHECKER) else {
            warn!("not enough gas to invoke scilla checker");
            return Ok(TransactionApplyResult {
                success: false,
                contract_address: Some(contract_address),
                logs: vec![],
                gas_used: (txn.gas_limit - gas).into(),
                output: TransactionOutput::Error,
                accepted: Some(false),
                errors: [(0, vec![ScillaError::OutOfGas])].into_iter().collect(),
                exceptions: vec![],
            });
        };

        let check_output = match self.scilla().check_contract(&txn.code, gas, &init_data)? {
            Ok(o) => o,
            Err(e) => {
                warn!(?e, "transaction failed");
                let gas = gas.min(e.gas_remaining);
                return Ok(TransactionApplyResult {
                    success: false,
                    contract_address: Some(contract_address),
                    logs: vec![],
                    gas_used: (txn.gas_limit - gas).into(),
                    output: TransactionOutput::Error,
                    accepted: Some(false),
                    errors: [(0, vec![ScillaError::CreateFailed])].into_iter().collect(),
                    exceptions: e.errors.into_iter().map(Into::into).collect(),
                });
            }
        };

        info!(?check_output);

        let gas = gas.min(check_output.gas_remaining);

        let storage = check_output
            .contract_info
            .fields
            .into_iter()
            .map(|p| {
                (
                    p.name,
                    (
                        if p.depth == 0 {
                            ScillaValue::Bytes(Vec::new())
                        } else {
                            ScillaValue::map()
                        },
                        p.ty,
                    ),
                )
            })
            .collect();

        let account = Account {
            nonce: 0,
            balance: txn.amount.get(),
            contract: Contract::Scilla {
                code: txn.code.clone(),
                init_data: serde_json::to_string(&init_data)?,
                storage,
            },
        };
        self.save_account(contract_address, account)?;

        let Some(gas) = gas.checked_sub(SCILLA_INVOKE_RUNNER) else {
            warn!("not enough gas to invoke scilla runner");
            return Ok(TransactionApplyResult {
                success: false,
                contract_address: Some(contract_address),
                logs: vec![],
                gas_used: (txn.gas_limit - gas).into(),
                output: TransactionOutput::Error,
                accepted: Some(false),
                errors: [(0, vec![ScillaError::OutOfGas])].into_iter().collect(),
                exceptions: vec![],
            });
        };

        let state = self.try_clone()?;
        let (create_output, root_hash) = match self.scilla().create_contract(
            contract_address,
            state,
            &txn.code,
            gas,
            txn.amount,
            &init_data,
        )? {
            Ok(o) => o,
            Err(e) => {
                warn!(?e, "transaction failed");
                let gas = gas.min(e.gas_remaining);
                return Ok(TransactionApplyResult {
                    success: false,
                    contract_address: Some(contract_address),
                    logs: vec![],
                    gas_used: (txn.gas_limit - gas).into(),
                    output: TransactionOutput::Error,
                    accepted: Some(false),
                    errors: [(0, vec![ScillaError::CreateFailed])].into_iter().collect(),
                    exceptions: e.errors.into_iter().map(Into::into).collect(),
                });
            }
        };
        self.set_to_root(root_hash);

        info!(?create_output);

        let gas = gas.min(create_output.gas_remaining);

        inspector.create(from_addr, contract_address, txn.amount.get());

        Ok(TransactionApplyResult {
            success: true,
            contract_address: Some(contract_address),
            logs: vec![],
            gas_used: (txn.gas_limit - gas).into(),
            output: TransactionOutput::Success(vec![]),
            accepted: None,
            errors: BTreeMap::new(),
            exceptions: vec![],
        })
    }

    fn scilla_transfer_to_eoa(
        &mut self,
        from_addr: H160,
        txn: TxZilliqa,
        mut inspector: impl ScillaInspector,
    ) -> Result<TransactionApplyResult> {
        let gas = txn.gas_limit;

        let Some(gas) = gas.checked_sub(SCILLA_TRANSFER) else {
            warn!("not enough gas to make transfer");
            return Ok(TransactionApplyResult {
                success: false,
                contract_address: None,
                logs: vec![],
                gas_used: (txn.gas_limit - gas).into(),
                output: TransactionOutput::Error,
                accepted: Some(false),
                errors: [(0, vec![ScillaError::OutOfGas])].into_iter().collect(),
                exceptions: vec![],
            });
        };

        if let Some(result) = self.deduct_from_account(from_addr, txn.amount)? {
            return Ok(result);
        }

        self.mutate_account(txn.to_addr, |to| {
            to.balance += txn.amount.get();
        })?;

        inspector.transfer(from_addr, txn.to_addr, txn.amount.get());

        Ok(TransactionApplyResult {
            success: true,
            contract_address: None,
            logs: vec![],
            gas_used: (txn.gas_limit - gas).into(),
            output: TransactionOutput::Success(vec![]),
            accepted: None,
            errors: BTreeMap::new(),
            exceptions: vec![],
        })
    }

    fn scilla_call(
        &mut self,
        from_addr: H160,
        txn: TxZilliqa,
        mut inspector: impl ScillaInspector,
    ) -> Result<TransactionApplyResult> {
        // TODO: Interop
        let Contract::Scilla {
            code,
            init_data,
            storage: _,
        } = self.get_account(txn.to_addr)?.contract
        else {
            return Err(anyhow!("Scilla call to a non-Scilla contract"));
        };
        let init_data: Vec<Value> = serde_json::from_str(&init_data)?;

        // TODO: Better parsing here
        let mut message: Value = serde_json::from_str(&txn.data)?;
        message["_amount"] = txn.amount.to_string().into();
        message["_sender"] = format!("{from_addr:#x}").into();
        message["_origin"] = format!("{from_addr:#x}").into();

        let gas = txn.gas_limit;
        let Some(gas) = gas.checked_sub(SCILLA_INVOKE_RUNNER) else {
            warn!("not enough gas to invoke scilla runner");
            return Ok(TransactionApplyResult {
                success: false,
                contract_address: None,
                logs: vec![],
                gas_used: (txn.gas_limit - gas).into(),
                output: TransactionOutput::Error,
                accepted: Some(false),
                errors: [(0, vec![ScillaError::OutOfGas])].into_iter().collect(),
                exceptions: vec![],
            });
        };

        let state = self.try_clone()?;
        let (output, root_hash) = match self.scilla().invoke_contract(
            txn.to_addr,
            state,
            &code,
            txn.gas_limit,
            txn.amount,
            &init_data,
            &message,
        )? {
            Ok(o) => o,
            Err(e) => {
                warn!(?e, "transaction failed");
                let gas = gas.min(e.gas_remaining);
                return Ok(TransactionApplyResult {
                    success: false,
                    contract_address: None,
                    logs: vec![],
                    gas_used: (txn.gas_limit - gas).into(),
                    output: TransactionOutput::Error,
                    accepted: Some(false),
                    errors: [(0, vec![ScillaError::CallFailed])].into_iter().collect(),
                    exceptions: e.errors.into_iter().map(Into::into).collect(),
                });
            }
        };
        self.set_to_root(root_hash);

        info!(?output);

        let gas = gas.min(output.gas_remaining);

        if output.accepted {
            if let Some(result) = self.deduct_from_account(from_addr, txn.amount)? {
                return Ok(result);
            }

            self.mutate_account(txn.to_addr, |to| {
                to.balance += txn.amount.get();
            })?;
        }

        // TODO: Handle `output.messages` for multi-contract calls.

        let logs = output
            .events
            .into_iter()
            .map(|e| {
                Log::scilla(
                    txn.to_addr,
                    e.event_name,
                    e.params
                        .into_iter()
                        .map(|p| ScillaParam {
                            ty: p.ty,
                            value: p.value,
                            name: p.name,
                        })
                        .collect(),
                )
            })
            .collect();

        inspector.call(from_addr, txn.to_addr, txn.amount.get());

        Ok(TransactionApplyResult {
            success: true,
            contract_address: None,
            logs,
            gas_used: (txn.gas_limit - gas).into(),
            output: TransactionOutput::Success(vec![]),
            accepted: Some(output.accepted),
            errors: BTreeMap::new(),
            exceptions: vec![],
        })
    }

    /// Apply a transaction to the account state.
    pub fn apply_transaction<I: for<'s> Inspector<&'s State> + ScillaInspector>(
        &mut self,
        txn: VerifiedTransaction,
        chain_id: u64,
        current_block: BlockHeader,
        inspector: I,
    ) -> Result<TransactionApplyResult> {
        let hash = txn.hash;
        let from_addr = txn.signer;
        info!(?hash, ?txn, "executing txn");

        let txn = txn.tx.into_transaction();
        if let Transaction::Zilliqa(txn) = txn {
            self.apply_transaction_scilla(from_addr, current_block, txn, inspector)
        } else {
            let ResultAndState { result, state } = self.apply_transaction_evm(
                from_addr,
                txn.to_addr(),
                txn.max_fee_per_gas(),
                txn.gas_limit(),
                txn.amount(),
                txn.payload().to_vec(),
                txn.nonce(),
                chain_id,
                current_block,
                inspector,
            )?;

            self.apply_delta_evm(state)?;

            Ok(TransactionApplyResult {
                success: result.is_success(),
                contract_address: if let ExecutionResult::Success {
                    output: Output::Create(_, c),
                    ..
                } = result
                {
                    c.map(|a| H160(a.into_array()))
                } else {
                    None
                },
                logs: result
                    .logs()
                    .iter()
                    .map(|l| {
                        Log::evm(
                            H160(l.address.into_array()),
                            l.topics().iter().map(|t| H256(t.0)).collect(),
                            l.data.data.to_vec(),
                        )
                    })
                    .collect(),
                gas_used: EvmGas(result.gas_used()),
                output: match result {
                    ExecutionResult::Success { output, .. } => {
                        TransactionOutput::Success(output.into_data().to_vec())
                    }
                    ExecutionResult::Revert { output, .. } => {
                        TransactionOutput::Revert(output.to_vec())
                    }
                    ExecutionResult::Halt { .. } => TransactionOutput::Error,
                },
                accepted: None,
                errors: BTreeMap::new(),
                exceptions: vec![],
            })
        }
    }

    /// Applies a state delta from an EVM execution to the state.
    pub(crate) fn apply_delta_evm(
        &mut self,
        state: revm::primitives::HashMap<revm::primitives::Address, revm::primitives::Account>,
    ) -> Result<()> {
        for (address, account) in state {
            let address = H160(address.into_array());

            let mut storage = self.get_account_trie(address)?;

            for (index, value) in account.changed_storage_slots() {
                let index = H256(index.to_be_bytes());
                let value = H256(value.present_value().to_be_bytes());
                trace!(?address, ?index, ?value, "update storage");

                storage.insert(&Self::account_storage_key(address, index), value.as_bytes())?;
            }

            let account = Account {
                nonce: account.info.nonce,
                balance: account.info.balance.try_into()?,
                contract: Contract::Evm {
                    code: account
                        .info
                        .code
                        .map(|c| c.original_bytes().to_vec())
                        .unwrap_or_default(),
                    storage_root: if storage.iter().count() != 0 {
                        Some(storage.root_hash()?)
                    } else {
                        None
                    },
                },
            };
            trace!(?address, ?account, "update account");
            self.save_account(address, account)?;
        }

        Ok(())
    }

    pub fn get_stakers_at_block(&mut self, block: &Block) -> Result<Vec<NodePublicKey>> {
        let curr_root_hash = self.root_hash()?;
        let block_root_hash = block.state_root_hash();
        self.set_to_root(H256(block_root_hash.0));

        let committee = self.get_stakers();

        self.set_to_root(H256(curr_root_hash.0));

        committee
    }

    pub fn get_stakers(&self) -> Result<Vec<NodePublicKey>> {
        let data = contracts::deposit::GET_STAKERS.encode_input(&[])?;

        let stakers = self.call_contract(
            Address::zero(),
            Some(contract_addr::DEPOSIT),
            data,
            0,
            // The chain ID and current block are not accessed when the native balance is read, so we just pass in some
            // dummy values.
            0,
            BlockHeader::default(),
        )?;

        let stakers = contracts::deposit::GET_STAKERS
            .decode_output(&stakers)
            .unwrap()[0]
            .clone()
            .into_array()
            .unwrap();

        Ok(stakers
            .into_iter()
            .map(|k| NodePublicKey::from_bytes(&k.into_bytes().unwrap()).unwrap())
            .collect())
    }

    pub fn get_stake(&self, public_key: NodePublicKey) -> Result<Option<NonZeroU128>> {
        let data =
            contracts::deposit::GET_STAKE.encode_input(&[Token::Bytes(public_key.as_bytes())])?;

        let stake = self.call_contract(
            Address::zero(),
            Some(contract_addr::DEPOSIT),
            data,
            0,
            // The chain ID and current block are not accessed when the native balance is read, so we just pass in some
            // dummy values.
            0,
            BlockHeader::default(),
        )?;

        Ok(NonZeroU128::new(U256::from_big_endian(&stake).as_u128()))
    }

    pub fn get_reward_address(&self, public_key: NodePublicKey) -> Result<Option<Address>> {
        let data = contracts::deposit::GET_REWARD_ADDRESS
            .encode_input(&[Token::Bytes(public_key.as_bytes())])?;

        let return_value = self.call_contract(
            Address::zero(),
            Some(contract_addr::DEPOSIT),
            data,
            0,
            // The chain ID and current block are not accessed when the native balance is read, so we just pass in some
            // dummy values.
            0,
            BlockHeader::default(),
        )?;

        let addr = contracts::deposit::GET_REWARD_ADDRESS.decode_output(&return_value)?[0]
            .clone()
            .into_address()
            .unwrap();

        Ok((!addr.is_zero()).then_some(addr))
    }

    pub fn get_total_stake(&self) -> Result<u128> {
        let data = contracts::deposit::TOTAL_STAKE.encode_input(&[])?;

        let return_value = self.call_contract(
            Address::zero(),
            Some(contract_addr::DEPOSIT),
            data,
            0,
            // The chain ID and current block are not accessed when the native balance is read, so we just pass in some
            // dummy values.
            0,
            BlockHeader::default(),
        )?;

        let amount = contracts::deposit::TOTAL_STAKE.decode_output(&return_value)?[0]
            .clone()
            .into_uint()
            .unwrap();

        Ok(amount.as_u128())
    }

    #[allow(clippy::too_many_arguments)]
    pub fn estimate_gas(
        &self,
        from_addr: Address,
        to_addr: Option<Address>,
        data: Vec<u8>,
        chain_id: u64,
        current_block: BlockHeader,
        gas: Option<EvmGas>,
        gas_price: Option<u128>,
        value: u128,
    ) -> Result<u64> {
        let gas_price = gas_price.unwrap_or(GAS_PRICE);
        let gas = gas.unwrap_or(BLOCK_GAS_LIMIT);

        let ResultAndState { result, .. } = self.apply_transaction_evm(
            from_addr,
            to_addr,
            gas_price,
            gas,
            value,
            data,
            None,
            chain_id,
            current_block,
            inspector::noop(),
        )?;

        match result {
            ExecutionResult::Success { gas_used, .. } => Ok(gas_used),
            ExecutionResult::Revert {
                gas_used: _,
                output,
            } => {
                let decoded_revert_msg = extract_revert_msg(&output);
                // See: https://github.com/ethereum/go-ethereum/blob/9b9a1b677d894db951dc4714ea1a46a2e7b74ffc/internal/ethapi/api.go#L1026
                const REVERT_ERROR_CODE: i32 = 3;

                let response = jsonrpsee::types::ErrorObjectOwned::owned(
                    REVERT_ERROR_CODE,
                    decoded_revert_msg,
                    None::<()>,
                );

                Err(response.into())
            }
            ExecutionResult::Halt { reason, .. } => Err(anyhow!("halted due to: {reason:?}")),
        }
    }

    #[allow(clippy::too_many_arguments)]
    pub fn call_contract(
        &self,
        from_addr: Address,
        to_addr: Option<Address>,
        data: Vec<u8>,
        amount: u128,
        chain_id: u64,
        current_block: BlockHeader,
    ) -> Result<Vec<u8>> {
        let ResultAndState { result, .. } = self.apply_transaction_evm(
            from_addr,
            to_addr,
            GAS_PRICE,
            BLOCK_GAS_LIMIT,
            amount,
            data,
            None,
            chain_id,
            current_block,
            inspector::noop(),
        )?;

        match result {
            ExecutionResult::Success { output, .. } => Ok(output.into_data().to_vec()),
            ExecutionResult::Revert { output, .. } => Ok(output.to_vec()),
            ExecutionResult::Halt { reason, .. } => Err(anyhow!("halted due to: {reason:?}")),
        }
    }
}

pub enum TransactionOutput {
    Success(Vec<u8>),
    Revert(Vec<u8>),
    Error,
}

impl TransactionOutput {
    pub fn into_vec(self) -> Vec<u8> {
        match self {
            TransactionOutput::Success(v) => v,
            TransactionOutput::Revert(v) => v,
            TransactionOutput::Error => vec![],
        }
    }
}<|MERGE_RESOLUTION|>--- conflicted
+++ resolved
@@ -29,16 +29,11 @@
     contracts,
     crypto::{Hash, NodePublicKey},
     eth_helpers::extract_revert_msg,
-<<<<<<< HEAD
+    inspector::{self, ScillaInspector},
     message::{Block, BlockHeader},
-    state::{contract_addr, Account, Address, State},
-=======
-    inspector::{self, ScillaInspector},
-    message::BlockHeader,
     precompiles::get_custom_precompiles,
     scilla,
     state::{contract_addr, Account, Address, Contract, ScillaValue, State},
->>>>>>> 060f34c9
     time::SystemTime,
     transaction::{
         total_scilla_gas_price, EvmGas, Log, ScillaGas, ScillaParam, Transaction, TxZilliqa,
