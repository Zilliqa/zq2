--- conflicted
+++ resolved
@@ -13,13 +13,8 @@
     evm_server_run::{calculate_contract_address, run_evm_impl_direct},
     protos::evm_proto as EvmProto,
 };
-<<<<<<< HEAD
-use primitive_types::{H160, H256, U256};
-use tracing::{error, trace};
-=======
 use primitive_types::{H160, U256};
 use tracing::*;
->>>>>>> 689f28a0
 
 use crate::state::SignedTransaction;
 use crate::{
