--- conflicted
+++ resolved
@@ -219,16 +219,13 @@
     /// Sync configuration
     #[serde(default)]
     pub sync: SyncConfig,
-<<<<<<< HEAD
+    /// Database configuration
+    #[serde(default)]
+    pub db: DbConfig,
     /// Maximum age of missed view items older than `LAG_BEHIND_CURRENT_VIEW` that are retained in the history.
     /// The default is sufficient to compute the leaders of the next views, but does not allow the node to compute leaders of past views.
     #[serde(default = "max_missed_view_age_default")]
     pub max_missed_view_age: u64,
-=======
-    /// Database configuration
-    #[serde(default)]
-    pub db: DbConfig,
->>>>>>> fdf0afcb
 }
 
 impl Default for NodeConfig {
