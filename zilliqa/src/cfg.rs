--- conflicted
+++ resolved
@@ -229,16 +229,13 @@
     /// Database configuration
     #[serde(default)]
     pub db: DbConfig,
-<<<<<<< HEAD
-    #[serde(default = "disable_get_full_state_for_contracts_default")]
-    /// Disabled state queries for the following contracts
-    pub disable_get_full_state_for_contracts: Vec<Address>,
-=======
     /// Maximum age of missed view items older than `LAG_BEHIND_CURRENT_VIEW` that are retained in the history.
     /// The default is sufficient to compute the leaders of the next views, but does not allow the node to compute leaders of past views.
     #[serde(default = "max_missed_view_age_default")]
     pub max_missed_view_age: u64,
->>>>>>> 55ee86b4
+    #[serde(default = "disable_get_full_state_for_contracts_default")]
+    /// Disabled state queries for the following contracts
+    pub disable_get_full_state_for_contracts: Vec<Address>,
 }
 
 impl Default for NodeConfig {
@@ -259,11 +256,8 @@
             failed_request_sleep_duration: failed_request_sleep_duration_default(),
             enable_ots_indices: false,
             max_rpc_response_size: max_rpc_response_size_default(),
-<<<<<<< HEAD
+            max_missed_view_age: max_missed_view_age_default(),
             disable_get_full_state_for_contracts: disable_get_full_state_for_contracts_default(),
-=======
-            max_missed_view_age: max_missed_view_age_default(),
->>>>>>> 55ee86b4
         }
     }
 }
@@ -388,16 +382,15 @@
     Duration::from_secs(10)
 }
 
-<<<<<<< HEAD
+pub fn max_missed_view_age_default() -> u64 {
+    MISSED_VIEW_WINDOW
+}
+
 pub fn disable_get_full_state_for_contracts_default() -> Vec<Address> {
     vec![
         address!("54d10Ee86cd2C3258b23FDb78782F70e84966683"),
         address!("a7c67d49c82c7dc1b73d231640b2e4d0661d37c1"),
     ]
-=======
-pub fn max_missed_view_age_default() -> u64 {
-    MISSED_VIEW_WINDOW
->>>>>>> 55ee86b4
 }
 
 /// Wrapper for [u128] that (de)serializes with a string. `serde_toml` does not support `u128`s.
