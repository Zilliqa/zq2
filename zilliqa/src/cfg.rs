use std::time::Duration;

use libp2p::{Multiaddr, PeerId};
use serde::{Deserialize, Serialize};

use crate::{crypto::NodePublicKey, state::Address};

#[derive(Debug, Clone, Deserialize)]
#[serde(default, deny_unknown_fields)]
pub struct Config {
    /// Individual configuration for every node to run.
    pub nodes: Vec<NodeConfig>,
    /// The port to listen for P2P messages on. Optional - If not provided a random port will be used.
    pub p2p_port: u16,
    /// The address of another node to dial when this node starts. To join the network, a node must know about at least
    /// one other existing node in the network.
    pub bootstrap_address: Option<(PeerId, Multiaddr)>,
    /// The base address of the OTLP collector. If not set, metrics will not be exported.
    pub otlp_collector_endpoint: Option<String>,
}

impl Default for Config {
    fn default() -> Self {
        Config {
            nodes: vec![NodeConfig::default()],
            bootstrap_address: None,
            p2p_port: 0,
            otlp_collector_endpoint: None,
        }
    }
}

#[derive(Debug, Clone, Serialize, Deserialize)]
#[serde(default, deny_unknown_fields)]
pub struct NodeConfig {
    /// The port to listen for JSON-RPC requests on. Defaults to 4201.
    pub json_rpc_port: u16,
    /// If true, the JSON-RPC server is not started. Defaults to false.
    pub disable_rpc: bool,
    /// Chain identifier. Doubles as shard_id internally.
    pub eth_chain_id: u64,
    /// Consensus-specific data.
    pub consensus: ConsensusConfig,
    /// The maximum number of times to retry out of order TXs before dropping them
    pub tx_retries: u64,
    /// The maximum duration between a recieved block's timestamp and the current time. Defaults to 10 seconds.
    pub allowed_timestamp_skew: Duration,
    /// The location of persistence data. If not set, uses a temporary path.
    pub data_dir: Option<String>,
}

#[derive(Debug, Clone, Serialize, Deserialize)]
#[serde(default, deny_unknown_fields)]
pub struct ConsensusConfig {
    /// If main, deploy a shard registry contract.
    pub is_main: bool,
    /// If not main, parent main shard.
    pub main_shard_id: Option<u64>,
    /// The maximum time to wait for consensus to proceed as normal, before proposing a new view.
    pub consensus_timeout: Duration,
<<<<<<< HEAD
    /// The maximum number of times to retry out of order TXs before dropping them
    pub tx_retries: u64,
    /// The maximum number of times to retry out of order TXs before dropping them
    pub block_tx_limit: usize,
=======
>>>>>>> 83ca8b21
    /// The genesis committee (public key, peer id) pairs. Only allowed to have one member at the moment
    pub genesis_committee: Vec<(NodePublicKey, PeerId)>,
    pub genesis_accounts: Vec<(Address, String)>,
}

impl Default for ConsensusConfig {
    fn default() -> Self {
        ConsensusConfig {
            is_main: true,
            main_shard_id: None,
            consensus_timeout: Duration::from_secs(5),
            genesis_committee: vec![],
            genesis_accounts: Vec::new(),
        }
    }
}

impl Default for NodeConfig {
    fn default() -> Self {
        NodeConfig {
            json_rpc_port: 4201,
            disable_rpc: false,
            consensus: Default::default(),
            // Default to the "Zilliqa local development" chain ID.
            eth_chain_id: 700 + 0x8000,
            allowed_timestamp_skew: Duration::from_secs(10),
            data_dir: None,
            tx_retries: 1000,
<<<<<<< HEAD
            block_tx_limit: 1000,
            genesis_committee: vec![],
            genesis_accounts: Vec::new(),
=======
>>>>>>> 83ca8b21
        }
    }
}<|MERGE_RESOLUTION|>--- conflicted
+++ resolved
@@ -58,13 +58,10 @@
     pub main_shard_id: Option<u64>,
     /// The maximum time to wait for consensus to proceed as normal, before proposing a new view.
     pub consensus_timeout: Duration,
-<<<<<<< HEAD
     /// The maximum number of times to retry out of order TXs before dropping them
     pub tx_retries: u64,
     /// The maximum number of times to retry out of order TXs before dropping them
     pub block_tx_limit: usize,
-=======
->>>>>>> 83ca8b21
     /// The genesis committee (public key, peer id) pairs. Only allowed to have one member at the moment
     pub genesis_committee: Vec<(NodePublicKey, PeerId)>,
     pub genesis_accounts: Vec<(Address, String)>,
@@ -93,12 +90,9 @@
             allowed_timestamp_skew: Duration::from_secs(10),
             data_dir: None,
             tx_retries: 1000,
-<<<<<<< HEAD
             block_tx_limit: 1000,
             genesis_committee: vec![],
             genesis_accounts: Vec::new(),
-=======
->>>>>>> 83ca8b21
         }
     }
 }