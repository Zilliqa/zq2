use std::{ops::Deref, str::FromStr, time::Duration};

use alloy::primitives::Address;
use anyhow::{anyhow, Result};
use libp2p::{Multiaddr, PeerId};
use rand::{distributions::Alphanumeric, Rng};
use serde::{de, Deserialize, Deserializer, Serialize, Serializer};
use serde_json::json;

use crate::{
    crypto::{Hash, NodePublicKey},
    transaction::EvmGas,
};

// Note that z2 constructs instances of this to save as a configuration so it must be both
// serializable and deserializable.
#[derive(Debug, Clone, Serialize, Deserialize)]
#[serde(deny_unknown_fields)]
pub struct Config {
    /// Individual configuration for every node to run.
    #[serde(default)]
    pub nodes: Vec<NodeConfig>,
    /// The port to listen for P2P messages on. Optional - If not provided a random port will be used.
    #[serde(default)]
    pub p2p_port: u16,
    /// External address for this node. This is the address at which it can be reached by other nodes. This should
    /// include the P2P port. If this is not provided, we will trust other nodes to tell us our external address.
    /// However, be warned that this is insecure and unreliable in real-world networks and we will remove this
    /// behaviour at some point in the future (#1101).
    #[serde(default)]
    pub external_address: Option<Multiaddr>,
    /// The address of another node to dial when this node starts. To join the network, a node must know about at least
    /// one other existing node in the network.
    #[serde(default)]
    pub bootstrap_address: OneOrMany<(PeerId, Multiaddr)>,
    /// The base address of the OTLP collector. If not set, metrics will not be exported.
    #[serde(default)]
    pub otlp_collector_endpoint: Option<String>,
}

#[derive(Debug, Clone)]
pub struct OneOrMany<T>(pub Vec<T>);

impl<T> Default for OneOrMany<T> {
    fn default() -> Self {
        Self(vec![])
    }
}

impl<T: Serialize> Serialize for OneOrMany<T> {
    fn serialize<S>(&self, serializer: S) -> std::result::Result<S::Ok, S::Error>
    where
        S: Serializer,
    {
        if self.0.len() == 1 {
            self.0[0].serialize(serializer)
        } else {
            self.0.serialize(serializer)
        }
    }
}

impl<'de, T: Deserialize<'de>> Deserialize<'de> for OneOrMany<T> {
    fn deserialize<D>(deserializer: D) -> std::result::Result<Self, D::Error>
    where
        D: Deserializer<'de>,
    {
        #[derive(Deserialize)]
        #[serde(untagged)]
        enum Inner<T> {
            One(T),
            Many(Vec<T>),
        }

        match Inner::deserialize(deserializer)? {
            Inner::One(t) => Ok(OneOrMany(vec![t])),
            Inner::Many(t) => Ok(OneOrMany(t)),
        }
    }
}

#[derive(Debug, Clone, Serialize, Deserialize)]
#[serde(untagged)]
pub enum EnabledApi {
    EnableAll(String),
    Enabled {
        namespace: String,
        apis: Vec<String>,
    },
}

impl EnabledApi {
    pub fn enabled(&self, api: &str) -> bool {
        // APIs with no namespace default to the 'zilliqa' namespace.
        let (ns, method) = api.split_once('_').unwrap_or(("zilliqa", api));
        match self {
            EnabledApi::EnableAll(namespace) => namespace == ns,
            EnabledApi::Enabled { namespace, apis } => {
                namespace == ns && apis.iter().any(|m| m == method)
            }
        }
    }
}

#[derive(Debug, Clone, Serialize, Deserialize)]
#[serde(deny_unknown_fields)]
pub struct ApiServer {
    /// The port to listen for JSON-RPC requests on.
    pub port: u16,
    /// RPC APIs to enable.
    pub enabled_apis: Vec<EnabledApi>,
}

#[derive(Debug, Clone, Serialize, Deserialize)]
#[serde(deny_unknown_fields)]
pub struct NodeConfig {
    /// RPC API endpoints to expose.
    #[serde(default)]
    pub api_servers: Vec<ApiServer>,
    /// Chain identifier. Doubles as shard_id internally.
    #[serde(default = "eth_chain_id_default")]
    pub eth_chain_id: u64,
    /// Consensus-specific data.
    pub consensus: ConsensusConfig,
    /// The maximum duration between a recieved block's timestamp and the current time. Defaults to 10 seconds.
    #[serde(default = "allowed_timestamp_skew_default")]
    pub allowed_timestamp_skew: Duration,
    /// The location of persistence data. If not set, uses a temporary path.
    #[serde(default)]
    pub data_dir: Option<String>,
    /// Size of the in-memory state trie cache, in bytes. Defaults to 256 MiB.
    #[serde(default = "state_cache_size_default")]
    pub state_cache_size: usize,
    /// Persistence checkpoint to load.
    #[serde(default)]
    pub load_checkpoint: Option<Checkpoint>,
    /// Whether to enable exporting checkpoint state checkpoint files.
    #[serde(default)]
    pub do_checkpoints: bool,
    /// The maximum number of blocks we will send to another node in a single message.
    #[serde(default = "block_request_limit_default")]
    pub block_request_limit: usize,
    /// The maximum number of blocks to have outstanding requests for at a time when syncing.
    #[serde(default = "max_blocks_in_flight_default")]
    pub max_blocks_in_flight: usize,
    /// The maximum number of blocks to request in a single message when syncing.
    #[serde(default = "block_request_batch_size_default")]
    pub block_request_batch_size: usize,
    /// The maximum number of key value pairs allowed to be returned withing the response of the `GetSmartContractState` RPC. Defaults to no limit.
    #[serde(default = "state_rpc_limit_default")]
    pub state_rpc_limit: usize,
    /// When a block request to a peer fails, do not send another request to this peer for this amount of time.
    /// Defaults to 10 seconds.
    #[serde(default = "failed_request_sleep_duration_default")]
    pub failed_request_sleep_duration: Duration,
    /// Enable additional indices used by some Otterscan APIs. Enabling this will use more disk space and block processing will take longer.
    #[serde(default)]
    pub enable_ots_indices: bool,
    /// Maximum allowed RPC response size
    #[serde(default = "max_rpc_response_size_default")]
    pub max_rpc_response_size: u32,
}

impl Default for NodeConfig {
    fn default() -> Self {
        NodeConfig {
            api_servers: vec![],
            eth_chain_id: eth_chain_id_default(),
            consensus: ConsensusConfig::default(),
            allowed_timestamp_skew: allowed_timestamp_skew_default(),
            data_dir: None,
            state_cache_size: state_cache_size_default(),
            load_checkpoint: None,
            do_checkpoints: false,
            block_request_limit: block_request_limit_default(),
            max_blocks_in_flight: max_blocks_in_flight_default(),
            block_request_batch_size: block_request_batch_size_default(),
            state_rpc_limit: state_rpc_limit_default(),
            failed_request_sleep_duration: failed_request_sleep_duration_default(),
            enable_ots_indices: false,
            max_rpc_response_size: max_rpc_response_size_default(),
        }
    }
}

impl NodeConfig {
    pub fn validate(&self) -> Result<()> {
        if let serde_json::Value::Object(map) =
            serde_json::to_value(self.consensus.contract_upgrade_block_heights.clone())?
        {
            for (contract, block_height) in map {
                if block_height.as_u64().unwrap_or(0) % self.consensus.blocks_per_epoch != 0 {
                    return Err(anyhow!("Contract upgrades must be configured to occur at epoch boundaries. blocks_per_epoch: {}, contract {} configured to be upgraded block: {}", self.consensus.blocks_per_epoch, contract, block_height));
                }
            }
        }
        Ok(())
    }
}

#[derive(Debug, Clone, Serialize, Deserialize)]
#[serde(deny_unknown_fields)]
pub struct Checkpoint {
    /// Location of the checkpoint
    pub file: String,
    /// Trusted hash of the checkpoint block
    #[serde(
        serialize_with = "serialize_hash_hex",
        deserialize_with = "deserialize_hash_hex"
    )]
    pub hash: Hash,
}

fn serialize_hash_hex<S>(hash: &Hash, serializer: S) -> Result<S::Ok, S::Error>
where
    S: serde::Serializer,
{
    hex::encode(hash.0).serialize(serializer)
}

fn deserialize_hash_hex<'de, D>(deserializer: D) -> Result<Hash, D::Error>
where
    D: de::Deserializer<'de>,
{
    let s = <String>::deserialize(deserializer)?;
    let bytes = hex::decode(s).unwrap();
    Hash::try_from(bytes.as_slice()).map_err(|_| {
        de::Error::invalid_value(de::Unexpected::Bytes(&bytes), &"a 32-byte hex value")
    })
}

pub fn allowed_timestamp_skew_default() -> Duration {
    Duration::from_secs(60)
}

pub fn state_cache_size_default() -> usize {
    256 * 1024 * 1024 // 256 MiB
}

pub fn eth_chain_id_default() -> u64 {
    700 + 0x8000
}

pub fn block_request_limit_default() -> usize {
    100
}

pub fn max_blocks_in_flight_default() -> usize {
    1000
}

pub fn block_request_batch_size_default() -> usize {
    100
}

pub fn max_rpc_response_size_default() -> u32 {
    10 * 1024 * 1024 // 10 MB
}

pub fn state_rpc_limit_default() -> usize {
    // isize maximum because toml serialisation supports i64 integers
    isize::MAX as usize
}

pub fn failed_request_sleep_duration_default() -> Duration {
    Duration::from_secs(10)
}

/// Wrapper for [u128] that (de)serializes with a string. `serde_toml` does not support `u128`s.
#[derive(Copy, Clone, Debug)]
pub struct Amount(pub u128);

impl From<u128> for Amount {
    fn from(value: u128) -> Self {
        Amount(value)
    }
}

impl Deref for Amount {
    type Target = u128;

    fn deref(&self) -> &Self::Target {
        &self.0
    }
}

impl Serialize for Amount {
    fn serialize<S>(&self, serializer: S) -> Result<S::Ok, S::Error>
    where
        S: Serializer,
    {
        self.0.to_string().serialize(serializer)
    }
}

impl<'de> Deserialize<'de> for Amount {
    fn deserialize<D>(deserializer: D) -> Result<Self, D::Error>
    where
        D: Deserializer<'de>,
    {
        let mut res = String::deserialize(deserializer)?;
        // Remove underscores
        res.retain(|c| c != '_');
        Ok(Amount(
            u128::from_str(&res).map_err(serde::de::Error::custom)?,
        ))
    }
}

#[derive(Clone, Serialize, Deserialize, Debug)]
pub struct ScillaExtLibsPathInZq2(pub String);

#[derive(Clone, Serialize, Deserialize, Debug)]
pub struct ScillaExtLibsPathInScilla(pub String);

#[derive(Clone, Serialize, Deserialize, Debug)]
pub struct ScillaExtLibsPath {
    /// Where are the external libraries stored in zq2 servers' filesystem
    pub zq2: ScillaExtLibsPathInZq2,
    /// Where are the external libraries stored in scilla servers' filesystem
    pub scilla: ScillaExtLibsPathInScilla,
}

impl ScillaExtLibsPath {
    pub fn generate_random_subdirs(&self) -> (ScillaExtLibsPathInZq2, ScillaExtLibsPathInScilla) {
        let sub_directory: String = rand::thread_rng()
            .sample_iter(&Alphanumeric)
            .take(10)
            .map(char::from)
            .collect();

        (
            ScillaExtLibsPathInZq2(format!("{}/{}", self.zq2.0, sub_directory)),
            ScillaExtLibsPathInScilla(format!("{}/{}", self.scilla.0, sub_directory)),
        )
    }
}

#[derive(Clone, Serialize, Deserialize, Debug)]
#[serde(deny_unknown_fields)]
pub struct ConsensusConfig {
    /// If main, deploy a shard registry contract.
    #[serde(default = "default_true")]
    pub is_main: bool,
    /// If not main, parent main shard.
    #[serde(default)]
    pub main_shard_id: Option<u64>,
    /// The maximum time to wait for consensus to proceed as normal, before proposing a new view.
    #[serde(default = "consensus_timeout_default")]
    pub consensus_timeout: Duration,
    /// The minimum number of blocks a staker must wait before being able to withdraw unstaked funds
    /// Note that this is the withdrawal period that the deposit_v5 contract is initialised with. Previous versions of the deposit contract will not use this value.
    #[serde(default = "staker_withdrawal_period_default")]
    pub staker_withdrawal_period: u64,
    /// The initially staked deposits in the deposit contract at genesis, composed of
    /// (public key, peerId, amount, reward address) tuples.
    #[serde(default)]
    pub genesis_deposits: Vec<GenesisDeposit>,
    /// Accounts that will be pre-funded at genesis.
    #[serde(default)]
    pub genesis_accounts: Vec<(Address, Amount)>,
    /// The expected time between blocks when no views are missed.
    #[serde(default = "block_time_default")]
    pub block_time: Duration,
    /// Address of the Scilla server. Defaults to "http://localhost:3000".
    #[serde(default = "scilla_address_default")]
    pub scilla_address: String,
    /// Where (in the Scilla server's filesystem) is the library directory containing Scilla library functions?
    #[serde(default = "scilla_stdlib_dir_default")]
    pub scilla_stdlib_dir: String,
    /// Where are the external libraries are stored on zq2 and scilla server's filesystem so that scilla server can find them?
    #[serde(default = "scilla_ext_libs_path_default")]
    pub scilla_ext_libs_path: ScillaExtLibsPath,
    /// Hostname at which this process is accessible by the Scilla process. Defaults to "localhost". If running the
    /// Scilla process in Docker and this process on the host, you probably want to pass
    /// `--add-host host.docker.internal:host-gateway` to Docker and set this to `host.docker.internal`.
    #[serde(default = "local_address_default")]
    pub local_address: String,
    /// Reward amount issued per hour, in Wei.
    pub rewards_per_hour: Amount,
    /// Number of blocks per hour. The reward per block is set at (rewards_per_hour/blocks_per_hour) Wei.
    pub blocks_per_hour: u64,
    /// The minimum stake passed into the deposit contract constructor at genesis, in Wei. Subsequent changes to this
    /// parameter will have no effect. You must not use this parameter at run-time; obtain the minimum stake in effect
    /// from the contract - otherwise if this value ever changes, there will be a mismatch between what the deposit
    /// contract believes and what the validators believe to be the minimum stake.
    pub minimum_stake: Amount,
    /// Maximum amount of gas permitted in a single block; any transactions over this
    /// will be held until the next block. The white paper specifies this as 84_000_000.
    pub eth_block_gas_limit: EvmGas,
    #[serde(default = "blocks_per_epoch_default")]
    pub blocks_per_epoch: u64,
    #[serde(default = "epochs_per_checkpoint_default")]
    pub epochs_per_checkpoint: u64,
    /// The gas price, in Wei per unit of EVM gas.
    pub gas_price: Amount,
    /// The total supply of native token in the network in Wei. Any funds which are not immediately assigned to an account (via genesis_accounts and genesis_deposits env vars) will be assigned to the zero account (0x0).
    #[serde(default = "total_native_token_supply_default")]
    pub total_native_token_supply: Amount,
    /// Calls to the `scilla_call` precompile from these addresses cost a different amount of gas. If the provided gas
    /// limit is not enough, the call will still succeed and we will charge as much gas as we can. This hack exists due
    /// to important contracts deployed on Zilliqa 1's mainnet that pass the incorrect gas limit to `scilla_call`.
    /// Zilliqa 1's implementation was broken and accepted these calls and these contracts are now widely used and
    /// bridged to other chains.
    #[serde(default)]
    pub scilla_call_gas_exempt_addrs: Vec<Address>,
    /// The block heights at which we perform EIP-1967 contract upgrades
    /// Contract upgrades occur only at epoch boundaries, ie at block heights which are a multiple of blocks_per_epoch
    #[serde(default)]
    pub contract_upgrade_block_heights: ContractUpgradesBlockHeights,
    /// The initial fork configuration at genesis block. This provides a complete description of the execution behavior
    /// at the genesis block.
    #[serde(default = "genesis_fork_default")]
    pub genesis_fork: Fork,
    /// Forks in block execution logic. Each entry describes the difference in logic and the block height at which that
    /// difference applies.
    #[serde(default)]
    pub forks: Vec<ForkDelta>,
    /// Overwrites genesis block (useful for syncing if you don't want to sync to block 0 or pruning in the future)
    #[serde(default = "default_genesis_block_at_height")]
    pub genesis_block_at_height: u64,
}

impl ConsensusConfig {
    /// Generates a list of forks by applying the delta forks initially to the genesis fork and then to the previous one.
    /// The genesis fork is the initial fork configuration at the genesis block.
    pub fn get_forks(&self) -> Result<Forks> {
        if self.genesis_fork.at_height != 0 {
            return Err(anyhow!("first fork must start at height 0"));
        }

        let mut delta_forks = self.forks.to_vec();
        delta_forks.sort_unstable_by_key(|f| f.at_height);

        let forks = delta_forks
            .into_iter()
            .fold(vec![self.genesis_fork], |mut forks, delta| {
                let last_fork = forks.last().unwrap(); // Safe to call unwrap because we always have genesis_fork
                let new_fork = last_fork.apply_delta_fork(&delta);
                forks.push(new_fork);
                forks
            });

        Ok(Forks(forks))
    }
}

impl Default for ConsensusConfig {
    fn default() -> Self {
        ConsensusConfig {
            is_main: default_true(),
            main_shard_id: None,
            consensus_timeout: consensus_timeout_default(),
            staker_withdrawal_period: staker_withdrawal_period_default(),
            genesis_deposits: vec![],
            genesis_accounts: vec![],
            block_time: block_time_default(),
            scilla_address: scilla_address_default(),
            scilla_stdlib_dir: scilla_stdlib_dir_default(),
            scilla_ext_libs_path: scilla_ext_libs_path_default(),
            local_address: local_address_default(),
            rewards_per_hour: 204_000_000_000_000_000_000_000u128.into(),
            blocks_per_hour: 3600 * 40,
            minimum_stake: 32_000_000_000_000_000_000u128.into(),
            eth_block_gas_limit: EvmGas(84000000),
            blocks_per_epoch: blocks_per_epoch_default(),
            epochs_per_checkpoint: epochs_per_checkpoint_default(),
            gas_price: 4_761_904_800_000u128.into(),
            total_native_token_supply: total_native_token_supply_default(),
            scilla_call_gas_exempt_addrs: vec![],
            contract_upgrade_block_heights: ContractUpgradesBlockHeights::default(),
            forks: vec![],
            genesis_fork: genesis_fork_default(),
            genesis_block_at_height: 0,
        }
    }
}

#[derive(Clone, Debug, Serialize, Deserialize)]
pub struct Forks(Vec<Fork>);

impl Forks {
    pub fn get(&self, height: u64) -> Fork {
        // Binary search to find the fork at the specified height. If an entry was not found at exactly the specified
        // height, the `Err` returned from `binary_search_by_key` will contain the index where an element with this
        // height could be inserted. By subtracting one from this, we get the maximum entry with a height less than the
        // searched height.
        let index = self
            .0
            .binary_search_by_key(&height, |f| f.at_height)
            .unwrap_or_else(|i| i - 1);
        self.0[index]
    }
}

#[derive(Copy, Clone, Debug, Serialize, Deserialize)]
pub struct Fork {
    pub at_height: u64,
    pub failed_scilla_call_from_gas_exempt_caller_causes_revert: bool,
    pub call_mode_1_sets_caller_to_parent_caller: bool,
    pub scilla_messages_can_call_evm_contracts: bool,
    pub scilla_contract_creation_increments_account_balance: bool,
    pub scilla_json_preserve_order: bool,
}

#[derive(Copy, Clone, Debug, Serialize, Deserialize)]
pub struct ForkDelta {
    pub at_height: u64,
    /// If true, if a caller who is in the `scilla_call_gas_exempt_addrs` list makes a call to the `scilla_call`
    /// precompile and the inner Scilla call fails, the entire transaction will revert. If false, the normal EVM
    /// semantics apply where the caller can decide how to act based on the success of the inner call.
    pub failed_scilla_call_from_gas_exempt_caller_causes_revert: Option<bool>,
    /// If true, if a call is made to the `scilla_call` precompile with `call_mode` / `keep_origin` set to `1`, the
    /// `_sender` of the inner Scilla call will be set to the caller of the current call-stack. If false, the `_sender`
    /// will be set to the original transaction signer.
    ///
    /// For example:
    /// A (EOA) -> B (EVM) -> C (EVM) -> D (Scilla)
    ///
    /// When this flag is true, `D` will see the `_sender` as `B`. When this flag is false, `D` will see the `_sender`
    /// as `A`.
    pub call_mode_1_sets_caller_to_parent_caller: Option<bool>,
    /// If true, when a Scilla message is sent to an EVM contract, the EVM contract will be treated as if it was an
    /// EOA (i.e. any ZIL passed will be transferred to the contract and execution will continue). If false, sending a
    /// Scilla message to an EVM contract will cause the Scilla transaction to fail.
    pub scilla_messages_can_call_evm_contracts: Option<bool>,
    /// If true, when a contract is deployed, if the contract address is already funded,
    /// the contract balance will be sum of the existing balance and the amount sent in the deployment transaction.
    /// If false, the contract balance will be the amount sent in the deployment transaction.
    pub scilla_contract_creation_increments_account_balance: Option<bool>,
    // If true then the compiled code is using serde_json with feature "preserve_order"
    pub scilla_json_preserve_order: Option<bool>,
}

impl Fork {
    pub fn apply_delta_fork(&self, delta: &ForkDelta) -> Fork {
        Fork {
            at_height: delta.at_height,
            failed_scilla_call_from_gas_exempt_caller_causes_revert: delta
                .failed_scilla_call_from_gas_exempt_caller_causes_revert
                .unwrap_or(self.failed_scilla_call_from_gas_exempt_caller_causes_revert),
            call_mode_1_sets_caller_to_parent_caller: delta
                .call_mode_1_sets_caller_to_parent_caller
                .unwrap_or(self.call_mode_1_sets_caller_to_parent_caller),
            scilla_messages_can_call_evm_contracts: delta
                .scilla_messages_can_call_evm_contracts
                .unwrap_or(self.scilla_messages_can_call_evm_contracts),
            scilla_contract_creation_increments_account_balance: delta
                .scilla_contract_creation_increments_account_balance
                .unwrap_or(self.scilla_contract_creation_increments_account_balance),
            scilla_json_preserve_order: delta
                .scilla_json_preserve_order
                .unwrap_or(self.scilla_json_preserve_order),
        }
    }
}

#[derive(Debug, Clone, Serialize, Deserialize)]
#[serde(deny_unknown_fields)]
pub struct GenesisDeposit {
    pub public_key: NodePublicKey,
    pub peer_id: PeerId,
    pub stake: Amount,
    pub reward_address: Address,
    pub control_address: Address,
}

pub fn consensus_timeout_default() -> Duration {
    Duration::from_secs(5)
}

pub fn block_time_default() -> Duration {
    Duration::from_millis(1000)
}

pub fn scilla_address_default() -> String {
    String::from("http://localhost:3000")
}

// This path is as viewed from Scilla, not zq2.
pub fn scilla_stdlib_dir_default() -> String {
    String::from("/scilla/0/_build/default/src/stdlib/")
}

pub fn scilla_ext_libs_path_default() -> ScillaExtLibsPath {
    ScillaExtLibsPath {
        zq2: ScillaExtLibsPathInZq2(String::from("/tmp")),
        scilla: ScillaExtLibsPathInScilla(String::from("/scilla_ext_libs")),
    }
}

pub fn local_address_default() -> String {
    String::from("localhost")
}

pub fn blocks_per_epoch_default() -> u64 {
    3600
}

pub fn epochs_per_checkpoint_default() -> u64 {
    24
}

fn default_true() -> bool {
    true
}

pub fn total_native_token_supply_default() -> Amount {
    Amount::from(21_000_000_000_000_000_000_000_000_000)
}

<<<<<<< HEAD
pub fn default_genesis_block_at_height() -> u64 {
    0
=======
pub fn staker_withdrawal_period_default() -> u64 {
    // 2 weeks worth of blocks with 1 second block time
    2 * 7 * 24 * 60 * 60
>>>>>>> 91efd5ee
}

/// The default implementation returns a single fork at the genesis block, with the most up-to-date
/// execution logic.
pub fn genesis_fork_default() -> Fork {
    Fork {
        at_height: 0,
        failed_scilla_call_from_gas_exempt_caller_causes_revert: true,
        call_mode_1_sets_caller_to_parent_caller: true,
        scilla_messages_can_call_evm_contracts: true,
        scilla_contract_creation_increments_account_balance: true,
        scilla_json_preserve_order: true,
    }
}

#[derive(Debug, Clone, Serialize, Deserialize)]
pub struct ContractUpgradesBlockHeights {
    pub deposit_v3: Option<u64>,
    pub deposit_v4: Option<u64>,
    pub deposit_v5: Option<u64>,
}

impl ContractUpgradesBlockHeights {
    pub fn new(
        deposit_v3: Option<u64>,
        deposit_v4: Option<u64>,
        deposit_v5: Option<u64>,
    ) -> ContractUpgradesBlockHeights {
        Self {
            deposit_v3,
            deposit_v4,
            deposit_v5,
        }
    }
    // toml doesn't like Option types. Map items in struct and remove keys for None values
    pub fn to_toml(&self) -> toml::Value {
        toml::Value::Table(
            json!(self)
                .as_object()
                .unwrap()
                .clone()
                .into_iter()
                .filter_map(|(k, v)| {
                    if v.is_null() {
                        None // Skip null values
                    } else {
                        Some((k, toml::Value::Integer(v.as_u64().unwrap() as i64)))
                    }
                })
                .collect(),
        )
    }
}

impl Default for ContractUpgradesBlockHeights {
    fn default() -> Self {
        Self {
            deposit_v3: None,
            deposit_v4: None,
            deposit_v5: Some(0),
        }
    }
}

#[cfg(test)]
mod tests {
    use super::*;

    #[test]
    fn test_get_forks_with_no_forks() {
        let config = ConsensusConfig {
            genesis_fork: genesis_fork_default(),
            forks: vec![],
            ..Default::default()
        };

        let forks = config.get_forks().unwrap();
        assert_eq!(forks.0.len(), 1);
        assert_eq!(forks.get(0).at_height, 0);
    }

    #[test]
    fn test_get_forks_with_one_fork() {
        let config = ConsensusConfig {
            genesis_fork: genesis_fork_default(),
            forks: vec![ForkDelta {
                at_height: 10,
                failed_scilla_call_from_gas_exempt_caller_causes_revert: None,
                call_mode_1_sets_caller_to_parent_caller: Some(false),
                scilla_messages_can_call_evm_contracts: None,
                scilla_contract_creation_increments_account_balance: Some(false),
                scilla_json_preserve_order: None,
            }],
            ..Default::default()
        };

        let forks = config.get_forks().unwrap();
        assert_eq!(forks.0.len(), 2);
        assert_eq!(forks.get(0).at_height, 0);
        assert_eq!(forks.get(11).at_height, 10);
        assert!(!forks.get(10).call_mode_1_sets_caller_to_parent_caller);
        assert!(
            !forks
                .get(10)
                .scilla_contract_creation_increments_account_balance
        );
    }

    #[test]
    fn test_get_forks_with_multiple_forks() {
        let config = ConsensusConfig {
            genesis_fork: genesis_fork_default(),
            forks: vec![
                ForkDelta {
                    at_height: 10,
                    failed_scilla_call_from_gas_exempt_caller_causes_revert: Some(true),
                    call_mode_1_sets_caller_to_parent_caller: None,
                    scilla_messages_can_call_evm_contracts: Some(true),
                    scilla_contract_creation_increments_account_balance: None,
                    scilla_json_preserve_order: Some(true),
                },
                ForkDelta {
                    at_height: 20,
                    failed_scilla_call_from_gas_exempt_caller_causes_revert: Some(false),
                    call_mode_1_sets_caller_to_parent_caller: Some(true),
                    scilla_messages_can_call_evm_contracts: Some(false),
                    scilla_contract_creation_increments_account_balance: Some(true),
                    scilla_json_preserve_order: Some(true),
                },
            ],
            ..Default::default()
        };

        let forks = config.get_forks().unwrap();
        assert_eq!(forks.0.len(), 3);
        assert_eq!(forks.get(0).at_height, 0);
        assert_eq!(forks.get(11).at_height, 10);
        assert_eq!(forks.get(21).at_height, 20);
        assert!(
            forks
                .get(10)
                .failed_scilla_call_from_gas_exempt_caller_causes_revert
        );
        assert!(forks.get(11).scilla_messages_can_call_evm_contracts);
        assert!(
            !forks
                .get(20)
                .failed_scilla_call_from_gas_exempt_caller_causes_revert
        );
        assert!(forks.get(20).call_mode_1_sets_caller_to_parent_caller);
        assert!(!forks.get(20).scilla_messages_can_call_evm_contracts);
        assert!(
            forks
                .get(20)
                .scilla_contract_creation_increments_account_balance
        );
    }

    #[test]
    fn test_get_forks_with_unsorted_forks() {
        let config = ConsensusConfig {
            genesis_fork: genesis_fork_default(),
            forks: vec![
                ForkDelta {
                    at_height: 20,
                    failed_scilla_call_from_gas_exempt_caller_causes_revert: Some(false),
                    call_mode_1_sets_caller_to_parent_caller: None,
                    scilla_messages_can_call_evm_contracts: None,
                    scilla_contract_creation_increments_account_balance: None,
                    scilla_json_preserve_order: None,
                },
                ForkDelta {
                    at_height: 10,
                    failed_scilla_call_from_gas_exempt_caller_causes_revert: None,
                    call_mode_1_sets_caller_to_parent_caller: None,
                    scilla_messages_can_call_evm_contracts: None,
                    scilla_contract_creation_increments_account_balance: None,
                    scilla_json_preserve_order: None,
                },
            ],
            ..Default::default()
        };

        let forks = config.get_forks().unwrap();
        assert_eq!(forks.0.len(), 3);
        assert_eq!(forks.get(0).at_height, 0);
        assert_eq!(forks.get(12).at_height, 10);
        assert_eq!(forks.get(22).at_height, 20);

        assert!(
            forks
                .get(10)
                .failed_scilla_call_from_gas_exempt_caller_causes_revert
        );
        assert!(
            !forks
                .get(20)
                .failed_scilla_call_from_gas_exempt_caller_causes_revert
        );
    }

    #[test]
    fn test_get_forks_with_missing_genesis_fork() {
        let config = ConsensusConfig {
            genesis_fork: Fork {
                at_height: 1,
                failed_scilla_call_from_gas_exempt_caller_causes_revert: true,
                call_mode_1_sets_caller_to_parent_caller: true,
                scilla_messages_can_call_evm_contracts: true,
                scilla_contract_creation_increments_account_balance: true,
                scilla_json_preserve_order: true,
            },
            forks: vec![],
            ..Default::default()
        };

        let result = config.get_forks();
        assert!(result.is_err());
    }

    #[test]
    fn test_get_forks_boundary_cases() {
        let config = ConsensusConfig {
            genesis_fork: genesis_fork_default(),
            forks: vec![
                ForkDelta {
                    at_height: 10,
                    failed_scilla_call_from_gas_exempt_caller_causes_revert: None,
                    call_mode_1_sets_caller_to_parent_caller: None,
                    scilla_messages_can_call_evm_contracts: None,
                    scilla_contract_creation_increments_account_balance: None,
                    scilla_json_preserve_order: None,
                },
                ForkDelta {
                    at_height: 20,
                    failed_scilla_call_from_gas_exempt_caller_causes_revert: None,
                    call_mode_1_sets_caller_to_parent_caller: None,
                    scilla_messages_can_call_evm_contracts: None,
                    scilla_contract_creation_increments_account_balance: None,
                    scilla_json_preserve_order: None,
                },
            ],
            ..Default::default()
        };

        let forks = config.get_forks().unwrap();
        assert_eq!(forks.get(9).at_height, 0);
        assert_eq!(forks.get(10).at_height, 10);
        assert_eq!(forks.get(19).at_height, 10);
        assert_eq!(forks.get(20).at_height, 20);
        assert_eq!(forks.get(22).at_height, 20);
    }
}<|MERGE_RESOLUTION|>--- conflicted
+++ resolved
@@ -609,14 +609,13 @@
     Amount::from(21_000_000_000_000_000_000_000_000_000)
 }
 
-<<<<<<< HEAD
 pub fn default_genesis_block_at_height() -> u64 {
     0
-=======
+}
+
 pub fn staker_withdrawal_period_default() -> u64 {
     // 2 weeks worth of blocks with 1 second block time
     2 * 7 * 24 * 60 * 60
->>>>>>> 91efd5ee
 }
 
 /// The default implementation returns a single fork at the genesis block, with the most up-to-date
