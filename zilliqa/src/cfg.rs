use std::time::Duration;

use libp2p::{Multiaddr, PeerId};
use serde::{Deserialize, Serialize};

use crate::{crypto::NodePublicKey, state::Address};

#[derive(Debug, Clone, Deserialize)]
#[serde(default, deny_unknown_fields)]
pub struct Config {
    /// Individual configuration for every node to run.
    pub nodes: Vec<NodeConfig>,
    /// The port to listen for P2P messages on. Optional - If not provided a random port will be used.
    pub p2p_port: u16,
    /// The address of another node to dial when this node starts. To join the network, a node must know about at least
    /// one other existing node in the network.
    pub bootstrap_address: Option<(PeerId, Multiaddr)>,
    /// The base address of the OTLP collector. If not set, metrics will not be exported.
    pub otlp_collector_endpoint: Option<String>,
}

impl Default for Config {
    fn default() -> Self {
        Config {
            nodes: vec![NodeConfig::default()],
            bootstrap_address: None,
            p2p_port: 0,
            otlp_collector_endpoint: None,
        }
    }
}

#[derive(Debug, Clone, Serialize, Deserialize)]
#[serde(default, deny_unknown_fields)]
pub struct NodeConfig {
    /// The port to listen for JSON-RPC requests on. Defaults to 4201.
    pub json_rpc_port: u16,
    /// If true, the JSON-RPC server is not started. Defaults to false.
    pub disable_rpc: bool,
    pub eth_chain_id: u64,
    /// The maximum duration between a recieved block's timestamp and the current time. Defaults to 10 seconds.
    pub allowed_timestamp_skew: Duration,
    /// The location of persistence data. If not set, uses a temporary path.
    pub data_dir: Option<String>,
    /// The maximum time to wait for consensus to proceed as normal, before proposing a new view.
    pub consensus_timeout: Duration,
    /// The maximum number of times to retry out of order TXs before dropping them
    pub tx_retries: u64,
    /// The genesis committee (public key, peer id) pairs. Only allowed to have one member at the moment
    pub genesis_committee: Vec<(NodePublicKey, PeerId)>,
<<<<<<< HEAD
    pub genesis_balance_each: u64,
    pub genesis_accounts: Vec<Address>,
=======
    pub genesis_accounts: Vec<(Address, String)>,
>>>>>>> d9222ad4
}

impl Default for NodeConfig {
    fn default() -> Self {
        NodeConfig {
            json_rpc_port: 4201,
            disable_rpc: false,
            // Default to the "Zilliqa local development" chain ID.
            eth_chain_id: 700 + 0x8000,
            allowed_timestamp_skew: Duration::from_secs(10),
            data_dir: None,
            consensus_timeout: Duration::from_secs(5),
            tx_retries: 1000,
            genesis_committee: vec![],
            genesis_balance_each: 10000000000000000000,
            genesis_accounts: Vec::new(),
        }
    }
}<|MERGE_RESOLUTION|>--- conflicted
+++ resolved
@@ -48,12 +48,7 @@
     pub tx_retries: u64,
     /// The genesis committee (public key, peer id) pairs. Only allowed to have one member at the moment
     pub genesis_committee: Vec<(NodePublicKey, PeerId)>,
-<<<<<<< HEAD
-    pub genesis_balance_each: u64,
-    pub genesis_accounts: Vec<Address>,
-=======
     pub genesis_accounts: Vec<(Address, String)>,
->>>>>>> d9222ad4
 }
 
 impl Default for NodeConfig {
@@ -68,7 +63,6 @@
             consensus_timeout: Duration::from_secs(5),
             tx_retries: 1000,
             genesis_committee: vec![],
-            genesis_balance_each: 10000000000000000000,
             genesis_accounts: Vec::new(),
         }
     }
