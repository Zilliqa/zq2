use std::{ops::Deref, str::FromStr, time::Duration};

use alloy_primitives::Address;
use libp2p::{Multiaddr, PeerId};
use serde::{Deserialize, Deserializer, Serialize, Serializer};

use crate::{crypto::NodePublicKey, transaction::EvmGas};

// Note that z2 constructs instances of this to save as a configuration so it must be both
// serializable and deserializable.
#[derive(Debug, Clone, Serialize, Deserialize)]
#[serde(deny_unknown_fields)]
pub struct Config {
    /// Individual configuration for every node to run.
    #[serde(default)]
    pub nodes: Vec<NodeConfig>,
    /// The port to listen for P2P messages on. Optional - If not provided a random port will be used.
    #[serde(default)]
    pub p2p_port: u16,
    /// External address for this node. This is the address at which it can be reached by other nodes. This should
    /// include the P2P port. If this is not provided, we will trust other nodes to tell us our external address.
    /// However, be warned that this is insecure and unreliable in real-world networks and we will remove this
    /// behaviour at some point in the future (#1101).
    #[serde(default)]
    pub external_address: Option<Multiaddr>,
    /// The address of another node to dial when this node starts. To join the network, a node must know about at least
    /// one other existing node in the network.
    #[serde(default)]
    pub bootstrap_address: Option<(PeerId, Multiaddr)>,
    /// The base address of the OTLP collector. If not set, metrics will not be exported.
    #[serde(default)]
    pub otlp_collector_endpoint: Option<String>,
}

#[derive(Debug, Clone, Serialize, Deserialize)]
#[serde(deny_unknown_fields)]
pub struct NodeConfig {
    /// The port to listen for JSON-RPC requests on. Defaults to 4201.
    #[serde(default = "json_rcp_port_default")]
    pub json_rpc_port: u16,
    /// If true, the JSON-RPC server is not started. Defaults to false.
    #[serde(default = "disable_rpc_default")]
    pub disable_rpc: bool,
    /// Chain identifier. Doubles as shard_id internally.
    #[serde(default = "eth_chain_id_default")]
    pub eth_chain_id: u64,
    /// Consensus-specific data.
    pub consensus: ConsensusConfig,
    /// The maximum duration between a recieved block's timestamp and the current time. Defaults to 10 seconds.
    #[serde(default = "allowed_timestamp_skew_default")]
    pub allowed_timestamp_skew: Duration,
    /// The location of persistence data. If not set, uses a temporary path.
    #[serde(default)]
    pub data_dir: Option<String>,
<<<<<<< HEAD
    /// Persistence checkpoint to load.
    #[serde(default)]
    pub checkpoint_file: Option<String>,
=======
    /// The maximum number of blocks we will send to another node in a single message.
    #[serde(default = "block_request_limit_default")]
    pub block_request_limit: usize,
    /// The maximum number of blocks to have outstanding requests for at a time when syncing.
    #[serde(default = "max_blocks_in_flight_default")]
    pub max_blocks_in_flight: u64,
    /// The maximum number of blocks to request in a single message when syncing.
    #[serde(default = "block_request_batch_size_default")]
    pub block_request_batch_size: u64,
>>>>>>> 3d018a01
}

pub fn allowed_timestamp_skew_default() -> Duration {
    Duration::from_secs(10)
}

pub fn json_rcp_port_default() -> u16 {
    4201
}

pub fn eth_chain_id_default() -> u64 {
    700 + 0x8000
}

pub fn disable_rpc_default() -> bool {
    false
}

pub fn block_request_limit_default() -> usize {
    100
}

pub fn max_blocks_in_flight_default() -> u64 {
    1000
}

pub fn block_request_batch_size_default() -> u64 {
    100
}

/// Wrapper for [u128] that (de)serializes with a string. `serde_toml` does not support `u128`s.
#[derive(Copy, Clone, Debug)]
pub struct Amount(pub u128);

impl From<u128> for Amount {
    fn from(value: u128) -> Self {
        Amount(value)
    }
}

impl Deref for Amount {
    type Target = u128;

    fn deref(&self) -> &Self::Target {
        &self.0
    }
}

impl Serialize for Amount {
    fn serialize<S>(&self, serializer: S) -> Result<S::Ok, S::Error>
    where
        S: Serializer,
    {
        self.0.to_string().serialize(serializer)
    }
}

impl<'de> Deserialize<'de> for Amount {
    fn deserialize<D>(deserializer: D) -> Result<Self, D::Error>
    where
        D: Deserializer<'de>,
    {
        let mut res = String::deserialize(deserializer)?;
        // Remove underscores
        res.retain(|c| c != '_');
        Ok(Amount(
            u128::from_str(&res).map_err(serde::de::Error::custom)?,
        ))
    }
}

#[derive(Clone, Serialize, Deserialize, Debug)]
#[serde(deny_unknown_fields)]
pub struct ConsensusConfig {
    /// If main, deploy a shard registry contract.
    #[serde(default = "default_true")]
    pub is_main: bool,
    /// If not main, parent main shard.
    #[serde(default)]
    pub main_shard_id: Option<u64>,
    /// The maximum time to wait for consensus to proceed as normal, before proposing a new view.
    #[serde(default = "consensus_timeout_default")]
    pub consensus_timeout: Duration,
    /// The initially staked deposits in the deposit contract at genesis, composed of
    /// (public key, peerId, amount, reward address) tuples.
    #[serde(default)]
    pub genesis_deposits: Vec<(NodePublicKey, PeerId, Amount, Address)>,
    /// Accounts that will be pre-funded at genesis.
    #[serde(default)]
    pub genesis_accounts: Vec<(Address, Amount)>,
    /// Minimum time to wait for consensus to propose new block if there are no transactions.
    #[serde(default = "empty_block_timeout_default")]
    pub empty_block_timeout: Duration,
    /// Minimum remaining time allowing to wait for empty block proposal
    #[serde(default = "minimum_time_left_for_empty_block_default")]
    pub minimum_time_left_for_empty_block: Duration,
    /// Address of the Scilla server. Defaults to "http://localhost:3000".
    #[serde(default = "scilla_address_default")]
    pub scilla_address: String,
    /// Where (in the Scilla server's filesystem) is the library directory containing Scilla library functions?
    #[serde(default = "scilla_lib_dir_default")]
    pub scilla_lib_dir: String,
    /// Hostname at which this process is accessible by the Scilla process. Defaults to "localhost". If running the
    /// Scilla process in Docker and this process on the host, you probably want to pass
    /// `--add-host host.docker.internal:host-gateway` to Docker and set this to `host.docker.internal`.
    #[serde(default = "local_address_default")]
    pub local_address: String,
    pub rewards_per_hour: Amount,
    pub blocks_per_hour: u64,
    pub minimum_stake: Amount,
    pub eth_block_gas_limit: EvmGas,
<<<<<<< HEAD
    #[serde(serialize_with = "u128_to_str", deserialize_with = "str_to_u128")]
    pub gas_price: u128,
    #[serde(default = "blocks_per_epoch_default")]
    pub blocks_per_epoch: u64,
    #[serde(default = "epochs_per_checkpoint_default")]
    pub epochs_per_checkpoint: u64,
=======
    pub gas_price: Amount,
>>>>>>> 3d018a01
}

pub fn consensus_timeout_default() -> Duration {
    Duration::from_secs(5)
}

pub fn empty_block_timeout_default() -> Duration {
    Duration::from_millis(1000)
}

pub fn minimum_time_left_for_empty_block_default() -> Duration {
    Duration::from_millis(3000)
}

pub fn scilla_address_default() -> String {
    String::from("http://localhost:3000")
}

pub fn scilla_lib_dir_default() -> String {
    String::from("/scilla/0/_build/default/src/stdlib/")
}

pub fn local_address_default() -> String {
    String::from("localhost")
}

pub fn blocks_per_epoch_default() -> u64 {
    3600
}

pub fn epochs_per_checkpoint_default() -> u64 {
    24
}

fn default_true() -> bool {
    true
}<|MERGE_RESOLUTION|>--- conflicted
+++ resolved
@@ -52,11 +52,9 @@
     /// The location of persistence data. If not set, uses a temporary path.
     #[serde(default)]
     pub data_dir: Option<String>,
-<<<<<<< HEAD
     /// Persistence checkpoint to load.
     #[serde(default)]
     pub checkpoint_file: Option<String>,
-=======
     /// The maximum number of blocks we will send to another node in a single message.
     #[serde(default = "block_request_limit_default")]
     pub block_request_limit: usize,
@@ -66,7 +64,6 @@
     /// The maximum number of blocks to request in a single message when syncing.
     #[serde(default = "block_request_batch_size_default")]
     pub block_request_batch_size: u64,
->>>>>>> 3d018a01
 }
 
 pub fn allowed_timestamp_skew_default() -> Duration {
@@ -178,16 +175,11 @@
     pub blocks_per_hour: u64,
     pub minimum_stake: Amount,
     pub eth_block_gas_limit: EvmGas,
-<<<<<<< HEAD
-    #[serde(serialize_with = "u128_to_str", deserialize_with = "str_to_u128")]
-    pub gas_price: u128,
     #[serde(default = "blocks_per_epoch_default")]
     pub blocks_per_epoch: u64,
     #[serde(default = "epochs_per_checkpoint_default")]
     pub epochs_per_checkpoint: u64,
-=======
     pub gas_price: Amount,
->>>>>>> 3d018a01
 }
 
 pub fn consensus_timeout_default() -> Duration {
