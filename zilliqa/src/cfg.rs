use std::{ops::Deref, str::FromStr, time::Duration};

use alloy::{primitives::Address, rlp::Encodable};
use anyhow::{Result, anyhow};
use libp2p::{Multiaddr, PeerId};
use rand::{Rng, distributions::Alphanumeric};
use revm::primitives::address;
use serde::{Deserialize, Deserializer, Serialize, Serializer, de};
use serde_json::json;

use crate::{
    crypto::{Hash, NodePublicKey},
    transaction::EvmGas,
};

// Note that z2 constructs instances of this to save as a configuration so it must be both
// serializable and deserializable.
#[derive(Debug, Clone, Serialize, Deserialize)]
#[serde(deny_unknown_fields)]
pub struct Config {
    pub network: String,
    /// Individual configuration for every node to run.
    #[serde(default)]
    pub nodes: Vec<NodeConfig>,
    /// The port to listen for P2P messages on. Optional - If not provided a random port will be used.
    #[serde(default)]
    pub p2p_port: u16,
    /// External address for this node. This is the address at which it can be reached by other nodes. This should
    /// include the P2P port. If this is not provided, we will trust other nodes to tell us our external address.
    /// However, be warned that this is insecure and unreliable in real-world networks and we will remove this
    /// behaviour at some point in the future (#1101).
    #[serde(default)]
    pub external_address: Option<Multiaddr>,
    /// The address of another node to dial when this node starts. To join the network, a node must know about at least
    /// one other existing node in the network.
    #[serde(default)]
    pub bootstrap_address: OneOrMany<(PeerId, Multiaddr)>,
    /// The base address of the OTLP collector. If not set, metrics will not be exported.
    #[serde(default)]
    pub otlp_collector_endpoint: Option<String>,
}

#[derive(Debug, Clone)]
pub struct OneOrMany<T>(pub Vec<T>);

impl<T> Default for OneOrMany<T> {
    fn default() -> Self {
        Self(vec![])
    }
}

impl<T: Serialize> Serialize for OneOrMany<T> {
    fn serialize<S>(&self, serializer: S) -> std::result::Result<S::Ok, S::Error>
    where
        S: Serializer,
    {
        if self.0.len() == 1 {
            self.0[0].serialize(serializer)
        } else {
            self.0.serialize(serializer)
        }
    }
}

impl<'de, T: Deserialize<'de>> Deserialize<'de> for OneOrMany<T> {
    fn deserialize<D>(deserializer: D) -> std::result::Result<Self, D::Error>
    where
        D: Deserializer<'de>,
    {
        #[derive(Deserialize)]
        #[serde(untagged)]
        enum Inner<T> {
            One(T),
            Many(Vec<T>),
        }

        match Inner::deserialize(deserializer)? {
            Inner::One(t) => Ok(OneOrMany(vec![t])),
            Inner::Many(t) => Ok(OneOrMany(t)),
        }
    }
}

#[derive(Debug, Clone, Serialize, Deserialize)]
#[serde(untagged)]
pub enum EnabledApi {
    EnableAll(String),
    Enabled {
        namespace: String,
        apis: Vec<String>,
    },
}

impl EnabledApi {
    pub fn enabled(&self, api: &str) -> bool {
        // APIs with no namespace default to the 'zilliqa' namespace.
        let (ns, method) = api.split_once('_').unwrap_or(("zilliqa", api));
        match self {
            EnabledApi::EnableAll(namespace) => namespace == ns,
            EnabledApi::Enabled { namespace, apis } => {
                namespace == ns && apis.iter().any(|m| m == method)
            }
        }
    }
}

#[derive(Debug, Clone, Serialize, Deserialize)]
#[serde(deny_unknown_fields)]
pub struct ApiServer {
    /// The port to listen for JSON-RPC requests on.
    pub port: u16,
    /// RPC APIs to enable.
    pub enabled_apis: Vec<EnabledApi>,
}

#[derive(Debug, Clone, Serialize, Deserialize)]
#[serde(deny_unknown_fields)]
pub struct SyncConfig {
    /// The maximum number of blocks to have outstanding requests for at a time when syncing.
    #[serde(default = "max_blocks_in_flight_default")]
    pub max_blocks_in_flight: usize,
    /// The maximum number of blocks to request in a single message when syncing.
    #[serde(default = "block_request_batch_size_default")]
    pub block_request_batch_size: usize,
    /// The N number of historical blocks to be kept in the DB during pruning. N >= 300.
    #[serde(default = "u64_max")]
    pub prune_interval: u64,
    /// Lowest block to sync from, during passive-sync.
    /// Cannot be set if prune_interval is set.
    #[serde(default = "u64_max")]
    pub base_height: u64,
    /// Service passive-sync flag
    #[serde(default)]
    pub ignore_passive: bool,
}

impl Default for SyncConfig {
    fn default() -> Self {
        Self {
            max_blocks_in_flight: max_blocks_in_flight_default(),
            block_request_batch_size: block_request_batch_size_default(),
            prune_interval: u64_max(),
            base_height: u64_max(),
            ignore_passive: false,
        }
    }
}

#[derive(Debug, Clone, Serialize, Deserialize)]
#[serde(deny_unknown_fields)]
pub struct NodeConfig {
    /// RPC API endpoints to expose.
    #[serde(default)]
    pub api_servers: Vec<ApiServer>,
    /// Chain identifier. Doubles as shard_id internally.
    #[serde(default = "eth_chain_id_default")]
    pub eth_chain_id: u64,
    /// Consensus-specific data.
    pub consensus: ConsensusConfig,
    /// The maximum duration between a recieved block's timestamp and the current time. Defaults to 10 seconds.
    #[serde(default = "allowed_timestamp_skew_default")]
    pub allowed_timestamp_skew: Duration,
    /// The location of persistence data. If not set, uses a temporary path.
    #[serde(default)]
    pub data_dir: Option<String>,
    /// Size of the in-memory state trie cache, in bytes. Defaults to 256 MiB.
    #[serde(default = "state_cache_size_default")]
    pub state_cache_size: usize,
    /// Persistence checkpoint to load.
    #[serde(default)]
    pub load_checkpoint: Option<Checkpoint>,
    /// Whether to enable exporting checkpoint state checkpoint files.
    #[serde(default)]
    pub do_checkpoints: bool,
    /// The maximum number of blocks we will send to another node in a single message.
    #[serde(default = "block_request_limit_default")]
    pub block_request_limit: usize,
    /// The maximum number of key value pairs allowed to be returned within the response of the `GetSmartContractState` RPC. Defaults to no limit.
    #[serde(default = "state_rpc_limit_default")]
    pub state_rpc_limit: usize,
    /// When a block request to a peer fails, do not send another request to this peer for this amount of time.
    /// Defaults to 10 seconds.
    #[serde(default = "failed_request_sleep_duration_default")]
    pub failed_request_sleep_duration: Duration,
    /// Enable additional indices used by some Otterscan APIs. Enabling this will use more disk space and block processing will take longer.
    #[serde(default)]
    pub enable_ots_indices: bool,
    /// Maximum allowed RPC response size
    #[serde(default = "max_rpc_response_size_default")]
    pub max_rpc_response_size: u32,
    /// Sync configuration
    #[serde(default)]
    pub sync: SyncConfig,
}

impl Default for NodeConfig {
    fn default() -> Self {
        NodeConfig {
            api_servers: vec![],
            eth_chain_id: eth_chain_id_default(),
            consensus: ConsensusConfig::default(),
            allowed_timestamp_skew: allowed_timestamp_skew_default(),
            data_dir: None,
            state_cache_size: state_cache_size_default(),
            load_checkpoint: None,
            do_checkpoints: false,
            block_request_limit: block_request_limit_default(),
            sync: SyncConfig {
                max_blocks_in_flight: max_blocks_in_flight_default(),
                block_request_batch_size: block_request_batch_size_default(),
                base_height: u64_max(),
                prune_interval: u64_max(),
                ignore_passive: false,
            },
            state_rpc_limit: state_rpc_limit_default(),
            failed_request_sleep_duration: failed_request_sleep_duration_default(),
            enable_ots_indices: false,
            max_rpc_response_size: max_rpc_response_size_default(),
        }
    }
}

impl NodeConfig {
    pub fn validate(&self) -> Result<()> {
        if let serde_json::Value::Object(map) =
            serde_json::to_value(self.consensus.contract_upgrades.clone())?
        {
            for (contract, block_height) in map {
                if block_height.as_u64().unwrap_or(0) % self.consensus.blocks_per_epoch != 0 {
                    return Err(anyhow!(
                        "Contract upgrades must be configured to occur at epoch boundaries. blocks_per_epoch: {}, contract {} configured to be upgraded block: {}",
                        self.consensus.blocks_per_epoch,
                        contract,
                        block_height
                    ));
                }
            }
        }
        if self.sync.base_height != u64_max() && self.sync.prune_interval != u64_max() {
            return Err(anyhow!(
                "base_height and prune_interval cannot be set at the same time"
            ));
        }

        // when set, >> 15 to avoid pruning forks; > 256 to be EVM-safe; arbitrarily picked.
        if self.sync.prune_interval < crate::sync::MIN_PRUNE_INTERVAL {
            return Err(anyhow!(
                "prune_interval must be at least {}",
                crate::sync::MIN_PRUNE_INTERVAL
            ));
        }
        // 100 is a reasonable minimum for a node to be useful.
        if self.sync.block_request_batch_size < 100 {
            return Err(anyhow!("block_request_batch_size must be at least 100"));
        }
        // 1000 would saturate a typical node.
        if self.sync.max_blocks_in_flight > 1000 {
            return Err(anyhow!("max_blocks_in_flight must be at most 1000"));
        }
        Ok(())
    }
}

#[derive(Debug, Clone, Serialize, Deserialize)]
#[serde(deny_unknown_fields)]
pub struct Checkpoint {
    /// Location of the checkpoint
    pub file: String,
    /// Trusted hash of the checkpoint block
    #[serde(
        serialize_with = "serialize_hash_hex",
        deserialize_with = "deserialize_hash_hex"
    )]
    pub hash: Hash,
}

fn serialize_hash_hex<S>(hash: &Hash, serializer: S) -> Result<S::Ok, S::Error>
where
    S: serde::Serializer,
{
    hex::encode(hash.0).serialize(serializer)
}

fn deserialize_hash_hex<'de, D>(deserializer: D) -> Result<Hash, D::Error>
where
    D: de::Deserializer<'de>,
{
    let s = <String>::deserialize(deserializer)?;
    let bytes = hex::decode(s).unwrap();
    Hash::try_from(bytes.as_slice()).map_err(|_| {
        de::Error::invalid_value(de::Unexpected::Bytes(&bytes), &"a 32-byte hex value")
    })
}

pub fn u64_max() -> u64 {
    u64::MAX
}

pub fn allowed_timestamp_skew_default() -> Duration {
    Duration::from_secs(60)
}

pub fn state_cache_size_default() -> usize {
    256 * 1024 * 1024 // 256 MiB
}

pub fn eth_chain_id_default() -> u64 {
    700 + 0x8000
}

pub fn block_request_limit_default() -> usize {
    100
}

pub fn max_blocks_in_flight_default() -> usize {
    1000
}

pub fn block_request_batch_size_default() -> usize {
    100
}

pub fn max_rpc_response_size_default() -> u32 {
    10 * 1024 * 1024 // 10 MB
}

pub fn state_rpc_limit_default() -> usize {
    // isize maximum because toml serialisation supports i64 integers
    isize::MAX as usize
}

pub fn failed_request_sleep_duration_default() -> Duration {
    Duration::from_secs(10)
}

/// Wrapper for [u128] that (de)serializes with a string. `serde_toml` does not support `u128`s.
#[derive(Copy, Clone, Debug)]
pub struct Amount(pub u128);

impl From<u128> for Amount {
    fn from(value: u128) -> Self {
        Amount(value)
    }
}

impl Deref for Amount {
    type Target = u128;

    fn deref(&self) -> &Self::Target {
        &self.0
    }
}

impl Serialize for Amount {
    fn serialize<S>(&self, serializer: S) -> Result<S::Ok, S::Error>
    where
        S: Serializer,
    {
        self.0.to_string().serialize(serializer)
    }
}

impl<'de> Deserialize<'de> for Amount {
    fn deserialize<D>(deserializer: D) -> Result<Self, D::Error>
    where
        D: Deserializer<'de>,
    {
        let mut res = String::deserialize(deserializer)?;
        // Remove underscores
        res.retain(|c| c != '_');
        Ok(Amount(
            u128::from_str(&res).map_err(serde::de::Error::custom)?,
        ))
    }
}

#[derive(Clone, Serialize, Deserialize, Debug)]
pub struct ScillaExtLibsPathInZq2(pub String);

#[derive(Clone, Serialize, Deserialize, Debug)]
pub struct ScillaExtLibsPathInScilla(pub String);

#[derive(Clone, Serialize, Deserialize, Debug)]
pub struct ScillaExtLibsPath {
    /// Where are the external libraries stored in zq2 servers' filesystem
    pub zq2: ScillaExtLibsPathInZq2,
    /// Where are the external libraries stored in scilla servers' filesystem
    pub scilla: ScillaExtLibsPathInScilla,
}

impl ScillaExtLibsPath {
    pub fn generate_random_subdirs(&self) -> (ScillaExtLibsPathInZq2, ScillaExtLibsPathInScilla) {
        let sub_directory: String = rand::thread_rng()
            .sample_iter(&Alphanumeric)
            .take(10)
            .map(char::from)
            .collect();

        (
            ScillaExtLibsPathInZq2(format!("{}/{}", self.zq2.0, sub_directory)),
            ScillaExtLibsPathInScilla(format!("{}/{}", self.scilla.0, sub_directory)),
        )
    }
}

#[derive(Clone, Serialize, Deserialize, Debug)]
#[serde(deny_unknown_fields)]
pub struct ConsensusConfig {
    /// If main, deploy a shard registry contract.
    #[serde(default = "default_true")]
    pub is_main: bool,
    /// If not main, parent main shard.
    #[serde(default)]
    pub main_shard_id: Option<u64>,
    /// The maximum time to wait for consensus to proceed as normal, before proposing a new view.
    #[serde(default = "consensus_timeout_default")]
    pub consensus_timeout: Duration,
    /// The initially staked deposits in the deposit contract at genesis, composed of
    /// (public key, peerId, amount, reward address) tuples.
    #[serde(default)]
    pub genesis_deposits: Vec<GenesisDeposit>,
    /// Accounts that will be pre-funded at genesis.
    #[serde(default)]
    pub genesis_accounts: Vec<(Address, Amount)>,
    /// The expected time between blocks when no views are missed.
    #[serde(default = "block_time_default")]
    pub block_time: Duration,
    /// Address of the Scilla server. Defaults to "http://localhost:62831".
    #[serde(default = "scilla_address_default")]
    pub scilla_address: String,
    /// Where (in the Scilla server's filesystem) is the library directory containing Scilla library functions?
    #[serde(default = "scilla_stdlib_dir_default")]
    pub scilla_stdlib_dir: String,
    /// Where are the external libraries are stored on zq2 and scilla server's filesystem so that scilla server can find them?
    #[serde(default = "scilla_ext_libs_path_default")]
    pub scilla_ext_libs_path: ScillaExtLibsPath,
    /// Directory in which the Unix domain socket used by the Scilla state server is created. If the Scilla process is
    /// running in Docker, this directory should be mounted inside the container too. Defaults to
    /// "/tmp/scilla-state-server".
    #[serde(default = "scilla_server_socket_directory_default")]
    pub scilla_server_socket_directory: String,
    /// Reward amount issued per hour, in Wei.
    pub rewards_per_hour: Amount,
    /// Number of blocks per hour. The reward per block is set at (rewards_per_hour/blocks_per_hour) Wei.
    pub blocks_per_hour: u64,
    /// The minimum stake passed into the deposit contract constructor at genesis, in Wei. Subsequent changes to this
    /// parameter will have no effect. You must not use this parameter at run-time; obtain the minimum stake in effect
    /// from the contract - otherwise if this value ever changes, there will be a mismatch between what the deposit
    /// contract believes and what the validators believe to be the minimum stake.
    pub minimum_stake: Amount,
    /// Maximum amount of gas permitted in a single block; any transactions over this
    /// will be held until the next block. The white paper specifies this as 84_000_000.
    pub eth_block_gas_limit: EvmGas,
    #[serde(default = "blocks_per_epoch_default")]
    pub blocks_per_epoch: u64,
    #[serde(default = "epochs_per_checkpoint_default")]
    pub epochs_per_checkpoint: u64,
    /// The gas price, in Wei per unit of EVM gas.
    pub gas_price: Amount,
    /// The total supply of native token in the network in Wei. Any funds which are not immediately assigned to an account (via genesis_accounts and genesis_deposits env vars) will be assigned to the zero account (0x0).
    #[serde(default = "total_native_token_supply_default")]
    pub total_native_token_supply: Amount,
    /// The block heights at which we perform EIP-1967 contract upgrades
    /// Contract upgrades occur only at epoch boundaries, ie at block heights which are a multiple of blocks_per_epoch
    #[serde(default)]
    pub contract_upgrades: ContractUpgrades,
    /// The initial fork configuration at genesis block. This provides a complete description of the execution behavior
    /// at the genesis block.
    #[serde(default = "genesis_fork_default")]
    pub genesis_fork: Fork,
    /// Forks in block execution logic. Each entry describes the difference in logic and the block height at which that
    /// difference applies.
    #[serde(default)]
    pub forks: Vec<ForkDelta>,
    /// Interval at which NewView messages are broadcast when node is in timeout
    /// Defaut of 0 means never broadcast
    #[serde(default = "new_view_broadcast_interval_default")]
    pub new_view_broadcast_interval: Duration,
}

impl ConsensusConfig {
    /// Generates a list of forks by applying the delta forks initially to the genesis fork and then to the previous one.
    /// The genesis fork is the initial fork configuration at the genesis block.
    pub fn get_forks(&self) -> Result<Forks> {
        if self.genesis_fork.at_height != 0 {
            return Err(anyhow!("first fork must start at height 0"));
        }

        let mut delta_forks = self.forks.clone();
        delta_forks.sort_unstable_by_key(|f| f.at_height);

        let forks =
            delta_forks
                .into_iter()
                .fold(vec![self.genesis_fork.clone()], |mut forks, delta| {
                    let last_fork = forks.last().unwrap(); // Safe to call unwrap because we always have genesis_fork
                    let new_fork = last_fork.apply_delta_fork(&delta);
                    forks.push(new_fork);
                    forks
                });

        Ok(Forks(forks))
    }
}

impl Default for ConsensusConfig {
    fn default() -> Self {
        ConsensusConfig {
            is_main: default_true(),
            main_shard_id: None,
            consensus_timeout: consensus_timeout_default(),
            genesis_deposits: vec![],
            genesis_accounts: vec![],
            block_time: block_time_default(),
            scilla_address: scilla_address_default(),
            scilla_stdlib_dir: scilla_stdlib_dir_default(),
            scilla_ext_libs_path: scilla_ext_libs_path_default(),
            scilla_server_socket_directory: scilla_server_socket_directory_default(),
            rewards_per_hour: 204_000_000_000_000_000_000_000u128.into(),
            blocks_per_hour: 3600 * 40,
            minimum_stake: 32_000_000_000_000_000_000u128.into(),
            eth_block_gas_limit: EvmGas(84000000),
            blocks_per_epoch: blocks_per_epoch_default(),
            epochs_per_checkpoint: epochs_per_checkpoint_default(),
            gas_price: 4_761_904_800_000u128.into(),
            total_native_token_supply: total_native_token_supply_default(),
            contract_upgrades: ContractUpgrades::default(),
            forks: vec![],
            genesis_fork: genesis_fork_default(),
            new_view_broadcast_interval: new_view_broadcast_interval_default(),
        }
    }
}

#[derive(Clone, Debug, Serialize, Deserialize)]
pub struct Forks(Vec<Fork>);

impl Forks {
    pub fn get(&self, height: u64) -> &Fork {
        // Binary search to find the fork at the specified height. If an entry was not found at exactly the specified
        // height, the `Err` returned from `binary_search_by_key` will contain the index where an element with this
        // height could be inserted. By subtracting one from this, we get the maximum entry with a height less than the
        // searched height.
        let index = self
            .0
            .binary_search_by_key(&height, |f| f.at_height)
            .unwrap_or_else(|i| i - 1);
        &self.0[index]
    }

    pub fn find_height_fork_first_activated(&self, fork_name: ForkName) -> Option<u64> {
        let mut sorted_fork = self.0.clone();
        sorted_fork.sort_by_key(|item| item.at_height);
        for fork in sorted_fork.iter() {
            if match fork_name {
                ForkName::ExecutableBlocks => fork.executable_blocks,
                ForkName::FailedScillaCallFromGasExemptCallerCausesRevert => {
                    fork.failed_scilla_call_from_gas_exempt_caller_causes_revert
                }
                ForkName::CallMode1SetsCallerToParentCaller => {
                    fork.call_mode_1_sets_caller_to_parent_caller
                }
                ForkName::ScillaMessagesCanCallEvmContracts => {
                    fork.scilla_messages_can_call_evm_contracts
                }
                ForkName::ScillaContractCreationIncrementsAccountBalance => {
                    fork.scilla_contract_creation_increments_account_balance
                }
                ForkName::ScillaJsonPreserveOrder => fork.scilla_json_preserve_order,
                ForkName::ScillaCallRespectsEvmStateChanges => {
                    fork.scilla_call_respects_evm_state_changes
                }
                ForkName::OnlyMutatedAccountsUpdateState => fork.only_mutated_accounts_update_state,
                ForkName::ScillaCallGasExemptAddrs => {
                    fork.scilla_call_gas_exempt_addrs.length() != 0
                }
                ForkName::ScillaBlockNumberReturnsCurrentBlock => {
                    fork.scilla_block_number_returns_current_block
                }
                ForkName::ScillaMapsAreEncodedCorrectly => fork.scilla_maps_are_encoded_correctly,
                ForkName::FundAccountsFromZeroAccount => {
                    !fork.fund_accounts_from_zero_account.is_empty()
                }
                ForkName::ScillaFailedTxnCorrectBalanceDeduction => {
                    fork.scilla_failed_txn_correct_balance_deduction
                }
                ForkName::ScillaTransitionsProperOrder => fork.scilla_transition_proper_order,
                ForkName::EvmToScillaValueTransferZero => fork.evm_to_scilla_value_transfer_zero,
                ForkName::RestoreXsgdContract => fork.restore_xsgd_contract,
            } {
                return Some(fork.at_height);
            }
        }
        None
    }
}

#[derive(Clone, Debug, Serialize, Deserialize)]
pub struct Fork {
    pub at_height: u64,
    pub executable_blocks: bool,
    pub failed_scilla_call_from_gas_exempt_caller_causes_revert: bool,
    pub call_mode_1_sets_caller_to_parent_caller: bool,
    pub scilla_messages_can_call_evm_contracts: bool,
    pub scilla_contract_creation_increments_account_balance: bool,
    pub scilla_json_preserve_order: bool,
    pub scilla_call_respects_evm_state_changes: bool,
    pub only_mutated_accounts_update_state: bool,
    pub scilla_call_gas_exempt_addrs: Vec<Address>,
    pub scilla_block_number_returns_current_block: bool,
    pub scilla_maps_are_encoded_correctly: bool,
    pub transfer_gas_fee_to_zero_account: bool,
    pub apply_scilla_delta_when_evm_succeeded: bool,
    pub apply_state_changes_only_if_transaction_succeeds: bool,
    pub scilla_deduct_funds_from_actual_sender: bool,
    pub fund_accounts_from_zero_account: Vec<(Address, Amount)>,
    pub scilla_delta_maps_are_applied_correctly: bool,
    pub scilla_server_unlimited_response_size: bool,
<<<<<<< HEAD
    pub evm_exec_failure_causes_scilla_whitelisted_addr_to_fail: bool,
=======
    pub scilla_failed_txn_correct_balance_deduction: bool,
    pub scilla_transition_proper_order: bool,
    pub evm_to_scilla_value_transfer_zero: bool,
    pub restore_xsgd_contract: bool,
>>>>>>> 35da2b1d
}

pub enum ForkName {
    ExecutableBlocks,
    FailedScillaCallFromGasExemptCallerCausesRevert,
    CallMode1SetsCallerToParentCaller,
    ScillaMessagesCanCallEvmContracts,
    ScillaContractCreationIncrementsAccountBalance,
    ScillaJsonPreserveOrder,
    ScillaCallRespectsEvmStateChanges,
    OnlyMutatedAccountsUpdateState,
    ScillaCallGasExemptAddrs,
    ScillaBlockNumberReturnsCurrentBlock,
    ScillaMapsAreEncodedCorrectly,
    FundAccountsFromZeroAccount,
    ScillaFailedTxnCorrectBalanceDeduction,
    ScillaTransitionsProperOrder,
    EvmToScillaValueTransferZero,
    RestoreXsgdContract,
}

#[derive(Clone, Debug, Serialize, Deserialize)]
pub struct ForkDelta {
    pub at_height: u64,
    /// If true then transactions can be executed against blocks.
    /// Currently used to mark the height at which ZQ1 blocks end and ZQ2 blocks begin in converted persistence networks. This is required because their state root hashes are set to Hash::ZERO.
    pub executable_blocks: Option<bool>,
    /// If true, if a caller who is in the `scilla_call_gas_exempt_addrs` list makes a call to the `scilla_call`
    /// precompile and the inner Scilla call fails, the entire transaction will revert. If false, the normal EVM
    /// semantics apply where the caller can decide how to act based on the success of the inner call.
    pub failed_scilla_call_from_gas_exempt_caller_causes_revert: Option<bool>,
    /// If true, if a call is made to the `scilla_call` precompile with `call_mode` / `keep_origin` set to `1`, the
    /// `_sender` of the inner Scilla call will be set to the caller of the current call-stack. If false, the `_sender`
    /// will be set to the original transaction signer.
    ///
    /// For example:
    /// A (EOA) -> B (EVM) -> C (EVM) -> D (Scilla)
    ///
    /// When this flag is true, `D` will see the `_sender` as `B`. When this flag is false, `D` will see the `_sender`
    /// as `A`.
    pub call_mode_1_sets_caller_to_parent_caller: Option<bool>,
    /// If true, when a Scilla message is sent to an EVM contract, the EVM contract will be treated as if it was an
    /// EOA (i.e. any ZIL passed will be transferred to the contract and execution will continue). If false, sending a
    /// Scilla message to an EVM contract will cause the Scilla transaction to fail.
    pub scilla_messages_can_call_evm_contracts: Option<bool>,
    /// If true, when a contract is deployed, if the contract address is already funded,
    /// the contract balance will be sum of the existing balance and the amount sent in the deployment transaction.
    /// If false, the contract balance will be the amount sent in the deployment transaction.
    pub scilla_contract_creation_increments_account_balance: Option<bool>,
    /// If true, JSON maps that are passed to Scilla will be in their original order. If false, the entries will be
    /// sorted by their keys.
    pub scilla_json_preserve_order: Option<bool>,
    /// If true, interop calls to the `scilla_call` precompile will correctly see state changes already made by the EVM
    /// before that point in the transaction's execution. Also both Scilla and EVM will be able to update the same
    /// accounts without state changes being lost. If false, state changes can be lost if Scilla and EVM attempt to
    /// update the same account. This can sometimes lead to mined transactions which don't increase the caller's nonce.
    pub scilla_call_respects_evm_state_changes: Option<bool>,
    // If true, when an account is accessed but not mutated as part of transaction execution, we will not change the
    // state of that account in the state trie. If false, we will always update state to the read value of the account.
    // Most of the time this does not make a difference, because we would just be writing back the same value we read.
    // However, in some edge cases (e.g. precompiles) setting this value to `false` results in spurious writes of
    // default accounts to the state trie.
    pub only_mutated_accounts_update_state: Option<bool>,
    /// Calls to the `scilla_call` precompile from these addresses cost a different amount of gas. If the provided gas
    /// limit is not enough, the call will still succeed and we will charge as much gas as we can. This hack exists due
    /// to important contracts deployed on Zilliqa 1's mainnet that pass the incorrect gas limit to `scilla_call`.
    /// Zilliqa 1's implementation was broken and accepted these calls and these contracts are now widely used and
    /// bridged to other chains. Adding a value to this list in a [ForkDelta] will append it to the total list of
    /// exempt addresses.
    #[serde(default)]
    pub scilla_call_gas_exempt_addrs: Vec<Address>,
    /// If true, querying the `BLOCKNUMBER` from Scilla will correctly return the current block number (i.e. the one
    /// the transaction is about to be included in). If false, it will return the previous block number.
    pub scilla_block_number_returns_current_block: Option<bool>,
    /// If true, nested Scilla maps are returned to the Scilla intepreter in the correct format and keys are encoded
    /// properly. If false, Scilla transactions will work but they will be incorrect in undetermined ways.
    pub scilla_maps_are_encoded_correctly: Option<bool>,
    /// If true, the total gas paid by all transactions in a block is transferred to the zero address.
    /// This keeps the total supply of the network constant. If false, we still transfer funds to the zero address,
    /// but with an incorrect gas price of 1 Wei per gas.
    pub transfer_gas_fee_to_zero_account: Option<bool>,
    /// If true, when there are successful interop calls and in the end EVM transaction fails,
    /// no state changes are applied for affected accounts by interop calls
    pub apply_scilla_delta_when_evm_succeeded: Option<bool>,
    /// If true, only apply state changes if the transaction succeeds. If false, apply state changes even if the
    /// transaction fails.
    pub apply_state_changes_only_if_transaction_succeeds: Option<bool>,
    /// if true, funds are deducted from the sender of scilla message rather than the origin
    pub scilla_deduct_funds_from_actual_sender: Option<bool>,
    /// Send funds from zero account to faucet account
    pub fund_accounts_from_zero_account: Option<Vec<(Address, Amount)>>,
    /// If true, Scilla state deltas containing maps are applied correctly. If false, they are applied in an
    /// unspecified and incorrect way.
    pub scilla_delta_maps_are_applied_correctly: Option<bool>,
    /// If true, the Zilliqa process can send the Scilla process an unlimited (actually 1 GiB) amount of data in one
    /// call. If false, the size is limited to 10 MiB. Any responses larger than this will lead to a failed
    /// transaction.
    pub scilla_server_unlimited_response_size: Option<bool>,
<<<<<<< HEAD

    pub evm_exec_failure_causes_scilla_whitelisted_addr_to_fail: Option<bool>,
=======
    /// If true, for failed scilla transaction there will be only fee taken from sender balance and possible
    /// balance subtractions caused by scilla transitions will be discarded
    pub scilla_failed_txn_correct_balance_deduction: Option<bool>,
    /// If true, scilla transitions are pushed on the stack onto stack in the same order as they were
    /// emitted from scilla call
    pub scilla_transition_proper_order: Option<bool>,
    /// If true, values transfers from evm to scilla contracts are always reset to 0
    pub evm_to_scilla_value_transfer_zero: Option<bool>,
    /// If true, re-write XSGD contract to address 0x173CA6770aA56eb00511Dac8e6E13B3D7f16A5a5's code
    pub restore_xsgd_contract: Option<bool>,
>>>>>>> 35da2b1d
}

impl Fork {
    pub fn apply_delta_fork(&self, delta: &ForkDelta) -> Fork {
        Fork {
            at_height: delta.at_height,
            executable_blocks: delta.executable_blocks.unwrap_or(self.executable_blocks),
            failed_scilla_call_from_gas_exempt_caller_causes_revert: delta
                .failed_scilla_call_from_gas_exempt_caller_causes_revert
                .unwrap_or(self.failed_scilla_call_from_gas_exempt_caller_causes_revert),
            call_mode_1_sets_caller_to_parent_caller: delta
                .call_mode_1_sets_caller_to_parent_caller
                .unwrap_or(self.call_mode_1_sets_caller_to_parent_caller),
            scilla_messages_can_call_evm_contracts: delta
                .scilla_messages_can_call_evm_contracts
                .unwrap_or(self.scilla_messages_can_call_evm_contracts),
            scilla_contract_creation_increments_account_balance: delta
                .scilla_contract_creation_increments_account_balance
                .unwrap_or(self.scilla_contract_creation_increments_account_balance),
            scilla_json_preserve_order: delta
                .scilla_json_preserve_order
                .unwrap_or(self.scilla_json_preserve_order),
            scilla_call_respects_evm_state_changes: delta
                .scilla_call_respects_evm_state_changes
                .unwrap_or(self.scilla_call_respects_evm_state_changes),
            only_mutated_accounts_update_state: delta
                .only_mutated_accounts_update_state
                .unwrap_or(self.only_mutated_accounts_update_state),
            scilla_call_gas_exempt_addrs: {
                let mut addrs = self.scilla_call_gas_exempt_addrs.clone();
                addrs.extend_from_slice(&delta.scilla_call_gas_exempt_addrs);
                addrs
            },
            scilla_block_number_returns_current_block: delta
                .scilla_block_number_returns_current_block
                .unwrap_or(self.scilla_block_number_returns_current_block),
            scilla_maps_are_encoded_correctly: delta
                .scilla_maps_are_encoded_correctly
                .unwrap_or(self.scilla_maps_are_encoded_correctly),
            transfer_gas_fee_to_zero_account: delta
                .transfer_gas_fee_to_zero_account
                .unwrap_or(self.transfer_gas_fee_to_zero_account),
            apply_scilla_delta_when_evm_succeeded: delta
                .apply_scilla_delta_when_evm_succeeded
                .unwrap_or(self.apply_scilla_delta_when_evm_succeeded),
            apply_state_changes_only_if_transaction_succeeds: delta
                .apply_state_changes_only_if_transaction_succeeds
                .unwrap_or(self.apply_state_changes_only_if_transaction_succeeds),
            scilla_deduct_funds_from_actual_sender: delta
                .scilla_deduct_funds_from_actual_sender
                .unwrap_or(self.scilla_deduct_funds_from_actual_sender),
            fund_accounts_from_zero_account: delta
                .fund_accounts_from_zero_account
                .clone()
                .unwrap_or_default(),
            scilla_delta_maps_are_applied_correctly: delta
                .scilla_delta_maps_are_applied_correctly
                .unwrap_or(self.scilla_delta_maps_are_applied_correctly),
            scilla_server_unlimited_response_size: delta
                .scilla_server_unlimited_response_size
                .unwrap_or(self.scilla_server_unlimited_response_size),
<<<<<<< HEAD
            evm_exec_failure_causes_scilla_whitelisted_addr_to_fail: delta
                .evm_exec_failure_causes_scilla_whitelisted_addr_to_fail
                .unwrap_or(self.evm_exec_failure_causes_scilla_whitelisted_addr_to_fail),
=======
            scilla_failed_txn_correct_balance_deduction: delta
                .scilla_failed_txn_correct_balance_deduction
                .unwrap_or(self.scilla_failed_txn_correct_balance_deduction),
            scilla_transition_proper_order: delta
                .scilla_transition_proper_order
                .unwrap_or(self.scilla_transition_proper_order),
            evm_to_scilla_value_transfer_zero: delta
                .evm_to_scilla_value_transfer_zero
                .unwrap_or(self.evm_to_scilla_value_transfer_zero),
            restore_xsgd_contract: delta
                .restore_xsgd_contract
                .unwrap_or(self.restore_xsgd_contract),
>>>>>>> 35da2b1d
        }
    }
}

/// Scilla Code to be restored via restore_xsgd_contract
pub const XSGD_MAINNET_ADDR: Address = address!("0x173CA6770aA56eb00511Dac8e6E13B3D7f16A5a5");
pub const XSGD_CODE: &str = "7b225363696c6c61223a7b22636f6465223a227363696c6c615f76657273696f6e20305c6e5c6e5c6e696d706f727420426f6f6c5574696c7320496e745574696c735c6e5c6e6c6962726172792050726f7879436f6e74726163745c6e5c6e6c6574207a65726f203d2055696e7431323820305c6e5c6e6c6574206f6e655f6d7367203d5c6e66756e20286d7367203a204d65737361676529203d3e5c6e6c6574206e696c5f6d7367203d204e696c207b4d6573736167657d20696e5c6e436f6e73207b4d6573736167657d206d7367206e696c5f6d73675c6e5c6e6c6574206465636f6e7374727563745f6f7074696f6e5f75696e74313238203d5c6e66756e20286f7074696f6e5f75696e74313238203a204f7074696f6e2055696e7431323829203d3e5c6e6d61746368206f7074696f6e5f75696e7431323820776974685c6e7c20536f6d652061203d3e20615c6e7c205f203d3e207a65726f5c6e656e645c6e5c6e74797065204572726f72203d5c6e7c20436f64654e6f7441646d696e5c6e7c20436f64654e6f7443757272496d706c5c6e6c6574206d616b655f6572726f72203d5c6e66756e2028726573756c74203a204572726f7229203d3e5c6e6c657420726573756c745f636f6465203d205c6e6d6174636820726573756c7420776974685c6e7c20436f64654e6f7441646d696e2020202020202020202020202020202020203d3e20496e743332202d315c6e7c20436f64654e6f7443757272496d706c2020202020202020202020202020203d3e20496e743332202d325c6e656e645c6e696e5c6e7b205f657863657074696f6e203a205c224572726f725c223b20636f6465203a20726573756c745f636f6465207d5c6e5c6e5c6e5c6e636f6e74726163742050726f7879436f6e74726163745c6e285c6e636f6e74726163745f6f776e65723a20427953747232302c5c6e6e616d65203a20202020537472696e672c5c6e73796d626f6c203a2020537472696e672c5c6e646563696d616c73203a2055696e7433322c5c6e696e69745f737570706c79203a2055696e743132382c5c6e696e69745f696d706c656d656e746174696f6e203a20427953747232302c5c6e696e69745f61646d696e203a20427953747232305c6e295c6e776974685c6e6c657420737472696e675f69735f6e6f745f656d707479203d5c6e66756e202873203a20537472696e6729203d3e5c6e6c6574207a65726f203d2055696e743332203020696e5c6e6c657420735f6c656e677468203d206275696c74696e207374726c656e207320696e5c6e6c657420735f656d707479203d206275696c74696e20657120735f6c656e677468207a65726f20696e5c6e6e65676220735f656d7074795c6e696e5c6e6c6574206e616d655f6f6b203d20737472696e675f69735f6e6f745f656d707479206e616d6520696e5c6e6c65742073796d626f6c5f6f6b203d20737472696e675f69735f6e6f745f656d7074792073796d626f6c20696e5c6e6c6574206e616d655f73796d626f6c5f6f6b203d20616e6462206e616d655f6f6b2073796d626f6c5f6f6b20696e5c6e6c657420646563696d616c735f6f6b203d5c6e6c657420736978203d2055696e743332203620696e5c6e6c657420656967687465656e203d2055696e74333220313820696e5c6e6c657420646563696d616c735f61745f6c656173745f36203d2075696e7433325f6c652073697820646563696d616c7320696e5c6e6c657420646563696d616c735f6e6f5f6d6f72655f7468616e5f3138203d2075696e7433325f6c6520646563696d616c7320656967687465656e20696e5c6e616e646220646563696d616c735f61745f6c656173745f3620646563696d616c735f6e6f5f6d6f72655f7468616e5f313820696e5c6e616e6462206e616d655f73796d626f6c5f6f6b20646563696d616c735f6f6b5c6e3d3e5c6e5c6e6669656c6420696d706c656d656e746174696f6e203a2042795374723230203d20696e69745f696d706c656d656e746174696f6e5c6e6669656c642061646d696e203a2042795374723230203d20696e69745f61646d696e5c6e6669656c642062616c616e636573203a204d617020427953747232302055696e743132385c6e3d206c657420656d705f6d6170203d20456d7020427953747232302055696e7431323820696e5c6e6275696c74696e2070757420656d705f6d617020636f6e74726163745f6f776e657220696e69745f737570706c795c6e6669656c6420746f74616c5f737570706c79203a2055696e74313238203d20696e69745f737570706c795c6e6669656c6420616c6c6f77616e636573203a204d6170204279537472323020284d617020427953747232302055696e7431323829203d20456d70204279537472323020284d617020427953747232302055696e74313238295c6e5c6e70726f636564757265205468726f774572726f7228657272203a204572726f72295c6e65203d206d616b655f6572726f72206572723b5c6e7468726f7720655c6e656e645c6e5c6e70726f63656475726520697341646d696e28616464726573733a2042795374723230295c6e63757272656e745f61646d696e203c2d2061646d696e3b5c6e69735f61646d696e203d206275696c74696e2065712063757272656e745f61646d696e20616464726573733b5c6e6d617463682069735f61646d696e20776974685c6e7c2054727565203d3e5c6e7c2046616c7365203d3e5c6e657272203d20436f64654e6f7441646d696e3b5c6e5468726f774572726f72206572725c6e656e645c6e656e645c6e5c6e70726f63656475726520697343757272496d706c28616464726573733a2042795374723230295c6e63757272656e745f696d706c203c2d20696d706c656d656e746174696f6e3b5c6e69735f637572725f696d70203d206275696c74696e2065712063757272656e745f696d706c20616464726573733b5c6e6d617463682069735f637572725f696d7020776974685c6e7c2054727565203d3e205c6e7c2046616c7365203d3e5c6e657272203d20436f64654e6f7443757272496d706c3b5c6e5468726f774572726f72206572725c6e656e645c6e656e645c6e5c6e7472616e736974696f6e2055706772616465546f286e6577496d706c656d656e746174696f6e203a2042795374723230295c6e697341646d696e205f73656e6465723b5c6e5c6e696d706c656d656e746174696f6e203a3d206e6577496d706c656d656e746174696f6e3b5c6e65203d207b5f6576656e746e616d65203a205c2255706772616465645c223b20696d706c656d656e746174696f6e5f61646472657373203a206e6577496d706c656d656e746174696f6e7d3b5c6e6576656e7420655c6e656e645c6e5c6e7472616e736974696f6e204368616e676541646d696e286e657741646d696e203a2042795374723230295c6e697341646d696e205f73656e6465723b5c6e5c6e63757272656e7441646d696e203c2d2061646d696e3b5c6e61646d696e203a3d206e657741646d696e3b5c6e65203d207b5f6576656e746e616d65203a205c2241646d696e4368616e6765645c223b206f6c6441646d696e203a2063757272656e7441646d696e3b206e657741646d696e203a206e657741646d696e7d3b5c6e6576656e7420655c6e656e645c6e5c6e7472616e736974696f6e205472616e736665724f776e657273686970286e65774f776e6572203a2042795374723230295c6e63757272656e745f696d706c203c2d20696d706c656d656e746174696f6e3b5c6e6d7367203d207b5f746167203a205c225472616e736665724f776e6572736869705c223b205f726563697069656e74203a2063757272656e745f696d706c3b205f616d6f756e74203a207a65726f3b5c6e6e65774f776e6572203a206e65774f776e65723b20696e69746961746f72203a205f73656e6465727d3b5c6e6d736773203d206f6e655f6d7367206d73673b5c6e73656e64206d7367735c6e656e645c6e5c6e7472616e736974696f6e20506175736528295c6e63757272656e745f696d706c203c2d20696d706c656d656e746174696f6e3b5c6e6d7367203d207b5f746167203a205c2250617573655c223b205f726563697069656e74203a2063757272656e745f696d706c3b205f616d6f756e74203a207a65726f3b20696e69746961746f72203a205f73656e6465727d3b5c6e6d736773203d206f6e655f6d7367206d73673b5c6e73656e64206d7367735c6e656e645c6e5c6e7472616e736974696f6e20556e706175736528295c6e63757272656e745f696d706c203c2d20696d706c656d656e746174696f6e3b5c6e6d7367203d207b5f746167203a205c22556e70617573655c223b205f726563697069656e74203a2063757272656e745f696d706c3b205f616d6f756e74203a207a65726f3b20696e69746961746f72203a205f73656e6465727d3b5c6e6d736773203d206f6e655f6d7367206d73673b5c6e73656e64206d7367735c6e656e645c6e5c6e7472616e736974696f6e20557064617465506175736572286e6577506175736572203a2042795374723230295c6e63757272656e745f696d706c203c2d20696d706c656d656e746174696f6e3b5c6e6d7367203d207b5f746167203a205c225570646174655061757365725c223b205f726563697069656e74203a2063757272656e745f696d706c3b205f616d6f756e74203a207a65726f3b5c6e6e6577506175736572203a206e65775061757365723b20696e69746961746f72203a205f73656e6465727d3b5c6e6d736773203d206f6e655f6d7367206d73673b5c6e73656e64206d7367735c6e656e645c6e5c6e7472616e736974696f6e20426c61636b6c6973742861646472657373203a2042795374723230295c6e63757272656e745f696d706c203c2d20696d706c656d656e746174696f6e3b5c6e6d7367203d207b5f746167203a205c22426c61636b6c6973745c223b205f726563697069656e74203a2063757272656e745f696d706c3b205f616d6f756e74203a207a65726f3b5c6e61646472657373203a20616464726573733b20696e69746961746f72203a205f73656e6465727d3b5c6e6d736773203d206f6e655f6d7367206d73673b5c6e73656e64206d7367735c6e656e645c6e5c6e7472616e736974696f6e20556e626c61636b6c6973742861646472657373203a2042795374723230295c6e63757272656e745f696d706c203c2d20696d706c656d656e746174696f6e3b5c6e6d7367203d207b5f746167203a205c22556e626c61636b6c6973745c223b205f726563697069656e74203a2063757272656e745f696d706c3b205f616d6f756e74203a207a65726f3b5c6e61646472657373203a20616464726573733b20696e69746961746f72203a205f73656e6465727d3b5c6e6d736773203d206f6e655f6d7367206d73673b5c6e73656e64206d7367735c6e656e645c6e5c6e7472616e736974696f6e20557064617465426c61636b6c6973746572286e6577426c61636b6c6973746572203a2042795374723230295c6e63757272656e745f696d706c203c2d20696d706c656d656e746174696f6e3b5c6e6d7367203d207b5f746167203a205c22557064617465426c61636b6c69737465725c223b205f726563697069656e74203a2063757272656e745f696d706c3b205f616d6f756e74203a207a65726f3b5c6e6e6577426c61636b6c6973746572203a206e6577426c61636b6c69737465723b20696e69746961746f72203a205f73656e6465727d3b5c6e6d736773203d206f6e655f6d7367206d73673b5c6e73656e64206d7367735c6e656e645c6e5c6e7472616e736974696f6e204d696e7428726563697069656e743a20427953747232302c20616d6f756e74203a2055696e74313238295c6e63757272656e745f696d706c203c2d20696d706c656d656e746174696f6e3b5c6e63757272656e745f737570706c79203c2d20746f74616c5f737570706c793b5c6e6765745f746f5f62616c203c2d2062616c616e6365735b726563697069656e745d3b5c6e746f5f62616c203d206465636f6e7374727563745f6f7074696f6e5f75696e74313238206765745f746f5f62616c3b5c6e6d7367203d207b5f746167203a205c224d696e745c223b205f726563697069656e74203a2063757272656e745f696d706c3b205f616d6f756e74203a207a65726f3b20746f203a20726563697069656e743b5c6e616d6f756e74203a20616d6f756e743b20696e69746961746f72203a205f73656e6465723b20746f5f62616c203a20746f5f62616c3b2063757272656e745f737570706c79203a2063757272656e745f737570706c797d3b5c6e6d736773203d206f6e655f6d7367206d73673b5c6e73656e64206d7367735c6e656e645c6e5c6e7472616e736974696f6e204d696e7443616c6c4261636b28746f3a20427953747232302c206e65775f746f5f62616c3a2055696e743132382c206e65775f737570706c79203a2055696e74313238295c6e697343757272496d706c205f73656e6465723b5c6e5c6e62616c616e6365735b746f5d203a3d206e65775f746f5f62616c3b5c6e746f74616c5f737570706c79203a3d206e65775f737570706c795c6e656e645c6e5c6e7472616e736974696f6e20496e637265617365416c6c6f77616e636520287370656e646572203a20427953747232302c20616d6f756e74203a2055696e74313238295c6e63757272656e745f696d706c203c2d20696d706c656d656e746174696f6e3b5c6e5c6e6f7074696f6e5f616c6c6f77616e6365203c2d20616c6c6f77616e6365735b5f73656e6465725d5b7370656e6465725d3b5c6e616c6c6f77616e6365203d206465636f6e7374727563745f6f7074696f6e5f75696e74313238206f7074696f6e5f616c6c6f77616e63653b5c6e5c6e6d7367203d207b5f746167203a205c22496e637265617365416c6c6f77616e63655c223b205f726563697069656e74203a2063757272656e745f696d706c3b205f616d6f756e74203a207a65726f3b5c6e7370656e646572203a207370656e6465723b20616d6f756e74203a20616d6f756e743b20696e69746961746f72203a205f73656e6465723b2063757272656e745f616c6c6f77616e6365203a20616c6c6f77616e63657d3b5c6e6d736773203d206f6e655f6d7367206d73673b5c6e73656e64206d7367735c6e656e645c6e5c6e7472616e736974696f6e204465637265617365416c6c6f77616e636520287370656e646572203a20427953747232302c20616d6f756e74203a2055696e74313238295c6e63757272656e745f696d706c203c2d20696d706c656d656e746174696f6e3b5c6e5c6e6f7074696f6e5f616c6c6f77616e6365203c2d20616c6c6f77616e6365735b5f73656e6465725d5b7370656e6465725d3b5c6e616c6c6f77616e6365203d206465636f6e7374727563745f6f7074696f6e5f75696e74313238206f7074696f6e5f616c6c6f77616e63653b5c6e5c6e6d7367203d207b5f746167203a205c224465637265617365416c6c6f77616e63655c223b205f726563697069656e74203a2063757272656e745f696d706c3b205f616d6f756e74203a207a65726f3b5c6e7370656e646572203a207370656e6465723b20616d6f756e74203a20616d6f756e743b20696e69746961746f72203a205f73656e6465723b2063757272656e745f616c6c6f77616e6365203a20616c6c6f77616e63657d3b5c6e6d736773203d206f6e655f6d7367206d73673b5c6e73656e64206d7367735c6e656e645c6e5c6e7472616e736974696f6e20416c6c6f77616e636543616c6c4261636b28696e69746961746f72203a20427953747232302c207370656e646572203a20427953747232302c206e65775f616c6c6f77616e6365203a2055696e74313238295c6e697343757272496d706c205f73656e6465723b5c6e5c6e616c6c6f77616e6365735b696e69746961746f725d5b7370656e6465725d203a3d206e65775f616c6c6f77616e63655c6e656e645c6e5c6e7472616e736974696f6e205472616e7366657246726f6d202866726f6d203a20427953747232302c20746f203a20427953747232302c20616d6f756e74203a2055696e74313238295c6e63757272656e745f696d706c203c2d20696d706c656d656e746174696f6e3b5c6e6765745f746f5f62616c203c2d2062616c616e6365735b746f5d3b5c6e746f5f62616c203d206465636f6e7374727563745f6f7074696f6e5f75696e74313238206765745f746f5f62616c3b5c6e5c6e6765745f66726f6d5f62616c203c2d2062616c616e6365735b66726f6d5d3b5c6e66726f6d5f62616c203d206465636f6e7374727563745f6f7074696f6e5f75696e74313238206765745f66726f6d5f62616c3b5c6e5c6e6f7074696f6e5f616c6c6f77616e6365203c2d20616c6c6f77616e6365735b66726f6d5d5b5f73656e6465725d3b5c6e7370656e6465725f616c6c6f77616e6365203d206465636f6e7374727563745f6f7074696f6e5f75696e74313238206f7074696f6e5f616c6c6f77616e63653b5c6e5c6e6d7367203d207b5f746167203a205c225472616e7366657246726f6d5c223b205f726563697069656e74203a2063757272656e745f696d706c3b205f616d6f756e74203a207a65726f3b5c6e66726f6d203a2066726f6d3b20746f203a20746f3b20616d6f756e74203a20616d6f756e743b20696e69746961746f72203a205f73656e6465723b20746f5f62616c203a20746f5f62616c3b2066726f6d5f62616c203a2066726f6d5f62616c3b207370656e6465725f616c6c6f77616e6365203a207370656e6465725f616c6c6f77616e63657d3b5c6e6d736773203d206f6e655f6d7367206d73673b5c6e73656e64206d7367735c6e656e645c6e5c6e7472616e736974696f6e205472616e7366657246726f6d43616c6c4261636b2866726f6d203a20427953747232302c20746f203a20427953747232302c206e65775f66726f6d5f62616c203a2055696e743132382c206e65775f746f5f62616c203a2055696e74313238295c6e697343757272496d706c205f73656e6465723b5c6e5c6e62616c616e6365735b746f5d203a3d206e65775f746f5f62616c3b5c6e62616c616e6365735b66726f6d5d203a3d206e65775f66726f6d5f62616c5c6e656e645c6e5c6e7472616e736974696f6e205472616e736665722028746f203a20427953747232302c20616d6f756e74203a2055696e74313238295c6e63757272656e745f696d706c203c2d20696d706c656d656e746174696f6e3b5c6e6765745f746f5f62616c203c2d2062616c616e6365735b746f5d3b5c6e746f5f62616c203d206465636f6e7374727563745f6f7074696f6e5f75696e74313238206765745f746f5f62616c3b5c6e6765745f696e69745f62616c203c2d2062616c616e6365735b5f73656e6465725d3b5c6e696e69745f62616c203d206465636f6e7374727563745f6f7074696f6e5f75696e74313238206765745f696e69745f62616c3b5c6e6d7367203d207b5f746167203a205c225472616e736665725c223b205f726563697069656e74203a2063757272656e745f696d706c3b205f616d6f756e74203a207a65726f3b20746f203a20746f3b5c6e616d6f756e74203a20616d6f756e743b20696e69746961746f72203a205f73656e6465723b20746f5f62616c203a20746f5f62616c3b20696e69745f62616c203a20696e69745f62616c7d3b5c6e6d736773203d206f6e655f6d7367206d73673b5c6e73656e64206d7367735c6e656e645c6e5c6e7472616e736974696f6e205472616e7366657243616c6c4261636b28746f203a20427953747232302c20696e69746961746f72203a20427953747232302c206e65775f746f5f62616c203a2055696e743132382c206e65775f696e69745f62616c203a2055696e74313238295c6e697343757272496d706c205f73656e6465723b5c6e5c6e62616c616e6365735b746f5d203a3d206e65775f746f5f62616c3b5c6e62616c616e6365735b696e69746961746f725d203a3d206e65775f696e69745f62616c5c6e656e645c6e5c6e7472616e736974696f6e204275726e28616d6f756e74203a2055696e74313238295c6e63757272656e745f696d706c203c2d20696d706c656d656e746174696f6e3b5c6e63757272656e745f737570706c79203c2d20746f74616c5f737570706c793b5c6e6765745f6275726e5f62616c203c2d2062616c616e6365735b5f73656e6465725d3b5c6e6275726e5f62616c203d206465636f6e7374727563745f6f7074696f6e5f75696e74313238206765745f6275726e5f62616c3b5c6e6d7367203d207b5f746167203a205c224275726e5c223b205f726563697069656e74203a2063757272656e745f696d706c3b205f616d6f756e74203a207a65726f3b20616d6f756e74203a20616d6f756e743b20696e69746961746f72203a205f73656e6465723b20696e69746961746f725f62616c616e6365203a206275726e5f62616c3b2063757272656e745f737570706c79203a2063757272656e745f737570706c797d3b5c6e6d736773203d206f6e655f6d7367206d73673b5c6e73656e64206d7367735c6e656e645c6e5c6e7472616e736974696f6e204275726e43616c6c4261636b28696e69746961746f72203a20427953747232302c206e65775f6275726e5f62616c616e6365203a2055696e743132382c206e65775f737570706c79203a2055696e74313238295c6e697343757272496d706c205f73656e6465723b5c6e5c6e62616c616e6365735b696e69746961746f725d203a3d206e65775f6275726e5f62616c616e63653b5c6e746f74616c5f737570706c79203a3d206e65775f737570706c795c6e656e645c6e5c6e7472616e736974696f6e204c6177456e666f7263656d656e74576970696e674275726e2861646472657373203a2042795374723230295c6e63757272656e745f696d706c203c2d20696d706c656d656e746174696f6e3b5c6e63757272656e745f737570706c79203c2d20746f74616c5f737570706c793b5c6e6765745f616464725f62616c203c2d2062616c616e6365735b616464726573735d3b5c6e616464725f62616c203d206465636f6e7374727563745f6f7074696f6e5f75696e74313238206765745f616464725f62616c3b5c6e6d7367203d207b5f746167203a205c224c6177456e666f7263656d656e74576970696e674275726e5c223b205f726563697069656e74203a2063757272656e745f696d706c3b205f616d6f756e74203a207a65726f3b2061646472657373203a20616464726573733b20696e69746961746f72203a205f73656e6465723b20616464725f62616c203a20616464725f62616c3b2063757272656e745f737570706c79203a2063757272656e745f737570706c797d3b5c6e6d736773203d206f6e655f6d7367206d73673b5c6e73656e64206d7367735c6e656e645c6e5c6e7472616e736974696f6e204c6177456e666f7263656d656e74576970696e674275726e43616c6c4261636b2861646472657373203a20427953747232302c206e65775f737570706c79203a2055696e74313238295c6e697343757272496d706c205f73656e6465723b5c6e5c6e62616c616e6365735b616464726573735d203a3d207a65726f3b5c6e746f74616c5f737570706c79203a3d206e65775f737570706c795c6e656e645c6e5c6e7472616e736974696f6e20496e6372656173654d696e746572416c6c6f77616e6365286d696e746572203a20427953747232302c20616d6f756e74203a2055696e74313238295c6e63757272656e745f696d706c203c2d20696d706c656d656e746174696f6e3b5c6e6d7367203d207b5f746167203a205c22496e6372656173654d696e746572416c6c6f77616e63655c223b205f726563697069656e74203a2063757272656e745f696d706c3b205f616d6f756e74203a207a65726f3b206d696e746572203a206d696e7465723b5c6e616d6f756e74203a20616d6f756e743b20696e69746961746f72203a205f73656e6465727d3b5c6e6d736773203d206f6e655f6d7367206d73673b5c6e73656e64206d7367735c6e656e645c6e5c6e7472616e736974696f6e2044656372656173654d696e746572416c6c6f77616e6365286d696e746572203a20427953747232302c20616d6f756e74203a2055696e74313238295c6e63757272656e745f696d706c203c2d20696d706c656d656e746174696f6e3b5c6e6d7367203d207b5f746167203a205c2244656372656173654d696e746572416c6c6f77616e63655c223b205f726563697069656e74203a2063757272656e745f696d706c3b205f616d6f756e74203a207a65726f3b206d696e746572203a206d696e7465723b5c6e616d6f756e74203a20616d6f756e743b20696e69746961746f72203a205f73656e6465727d3b5c6e6d736773203d206f6e655f6d7367206d73673b5c6e73656e64206d7367735c6e656e645c6e5c6e7472616e736974696f6e205570646174654d61737465724d696e746572286e65774d61737465724d696e746572203a2042795374723230295c6e63757272656e745f696d706c203c2d20696d706c656d656e746174696f6e3b5c6e6d7367203d207b5f746167203a205c225570646174654d61737465724d696e7465725c223b205f726563697069656e74203a2063757272656e745f696d706c3b205f616d6f756e74203a207a65726f3b206e65774d61737465724d696e746572203a206e65774d61737465724d696e7465723b5c6e696e69746961746f72203a205f73656e6465727d3b5c6e6d736773203d206f6e655f6d7367206d73673b5c6e73656e64206d7367735c6e656e645c6e222c22696e69745f64617461223a5b7b22766e616d65223a225f7363696c6c615f76657273696f6e222c2276616c7565223a225c22305c22222c2274797065223a2255696e743332227d2c7b22766e616d65223a22636f6e74726163745f6f776e6572222c2276616c7565223a225c223078306638313637613043424666623841423164313931394533316638334443323643383633443046395c22222c2274797065223a2242795374723230227d2c7b22766e616d65223a226e616d65222c2276616c7565223a225c22585347445c22222c2274797065223a22537472696e67227d2c7b22766e616d65223a2273796d626f6c222c2276616c7565223a225c22585347445c22222c2274797065223a22537472696e67227d2c7b22766e616d65223a22646563696d616c73222c2276616c7565223a225c22365c22222c2274797065223a2255696e743332227d2c7b22766e616d65223a22696e69745f737570706c79222c2276616c7565223a225c22305c22222c2274797065223a2255696e74313238227d2c7b22766e616d65223a22696e69745f696d706c656d656e746174696f6e222c2276616c7565223a225c223078306638313637613043424666623841423164313931394533316638334443323643383633443046395c22222c2274797065223a2242795374723230227d2c7b22766e616d65223a22696e69745f61646d696e222c2276616c7565223a225c223078306638313637613043424666623841423164313931394533316638334443323643383633443046395c22222c2274797065223a2242795374723230227d2c7b22766e616d65223a225f6372656174696f6e5f626c6f636b222c2276616c7565223a225c223733323532395c22222c2274797065223a22424e756d227d2c7b22766e616d65223a225f746869735f61646472657373222c2276616c7565223a225c223078313733636136373730616135366562303035313164616338653665313362336437663136613561355c22222c2274797065223a2242795374723230227d5d2c227479706573223a7b2261646d696e223a5b2242795374723230222c305d2c22616c6c6f77616e636573223a5b224d61702028427953747232302920284d617020284279537472323029202855696e743132382929222c325d2c2262616c616e636573223a5b224d617020284279537472323029202855696e7431323829222c315d2c22696d706c656d656e746174696f6e223a5b2242795374723230222c305d2c22746f74616c5f737570706c79223a5b2255696e74313238222c305d7d2c227472616e736974696f6e73223a5b7b22766e616d65223a2255706772616465546f222c22706172616d73223a5b7b22766e616d65223a226e6577496d706c656d656e746174696f6e222c2274797065223a2242795374723230227d5d7d2c7b22766e616d65223a224368616e676541646d696e222c22706172616d73223a5b7b22766e616d65223a226e657741646d696e222c2274797065223a2242795374723230227d5d7d2c7b22766e616d65223a225472616e736665724f776e657273686970222c22706172616d73223a5b7b22766e616d65223a226e65774f776e6572222c2274797065223a2242795374723230227d5d7d2c7b22766e616d65223a225061757365222c22706172616d73223a5b5d7d2c7b22766e616d65223a22556e7061757365222c22706172616d73223a5b5d7d2c7b22766e616d65223a22557064617465506175736572222c22706172616d73223a5b7b22766e616d65223a226e6577506175736572222c2274797065223a2242795374723230227d5d7d2c7b22766e616d65223a22426c61636b6c697374222c22706172616d73223a5b7b22766e616d65223a2261646472657373222c2274797065223a2242795374723230227d5d7d2c7b22766e616d65223a22556e626c61636b6c697374222c22706172616d73223a5b7b22766e616d65223a2261646472657373222c2274797065223a2242795374723230227d5d7d2c7b22766e616d65223a22557064617465426c61636b6c6973746572222c22706172616d73223a5b7b22766e616d65223a226e6577426c61636b6c6973746572222c2274797065223a2242795374723230227d5d7d2c7b22766e616d65223a224d696e74222c22706172616d73223a5b7b22766e616d65223a22726563697069656e74222c2274797065223a2242795374723230227d2c7b22766e616d65223a22616d6f756e74222c2274797065223a2255696e74313238227d5d7d2c7b22766e616d65223a224d696e7443616c6c4261636b222c22706172616d73223a5b7b22766e616d65223a22746f222c2274797065223a2242795374723230227d2c7b22766e616d65223a226e65775f746f5f62616c222c2274797065223a2255696e74313238227d2c7b22766e616d65223a226e65775f737570706c79222c2274797065223a2255696e74313238227d5d7d2c7b22766e616d65223a22496e637265617365416c6c6f77616e6365222c22706172616d73223a5b7b22766e616d65223a227370656e646572222c2274797065223a2242795374723230227d2c7b22766e616d65223a22616d6f756e74222c2274797065223a2255696e74313238227d5d7d2c7b22766e616d65223a224465637265617365416c6c6f77616e6365222c22706172616d73223a5b7b22766e616d65223a227370656e646572222c2274797065223a2242795374723230227d2c7b22766e616d65223a22616d6f756e74222c2274797065223a2255696e74313238227d5d7d2c7b22766e616d65223a22416c6c6f77616e636543616c6c4261636b222c22706172616d73223a5b7b22766e616d65223a22696e69746961746f72222c2274797065223a2242795374723230227d2c7b22766e616d65223a227370656e646572222c2274797065223a2242795374723230227d2c7b22766e616d65223a226e65775f616c6c6f77616e6365222c2274797065223a2255696e74313238227d5d7d2c7b22766e616d65223a225472616e7366657246726f6d222c22706172616d73223a5b7b22766e616d65223a2266726f6d222c2274797065223a2242795374723230227d2c7b22766e616d65223a22746f222c2274797065223a2242795374723230227d2c7b22766e616d65223a22616d6f756e74222c2274797065223a2255696e74313238227d5d7d2c7b22766e616d65223a225472616e7366657246726f6d43616c6c4261636b222c22706172616d73223a5b7b22766e616d65223a2266726f6d222c2274797065223a2242795374723230227d2c7b22766e616d65223a22746f222c2274797065223a2242795374723230227d2c7b22766e616d65223a226e65775f66726f6d5f62616c222c2274797065223a2255696e74313238227d2c7b22766e616d65223a226e65775f746f5f62616c222c2274797065223a2255696e74313238227d5d7d2c7b22766e616d65223a225472616e73666572222c22706172616d73223a5b7b22766e616d65223a22746f222c2274797065223a2242795374723230227d2c7b22766e616d65223a22616d6f756e74222c2274797065223a2255696e74313238227d5d7d2c7b22766e616d65223a225472616e7366657243616c6c4261636b222c22706172616d73223a5b7b22766e616d65223a22746f222c2274797065223a2242795374723230227d2c7b22766e616d65223a22696e69746961746f72222c2274797065223a2242795374723230227d2c7b22766e616d65223a226e65775f746f5f62616c222c2274797065223a2255696e74313238227d2c7b22766e616d65223a226e65775f696e69745f62616c222c2274797065223a2255696e74313238227d5d7d2c7b22766e616d65223a224275726e222c22706172616d73223a5b7b22766e616d65223a22616d6f756e74222c2274797065223a2255696e74313238227d5d7d2c7b22766e616d65223a224275726e43616c6c4261636b222c22706172616d73223a5b7b22766e616d65223a22696e69746961746f72222c2274797065223a2242795374723230227d2c7b22766e616d65223a226e65775f6275726e5f62616c616e6365222c2274797065223a2255696e74313238227d2c7b22766e616d65223a226e65775f737570706c79222c2274797065223a2255696e74313238227d5d7d2c7b22766e616d65223a224c6177456e666f7263656d656e74576970696e674275726e222c22706172616d73223a5b7b22766e616d65223a2261646472657373222c2274797065223a2242795374723230227d5d7d2c7b22766e616d65223a224c6177456e666f7263656d656e74576970696e674275726e43616c6c4261636b222c22706172616d73223a5b7b22766e616d65223a2261646472657373222c2274797065223a2242795374723230227d2c7b22766e616d65223a226e65775f737570706c79222c2274797065223a2255696e74313238227d5d7d2c7b22766e616d65223a22496e6372656173654d696e746572416c6c6f77616e6365222c22706172616d73223a5b7b22766e616d65223a226d696e746572222c2274797065223a2242795374723230227d2c7b22766e616d65223a22616d6f756e74222c2274797065223a2255696e74313238227d5d7d2c7b22766e616d65223a2244656372656173654d696e746572416c6c6f77616e6365222c22706172616d73223a5b7b22766e616d65223a226d696e746572222c2274797065223a2242795374723230227d2c7b22766e616d65223a22616d6f756e74222c2274797065223a2255696e74313238227d5d7d2c7b22766e616d65223a225570646174654d61737465724d696e746572222c22706172616d73223a5b7b22766e616d65223a226e65774d61737465724d696e746572222c2274797065223a2242795374723230227d5d7d5d7d7d";

#[derive(Debug, Clone, Serialize, Deserialize)]
#[serde(deny_unknown_fields)]
pub struct GenesisDeposit {
    pub public_key: NodePublicKey,
    pub peer_id: PeerId,
    pub stake: Amount,
    pub reward_address: Address,
    pub control_address: Address,
}

pub fn consensus_timeout_default() -> Duration {
    Duration::from_secs(15)
}

pub fn block_time_default() -> Duration {
    Duration::from_millis(1000)
}

pub fn scilla_address_default() -> String {
    String::from("http://localhost:62831")
}

// This path is as viewed from Scilla, not zq2.
pub fn scilla_stdlib_dir_default() -> String {
    String::from("/scilla/0/_build/default/src/stdlib/")
}

pub fn scilla_ext_libs_path_default() -> ScillaExtLibsPath {
    ScillaExtLibsPath {
        zq2: ScillaExtLibsPathInZq2(String::from("/tmp/scilla_ext_libs")),
        scilla: ScillaExtLibsPathInScilla(String::from("/scilla_ext_libs")),
    }
}

pub fn scilla_server_socket_directory_default() -> String {
    String::from("/tmp/scilla-state-server")
}

pub fn blocks_per_epoch_default() -> u64 {
    3600
}

pub fn epochs_per_checkpoint_default() -> u64 {
    24
}

fn default_true() -> bool {
    true
}

pub fn total_native_token_supply_default() -> Amount {
    Amount::from(21_000_000_000_000_000_000_000_000_000)
}

pub fn withdrawal_period_default() -> u64 {
    // 2 weeks worth of blocks with 1 second block time
    2 * 7 * 24 * 60 * 60
}

/// The default implementation returns a single fork at the genesis block, with the most up-to-date
/// execution logic.
pub fn genesis_fork_default() -> Fork {
    Fork {
        at_height: 0,
        executable_blocks: true,
        failed_scilla_call_from_gas_exempt_caller_causes_revert: true,
        call_mode_1_sets_caller_to_parent_caller: true,
        scilla_messages_can_call_evm_contracts: true,
        scilla_contract_creation_increments_account_balance: true,
        scilla_json_preserve_order: true,
        scilla_call_respects_evm_state_changes: true,
        only_mutated_accounts_update_state: true,
        scilla_call_gas_exempt_addrs: vec![],
        scilla_block_number_returns_current_block: true,
        scilla_maps_are_encoded_correctly: true,
        transfer_gas_fee_to_zero_account: true,
        apply_scilla_delta_when_evm_succeeded: true,
        apply_state_changes_only_if_transaction_succeeds: true,
        scilla_deduct_funds_from_actual_sender: true,
        fund_accounts_from_zero_account: vec![],
        scilla_delta_maps_are_applied_correctly: true,
        scilla_server_unlimited_response_size: true,
<<<<<<< HEAD
        evm_exec_failure_causes_scilla_whitelisted_addr_to_fail: true,
=======
        scilla_failed_txn_correct_balance_deduction: true,
        scilla_transition_proper_order: true,
        evm_to_scilla_value_transfer_zero: true,
        restore_xsgd_contract: true,
>>>>>>> 35da2b1d
    }
}

pub fn new_view_broadcast_interval_default() -> Duration {
    Duration::from_secs(300)
}

#[derive(Debug, Clone, Serialize, Deserialize)]
pub struct ReinitialiseParams {
    /// The minimum number of blocks a staker must wait before being able to withdraw unstaked funds
    pub withdrawal_period: u64,
}

impl Default for ReinitialiseParams {
    fn default() -> Self {
        Self {
            withdrawal_period: withdrawal_period_default(),
        }
    }
}

#[derive(Debug, Clone, Serialize, Deserialize)]
pub struct ContractUpgradeConfig {
    pub height: u64,
    pub reinitialise_params: Option<ReinitialiseParams>,
}

impl ContractUpgradeConfig {
    pub fn from_height(height: u64) -> Self {
        Self {
            height,
            reinitialise_params: None,
        }
    }
}

#[derive(Debug, Clone, Serialize, Deserialize)]
pub struct ContractUpgrades {
    pub deposit_v3: Option<ContractUpgradeConfig>,
    pub deposit_v4: Option<ContractUpgradeConfig>,
    pub deposit_v5: Option<ContractUpgradeConfig>,
}

impl ContractUpgrades {
    pub fn new(
        deposit_v3: Option<ContractUpgradeConfig>,
        deposit_v4: Option<ContractUpgradeConfig>,
        deposit_v5: Option<ContractUpgradeConfig>,
    ) -> ContractUpgrades {
        Self {
            deposit_v3,
            deposit_v4,
            deposit_v5,
        }
    }
    pub fn to_toml(&self) -> toml::Value {
        // toml doesn't like Option types. We need to manually map items in struct removing keys for None values as we go
        // ContractUpgrades's values are only either u64, None or a json object
        fn serde_value_to_toml_value(input: serde_json::Value) -> toml::Value {
            toml::Value::Table(
                input
                    .as_object()
                    .unwrap()
                    .clone()
                    .into_iter()
                    .filter_map(|(k, v)| {
                        if v.is_null() {
                            // Ignore None values
                            None
                        } else if v.is_u64() {
                            // Parse ints
                            Some((k, toml::Value::Integer(v.as_u64().unwrap() as i64)))
                        } else {
                            // Recursively parse objects
                            Some((k, serde_value_to_toml_value(v)))
                        }
                    })
                    .collect(),
            )
        }
        serde_value_to_toml_value(json!(self))
    }
}

impl Default for ContractUpgrades {
    fn default() -> Self {
        Self {
            deposit_v3: None,
            deposit_v4: None,
            deposit_v5: Some(ContractUpgradeConfig {
                height: 0,
                reinitialise_params: Some(ReinitialiseParams::default()),
            }),
        }
    }
}

#[cfg(test)]
mod tests {
    use super::*;

    #[test]
    fn test_get_forks_with_no_forks() {
        let config = ConsensusConfig {
            genesis_fork: genesis_fork_default(),
            forks: vec![],
            ..Default::default()
        };

        let forks = config.get_forks().unwrap();
        assert_eq!(forks.0.len(), 1);
        assert_eq!(forks.get(0).at_height, 0);
    }

    #[test]
    fn test_get_forks_with_one_fork() {
        let config = ConsensusConfig {
            genesis_fork: genesis_fork_default(),
            forks: vec![ForkDelta {
                at_height: 10,
                executable_blocks: None,
                failed_scilla_call_from_gas_exempt_caller_causes_revert: None,
                call_mode_1_sets_caller_to_parent_caller: Some(false),
                scilla_messages_can_call_evm_contracts: None,
                scilla_contract_creation_increments_account_balance: Some(false),
                scilla_json_preserve_order: None,
                scilla_call_respects_evm_state_changes: None,
                only_mutated_accounts_update_state: None,
                scilla_call_gas_exempt_addrs: vec![],
                scilla_block_number_returns_current_block: None,
                scilla_maps_are_encoded_correctly: None,
                transfer_gas_fee_to_zero_account: None,
                apply_scilla_delta_when_evm_succeeded: None,
                apply_state_changes_only_if_transaction_succeeds: None,
                scilla_deduct_funds_from_actual_sender: None,
                fund_accounts_from_zero_account: None,
                scilla_delta_maps_are_applied_correctly: None,
                scilla_server_unlimited_response_size: None,
<<<<<<< HEAD
                evm_exec_failure_causes_scilla_whitelisted_addr_to_fail: None
=======
                scilla_failed_txn_correct_balance_deduction: None,
                scilla_transition_proper_order: None,
                evm_to_scilla_value_transfer_zero: None,
                restore_xsgd_contract: None,
>>>>>>> 35da2b1d
            }],
            ..Default::default()
        };

        let forks = config.get_forks().unwrap();
        assert_eq!(forks.0.len(), 2);
        assert_eq!(forks.get(0).at_height, 0);
        assert_eq!(forks.get(11).at_height, 10);
        assert!(!forks.get(10).call_mode_1_sets_caller_to_parent_caller);
        assert!(
            !forks
                .get(10)
                .scilla_contract_creation_increments_account_balance
        );
    }

    #[test]
    fn test_get_forks_with_multiple_forks() {
        let config = ConsensusConfig {
            genesis_fork: genesis_fork_default(),
            forks: vec![
                ForkDelta {
                    at_height: 10,
                    executable_blocks: Some(true),
                    failed_scilla_call_from_gas_exempt_caller_causes_revert: Some(true),
                    call_mode_1_sets_caller_to_parent_caller: None,
                    scilla_messages_can_call_evm_contracts: Some(true),
                    scilla_contract_creation_increments_account_balance: None,
                    scilla_json_preserve_order: Some(true),
                    scilla_call_respects_evm_state_changes: None,
                    only_mutated_accounts_update_state: None,
                    scilla_call_gas_exempt_addrs: vec![],
                    scilla_block_number_returns_current_block: None,
                    scilla_maps_are_encoded_correctly: None,
                    transfer_gas_fee_to_zero_account: None,
                    apply_scilla_delta_when_evm_succeeded: None,
                    apply_state_changes_only_if_transaction_succeeds: None,
                    scilla_deduct_funds_from_actual_sender: None,
                    fund_accounts_from_zero_account: None,
                    scilla_delta_maps_are_applied_correctly: None,
                    scilla_server_unlimited_response_size: None,
<<<<<<< HEAD
                    evm_exec_failure_causes_scilla_whitelisted_addr_to_fail: None,
=======
                    scilla_failed_txn_correct_balance_deduction: None,
                    scilla_transition_proper_order: None,
                    evm_to_scilla_value_transfer_zero: None,
                    restore_xsgd_contract: None,
>>>>>>> 35da2b1d
                },
                ForkDelta {
                    at_height: 20,
                    executable_blocks: Some(true),
                    failed_scilla_call_from_gas_exempt_caller_causes_revert: Some(false),
                    call_mode_1_sets_caller_to_parent_caller: Some(true),
                    scilla_messages_can_call_evm_contracts: Some(false),
                    scilla_contract_creation_increments_account_balance: Some(true),
                    scilla_json_preserve_order: Some(true),
                    scilla_call_respects_evm_state_changes: None,
                    only_mutated_accounts_update_state: None,
                    scilla_call_gas_exempt_addrs: vec![],
                    scilla_block_number_returns_current_block: None,
                    scilla_maps_are_encoded_correctly: None,
                    transfer_gas_fee_to_zero_account: None,
                    apply_scilla_delta_when_evm_succeeded: None,
                    apply_state_changes_only_if_transaction_succeeds: None,
                    scilla_deduct_funds_from_actual_sender: None,
                    fund_accounts_from_zero_account: None,
                    scilla_delta_maps_are_applied_correctly: None,
                    scilla_server_unlimited_response_size: None,
<<<<<<< HEAD
                    evm_exec_failure_causes_scilla_whitelisted_addr_to_fail: None,
=======
                    scilla_failed_txn_correct_balance_deduction: None,
                    scilla_transition_proper_order: None,
                    evm_to_scilla_value_transfer_zero: None,
                    restore_xsgd_contract: None,
>>>>>>> 35da2b1d
                },
            ],
            ..Default::default()
        };

        let forks = config.get_forks().unwrap();
        assert_eq!(forks.0.len(), 3);
        assert_eq!(forks.get(0).at_height, 0);
        assert_eq!(forks.get(11).at_height, 10);
        assert_eq!(forks.get(21).at_height, 20);
        assert!(
            forks
                .get(10)
                .failed_scilla_call_from_gas_exempt_caller_causes_revert
        );
        assert!(forks.get(11).scilla_messages_can_call_evm_contracts);
        assert!(
            !forks
                .get(20)
                .failed_scilla_call_from_gas_exempt_caller_causes_revert
        );
        assert!(forks.get(20).call_mode_1_sets_caller_to_parent_caller);
        assert!(!forks.get(20).scilla_messages_can_call_evm_contracts);
        assert!(
            forks
                .get(20)
                .scilla_contract_creation_increments_account_balance
        );
    }

    #[test]
    fn test_get_forks_with_unsorted_forks() {
        let config = ConsensusConfig {
            genesis_fork: genesis_fork_default(),
            forks: vec![
                ForkDelta {
                    at_height: 20,
                    executable_blocks: Some(true),
                    failed_scilla_call_from_gas_exempt_caller_causes_revert: Some(false),
                    call_mode_1_sets_caller_to_parent_caller: None,
                    scilla_messages_can_call_evm_contracts: None,
                    scilla_contract_creation_increments_account_balance: None,
                    scilla_json_preserve_order: None,
                    scilla_call_respects_evm_state_changes: None,
                    only_mutated_accounts_update_state: None,
                    scilla_call_gas_exempt_addrs: vec![],
                    scilla_block_number_returns_current_block: None,
                    scilla_maps_are_encoded_correctly: None,
                    transfer_gas_fee_to_zero_account: None,
                    apply_scilla_delta_when_evm_succeeded: None,
                    apply_state_changes_only_if_transaction_succeeds: None,
                    scilla_deduct_funds_from_actual_sender: None,
                    fund_accounts_from_zero_account: None,
                    scilla_delta_maps_are_applied_correctly: None,
                    scilla_server_unlimited_response_size: None,
<<<<<<< HEAD
                    evm_exec_failure_causes_scilla_whitelisted_addr_to_fail: None,
=======
                    scilla_failed_txn_correct_balance_deduction: None,
                    scilla_transition_proper_order: None,
                    evm_to_scilla_value_transfer_zero: None,
                    restore_xsgd_contract: None,
>>>>>>> 35da2b1d
                },
                ForkDelta {
                    at_height: 10,
                    executable_blocks: Some(true),
                    failed_scilla_call_from_gas_exempt_caller_causes_revert: None,
                    call_mode_1_sets_caller_to_parent_caller: None,
                    scilla_messages_can_call_evm_contracts: None,
                    scilla_contract_creation_increments_account_balance: None,
                    scilla_json_preserve_order: None,
                    scilla_call_respects_evm_state_changes: None,
                    only_mutated_accounts_update_state: None,
                    scilla_call_gas_exempt_addrs: vec![],
                    scilla_block_number_returns_current_block: None,
                    scilla_maps_are_encoded_correctly: None,
                    transfer_gas_fee_to_zero_account: None,
                    apply_scilla_delta_when_evm_succeeded: None,
                    apply_state_changes_only_if_transaction_succeeds: None,
                    scilla_deduct_funds_from_actual_sender: None,
                    fund_accounts_from_zero_account: None,
                    scilla_delta_maps_are_applied_correctly: None,
                    scilla_server_unlimited_response_size: None,
<<<<<<< HEAD
                    evm_exec_failure_causes_scilla_whitelisted_addr_to_fail: None,
=======
                    scilla_failed_txn_correct_balance_deduction: None,
                    scilla_transition_proper_order: None,
                    evm_to_scilla_value_transfer_zero: None,
                    restore_xsgd_contract: None,
>>>>>>> 35da2b1d
                },
            ],
            ..Default::default()
        };

        let forks = config.get_forks().unwrap();
        assert_eq!(forks.0.len(), 3);
        assert_eq!(forks.get(0).at_height, 0);
        assert_eq!(forks.get(12).at_height, 10);
        assert_eq!(forks.get(22).at_height, 20);

        assert!(
            forks
                .get(10)
                .failed_scilla_call_from_gas_exempt_caller_causes_revert
        );
        assert!(
            !forks
                .get(20)
                .failed_scilla_call_from_gas_exempt_caller_causes_revert
        );
    }

    #[test]
    fn test_get_forks_with_missing_genesis_fork() {
        let config = ConsensusConfig {
            genesis_fork: Fork {
                at_height: 1,
                executable_blocks: true,
                failed_scilla_call_from_gas_exempt_caller_causes_revert: true,
                call_mode_1_sets_caller_to_parent_caller: true,
                scilla_messages_can_call_evm_contracts: true,
                scilla_contract_creation_increments_account_balance: true,
                scilla_json_preserve_order: true,
                scilla_call_respects_evm_state_changes: true,
                only_mutated_accounts_update_state: true,
                scilla_call_gas_exempt_addrs: vec![],
                scilla_block_number_returns_current_block: true,
                scilla_maps_are_encoded_correctly: true,
                transfer_gas_fee_to_zero_account: true,
                apply_scilla_delta_when_evm_succeeded: true,
                apply_state_changes_only_if_transaction_succeeds: true,
                scilla_deduct_funds_from_actual_sender: true,
                fund_accounts_from_zero_account: vec![],
                scilla_delta_maps_are_applied_correctly: true,
                scilla_server_unlimited_response_size: true,
<<<<<<< HEAD
                evm_exec_failure_causes_scilla_whitelisted_addr_to_fail: true,
=======
                scilla_failed_txn_correct_balance_deduction: true,
                scilla_transition_proper_order: true,
                evm_to_scilla_value_transfer_zero: true,
                restore_xsgd_contract: true,
>>>>>>> 35da2b1d
            },
            forks: vec![],
            ..Default::default()
        };

        let result = config.get_forks();
        assert!(result.is_err());
    }

    #[test]
    fn test_get_forks_boundary_cases() {
        let config = ConsensusConfig {
            genesis_fork: genesis_fork_default(),
            forks: vec![
                ForkDelta {
                    at_height: 10,
                    executable_blocks: None,
                    failed_scilla_call_from_gas_exempt_caller_causes_revert: None,
                    call_mode_1_sets_caller_to_parent_caller: None,
                    scilla_messages_can_call_evm_contracts: None,
                    scilla_contract_creation_increments_account_balance: None,
                    scilla_json_preserve_order: None,
                    scilla_call_respects_evm_state_changes: None,
                    only_mutated_accounts_update_state: None,
                    scilla_call_gas_exempt_addrs: vec![],
                    scilla_block_number_returns_current_block: None,
                    scilla_maps_are_encoded_correctly: None,
                    transfer_gas_fee_to_zero_account: None,
                    apply_scilla_delta_when_evm_succeeded: None,
                    apply_state_changes_only_if_transaction_succeeds: None,
                    scilla_deduct_funds_from_actual_sender: None,
                    fund_accounts_from_zero_account: None,
                    scilla_delta_maps_are_applied_correctly: None,
                    scilla_server_unlimited_response_size: None,
<<<<<<< HEAD
                    evm_exec_failure_causes_scilla_whitelisted_addr_to_fail: None,
=======
                    scilla_failed_txn_correct_balance_deduction: None,
                    scilla_transition_proper_order: None,
                    evm_to_scilla_value_transfer_zero: None,
                    restore_xsgd_contract: None,
>>>>>>> 35da2b1d
                },
                ForkDelta {
                    at_height: 20,
                    executable_blocks: None,
                    failed_scilla_call_from_gas_exempt_caller_causes_revert: None,
                    call_mode_1_sets_caller_to_parent_caller: None,
                    scilla_messages_can_call_evm_contracts: None,
                    scilla_contract_creation_increments_account_balance: None,
                    scilla_json_preserve_order: None,
                    scilla_call_respects_evm_state_changes: None,
                    only_mutated_accounts_update_state: None,
                    scilla_call_gas_exempt_addrs: vec![],
                    scilla_block_number_returns_current_block: None,
                    scilla_maps_are_encoded_correctly: None,
                    transfer_gas_fee_to_zero_account: None,
                    apply_scilla_delta_when_evm_succeeded: None,
                    apply_state_changes_only_if_transaction_succeeds: None,
                    scilla_deduct_funds_from_actual_sender: None,
                    fund_accounts_from_zero_account: None,
                    scilla_delta_maps_are_applied_correctly: None,
                    scilla_server_unlimited_response_size: None,
<<<<<<< HEAD
                    evm_exec_failure_causes_scilla_whitelisted_addr_to_fail: None,
=======
                    scilla_failed_txn_correct_balance_deduction: None,
                    scilla_transition_proper_order: None,
                    evm_to_scilla_value_transfer_zero: None,
                    restore_xsgd_contract: None,
>>>>>>> 35da2b1d
                },
            ],
            ..Default::default()
        };

        let forks = config.get_forks().unwrap();
        assert_eq!(forks.get(9).at_height, 0);
        assert_eq!(forks.get(10).at_height, 10);
        assert_eq!(forks.get(19).at_height, 10);
        assert_eq!(forks.get(20).at_height, 20);
        assert_eq!(forks.get(22).at_height, 20);
    }
}<|MERGE_RESOLUTION|>--- conflicted
+++ resolved
@@ -616,14 +616,11 @@
     pub fund_accounts_from_zero_account: Vec<(Address, Amount)>,
     pub scilla_delta_maps_are_applied_correctly: bool,
     pub scilla_server_unlimited_response_size: bool,
-<<<<<<< HEAD
-    pub evm_exec_failure_causes_scilla_whitelisted_addr_to_fail: bool,
-=======
     pub scilla_failed_txn_correct_balance_deduction: bool,
     pub scilla_transition_proper_order: bool,
     pub evm_to_scilla_value_transfer_zero: bool,
     pub restore_xsgd_contract: bool,
->>>>>>> 35da2b1d
+    pub evm_exec_failure_causes_scilla_whitelisted_addr_to_fail: bool,
 }
 
 pub enum ForkName {
@@ -722,10 +719,6 @@
     /// call. If false, the size is limited to 10 MiB. Any responses larger than this will lead to a failed
     /// transaction.
     pub scilla_server_unlimited_response_size: Option<bool>,
-<<<<<<< HEAD
-
-    pub evm_exec_failure_causes_scilla_whitelisted_addr_to_fail: Option<bool>,
-=======
     /// If true, for failed scilla transaction there will be only fee taken from sender balance and possible
     /// balance subtractions caused by scilla transitions will be discarded
     pub scilla_failed_txn_correct_balance_deduction: Option<bool>,
@@ -736,7 +729,9 @@
     pub evm_to_scilla_value_transfer_zero: Option<bool>,
     /// If true, re-write XSGD contract to address 0x173CA6770aA56eb00511Dac8e6E13B3D7f16A5a5's code
     pub restore_xsgd_contract: Option<bool>,
->>>>>>> 35da2b1d
+    /// If true, any failed evm action (call, create, create2, etc) will automatically make
+    /// entire transaction fail if there's been a call to whitelisted zrc2 contract via scilla precompile
+    pub evm_exec_failure_causes_scilla_whitelisted_addr_to_fail: Option<bool>,
 }
 
 impl Fork {
@@ -798,11 +793,6 @@
             scilla_server_unlimited_response_size: delta
                 .scilla_server_unlimited_response_size
                 .unwrap_or(self.scilla_server_unlimited_response_size),
-<<<<<<< HEAD
-            evm_exec_failure_causes_scilla_whitelisted_addr_to_fail: delta
-                .evm_exec_failure_causes_scilla_whitelisted_addr_to_fail
-                .unwrap_or(self.evm_exec_failure_causes_scilla_whitelisted_addr_to_fail),
-=======
             scilla_failed_txn_correct_balance_deduction: delta
                 .scilla_failed_txn_correct_balance_deduction
                 .unwrap_or(self.scilla_failed_txn_correct_balance_deduction),
@@ -815,7 +805,9 @@
             restore_xsgd_contract: delta
                 .restore_xsgd_contract
                 .unwrap_or(self.restore_xsgd_contract),
->>>>>>> 35da2b1d
+            evm_exec_failure_causes_scilla_whitelisted_addr_to_fail: delta
+                .evm_exec_failure_causes_scilla_whitelisted_addr_to_fail
+                .unwrap_or(self.evm_exec_failure_causes_scilla_whitelisted_addr_to_fail),
         }
     }
 }
@@ -906,14 +898,11 @@
         fund_accounts_from_zero_account: vec![],
         scilla_delta_maps_are_applied_correctly: true,
         scilla_server_unlimited_response_size: true,
-<<<<<<< HEAD
-        evm_exec_failure_causes_scilla_whitelisted_addr_to_fail: true,
-=======
         scilla_failed_txn_correct_balance_deduction: true,
         scilla_transition_proper_order: true,
         evm_to_scilla_value_transfer_zero: true,
         restore_xsgd_contract: true,
->>>>>>> 35da2b1d
+        evm_exec_failure_causes_scilla_whitelisted_addr_to_fail: true,
     }
 }
 
@@ -1052,14 +1041,11 @@
                 fund_accounts_from_zero_account: None,
                 scilla_delta_maps_are_applied_correctly: None,
                 scilla_server_unlimited_response_size: None,
-<<<<<<< HEAD
-                evm_exec_failure_causes_scilla_whitelisted_addr_to_fail: None
-=======
                 scilla_failed_txn_correct_balance_deduction: None,
                 scilla_transition_proper_order: None,
                 evm_to_scilla_value_transfer_zero: None,
                 restore_xsgd_contract: None,
->>>>>>> 35da2b1d
+                evm_exec_failure_causes_scilla_whitelisted_addr_to_fail: None
             }],
             ..Default::default()
         };
@@ -1101,14 +1087,11 @@
                     fund_accounts_from_zero_account: None,
                     scilla_delta_maps_are_applied_correctly: None,
                     scilla_server_unlimited_response_size: None,
-<<<<<<< HEAD
-                    evm_exec_failure_causes_scilla_whitelisted_addr_to_fail: None,
-=======
                     scilla_failed_txn_correct_balance_deduction: None,
                     scilla_transition_proper_order: None,
                     evm_to_scilla_value_transfer_zero: None,
                     restore_xsgd_contract: None,
->>>>>>> 35da2b1d
+                    evm_exec_failure_causes_scilla_whitelisted_addr_to_fail: None,
                 },
                 ForkDelta {
                     at_height: 20,
@@ -1130,14 +1113,11 @@
                     fund_accounts_from_zero_account: None,
                     scilla_delta_maps_are_applied_correctly: None,
                     scilla_server_unlimited_response_size: None,
-<<<<<<< HEAD
-                    evm_exec_failure_causes_scilla_whitelisted_addr_to_fail: None,
-=======
                     scilla_failed_txn_correct_balance_deduction: None,
                     scilla_transition_proper_order: None,
                     evm_to_scilla_value_transfer_zero: None,
                     restore_xsgd_contract: None,
->>>>>>> 35da2b1d
+                    evm_exec_failure_causes_scilla_whitelisted_addr_to_fail: None,
                 },
             ],
             ..Default::default()
@@ -1193,14 +1173,11 @@
                     fund_accounts_from_zero_account: None,
                     scilla_delta_maps_are_applied_correctly: None,
                     scilla_server_unlimited_response_size: None,
-<<<<<<< HEAD
-                    evm_exec_failure_causes_scilla_whitelisted_addr_to_fail: None,
-=======
                     scilla_failed_txn_correct_balance_deduction: None,
                     scilla_transition_proper_order: None,
                     evm_to_scilla_value_transfer_zero: None,
                     restore_xsgd_contract: None,
->>>>>>> 35da2b1d
+                    evm_exec_failure_causes_scilla_whitelisted_addr_to_fail: None,
                 },
                 ForkDelta {
                     at_height: 10,
@@ -1222,14 +1199,11 @@
                     fund_accounts_from_zero_account: None,
                     scilla_delta_maps_are_applied_correctly: None,
                     scilla_server_unlimited_response_size: None,
-<<<<<<< HEAD
-                    evm_exec_failure_causes_scilla_whitelisted_addr_to_fail: None,
-=======
                     scilla_failed_txn_correct_balance_deduction: None,
                     scilla_transition_proper_order: None,
                     evm_to_scilla_value_transfer_zero: None,
                     restore_xsgd_contract: None,
->>>>>>> 35da2b1d
+                    evm_exec_failure_causes_scilla_whitelisted_addr_to_fail: None,
                 },
             ],
             ..Default::default()
@@ -1276,14 +1250,11 @@
                 fund_accounts_from_zero_account: vec![],
                 scilla_delta_maps_are_applied_correctly: true,
                 scilla_server_unlimited_response_size: true,
-<<<<<<< HEAD
-                evm_exec_failure_causes_scilla_whitelisted_addr_to_fail: true,
-=======
                 scilla_failed_txn_correct_balance_deduction: true,
                 scilla_transition_proper_order: true,
                 evm_to_scilla_value_transfer_zero: true,
                 restore_xsgd_contract: true,
->>>>>>> 35da2b1d
+                evm_exec_failure_causes_scilla_whitelisted_addr_to_fail: true,
             },
             forks: vec![],
             ..Default::default()
@@ -1318,14 +1289,11 @@
                     fund_accounts_from_zero_account: None,
                     scilla_delta_maps_are_applied_correctly: None,
                     scilla_server_unlimited_response_size: None,
-<<<<<<< HEAD
-                    evm_exec_failure_causes_scilla_whitelisted_addr_to_fail: None,
-=======
                     scilla_failed_txn_correct_balance_deduction: None,
                     scilla_transition_proper_order: None,
                     evm_to_scilla_value_transfer_zero: None,
                     restore_xsgd_contract: None,
->>>>>>> 35da2b1d
+                    evm_exec_failure_causes_scilla_whitelisted_addr_to_fail: None,
                 },
                 ForkDelta {
                     at_height: 20,
@@ -1347,14 +1315,11 @@
                     fund_accounts_from_zero_account: None,
                     scilla_delta_maps_are_applied_correctly: None,
                     scilla_server_unlimited_response_size: None,
-<<<<<<< HEAD
-                    evm_exec_failure_causes_scilla_whitelisted_addr_to_fail: None,
-=======
                     scilla_failed_txn_correct_balance_deduction: None,
                     scilla_transition_proper_order: None,
                     evm_to_scilla_value_transfer_zero: None,
                     restore_xsgd_contract: None,
->>>>>>> 35da2b1d
+                    evm_exec_failure_causes_scilla_whitelisted_addr_to_fail: None,
                 },
             ],
             ..Default::default()
