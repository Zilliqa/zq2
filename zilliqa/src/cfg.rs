--- conflicted
+++ resolved
@@ -42,22 +42,12 @@
     pub eth_chain_id: u64,
     /// Consensus-specific data.
     pub consensus: ConsensusConfig,
-<<<<<<< HEAD
-=======
     /// The maximum number of times to retry out of order TXs before dropping them
     pub tx_retries: u64,
->>>>>>> 83ca8b21
     /// The maximum duration between a recieved block's timestamp and the current time. Defaults to 10 seconds.
     pub allowed_timestamp_skew: Duration,
     /// The location of persistence data. If not set, uses a temporary path.
     pub data_dir: Option<String>,
-<<<<<<< HEAD
-    /// Genesis data. Specifying a committee node is necessary for nodes participating in the consensus at
-    /// genesis. Only the hash can be specified for nodes joining afterwards.
-    pub genesis_committee: Vec<(NodePublicKey, PeerId)>,
-    pub genesis_hash: Option<Hash>,
-=======
->>>>>>> 83ca8b21
 }
 
 #[derive(Debug, Clone, Serialize, Deserialize)]
@@ -69,12 +59,12 @@
     pub main_shard_id: Option<u64>,
     /// The maximum time to wait for consensus to proceed as normal, before proposing a new view.
     pub consensus_timeout: Duration,
-<<<<<<< HEAD
-=======
-    /// The genesis committee (public key, peer id) pairs. Only allowed to have one member at the moment
+    /// Genesis data. Specifying a committee node is necessary for nodes participating in the consensus at
+    /// genesis. Only the hash can be specified for nodes joining afterwards.
     pub genesis_committee: Vec<(NodePublicKey, PeerId)>,
+    pub genesis_hash: Option<Hash>,
+    /// Accounts that will be pre-funded at genesis.
     pub genesis_accounts: Vec<(Address, String)>,
->>>>>>> 83ca8b21
 }
 
 impl Default for ConsensusConfig {
@@ -83,11 +73,9 @@
             is_main: true,
             main_shard_id: None,
             consensus_timeout: Duration::from_secs(5),
-<<<<<<< HEAD
-=======
             genesis_committee: vec![],
+            genesis_hash: None,
             genesis_accounts: Vec::new(),
->>>>>>> 83ca8b21
         }
     }
 }
@@ -97,21 +85,12 @@
         NodeConfig {
             json_rpc_port: 4201,
             disable_rpc: false,
-<<<<<<< HEAD
-            eth_chain_id: 1 + 0x8000,
-            consensus: Default::default(),
-            allowed_timestamp_skew: Duration::from_secs(10),
-            data_dir: None,
-            genesis_committee: vec![],
-            genesis_hash: None,
-=======
             consensus: Default::default(),
             // Default to the "Zilliqa local development" chain ID.
             eth_chain_id: 700 + 0x8000,
             allowed_timestamp_skew: Duration::from_secs(10),
             data_dir: None,
             tx_retries: 1000,
->>>>>>> 83ca8b21
         }
     }
 }