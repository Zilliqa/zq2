use std::{ops::Deref, str::FromStr, time::Duration};

use alloy::primitives::Address;
use anyhow::{anyhow, Result};
use libp2p::{Multiaddr, PeerId};
use rand::{distributions::Alphanumeric, Rng};
use serde::{de, Deserialize, Deserializer, Serialize, Serializer};
use serde_json::json;

use crate::{
    crypto::{Hash, NodePublicKey},
    transaction::EvmGas,
};

// Note that z2 constructs instances of this to save as a configuration so it must be both
// serializable and deserializable.
#[derive(Debug, Clone, Serialize, Deserialize)]
#[serde(deny_unknown_fields)]
pub struct Config {
    /// Individual configuration for every node to run.
    #[serde(default)]
    pub nodes: Vec<NodeConfig>,
    /// The port to listen for P2P messages on. Optional - If not provided a random port will be used.
    #[serde(default)]
    pub p2p_port: u16,
    /// External address for this node. This is the address at which it can be reached by other nodes. This should
    /// include the P2P port. If this is not provided, we will trust other nodes to tell us our external address.
    /// However, be warned that this is insecure and unreliable in real-world networks and we will remove this
    /// behaviour at some point in the future (#1101).
    #[serde(default)]
    pub external_address: Option<Multiaddr>,
    /// The address of another node to dial when this node starts. To join the network, a node must know about at least
    /// one other existing node in the network.
    #[serde(default)]
    pub bootstrap_address: Option<(PeerId, Multiaddr)>,
    /// The base address of the OTLP collector. If not set, metrics will not be exported.
    #[serde(default)]
    pub otlp_collector_endpoint: Option<String>,
}

#[derive(Debug, Clone, Serialize, Deserialize)]
#[serde(untagged)]
pub enum EnabledApi {
    EnableAll(String),
    Enabled {
        namespace: String,
        apis: Vec<String>,
    },
}

impl EnabledApi {
    pub fn enabled(&self, api: &str) -> bool {
        // APIs with no namespace default to the 'zilliqa' namespace.
        let (ns, method) = api.split_once('_').unwrap_or(("zilliqa", api));
        match self {
            EnabledApi::EnableAll(namespace) => namespace == ns,
            EnabledApi::Enabled { namespace, apis } => {
                namespace == ns && apis.iter().any(|m| m == method)
            }
        }
    }
}

#[derive(Debug, Clone, Serialize, Deserialize)]
#[serde(deny_unknown_fields)]
pub struct ApiServer {
    /// The port to listen for JSON-RPC requests on.
    pub port: u16,
    /// RPC APIs to enable.
    pub enabled_apis: Vec<EnabledApi>,
}

#[derive(Debug, Clone, Serialize, Deserialize)]
#[serde(deny_unknown_fields)]
pub struct NodeConfig {
    /// RPC API endpoints to expose.
    #[serde(default)]
    pub api_servers: Vec<ApiServer>,
    /// Chain identifier. Doubles as shard_id internally.
    #[serde(default = "eth_chain_id_default")]
    pub eth_chain_id: u64,
    /// Consensus-specific data.
    pub consensus: ConsensusConfig,
    /// The maximum duration between a recieved block's timestamp and the current time. Defaults to 10 seconds.
    #[serde(default = "allowed_timestamp_skew_default")]
    pub allowed_timestamp_skew: Duration,
    /// The location of persistence data. If not set, uses a temporary path.
    #[serde(default)]
    pub data_dir: Option<String>,
    /// Size of the in-memory state trie cache, in bytes. Defaults to 256 MiB.
    #[serde(default = "state_cache_size_default")]
    pub state_cache_size: usize,
    /// Persistence checkpoint to load.
    #[serde(default)]
    pub load_checkpoint: Option<Checkpoint>,
    /// Whether to enable exporting checkpoint state checkpoint files.
    #[serde(default)]
    pub do_checkpoints: bool,
    /// The maximum number of blocks we will send to another node in a single message.
    #[serde(default = "block_request_limit_default")]
    pub block_request_limit: usize,
    /// The maximum number of blocks to have outstanding requests for at a time when syncing.
    #[serde(default = "max_blocks_in_flight_default")]
    pub max_blocks_in_flight: u64,
    /// The maximum number of blocks to request in a single message when syncing.
    #[serde(default = "block_request_batch_size_default")]
    pub block_request_batch_size: u64,
    /// The maximum number of key value pairs allowed to be returned withing the response of the `GetSmartContractState` RPC. Defaults to no limit.
    #[serde(default = "state_rpc_limit_default")]
    pub state_rpc_limit: usize,
    /// When a block request to a peer fails, do not send another request to this peer for this amount of time.
    /// Defaults to 10 seconds.
    #[serde(default = "failed_request_sleep_duration_default")]
    pub failed_request_sleep_duration: Duration,
    /// Enable additional indices used by some Otterscan APIs. Enabling this will use more disk space and block processing will take longer.
    #[serde(default)]
    pub enable_ots_indices: bool,
    /// Maximum allowed RPC response size
    #[serde(default = "max_rpc_response_size_default")]
    pub max_rpc_response_size: u32,
}

impl Default for NodeConfig {
    fn default() -> Self {
        NodeConfig {
            api_servers: vec![],
            eth_chain_id: eth_chain_id_default(),
            consensus: ConsensusConfig::default(),
            allowed_timestamp_skew: allowed_timestamp_skew_default(),
            data_dir: None,
            state_cache_size: state_cache_size_default(),
            load_checkpoint: None,
            do_checkpoints: false,
            block_request_limit: block_request_limit_default(),
            max_blocks_in_flight: max_blocks_in_flight_default(),
            block_request_batch_size: block_request_batch_size_default(),
            state_rpc_limit: state_rpc_limit_default(),
            failed_request_sleep_duration: failed_request_sleep_duration_default(),
            enable_ots_indices: false,
            max_rpc_response_size: max_rpc_response_size_default(),
        }
    }
}

impl NodeConfig {
    pub fn validate(&self) -> Result<()> {
        if let serde_json::Value::Object(map) =
            serde_json::to_value(self.consensus.contract_upgrade_block_heights.clone())?
        {
            for (contract, block_height) in map {
                if block_height.as_u64().unwrap_or(0) % self.consensus.blocks_per_epoch != 0 {
                    return Err(anyhow!("Contract upgrades must be configured to occur at epoch boundaries. blocks_per_epoch: {}, contract {} configured to be upgraded block: {}", self.consensus.blocks_per_epoch, contract, block_height));
                }
            }
        }
        Ok(())
    }
}

#[derive(Debug, Clone, Serialize, Deserialize)]
#[serde(deny_unknown_fields)]
pub struct Checkpoint {
    /// Location of the checkpoint
    pub file: String,
    /// Trusted hash of the checkpoint block
    #[serde(
        serialize_with = "serialize_hash_hex",
        deserialize_with = "deserialize_hash_hex"
    )]
    pub hash: Hash,
}

fn serialize_hash_hex<S>(hash: &Hash, serializer: S) -> Result<S::Ok, S::Error>
where
    S: serde::Serializer,
{
    hex::encode(hash.0).serialize(serializer)
}

fn deserialize_hash_hex<'de, D>(deserializer: D) -> Result<Hash, D::Error>
where
    D: de::Deserializer<'de>,
{
    let s = <String>::deserialize(deserializer)?;
    let bytes = hex::decode(s).unwrap();
    Hash::try_from(bytes.as_slice()).map_err(|_| {
        de::Error::invalid_value(de::Unexpected::Bytes(&bytes), &"a 32-byte hex value")
    })
}

pub fn allowed_timestamp_skew_default() -> Duration {
    Duration::from_secs(60)
}

pub fn state_cache_size_default() -> usize {
    256 * 1024 * 1024 // 256 MiB
}

pub fn eth_chain_id_default() -> u64 {
    700 + 0x8000
}

pub fn block_request_limit_default() -> usize {
    100
}

pub fn max_blocks_in_flight_default() -> u64 {
    1000
}

pub fn block_request_batch_size_default() -> u64 {
    100
}

pub fn max_rpc_response_size_default() -> u32 {
    10 * 1024 * 1024 // 10 MB
}

pub fn state_rpc_limit_default() -> usize {
    // isize maximum because toml serialisation supports i64 integers
    isize::MAX as usize
}

pub fn failed_request_sleep_duration_default() -> Duration {
    Duration::from_secs(10)
}

/// Wrapper for [u128] that (de)serializes with a string. `serde_toml` does not support `u128`s.
#[derive(Copy, Clone, Debug)]
pub struct Amount(pub u128);

impl From<u128> for Amount {
    fn from(value: u128) -> Self {
        Amount(value)
    }
}

impl Deref for Amount {
    type Target = u128;

    fn deref(&self) -> &Self::Target {
        &self.0
    }
}

impl Serialize for Amount {
    fn serialize<S>(&self, serializer: S) -> Result<S::Ok, S::Error>
    where
        S: Serializer,
    {
        self.0.to_string().serialize(serializer)
    }
}

impl<'de> Deserialize<'de> for Amount {
    fn deserialize<D>(deserializer: D) -> Result<Self, D::Error>
    where
        D: Deserializer<'de>,
    {
        let mut res = String::deserialize(deserializer)?;
        // Remove underscores
        res.retain(|c| c != '_');
        Ok(Amount(
            u128::from_str(&res).map_err(serde::de::Error::custom)?,
        ))
    }
}

#[derive(Clone, Serialize, Deserialize, Debug)]
pub struct ScillaExtLibsPathInZq2(pub String);

#[derive(Clone, Serialize, Deserialize, Debug)]
pub struct ScillaExtLibsPathInScilla(pub String);

#[derive(Clone, Serialize, Deserialize, Debug)]
pub struct ScillaExtLibsPath {
    /// Where are the external libraries stored in zq2 servers' filesystem
    pub zq2: ScillaExtLibsPathInZq2,
    /// Where are the external libraries stored in scilla servers' filesystem
    pub scilla: ScillaExtLibsPathInScilla,
}

impl ScillaExtLibsPath {
    pub fn generate_random_subdirs(&self) -> (ScillaExtLibsPathInZq2, ScillaExtLibsPathInScilla) {
        let sub_directory: String = rand::thread_rng()
            .sample_iter(&Alphanumeric)
            .take(10)
            .map(char::from)
            .collect();

        (
            ScillaExtLibsPathInZq2(format!("{}/{}", self.zq2.0, sub_directory)),
            ScillaExtLibsPathInScilla(format!("{}/{}", self.scilla.0, sub_directory)),
        )
    }
}

#[derive(Clone, Serialize, Deserialize, Debug)]
#[serde(deny_unknown_fields)]
pub struct ConsensusConfig {
    /// If main, deploy a shard registry contract.
    #[serde(default = "default_true")]
    pub is_main: bool,
    /// If not main, parent main shard.
    #[serde(default)]
    pub main_shard_id: Option<u64>,
    /// The maximum time to wait for consensus to proceed as normal, before proposing a new view.
    #[serde(default = "consensus_timeout_default")]
    pub consensus_timeout: Duration,
    /// The initially staked deposits in the deposit contract at genesis, composed of
    /// (public key, peerId, amount, reward address) tuples.
    #[serde(default)]
    pub genesis_deposits: Vec<GenesisDeposit>,
    /// Accounts that will be pre-funded at genesis.
    #[serde(default)]
    pub genesis_accounts: Vec<(Address, Amount)>,
    /// The expected time between blocks when no views are missed.
    #[serde(default = "block_time_default")]
    pub block_time: Duration,
    /// Address of the Scilla server. Defaults to "http://localhost:3000".
    #[serde(default = "scilla_address_default")]
    pub scilla_address: String,
    /// Where (in the Scilla server's filesystem) is the library directory containing Scilla library functions?
    #[serde(default = "scilla_stdlib_dir_default")]
    pub scilla_stdlib_dir: String,
    /// Where are the external libraries are stored on zq2 and scilla server's filesystem so that scilla server can find them?
    #[serde(default = "scilla_ext_libs_path_default")]
    pub scilla_ext_libs_path: ScillaExtLibsPath,
    /// Hostname at which this process is accessible by the Scilla process. Defaults to "localhost". If running the
    /// Scilla process in Docker and this process on the host, you probably want to pass
    /// `--add-host host.docker.internal:host-gateway` to Docker and set this to `host.docker.internal`.
    #[serde(default = "local_address_default")]
    pub local_address: String,
    /// Reward amount issued per hour, in Wei.
    pub rewards_per_hour: Amount,
    /// Number of blocks per hour. The reward per block is set at (rewards_per_hour/blocks_per_hour) Wei.
    pub blocks_per_hour: u64,
    /// The minimum stake passed into the deposit contract constructor at genesis, in Wei. Subsequent changes to this
    /// parameter will have no effect. You must not use this parameter at run-time; obtain the minimum stake in effect
    /// from the contract - otherwise if this value ever changes, there will be a mismatch between what the deposit
    /// contract believes and what the validators believe to be the minimum stake.
    pub minimum_stake: Amount,
    /// Maximum amount of gas permitted in a single block; any transactions over this
    /// will be held until the next block. The white paper specifies this as 84_000_000.
    pub eth_block_gas_limit: EvmGas,
    #[serde(default = "blocks_per_epoch_default")]
    pub blocks_per_epoch: u64,
    #[serde(default = "epochs_per_checkpoint_default")]
    pub epochs_per_checkpoint: u64,
    /// The gas price, in Wei per unit of EVM gas.
    pub gas_price: Amount,
    /// The total supply of native token in the network in Wei. Any funds which are not immediately assigned to an account (via genesis_accounts and genesis_deposits env vars) will be assigned to the zero account (0x0).
    #[serde(default = "total_native_token_supply_default")]
    pub total_native_token_supply: Amount,
    /// Calls to the `scilla_call` precompile from these addresses cost a different amount of gas. If the provided gas
    /// limit is not enough, the call will still succeed and we will charge as much gas as we can. This hack exists due
    /// to important contracts deployed on Zilliqa 1's mainnet that pass the incorrect gas limit to `scilla_call`.
    /// Zilliqa 1's implementation was broken and accepted these calls and these contracts are now widely used and
    /// bridged to other chains.
    #[serde(default)]
    pub scilla_call_gas_exempt_addrs: Vec<Address>,
    /// The block heights at which we perform EIP-1967 contract upgrades
    /// Contract upgrades occur only at epoch boundaries, ie at block heights which are a multiple of blocks_per_epoch
    #[serde(default)]
    pub contract_upgrade_block_heights: ContractUpgradesBlockHeights,
    /// Forks in block execution logic. Each entry describes the difference in logic and the block height at which that
    /// difference applies.
    #[serde(default)]
    pub forks: DeltaForks,
}

impl Default for ConsensusConfig {
    fn default() -> Self {
        ConsensusConfig {
            is_main: default_true(),
            main_shard_id: None,
            consensus_timeout: consensus_timeout_default(),
            genesis_deposits: vec![],
            genesis_accounts: vec![],
            block_time: block_time_default(),
            scilla_address: scilla_address_default(),
            scilla_stdlib_dir: scilla_stdlib_dir_default(),
            scilla_ext_libs_path: scilla_ext_libs_path_default(),
            local_address: local_address_default(),
            rewards_per_hour: 204_000_000_000_000_000_000_000u128.into(),
            blocks_per_hour: 3600 * 40,
            minimum_stake: 32_000_000_000_000_000_000u128.into(),
            eth_block_gas_limit: EvmGas(84000000),
            blocks_per_epoch: blocks_per_epoch_default(),
            epochs_per_checkpoint: epochs_per_checkpoint_default(),
            gas_price: 4_761_904_800_000u128.into(),
            total_native_token_supply: total_native_token_supply_default(),
            scilla_call_gas_exempt_addrs: vec![],
            contract_upgrade_block_heights: ContractUpgradesBlockHeights::default(),
            forks: Default::default(),
        }
    }
}

#[derive(Clone, Debug, Serialize, Deserialize)]
pub struct DeltaForks(Vec<DeltaFork>);
impl Default for DeltaForks {
    fn default() -> Self {
        DeltaForks(vec![DeltaFork {
            at_height: 0,
            failed_scilla_call_from_gas_exempt_caller_causes_revert: Some(true),
            call_mode_1_sets_caller_to_parent_caller: Some(true),
            scilla_messages_can_call_evm_contracts: Some(true),
            scilla_contract_creation_increments_account_balance: Some(true),
        }])
    }
}

impl From<DeltaForks> for Forks {
    fn from(delta_forks: DeltaForks) -> Self {
        let mut forks: Vec<Fork> = vec![];
        for delta in delta_forks.0 {
            if let Some(last_fork) = forks.last() {
                let new_fork = last_fork.apply_delta_fork(&delta);
                forks.push(new_fork);
            } else {
                let base_fork = Fork {
                    at_height: delta.at_height,
                    failed_scilla_call_from_gas_exempt_caller_causes_revert: delta
                        .failed_scilla_call_from_gas_exempt_caller_causes_revert
                        .unwrap_or(true),
                    call_mode_1_sets_caller_to_parent_caller: delta
                        .call_mode_1_sets_caller_to_parent_caller
                        .unwrap_or(true),
                    scilla_messages_can_call_evm_contracts: delta
                        .scilla_messages_can_call_evm_contracts
                        .unwrap_or(true),
                    scilla_contract_creation_increments_account_balance: delta
                        .scilla_contract_creation_increments_account_balance
                        .unwrap_or(true),
                };
                forks.push(base_fork);
            }
        }
        Forks(forks)
    }
}

#[derive(Clone, Debug, Serialize, Deserialize)]
#[serde(try_from = "Vec<Fork>", into = "Vec<Fork>")]
pub struct Forks(Vec<Fork>);

impl TryFrom<Vec<Fork>> for Forks {
    type Error = anyhow::Error;

    fn try_from(mut forks: Vec<Fork>) -> Result<Self, Self::Error> {
        // Sort forks by height so we can binary search to find the current fork.
        forks.sort_unstable_by_key(|f| f.at_height);

        // Assert we have a fork that starts at the genesis block.
        if forks.first().ok_or_else(|| anyhow!("no forks"))?.at_height != 0 {
            return Err(anyhow!("first fork must start at height 0"));
        }

        Ok(Forks(forks))
    }
}

impl From<Forks> for Vec<Fork> {
    fn from(forks: Forks) -> Self {
        forks.0
    }
}

impl Default for Forks {
    /// The default implementation of [Forks] returns a single fork at the genesis block, with the most up-to-date
    /// execution logic.
    fn default() -> Self {
        vec![Fork {
            at_height: 0,
            failed_scilla_call_from_gas_exempt_caller_causes_revert: true,
            call_mode_1_sets_caller_to_parent_caller: true,
            scilla_messages_can_call_evm_contracts: true,
            scilla_contract_creation_increments_account_balance: true,
        }]
        .try_into()
        .unwrap()
    }
}

impl Forks {
    pub fn get(&self, height: u64) -> Fork {
        // Binary search to find the fork at the specified height. If an entry was not found at exactly the specified
        // height, the `Err` returned from `binary_search_by_key` will contain the index where an element with this
        // height could be inserted. By subtracting one from this, we get the maximum entry with a height less than the
        // searched height.
        let index = self
            .0
            .binary_search_by_key(&height, |f| f.at_height)
            .unwrap_or_else(|i| i - 1);
        self.0[index]
    }
}

#[derive(Copy, Clone, Debug, Serialize, Deserialize)]
pub struct Fork {
    pub at_height: u64,
    pub failed_scilla_call_from_gas_exempt_caller_causes_revert: bool,
    pub call_mode_1_sets_caller_to_parent_caller: bool,
    pub scilla_messages_can_call_evm_contracts: bool,
    pub scilla_contract_creation_increments_account_balance: bool,
}

#[derive(Copy, Clone, Debug, Serialize, Deserialize)]
pub struct DeltaFork {
    pub at_height: u64,
    /// If true, if a caller who is in the `scilla_call_gas_exempt_addrs` list makes a call to the `scilla_call`
    /// precompile and the inner Scilla call fails, the entire transaction will revert. If false, the normal EVM
    /// semantics apply where the caller can decide how to act based on the success of the inner call.
    pub failed_scilla_call_from_gas_exempt_caller_causes_revert: Option<bool>,
    /// If true, if a call is made to the `scilla_call` precompile with `call_mode` / `keep_origin` set to `1`, the
    /// `_sender` of the inner Scilla call will be set to the caller of the current call-stack. If false, the `_sender`
    /// will be set to the original transaction signer.
    ///
    /// For example:
    /// A (EOA) -> B (EVM) -> C (EVM) -> D (Scilla)
    ///
    /// When this flag is true, `D` will see the `_sender` as `B`. When this flag is false, `D` will see the `_sender`
    /// as `A`.
    pub call_mode_1_sets_caller_to_parent_caller: Option<bool>,
    /// If true, when a Scilla message is sent to an EVM contract, the EVM contract will be treated as if it was an
    /// EOA (i.e. any ZIL passed will be transferred to the contract and execution will continue). If false, sending a
    /// Scilla message to an EVM contract will cause the Scilla transaction to fail.
    pub scilla_messages_can_call_evm_contracts: Option<bool>,
    /// If true, when a contract is deployed, if the contract address is already funded,
    /// the contract balance will be sum of the existing balance and the amount sent in the deployment transaction.
    /// If false, the contract balance will be the amount sent in the deployment transaction.
    pub scilla_contract_creation_increments_account_balance: Option<bool>,
}

impl Fork {
    pub fn apply_delta_fork(&self, delta: &DeltaFork) -> Fork {
        Fork {
            at_height: delta.at_height,
            failed_scilla_call_from_gas_exempt_caller_causes_revert: delta
                .failed_scilla_call_from_gas_exempt_caller_causes_revert
                .unwrap_or(self.failed_scilla_call_from_gas_exempt_caller_causes_revert),
            call_mode_1_sets_caller_to_parent_caller: delta
                .call_mode_1_sets_caller_to_parent_caller
                .unwrap_or(self.call_mode_1_sets_caller_to_parent_caller),
            scilla_messages_can_call_evm_contracts: delta
                .scilla_messages_can_call_evm_contracts
                .unwrap_or(self.scilla_messages_can_call_evm_contracts),
            scilla_contract_creation_increments_account_balance: delta
                .scilla_contract_creation_increments_account_balance
                .unwrap_or(self.scilla_contract_creation_increments_account_balance),
        }
    }
}

#[derive(Debug, Clone, Serialize, Deserialize)]
#[serde(deny_unknown_fields)]
pub struct GenesisDeposit {
    pub public_key: NodePublicKey,
    pub peer_id: PeerId,
    pub stake: Amount,
    pub reward_address: Address,
    pub control_address: Address,
}

pub fn consensus_timeout_default() -> Duration {
    Duration::from_secs(5)
}

pub fn block_time_default() -> Duration {
    Duration::from_millis(1000)
}

pub fn scilla_address_default() -> String {
    String::from("http://localhost:3000")
}

// This path is as viewed from Scilla, not zq2.
pub fn scilla_stdlib_dir_default() -> String {
    String::from("/scilla/0/_build/default/src/stdlib/")
}

pub fn scilla_ext_libs_path_default() -> ScillaExtLibsPath {
    ScillaExtLibsPath {
        zq2: ScillaExtLibsPathInZq2(String::from("/tmp")),
        scilla: ScillaExtLibsPathInScilla(String::from("/scilla_ext_libs")),
    }
}

pub fn local_address_default() -> String {
    String::from("localhost")
}

pub fn blocks_per_epoch_default() -> u64 {
    3600
}

pub fn epochs_per_checkpoint_default() -> u64 {
    24
}

fn default_true() -> bool {
    true
}

pub fn total_native_token_supply_default() -> Amount {
    Amount::from(21_000_000_000_000_000_000_000_000_000)
}

#[derive(Debug, Clone, Serialize, Deserialize)]
pub struct ContractUpgradesBlockHeights {
    pub deposit_v3: Option<u64>,
}

impl ContractUpgradesBlockHeights {
    // toml doesnt like Option types. Map items in struct and remove keys for None values
    pub fn to_toml(&self) -> toml::Value {
        toml::Value::Table(
            json!(self)
                .as_object()
                .unwrap()
                .clone()
                .into_iter()
                .filter_map(|(k, v)| {
                    if v.is_null() {
                        None // Skip null values
                    } else {
                        Some((k, toml::Value::Integer(v.as_u64().unwrap() as i64)))
                    }
                })
                .collect(),
        )
    }
}

<<<<<<< HEAD
#[cfg(test)]
mod tests {
    use super::*;

    #[test]
    fn test_single_delta_fork() {
        let delta_forks = DeltaForks(vec![DeltaFork {
            at_height: 0,
            failed_scilla_call_from_gas_exempt_caller_causes_revert: Some(true),
            call_mode_1_sets_caller_to_parent_caller: Some(false),
            scilla_messages_can_call_evm_contracts: Some(true),
            scilla_contract_creation_increments_account_balance: Some(false),
        }]);

        let result = Forks::from(delta_forks);
        assert_eq!(result.0.len(), 1);
        assert_eq!(result.0[0].at_height, 0);
        assert!(!result.0[0].call_mode_1_sets_caller_to_parent_caller);
        assert!(!result.0[0].scilla_contract_creation_increments_account_balance,);
    }

    #[test]
    fn test_multiple_delta_forks() {
        let delta_forks = DeltaForks(vec![
            DeltaFork {
                at_height: 0,
                failed_scilla_call_from_gas_exempt_caller_causes_revert: Some(true),
                call_mode_1_sets_caller_to_parent_caller: Some(true),
                scilla_messages_can_call_evm_contracts: Some(true),
                scilla_contract_creation_increments_account_balance: Some(true),
            },
            DeltaFork {
                at_height: 100,
                failed_scilla_call_from_gas_exempt_caller_causes_revert: None,
                call_mode_1_sets_caller_to_parent_caller: Some(false),
                scilla_messages_can_call_evm_contracts: None,
                scilla_contract_creation_increments_account_balance: Some(false),
            },
            DeltaFork {
                at_height: 200,
                failed_scilla_call_from_gas_exempt_caller_causes_revert: Some(false),
                call_mode_1_sets_caller_to_parent_caller: None,
                scilla_messages_can_call_evm_contracts: Some(false),
                scilla_contract_creation_increments_account_balance: None,
            },
        ]);

        let result = Forks::from(delta_forks);
        assert_eq!(result.0.len(), 3);

        assert_eq!(result.0[0].at_height, 0);
        assert!(result.0[0].failed_scilla_call_from_gas_exempt_caller_causes_revert);
        assert!(result.0[0].call_mode_1_sets_caller_to_parent_caller);
        assert!(result.0[0].scilla_messages_can_call_evm_contracts);
        assert!(result.0[0].scilla_contract_creation_increments_account_balance,);

        assert_eq!(result.0[1].at_height, 100);
        assert!(result.0[1].failed_scilla_call_from_gas_exempt_caller_causes_revert,);
        assert!(!result.0[1].call_mode_1_sets_caller_to_parent_caller);
        assert!(result.0[1].scilla_messages_can_call_evm_contracts);
        assert!(!result.0[1].scilla_contract_creation_increments_account_balance);

        assert_eq!(result.0[2].at_height, 200);
        assert!(!result.0[2].failed_scilla_call_from_gas_exempt_caller_causes_revert);
        assert!(!result.0[2].call_mode_1_sets_caller_to_parent_caller);
        assert!(!result.0[2].scilla_messages_can_call_evm_contracts);
        assert!(!result.0[2].scilla_contract_creation_increments_account_balance,);
=======
impl Default for ContractUpgradesBlockHeights {
    fn default() -> Self {
        Self {
            deposit_v3: Some(0),
        }
>>>>>>> 43d82ec7
    }
}<|MERGE_RESOLUTION|>--- conflicted
+++ resolved
@@ -633,7 +633,14 @@
     }
 }
 
-<<<<<<< HEAD
+impl Default for ContractUpgradesBlockHeights {
+    fn default() -> Self {
+        Self {
+            deposit_v3: Some(0),
+        }
+    }
+}
+
 #[cfg(test)]
 mod tests {
     use super::*;
@@ -701,12 +708,5 @@
         assert!(!result.0[2].call_mode_1_sets_caller_to_parent_caller);
         assert!(!result.0[2].scilla_messages_can_call_evm_contracts);
         assert!(!result.0[2].scilla_contract_creation_increments_account_balance,);
-=======
-impl Default for ContractUpgradesBlockHeights {
-    fn default() -> Self {
-        Self {
-            deposit_v3: Some(0),
-        }
->>>>>>> 43d82ec7
     }
 }