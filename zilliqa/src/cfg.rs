use std::time::Duration;

<<<<<<< HEAD
use libp2p::Multiaddr;
use serde::{Deserialize, Serialize};
=======
use libp2p::{Multiaddr, PeerId};
use serde::{Deserialize, Serialize};

use crate::crypto::NodePublicKey;
>>>>>>> ff1ac2c1

#[derive(Debug, Clone, Deserialize)]
#[serde(default, deny_unknown_fields)]
pub struct Config {
    /// Individual configuration for every node to run.
    pub nodes: Vec<NodeConfig>,
    /// The port to listen for P2P messages on. Optional - If not provided a random port will be used.
    pub p2p_port: u16,
    /// The address of another node to dial when this node starts. To join the network, a node must know about at least
    /// one other existing node in the network.
<<<<<<< HEAD
    pub bootstrap_address: Option<Multiaddr>,
=======
    pub bootstrap_address: Option<(PeerId, Multiaddr)>,
>>>>>>> ff1ac2c1
    /// The base address of the OTLP collector. If not set, metrics will not be exported.
    pub otlp_collector_endpoint: Option<String>,
}

impl Default for Config {
    fn default() -> Self {
        Config {
            nodes: vec![NodeConfig::default()],
            bootstrap_address: None,
            p2p_port: 0,
            otlp_collector_endpoint: None,
        }
    }
}

#[derive(Debug, Clone, Serialize, Deserialize)]
#[serde(default, deny_unknown_fields)]
pub struct NodeConfig {
    /// The port to listen for JSON-RPC requests on. Defaults to 4201.
    pub json_rpc_port: u16,
    /// If true, the JSON-RPC server is not started. Defaults to false.
    pub disable_rpc: bool,
    pub eth_chain_id: u64,
    /// The maximum duration between a recieved block's timestamp and the current time. Defaults to 10 seconds.
    pub allowed_timestamp_skew: Duration,
    /// The location of persistence data. If not set, uses a temporary path.
    pub data_dir: Option<String>,
    /// The maximum time to wait for consensus to proceed as normal, before proposing a new view.
    pub consensus_timeout: Duration,
<<<<<<< HEAD
    /// Temporary value for launching sharded nodes. Should be removed once dynamic sharding
    /// through contracts is implemented.
    pub is_main_shard: bool,
}

pub struct ShardConfig {}

=======
    pub genesis_committee: Vec<(NodePublicKey, PeerId)>,
}

>>>>>>> ff1ac2c1
impl Default for NodeConfig {
    fn default() -> Self {
        NodeConfig {
            json_rpc_port: 4201,
            disable_rpc: false,
            eth_chain_id: 1 + 0x8000,
            allowed_timestamp_skew: Duration::from_secs(10),
            data_dir: None,
            consensus_timeout: Duration::from_secs(5),
<<<<<<< HEAD
            is_main_shard: true,
=======
            genesis_committee: vec![],
>>>>>>> ff1ac2c1
        }
    }
}<|MERGE_RESOLUTION|>--- conflicted
+++ resolved
@@ -1,14 +1,9 @@
 use std::time::Duration;
 
-<<<<<<< HEAD
-use libp2p::Multiaddr;
-use serde::{Deserialize, Serialize};
-=======
 use libp2p::{Multiaddr, PeerId};
 use serde::{Deserialize, Serialize};
 
 use crate::crypto::NodePublicKey;
->>>>>>> ff1ac2c1
 
 #[derive(Debug, Clone, Deserialize)]
 #[serde(default, deny_unknown_fields)]
@@ -19,11 +14,7 @@
     pub p2p_port: u16,
     /// The address of another node to dial when this node starts. To join the network, a node must know about at least
     /// one other existing node in the network.
-<<<<<<< HEAD
-    pub bootstrap_address: Option<Multiaddr>,
-=======
     pub bootstrap_address: Option<(PeerId, Multiaddr)>,
->>>>>>> ff1ac2c1
     /// The base address of the OTLP collector. If not set, metrics will not be exported.
     pub otlp_collector_endpoint: Option<String>,
 }
@@ -53,19 +44,9 @@
     pub data_dir: Option<String>,
     /// The maximum time to wait for consensus to proceed as normal, before proposing a new view.
     pub consensus_timeout: Duration,
-<<<<<<< HEAD
-    /// Temporary value for launching sharded nodes. Should be removed once dynamic sharding
-    /// through contracts is implemented.
-    pub is_main_shard: bool,
-}
-
-pub struct ShardConfig {}
-
-=======
     pub genesis_committee: Vec<(NodePublicKey, PeerId)>,
 }
 
->>>>>>> ff1ac2c1
 impl Default for NodeConfig {
     fn default() -> Self {
         NodeConfig {
@@ -75,11 +56,7 @@
             allowed_timestamp_skew: Duration::from_secs(10),
             data_dir: None,
             consensus_timeout: Duration::from_secs(5),
-<<<<<<< HEAD
-            is_main_shard: true,
-=======
             genesis_committee: vec![],
->>>>>>> ff1ac2c1
         }
     }
 }