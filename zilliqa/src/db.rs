--- conflicted
+++ resolved
@@ -160,11 +160,7 @@
     where
         P: AsRef<Path>,
     {
-<<<<<<< HEAD
-        let (db, connection, path) = match data_dir {
-=======
-        let (db, mut connection) = match data_dir {
->>>>>>> 3d018a01
+        let (db, mut connection, path) = match data_dir {
             Some(path) => {
                 let path = path.as_ref().join(shard_id.to_string());
                 (
