--- conflicted
+++ resolved
@@ -30,11 +30,7 @@
     crypto::{BlsSignature, Hash},
     exec::{ScillaError, ScillaException, ScillaTransition},
     message::{AggregateQc, Block, BlockHeader, QuorumCertificate},
-<<<<<<< HEAD
     precompiles::ViewHistory,
-    state::Account,
-=======
->>>>>>> 4b3c75ea
     time::SystemTime,
     transaction::{EvmGas, Log, SignedTransaction, TransactionReceipt, VerifiedTransaction},
     trie_storage::TrieStorage,
@@ -233,14 +229,8 @@
     pub transactions: Vec<VerifiedTransaction>,
 }
 
-<<<<<<< HEAD
-const ROCKSDB_MIGRATE_AT: &str = "migrate_at";
-const ROCKSDB_RESTORE_AT: &str = "restore_at";
-
 const LARGE_OFFSET: u64 = 1_000_000_000_000;
 
-=======
->>>>>>> 4b3c75ea
 /// Version string that is written to disk along with the persisted database. This should be bumped whenever we make a
 /// backwards incompatible change to our database format. This should be done rarely, since it forces all node
 /// operators to re-sync.
@@ -696,24 +686,8 @@
             "Critical checkpoint error"
         );
 
-<<<<<<< HEAD
         let view_history = crate::checkpoint::load_ckpt_history(path.as_path())?;
 
-        // check if state-sync is needed i.e. state is missing
-        if trie_storage
-            .get(ckpt_parent.state_root_hash().as_bytes())?
-            .is_none()
-        {
-            // If the corresponding state is missing, load it from the checkpoint
-            tracing::info!(state = %ckpt_parent.state_root_hash(), "Syncing checkpoint");
-            crate::checkpoint::load_ckpt_state(
-                path.as_path(),
-                trie_storage.clone(),
-                &ckpt_parent.state_root_hash(),
-            )?;
-        }
-        Ok(Some((block, transactions, parent, view_history)))
-=======
         // Since it exists, this must either be a state-sync/state-migration
         // If this is not desired, remove the config setting.
         tracing::info!(%hash, "Syncing checkpoint");
@@ -723,8 +697,7 @@
             &ckpt_parent.state_root_hash(),
         )?;
 
-        Ok(Some((block, transactions, parent)))
->>>>>>> 4b3c75ea
+        Ok(Some((block, transactions, parent, view_history)))
     }
 
     pub fn state_trie(&self) -> Result<TrieStorage> {
