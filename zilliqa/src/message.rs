--- conflicted
+++ resolved
@@ -348,17 +348,11 @@
 // Helper function to format SystemTime as a string
 // https://stackoverflow.com/questions/45386585
 fn systemtime_strftime(timestamp: SystemTime) -> Result<String> {
-<<<<<<< HEAD
-    println!("Formatting timestamp: {:?}", timestamp);
-    let time_since_epoch = timestamp.elapsed()?;
-    println!("2Formatting timestamp: {:?}", timestamp);
-=======
     let time_since_epoch = timestamp
         .elapsed()
         .map(|d| d.as_nanos() as i128)
         // Handle the case where `timestamp` was before unix epoch.
         .unwrap_or_else(|e| -(e.duration().as_nanos() as i128));
->>>>>>> 2235b37f
     let format = format_description!("[year]-[month]-[day] [hour]:[minute]:[second]");
     Ok(OffsetDateTime::from_unix_timestamp_nanos(time_since_epoch)?.format(&format)?)
 }
@@ -528,19 +522,10 @@
     pub fn remove_by_peer_id(&mut self, peer_id: PeerId) {
         self.0.retain(|v| v.peer_id != peer_id);
     }
-<<<<<<< HEAD
-
-    pub fn choose_random(&mut self) -> Validator {
-        let mut rng = rand::thread_rng();
-        let index = rng.gen_range(0..self.0.len());
-        self.get_by_index(index).unwrap()
-    }
 
     pub fn public_keys(&self) -> Vec<NodePublicKey> {
         self.0.iter().map(|v| v.public_key).collect()
     }
-=======
->>>>>>> 2235b37f
 }
 
 #[derive(Debug, Clone, Serialize, Deserialize)]
