--- conflicted
+++ resolved
@@ -482,6 +482,7 @@
         let parent_hash = Hash::ZERO;
         let timestamp = SystemTime::UNIX_EPOCH;
         let gas_used = EvmGas(0);
+        let gas_limit = EvmGas(0);
 
         let digest = Hash::compute([
             &view.to_be_bytes(),
@@ -490,7 +491,10 @@
             // hash of agg missing here intentionally
             parent_hash.as_bytes(),
             state_root_hash.as_bytes(),
+            &Hash::ZERO.0,
+            &Hash::ZERO.0,
             &gas_used.0.to_be_bytes(),
+            &gas_limit.0.to_be_bytes(),
         ]);
 
         Block {
@@ -504,12 +508,8 @@
                 transactions_root_hash: Hash::ZERO,
                 receipts_root_hash: Hash::ZERO,
                 timestamp,
-<<<<<<< HEAD
                 gas_used,
-=======
-                gas_used: EvmGas(0),
-                gas_limit: EvmGas(0),
->>>>>>> db65d7cc
+                gas_limit,
             },
             qc: QuorumCertificate {
                 signature: NodeSignature::identity(),
