use alloy_consensus::TxEip1559;
use alloy_primitives::{Address, B256, U128, U256, U64};
use serde::{
    de::{self, Unexpected},
    Deserialize, Deserializer, Serialize,
};
use sha3::{Digest, Keccak256};

use super::{bool_as_int, hex, option_hex, vec_hex};
use crate::{
    crypto::Hash,
    message,
    time::SystemTime,
    transaction::{self, EvmGas, EvmLog},
};

#[derive(Clone, Serialize)]
#[serde(untagged)]
#[allow(clippy::large_enum_variant)]
pub enum HashOrTransaction {
    Hash(B256),
    Transaction(Transaction),
}

/// A block object, returned by the Ethereum API.
#[derive(Clone, Serialize)]
#[serde(rename_all = "camelCase")]
pub struct Block {
    #[serde(flatten)]
    pub header: Header,
    #[serde(serialize_with = "hex")]
    pub size: u64,
    pub transactions: Vec<HashOrTransaction>,
    pub uncles: Vec<B256>,
}

impl Block {
    pub fn from_block(block: &message::Block, miner: Address, block_gas_limit: EvmGas) -> Self {
        Block {
            header: Header::from_header(block.header, miner, block_gas_limit),
            size: 0,
            transactions: block
                .transactions
                .iter()
                .map(|h| HashOrTransaction::Hash((*h).into()))
                .collect(),
            uncles: vec![],
        }
    }
}

#[derive(Clone, Serialize)]
#[serde(rename_all = "camelCase")]
pub struct Header {
    #[serde(serialize_with = "hex")]
    pub number: u64,
    #[serde(serialize_with = "hex")]
    pub hash: B256,
    #[serde(serialize_with = "hex")]
    pub parent_hash: B256,
    #[serde(serialize_with = "hex")]
    pub nonce: [u8; 8],
    #[serde(serialize_with = "hex")]
    pub sha_3_uncles: B256,
    #[serde(serialize_with = "hex")]
    pub logs_bloom: [u8; 256],
    #[serde(serialize_with = "hex")]
    pub transactions_root: B256,
    #[serde(serialize_with = "hex")]
    pub state_root: B256,
    #[serde(serialize_with = "hex")]
    pub receipts_root: B256,
    #[serde(serialize_with = "hex")]
    pub miner: Address,
    #[serde(serialize_with = "hex")]
    pub difficulty: u64,
    #[serde(serialize_with = "hex")]
    pub total_difficulty: u64,
    #[serde(serialize_with = "hex")]
    pub extra_data: Vec<u8>,
    #[serde(serialize_with = "hex")]
    pub gas_limit: EvmGas,
    #[serde(serialize_with = "hex")]
    pub gas_used: EvmGas,
    #[serde(serialize_with = "hex")]
    pub timestamp: u64,
}

impl Header {
    pub fn from_header(
        header: message::BlockHeader,
        miner: Address,
        block_gas_limit: EvmGas,
    ) -> Self {
        // TODO(#79): Lots of these fields are empty/zero and shouldn't be.
        Header {
            number: header.number,
            hash: header.hash.into(),
            parent_hash: header.parent_hash.into(),
            nonce: [0; 8],
            sha_3_uncles: B256::ZERO,
            logs_bloom: [0; 256],
            transactions_root: B256::ZERO,
            state_root: header.state_root_hash.into(),
            receipts_root: B256::ZERO,
            miner,
            difficulty: 0,
            total_difficulty: 0,
            extra_data: vec![],
<<<<<<< HEAD
            gas_limit: block_gas_limit,
            gas_used: EvmGas(0),
=======
            gas_limit: BLOCK_GAS_LIMIT,
            gas_used: header.gas_used,
>>>>>>> ed7ac2e9
            timestamp: header
                .timestamp
                .duration_since(SystemTime::UNIX_EPOCH)
                .unwrap_or_default()
                .as_secs(),
        }
    }
}

/// A transaction object, returned by the Ethereum API.
#[derive(Clone, Serialize, Debug)]
#[serde(rename_all = "camelCase")]
pub struct Transaction {
    #[serde(serialize_with = "option_hex")]
    pub block_hash: Option<B256>,
    #[serde(serialize_with = "option_hex")]
    pub block_number: Option<u64>,
    #[serde(serialize_with = "hex")]
    pub from: Address,
    #[serde(serialize_with = "hex")]
    pub gas: EvmGas,
    #[serde(serialize_with = "hex")]
    pub gas_price: u128,
    #[serde(skip_serializing_if = "Option::is_none", serialize_with = "option_hex")]
    pub max_fee_per_gas: Option<u128>,
    #[serde(skip_serializing_if = "Option::is_none", serialize_with = "option_hex")]
    pub max_priority_fee_per_gas: Option<u128>,
    #[serde(serialize_with = "hex")]
    pub hash: B256,
    #[serde(serialize_with = "hex")]
    pub input: Vec<u8>,
    #[serde(serialize_with = "hex")]
    pub nonce: u64,
    #[serde(serialize_with = "option_hex")]
    pub to: Option<Address>,
    #[serde(serialize_with = "option_hex")]
    pub transaction_index: Option<u64>,
    #[serde(serialize_with = "hex")]
    pub value: u128,
    #[serde(serialize_with = "hex")]
    pub v: u64,
    #[serde(serialize_with = "hex")]
    pub r: U256,
    #[serde(serialize_with = "hex")]
    pub s: U256,
    #[serde(skip_serializing_if = "Option::is_none", serialize_with = "option_hex")]
    pub chain_id: Option<u64>,
    #[serde(skip_serializing_if = "Option::is_none")]
    pub access_list: Option<Vec<(Address, Vec<B256>)>>,
    #[serde(rename = "type", serialize_with = "hex")]
    pub transaction_type: u64,
}

impl Transaction {
    pub fn new(tx: transaction::VerifiedTransaction, block: Option<message::Block>) -> Self {
        let hash = tx.hash;
        let from = tx.signer;
        let v = tx.tx.sig_v();
        let r = tx.tx.sig_r();
        let s = tx.tx.sig_s();
        let transaction = tx.tx.into_transaction();
        let (gas_price, max_fee_per_gas, max_priority_fee_per_gas) = match transaction {
            transaction::Transaction::Legacy(_)
            | transaction::Transaction::Eip2930(_)
            | transaction::Transaction::Zilliqa(_)
            | transaction::Transaction::Intershard(_) => {
                (transaction.max_fee_per_gas(), None, None)
            }
            transaction::Transaction::Eip1559(TxEip1559 {
                max_fee_per_gas,
                max_priority_fee_per_gas,
                ..
            }) => (
                // The `gasPrice` for EIP-1559 transactions should be set to the effective gas price of this transaction,
                // which depends on the block's base fee. We don't yet have a base fee so we just set it to the max fee
                // per gas.
                max_fee_per_gas,
                Some(max_fee_per_gas),
                Some(max_priority_fee_per_gas),
            ),
        };
        Transaction {
            block_hash: block.as_ref().map(|b| b.hash().0.into()),
            block_number: block.as_ref().map(|b| b.number()),
            from,
            gas: transaction.gas_limit(),
            gas_price,
            max_fee_per_gas,
            max_priority_fee_per_gas,
            hash: hash.into(),
            input: transaction.payload().to_vec(),
            nonce: transaction.nonce().unwrap_or(u64::MAX),
            to: transaction.to_addr(),
            transaction_index: block
                .map(|b| b.transactions.iter().position(|t| *t == hash).unwrap() as u64),
            value: transaction.amount(),
            v,
            r,
            s,
            chain_id: transaction.chain_id(),
            access_list: transaction.access_list().map(|a| a.to_vec()),
            transaction_type: match transaction {
                transaction::Transaction::Legacy(_) => 0,
                transaction::Transaction::Eip2930(_) => 1,
                transaction::Transaction::Eip1559(_) => 2,
                // Set Zilliqa transaction types to a unique number. This is "ZIL" encoded in ASCII.
                transaction::Transaction::Zilliqa(_) => 90_73_76,
                // Set intershard transactions as unique, too. This is ZIL + 1.
                transaction::Transaction::Intershard(_) => 90_73_77,
            },
        }
    }
}

/// A transaction receipt object, returned by the Ethereum API.
#[derive(Debug, Clone, Serialize)]
#[serde(rename_all = "camelCase")]
pub struct TransactionReceipt {
    #[serde(serialize_with = "hex")]
    pub transaction_hash: B256,
    #[serde(serialize_with = "hex")]
    pub transaction_index: u64,
    #[serde(serialize_with = "hex")]
    pub block_hash: B256,
    #[serde(serialize_with = "hex")]
    pub block_number: u64,
    #[serde(serialize_with = "hex")]
    pub from: Address,
    #[serde(serialize_with = "option_hex")]
    pub to: Option<Address>,
    #[serde(serialize_with = "hex")]
    pub cumulative_gas_used: EvmGas,
    #[serde(serialize_with = "hex")]
    pub effective_gas_price: u128,
    #[serde(serialize_with = "hex")]
    pub gas_used: EvmGas,
    #[serde(serialize_with = "option_hex")]
    pub contract_address: Option<Address>,
    pub logs: Vec<Log>,
    #[serde(serialize_with = "hex")]
    pub logs_bloom: [u8; 256],
    #[serde(rename = "type", serialize_with = "hex")]
    pub ty: u64,
    #[serde(serialize_with = "bool_as_int")]
    pub status: bool,
}

/// A transaction receipt object, returned by the Ethereum API.
#[derive(Debug, Clone, Serialize)]
#[serde(rename_all = "camelCase")]
pub struct Log {
    pub removed: bool,
    #[serde(serialize_with = "hex")]
    pub log_index: u64,
    #[serde(serialize_with = "hex")]
    pub transaction_index: u64,
    #[serde(serialize_with = "hex")]
    pub transaction_hash: B256,
    #[serde(serialize_with = "hex")]
    pub block_hash: B256,
    #[serde(serialize_with = "hex")]
    pub block_number: u64,
    #[serde(serialize_with = "hex")]
    pub address: Address,
    #[serde(serialize_with = "hex")]
    pub data: Vec<u8>,
    #[serde(serialize_with = "vec_hex")]
    pub topics: Vec<B256>,
}

impl Log {
    pub fn new(
        log: EvmLog,
        log_index: usize,
        transaction_index: usize,
        transaction_hash: Hash,
        block_number: u64,
        block_hash: Hash,
    ) -> Log {
        Log {
            removed: false,
            log_index: log_index as u64,
            transaction_index: transaction_index as u64,
            transaction_hash: transaction_hash.into(),
            block_hash: block_hash.into(),
            block_number,
            address: log.address,
            data: log.data,
            topics: log.topics,
        }
    }

    pub fn bloom(&self, bloom: &mut [u8; 256]) {
        m3_2048(bloom, self.address.as_slice());
        for topic in &self.topics {
            m3_2048(bloom, topic.as_slice());
        }
    }
}

// Adapted from https://github.com/paradigmxyz/reth/blob/c991a31e0d7bc8415e081d8549311122e7531c77/crates/primitives/src/bloom.rs#L194.
fn m3_2048(bloom: &mut [u8; 256], data: &[u8]) {
    let hash = Keccak256::digest(data);

    for i in [0usize, 2, 4] {
        // Calculate `m` by taking the bottom 11 bits of each pair from the hash. (2 ^ 11) - 1 = 2047.
        let m = (hash[i + 1] as usize + ((hash[i] as usize) << 8)) & 2047;
        // The bit at index `2047 - m` (big-endian) in `bloom` should be set to 1.
        let byte = m / 8;
        let bit = m % 8;
        bloom[255 - byte] |= 1 << bit;
    }
}

/// A type for representing null, a single item or an array of items.
#[derive(Deserialize, Serialize)]
#[serde(untagged)]
pub enum OneOrMany<T> {
    Null,
    One(T),
    Many(Vec<T>),
}

impl<T: PartialEq> OneOrMany<T> {
    pub fn contains(&self, x: &T) -> bool {
        match self {
            OneOrMany::Null => false,
            OneOrMany::One(item) => item == x,
            OneOrMany::Many(items) => items.contains(x),
        }
    }

    pub fn is_empty(&self) -> bool {
        match self {
            OneOrMany::Null => true,
            OneOrMany::One(_) => false,
            OneOrMany::Many(items) => items.is_empty(),
        }
    }
}

/// Parameters passed to `eth_call` and `eth_estimateGas`.
#[derive(Deserialize, Serialize)]
#[serde(rename_all = "camelCase")]
pub struct CallParams {
    #[serde(default)]
    pub from: Address,
    pub to: Option<Address>,
    pub gas: Option<U64>,
    pub gas_price: Option<U128>,
    #[serde(default)]
    pub value: U128,
    #[serde(default, deserialize_with = "deserialize_data")]
    pub data: Vec<u8>,
}

fn deserialize_data<'de, D: Deserializer<'de>>(deserializer: D) -> Result<Vec<u8>, D::Error> {
    let s = String::deserialize(deserializer)?;

    let s = s.strip_prefix("0x").ok_or_else(|| {
        de::Error::invalid_value(Unexpected::Str(&s), &"a string prefixed with \"0x\"")
    })?;

    hex::decode(s).map_err(de::Error::custom)
}

#[cfg(test)]
mod tests {
    use alloy_primitives::B256;

    use super::Log;

    #[test]
    fn test_logs_bloom() {
        // Random example from Ethereum mainnet: https://etherscan.io/tx/0x0d70ebb14d21e085b5e9f68a157f58592147e2606f2b75aa996eb2e1648eab7e.
        let log = Log {
            removed: false,
            log_index: 0,
            transaction_index: 0,
            transaction_hash: B256::ZERO,
            block_hash: B256::ZERO,
            block_number: 0,
            address: "0xdac17f958d2ee523a2206206994597c13d831ec7"
                .parse()
                .unwrap(),
            data: vec![],
            topics: vec![
                "0xddf252ad1be2c89b69c2b068fc378daa952ba7f163c4a11628f55a4df523b3ef"
                    .parse()
                    .unwrap(),
                "0x0000000000000000000000006113dbc74fa1bb8b39ba8d529cc3e212730ef796"
                    .parse()
                    .unwrap(),
                "0x000000000000000000000000c84eb339b9679c9febb073cb2657fa4bbdc48a9f"
                    .parse()
                    .unwrap(),
            ],
        };

        let expected = hex::decode("00000000000000000000000000000000000000000000000000000000000000000000000000000000000000000000010002000010020000000000000000000000000000000000000000000008000000000000000000000000000000000000000000000000000040000000000000000000000000000000000100000010000000001000000000000000000000000000000000000000000000000000000000100000000000000000000000000080000000000000000000000000000000000000000000000002000000000000000000000000000000000000000000000000000000000000000000000000000000000000000000000000000000000000000000000000").unwrap();
        let mut actual = [0; 256];
        log.bloom(&mut actual);
        assert_eq!(actual.as_slice(), expected.as_slice());
    }
}<|MERGE_RESOLUTION|>--- conflicted
+++ resolved
@@ -107,13 +107,8 @@
             difficulty: 0,
             total_difficulty: 0,
             extra_data: vec![],
-<<<<<<< HEAD
             gas_limit: block_gas_limit,
-            gas_used: EvmGas(0),
-=======
-            gas_limit: BLOCK_GAS_LIMIT,
             gas_used: header.gas_used,
->>>>>>> ed7ac2e9
             timestamp: header
                 .timestamp
                 .duration_since(SystemTime::UNIX_EPOCH)
