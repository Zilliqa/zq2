use primitive_types::{H160, H256, H512};
use serde::Serialize;
use serde_json::Value;

use super::hex;
use crate::{
    message::Block,
    time::SystemTime,
    transaction::{SignedTransaction, TransactionReceipt, VerifiedTransaction},
};

#[derive(Clone, Serialize)]
pub struct TxBlock {
    header: TxBlockHeader,
    body: TxBlockBody,
}

impl From<&Block> for TxBlock {
    fn from(block: &Block) -> Self {
        // TODO(#79): Lots of these fields are empty/zero and shouldn't be.
        TxBlock {
            header: TxBlockHeader {
                block_num: block.number(),
                ds_block_num: (block.number() / 100) + 1,
                gas_limit: 1,
                gas_used: 0,
                mb_info_hash: H256::zero(),
                miner_pub_key: [0; 33],
                num_micro_blocks: 0,
                num_pages: 0,
                num_txns: block.transactions.len() as u64,
                prev_block_hash: H256(block.parent_hash().0),
                rewards: 0,
                state_delta_hash: H256::zero(),
                state_root_hash: H256(block.state_root_hash().0),
                timestamp: block
                    .timestamp()
                    .duration_since(SystemTime::UNIX_EPOCH)
                    .unwrap_or_default()
                    .as_secs(),
                txn_fees: 0,
                version: 0,
            },
            body: TxBlockBody {
                block_hash: H256(block.hash().0),
                header_sign: H512::zero(),
                micro_block_infos: vec![],
            },
        }
    }
}

#[derive(Clone, Serialize)]
#[serde(rename_all = "PascalCase")]
struct TxBlockHeader {
    block_num: u64,
    ds_block_num: u64,
    gas_limit: u64,
    gas_used: u64,
    mb_info_hash: H256,
    #[serde(serialize_with = "hex")]
    miner_pub_key: [u8; 33],
    num_micro_blocks: u8,
    num_pages: u64,
    num_txns: u64,
    prev_block_hash: H256,
    rewards: u64,
    state_delta_hash: H256,
    state_root_hash: H256,
    timestamp: u64,
    txn_fees: u64,
    version: u32,
}

#[derive(Clone, Serialize, Debug)]
#[serde(rename_all = "camelCase")]
pub struct GetTxResponse {
    #[serde(rename = "ID")]
    id: String,
    version: String,
    nonce: String,
    to_addr: H160,
    sender_pub_key: String,
    amount: String,
    signature: String,
    receipt: GetTxResponseReceipt,
    gas_price: String,
    gas_limit: String,
    code: String,
    data: String,
}

#[derive(Clone, Serialize, Debug)]
#[serde(rename_all = "PascalCase")]
pub struct CreateTransactionResponse {
    #[serde(skip_serializing_if = "Option::is_none")]
    pub contract_address: Option<H160>,
    pub info: String,
    #[serde(rename = "TranID")]
    pub tran_id: H256,
}

#[derive(Clone, Serialize, Debug)]
struct GetTxResponseReceipt {
    cumulative_gas: String,
    epoch_num: String,
    success: bool,
    #[serde(skip_serializing_if = "Option::is_none")]
    event_logs: Option<Vec<Value>>,
}

impl GetTxResponse {
    pub fn new(verified_tx: VerifiedTransaction, receipt: TransactionReceipt) -> Option<Self> {
        match verified_tx.tx {
<<<<<<< HEAD
=======
            // todo: make all of the fields correct
>>>>>>> 0475cb07
            SignedTransaction::Zilliqa { ref tx, .. } => Some(GetTxResponse {
                id: verified_tx.hash.to_string(),
                version: "65537".to_string(),
                nonce: tx.nonce.to_string(),
                to_addr: tx.to_addr, // Note this appears to have no 0x prefix in zq1
                sender_pub_key: hex::encode(verified_tx.signer),
                amount: tx.amount.to_string(),
                signature: format!(
                    "0x{}{}",
                    hex::encode(verified_tx.tx.sig_r()),
                    hex::encode(verified_tx.tx.sig_s())
                ),
                receipt: GetTxResponseReceipt {
                    cumulative_gas: receipt.gas_used.to_string(),
                    epoch_num: "1".to_string(), // todo here
                    success: receipt.success,
                    event_logs: Some(serde_json::from_str(&receipt.scilla_events).unwrap()),
                },
                gas_price: "2000000000".to_string(),
                gas_limit: "50000".to_string(),
                code: tx.code.to_string(),
                data: tx.data.to_string(),
            }),
            _ => None, // todo: the others
        }
    }
}

#[derive(Clone, Serialize)]
#[serde(rename_all = "PascalCase")]
struct TxBlockBody {
    block_hash: H256,
    header_sign: H512,
    micro_block_infos: Vec<MicroBlockInfo>,
}

#[derive(Clone, Serialize)]
#[serde(rename_all = "PascalCase")]
struct MicroBlockInfo {
    micro_block_hash: H256,
    micro_block_shard_id: u8,
    micro_block_txn_root_hash: H256,
}<|MERGE_RESOLUTION|>--- conflicted
+++ resolved
@@ -112,10 +112,7 @@
 impl GetTxResponse {
     pub fn new(verified_tx: VerifiedTransaction, receipt: TransactionReceipt) -> Option<Self> {
         match verified_tx.tx {
-<<<<<<< HEAD
-=======
             // todo: make all of the fields correct
->>>>>>> 0475cb07
             SignedTransaction::Zilliqa { ref tx, .. } => Some(GetTxResponse {
                 id: verified_tx.hash.to_string(),
                 version: "65537".to_string(),
