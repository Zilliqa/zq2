use std::collections::BTreeMap;

use alloy::{
    consensus::SignableTransaction,
    primitives::{Address, B256, B512},
};
use anyhow::Result;
use k256::elliptic_curve::sec1::ToEncodedPoint;
use serde::{Deserialize, Serialize};
use serde_repr::{Deserialize_repr, Serialize_repr};

use super::{hex, hex_no_prefix, option_hex_no_prefix};
use crate::{
    api::{
        to_hex::ToHex,
        zil::{TRANSACTIONS_PER_PAGE, TX_BLOCKS_PER_DS_BLOCK},
    },
    exec::{ScillaError, ScillaException},
    message::Block,
    schnorr,
    scilla::ParamValue,
    serde_util::num_as_str,
    time::SystemTime,
    transaction::{
        ScillaGas, SignedTransaction, TransactionReceipt, VerifiedTransaction, ZilAmount,
    },
};

#[derive(Clone, Serialize)]
pub struct TxBlock {
    pub header: TxBlockHeader,
    pub body: TxBlockBody,
}

impl TxBlock {
    pub fn new(block: &Block, proposer: Address) -> Self {
        // TODO(#79): Lots of these fields are empty/zero and shouldn't be.
        let mut scalar = [0; 32];
        scalar[31] = 1;
        TxBlock {
            header: TxBlockHeader {
                version: 1,                                    // To match ZQ1
                gas_limit: ScillaGas::from(block.gas_limit()), // In Scilla
                gas_used: ScillaGas::from(block.gas_used()),   // In Scilla
                rewards: 0,
                txn_fees: 0,
                prev_block_hash: block.parent_hash().into(),
                block_num: block.number(),
                timestamp: block
                    .timestamp()
                    .duration_since(SystemTime::UNIX_EPOCH)
                    .unwrap_or_default()
                    .as_micros(),
                mb_info_hash: B256::ZERO, // Appears obsolete in ZQ2
                state_root_hash: block.state_root_hash().into(),
                state_delta_hash: B256::ZERO, // Appears obsolete in ZQ2
                num_txns: block.transactions.len() as u64,
                num_pages: if block.transactions.is_empty() {
                    0
                } else {
                    (block.transactions.len() / TRANSACTIONS_PER_PAGE) + 1
                },
                num_micro_blocks: 0, // Microblocks appear obsolete in ZQ2
                miner_pub_key: proposer,
                ds_block_num: (block.number() / TX_BLOCKS_PER_DS_BLOCK) + 1,
                committee_hash: Some(B256::ZERO),
            },
            body: TxBlockBody {
                header_sign: B512::ZERO, // Appears obsolete in ZQ2
                block_hash: block.hash().into(),
                micro_block_infos: vec![],
                cosig_bitmap_1: vec![true; 8],
                cosig_bitmap_2: vec![true; 8],
                cosig_1: Some(schnorr::Signature::from_scalars(scalar, scalar).unwrap()),
            },
        }
    }
}

#[derive(Clone, Serialize)]
#[serde(rename_all = "PascalCase")]
pub struct TxBlockHeader {
    pub version: u8,
    pub gas_limit: ScillaGas,
    pub gas_used: ScillaGas,
    pub rewards: u128,
    pub txn_fees: u128,
    #[serde(serialize_with = "hex_no_prefix")]
    pub prev_block_hash: B256,
    #[serde(with = "num_as_str")]
    pub block_num: u64,
    #[serde(with = "num_as_str")]
    pub timestamp: u128,
    #[serde(serialize_with = "hex_no_prefix")]
    pub mb_info_hash: B256,
    #[serde(serialize_with = "hex_no_prefix")]
    pub state_root_hash: B256,
    #[serde(serialize_with = "hex_no_prefix")]
    pub state_delta_hash: B256,
    pub num_txns: u64,
    pub num_pages: usize,
    pub num_micro_blocks: u8,
    #[serde(serialize_with = "hex")]
    pub miner_pub_key: Address,
    #[serde(rename = "DSBlockNum")]
    pub ds_block_num: u64,
    #[serde(
        serialize_with = "option_hex_no_prefix",
        skip_serializing_if = "Option::is_none"
    )]
    pub committee_hash: Option<B256>,
}

#[derive(Clone, Serialize, Debug)]
#[serde(rename_all = "camelCase")]
pub struct GetTxResponse {
    #[serde(rename = "ID", serialize_with = "hex_no_prefix")]
    id: B256,
    #[serde(with = "num_as_str")]
    version: u32,
    #[serde(with = "num_as_str")]
    nonce: u64,
    #[serde(serialize_with = "hex_no_prefix")]
    to_addr: Address,
    sender_pub_key: String,
    #[serde(with = "num_as_str")]
    amount: ZilAmount,
    signature: String,
    receipt: GetTxResponseReceipt,
    #[serde(with = "num_as_str")]
    gas_price: ZilAmount,
    #[serde(with = "num_as_str")]
    gas_limit: ScillaGas,
    #[serde(skip_serializing_if = "Option::is_none")]
    code: Option<String>,
    #[serde(skip_serializing_if = "Option::is_none")]
    data: Option<String>,
}

#[derive(Clone, Serialize, Debug)]
#[serde(rename_all = "PascalCase")]
pub struct CreateTransactionResponse {
    #[serde(skip_serializing_if = "Option::is_none")]
    pub contract_address: Option<Address>,
    pub info: String,
    #[serde(rename = "TranID")]
    pub tran_id: B256,
}

#[derive(Clone, Serialize, Debug)]
struct Transition {
    addr: Address,
    depth: u64,
    msg: TransitionMessage,
}

#[derive(Clone, Serialize, Debug)]
struct TransitionMessage {
    #[serde(rename = "_amount", with = "num_as_str")]
    amount: ZilAmount,
    #[serde(rename = "_recipient")]
    recipient: Address,
    #[serde(rename = "_tag")]
    tag: String,
    params: serde_json::Value,
}

#[derive(Clone, Serialize, Debug)]
pub struct EventLog {
    pub address: Address,
    #[serde(rename = "_eventname")]
    pub event_name: String,
    pub params: Vec<ParamValue>,
}

#[derive(Clone, Serialize, Debug)]
struct GetTxResponseReceipt {
    accepted: bool,
    #[serde(with = "num_as_str")]
    cumulative_gas: ScillaGas,
    #[serde(with = "num_as_str")]
    epoch_num: u64,
    transitions: Vec<Transition>,
    event_logs: Vec<EventLog>,
    #[serde(skip_serializing_if = "BTreeMap::is_empty")]
    errors: BTreeMap<u64, Vec<u64>>,
    #[serde(skip_serializing_if = "Vec::is_empty")]
    exceptions: Vec<ScillaException>,
    success: bool,
}

impl GetTxResponse {
    pub fn new(
        tx: VerifiedTransaction,
        receipt: TransactionReceipt,
        block_number: u64,
    ) -> Result<GetTxResponse> {
<<<<<<< HEAD
        let amount = tx.zil_amount();
        let gas_price = tx.gas_price_per_scilla_gas();
        let gas_limit = tx.gas_limit_scilla();
        // Some of these are returned as all caps in ZQ1, but that should be fine
        let (nonce, version, to_addr, sender_pub_key, signature, code, data) = match tx {
=======
        let nonce = tx.tx.nonce().unwrap_or_default();
        let amount = tx.tx.zil_amount();
        let gas_price = tx.tx.gas_price_per_scilla_gas();
        let gas_limit = tx.tx.gas_limit_scilla();
        // Some of these are returned as all caps in ZQ1, but that should be fine
        let (version, to_addr, sender_pub_key, signature, code, data) = match tx.tx {
>>>>>>> b971b4e2
            SignedTransaction::Zilliqa { tx, sig, key } => (
                tx.nonce,
                ((tx.chain_id as u32) << 16) | 1,
                tx.to_addr,
                key.to_encoded_point(true).as_bytes().to_hex(),
                <[u8; 64]>::from(sig.to_bytes()).to_hex(),
                (!tx.code.is_empty()).then_some(tx.code),
                (!tx.data.is_empty()).then_some(tx.data),
            ),
            SignedTransaction::Legacy { tx, sig } => (
                tx.nonce,
                ((tx.chain_id.unwrap_or_default() as u32) << 16) | 2,
                tx.to.to().copied().unwrap_or_default(),
                sig.recover_from_prehash(&tx.signature_hash())?
                    .to_sec1_bytes()
                    .to_hex(),
                sig.as_bytes().to_hex(),
                tx.to.is_create().then(|| hex::encode(&tx.input)),
                tx.to.is_call().then(|| hex::encode(&tx.input)),
            ),
            SignedTransaction::Eip2930 { tx, sig } => (
                tx.nonce,
                ((tx.chain_id as u32) << 16) | 3,
                tx.to.to().copied().unwrap_or_default(),
                sig.recover_from_prehash(&tx.signature_hash())?
                    .to_sec1_bytes()
                    .to_hex(),
                sig.as_bytes().to_hex(),
                tx.to.is_create().then(|| hex::encode(&tx.input)),
                tx.to.is_call().then(|| hex::encode(&tx.input)),
            ),
            SignedTransaction::Eip1559 { tx, sig } => (
                tx.nonce,
                ((tx.chain_id as u32) << 16) | 4,
                tx.to.to().copied().unwrap_or_default(),
                sig.recover_from_prehash(&tx.signature_hash())?
                    .to_sec1_bytes()
                    .to_hex(),
                sig.as_bytes().to_hex(),
                tx.to.is_create().then(|| hex::encode(&tx.input)),
                tx.to.is_call().then(|| hex::encode(&tx.input)),
            ),
            SignedTransaction::Intershard { tx, .. } => (
                0,
                ((tx.chain_id as u32) << 16) | 20,
                tx.to_addr.unwrap_or_default(),
                String::new(),
                String::new(),
                tx.to_addr.is_none().then(|| hex::encode(&tx.payload)),
                tx.to_addr.is_some().then(|| hex::encode(&tx.payload)),
            ),
        };

        Ok(GetTxResponse {
            id: tx.hash.into(),
            version,
            nonce,
            to_addr,
            sender_pub_key,
            amount,
            signature,
            receipt: GetTxResponseReceipt {
                cumulative_gas: ScillaGas(receipt.cumulative_gas_used.0),
                epoch_num: block_number,
                transitions: receipt
                    .transitions
                    .into_iter()
                    .map(|t| {
                        Ok(Transition {
                            addr: t.from,
                            // The depth of transitions from this API start counting from the first contract call, rather
                            // than from the initial EOA. The initial call is not included as a transition, so this should
                            // never underflow.
                            depth: t.depth - 1,
                            msg: TransitionMessage {
                                amount: t.amount,
                                recipient: t.to,
                                tag: t.tag,
                                params: serde_json::from_str(&t.params)?,
                            },
                        })
                    })
                    .collect::<Result<_>>()?,
                event_logs: receipt
                    .logs
                    .into_iter()
                    .filter_map(|log| log.into_scilla())
                    .map(|log| EventLog {
                        address: log.address,
                        event_name: log.event_name,
                        params: log.params.into_iter().map(ParamValue::from).collect(),
                    })
                    .collect(),
                success: receipt.success,
                accepted: receipt.accepted.unwrap_or(false),
                errors: receipt
                    .errors
                    .into_iter()
                    .map(|(k, v)| {
                        (
                            k,
                            v.into_iter()
                                .map(|err| match err {
                                    ScillaError::CallFailed => 7,
                                    ScillaError::CreateFailed => 8,
                                    ScillaError::OutOfGas => 21,
                                    ScillaError::InsufficientBalance => 22,
                                })
                                .collect(),
                        )
                    })
                    .collect(),
                exceptions: receipt.exceptions,
            },
            gas_price,
            gas_limit,
            code,
            data,
        })
    }
}

#[derive(Clone, Serialize)]
#[serde(rename_all = "PascalCase")]
pub struct TxBlockBody {
    #[serde(serialize_with = "hex_no_prefix")]
    pub header_sign: B512,
    #[serde(serialize_with = "hex_no_prefix")]
    pub block_hash: B256,
    pub micro_block_infos: Vec<MicroBlockInfo>,
    #[serde(rename = "B1", skip_serializing_if = "Vec::is_empty")]
    pub cosig_bitmap_1: Vec<bool>,
    #[serde(rename = "B2", skip_serializing_if = "Vec::is_empty")]
    pub cosig_bitmap_2: Vec<bool>,
    #[serde(rename = "CS1", skip_serializing_if = "Option::is_none")]
    pub cosig_1: Option<schnorr::Signature>,
}

#[derive(Clone, Serialize)]
#[serde(rename_all = "PascalCase")]
pub struct MicroBlockInfo {
    micro_block_hash: B256,
    micro_block_shard_id: u8,
    micro_block_txn_root_hash: B256,
}

#[derive(Clone, Serialize)]
#[serde(rename_all = "PascalCase")]
pub struct BlockchainInfo {
    #[serde(rename = "NumPeers")]
    pub num_peers: u16,
    #[serde(with = "num_as_str", rename = "NumTxBlocks")]
    pub num_tx_blocks: u64,
    #[serde(with = "num_as_str", rename = "NumDSBlocks")]
    pub num_ds_blocks: u64,
    #[serde(with = "num_as_str", rename = "NumTransactions")]
    pub num_transactions: u64,
    #[serde(rename = "TransactionRate")]
    pub transaction_rate: f64,
    #[serde(rename = "TxBlockRate")]
    pub tx_block_rate: f64,
    #[serde(rename = "DSBlockRate")]
    pub ds_block_rate: f64,
    #[serde(with = "num_as_str", rename = "CurrentMiniEpoch")]
    pub current_mini_epoch: u64,
    #[serde(with = "num_as_str", rename = "CurrentDSEpoch")]
    pub current_ds_epoch: u64,
    #[serde(with = "num_as_str", rename = "NumTxnsDSEpoch")]
    pub num_txns_ds_epoch: u64,
    #[serde(with = "num_as_str", rename = "NumTxnsTxEpoch")]
    pub num_txns_tx_epoch: u64,
    #[serde(rename = "ShardingStructure")]
    pub sharding_structure: ShardingStructure,
}

#[derive(Clone, Serialize)]
#[serde(rename_all = "PascalCase")]
pub struct ShardingStructure {
    #[serde(rename = "NumPeers")]
    pub num_peers: Vec<u16>,
}

#[derive(Clone, Serialize)]
pub struct SmartContract {
    #[serde(serialize_with = "hex_no_prefix")]
    pub address: Address,
}

#[derive(Clone, Debug)]
pub enum RPCErrorCode {
    // Standard JSON-RPC 2.0 errors
    // RPC_INVALID_REQUEST is internally mapped to HTTP_BAD_REQUEST (400).
    // It should not be used for application-layer errors.
    RpcInvalidRequest = -32600,
    // RPC_METHOD_NOT_FOUND is internally mapped to HTTP_NOT_FOUND (404).
    // It should not be used for application-layer errors.
    RpcMethodNotFound = -32601,
    RpcInvalidParams = -32602,
    // RPC_INTERNAL_ERROR should only be used for genuine errors in bitcoind
    // (for example datadir corruption).
    RpcInternalError = -32603,
    RpcParseError = -32700,

    // General application defined errors
    RpcMiscError = -1,             // std::exception thrown in command handling
    RpcTypeError = -3,             // Unexpected type was passed as parameter
    RpcInvalidAddressOrKey = -5,   // Invalid address or key
    RpcInvalidParameter = -8,      // Invalid, missing or duplicate parameter
    RpcDatabaseError = -20,        // Database error
    RpcDeserializationError = -22, // Error parsing or validating structure in raw format
    RpcVerifyError = -25,          // General error during transaction or block submission
    RpcVerifyRejected = -26,       // Transaction or block was rejected by network rules
    RpcInWarmup = -28,             // Client still warming up
    RpcMethodDeprecated = -32,     // RPC method is deprecated
}

#[derive(Serialize, Deserialize, Clone)]
pub struct DSBlock {
    pub header: DSBlockHeader,
    pub signature: String,
}

impl From<DSBlockVerbose> for DSBlock {
    fn from(verbose_block: DSBlockVerbose) -> Self {
        DSBlock {
            header: DSBlockHeader::from(verbose_block.header),
            signature: verbose_block.signature,
        }
    }
}

#[derive(Serialize, Deserialize, Clone)]
pub struct DSBlockHeader {
    #[serde(rename = "BlockNum")]
    pub block_num: String,
    #[serde(rename = "Difficulty")]
    pub difficulty: u64,
    #[serde(rename = "DifficultyDS")]
    pub difficulty_ds: u64,
    #[serde(rename = "GasPrice")]
    pub gas_price: String,
    #[serde(rename = "PoWWinners")]
    pub pow_winners: Vec<String>,
    #[serde(rename = "PrevHash")]
    pub prev_hash: String,
    #[serde(rename = "Timestamp")]
    pub timestamp: String,
}

#[derive(Serialize, Deserialize, Clone)]
pub struct DSBlockVerbose {
    // Sample fields based on given/expected data structure
    #[serde(rename = "B1")]
    pub b1: Vec<bool>,
    #[serde(rename = "B2")]
    pub b2: Vec<bool>,
    #[serde(rename = "CS1")]
    pub cs1: String,
    #[serde(rename = "PrevDSHash")]
    pub prev_dshash: String,
    pub header: DSBlockHeaderVerbose,
    pub signature: String,
}

impl From<DSBlockHeaderVerbose> for DSBlockHeader {
    fn from(header: DSBlockHeaderVerbose) -> Self {
        DSBlockHeader {
            block_num: header.block_num,
            difficulty: header.difficulty,
            difficulty_ds: header.difficulty_ds,
            gas_price: header.gas_price,
            pow_winners: header.po_wwinners,
            prev_hash: header.prev_hash,
            timestamp: header.timestamp,
        }
    }
}

#[derive(Serialize, Deserialize, Clone)]
pub struct DSBlockHeaderVerbose {
    #[serde(rename = "BlockNum")]
    pub block_num: String,
    #[serde(rename = "CommitteeHash")]
    pub committee_hash: String,
    #[serde(rename = "Difficulty")]
    pub difficulty: u64,
    #[serde(rename = "DifficultyDS")]
    pub difficulty_ds: u64,
    #[serde(rename = "EpochNum")]
    pub epoch_num: String,
    #[serde(rename = "GasPrice")]
    pub gas_price: String,
    #[serde(rename = "MembersEjected")]
    pub members_ejected: Vec<String>,
    #[serde(rename = "PoWWinners")]
    pub po_wwinners: Vec<String>,
    #[serde(rename = "PoWWinnersIP")]
    pub po_wwinners_ip: Vec<PoWWinnerIP>,
    #[serde(rename = "PrevHash")]
    pub prev_hash: String,
    #[serde(rename = "ReservedField")]
    pub reserved_field: String,
    #[serde(rename = "SWInfo")]
    pub swinfo: SWInfo,
    #[serde(rename = "ShardingHash")]
    pub sharding_hash: String,
    #[serde(rename = "Timestamp")]
    pub timestamp: String,
    #[serde(rename = "Version")]
    pub version: u32,
}

#[derive(Serialize, Deserialize, Clone)]
pub struct PoWWinnerIP {
    #[serde(rename = "IP")]
    pub ip: String,
    pub port: u32,
}

#[derive(Serialize, Deserialize, Clone)]
pub struct SWInfo {
    #[serde(rename = "Scilla")]
    pub scilla: Vec<u64>,
    #[serde(rename = "Zilliqa")]
    pub zilliqa: Vec<u64>,
}

#[derive(Serialize, Deserialize, Clone)]
pub struct GetCurrentDSCommResult {
    #[serde(rename = "CurrentDSEpoch")]
    pub current_dsepoch: String,
    #[serde(rename = "CurrentTxEpoch")]
    pub current_tx_epoch: String,
    #[serde(rename = "NumOfDSGuard")]
    pub num_of_dsguard: u32,
    pub dscomm: Vec<String>,
}

#[derive(Serialize, Deserialize, Clone)]
pub struct DSBlockRateResult {
    pub rate: f64,
}

#[derive(Serialize, Deserialize, Clone)]
pub struct DSBlockListingResult {
    pub data: Vec<DSBlockListing>,
    #[serde(rename = "maxPages")]
    pub max_pages: u32,
}

#[derive(Serialize, Deserialize, Clone)]
pub struct DSBlockListing {
    #[serde(rename = "BlockNum")]
    pub block_num: u64,
    #[serde(rename = "Hash")]
    pub hash: String,
}

#[derive(Serialize, Deserialize, Clone)]
pub struct TXBlockRateResult {
    pub rate: f64,
}

#[derive(Serialize, Deserialize, Clone)]
pub struct TxBlockListing {
    #[serde(rename = "BlockNum")]
    pub block_num: u64,
    #[serde(rename = "Hash")]
    pub hash: String,
}

#[derive(Serialize, Deserialize, Clone)]
pub struct TxBlockListingResult {
    pub data: Vec<TxBlockListing>,
    #[serde(rename = "maxPages")]
    pub max_pages: u64,
}

#[derive(Serialize, Deserialize, Clone, Debug)]
pub struct TxnsForTxBlockExResponse {
    #[serde(rename = "CurrPage")]
    pub curr_page: u64,
    #[serde(rename = "NumPages")]
    pub num_pages: u64,
    #[serde(rename = "Transactions")]
    pub transactions: Vec<String>,
}

#[derive(Serialize, Deserialize, Clone)]
pub struct TxnBodiesForTxBlockExResponse {
    #[serde(rename = "CurrPage")]
    pub curr_page: u64,
    #[serde(rename = "NumPages")]
    pub num_pages: u64,
    #[serde(rename = "Transactions")]
    pub transactions: Vec<TransactionBody>,
}

#[derive(Serialize, Deserialize, Clone)]
pub struct TransactionBody {
    #[serde(rename = "ID")]
    pub id: String,
    pub amount: String,
    #[serde(rename = "gasLimit")]
    pub gas_limit: String,
    #[serde(rename = "gasPrice")]
    pub gas_price: String,
    pub nonce: String,
    pub receipt: TransactionReceipt,
    #[serde(rename = "senderPubKey")]
    pub sender_pub_key: String,
    pub signature: String,
    #[serde(rename = "toAddr")]
    pub to_addr: String,
    pub version: String,
}

#[derive(Serialize, Deserialize, Clone)]
pub struct TransactionReceiptResponse {
    pub cumulative_gas: String,
    pub epoch_num: String,
    pub success: bool,
}

// From https://github.com/Zilliqa/Zilliqa/blob/master/src/common/TxnStatus.h#L23
#[derive(Serialize_repr, Deserialize_repr, Clone)]
#[repr(u8)] // Because otherwise it's weird that 255 is a special case
pub enum TxnStatusCode {
    NotPresent = 0,
    Dispatched = 1,
    SoftConfirmed = 2,
    Confirmed = 3,
    // Pending
    PresentNonceHigh = 4,
    PresentGasExceeded = 5,
    PresentValidConsensusNotReached = 6,
    // RareDropped
    MathError = 10,
    FailScillaLib = 11,
    FailContractInit = 12,
    InvalidFromAccount = 13,
    HighGasLimit = 14,
    IncorrectTxnType = 15,
    IncorrectShard = 16,
    ContractCallWrongShard = 17,
    HighByteSizeCode = 18,
    VerifError = 19,
    //
    InsufficientGasLimit = 20,
    InsufficientBalance = 21,
    InsufficientGas = 22,
    MempoolAlreadyPresent = 23,
    MempoolSameNonceLowerGas = 24,
    //
    InvalidToAccount = 25,
    FailContractAccountCreation = 26,
    NonceTooLow = 27,
    Error = 255, // MiscError
}

#[derive(Serialize, Deserialize, Clone)]
pub struct TransactionStatusResponse {
    #[serde(rename = "ID")]
    pub id: String,
    #[serde(rename = "_id")]
    pub _id: serde_json::Value,
    pub amount: String,
    pub data: String,
    #[serde(rename = "epochInserted")]
    pub epoch_inserted: String,
    #[serde(rename = "epochUpdated")]
    pub epoch_updated: String,
    #[serde(rename = "gasLimit")]
    pub gas_limit: String,
    #[serde(rename = "gasPrice")]
    pub gas_price: String,
    #[serde(rename = "lastModified")]
    pub last_modified: String,
    #[serde(rename = "modificationState")]
    pub modification_state: u64,
    pub status: TxnStatusCode,
    pub nonce: String,
    #[serde(rename = "senderAddr")]
    pub sender_addr: String,
    pub signature: String,
    pub success: bool,
    #[serde(rename = "toAddr")]
    pub to_addr: String,
    pub version: String,
}

impl TransactionStatusResponse {
    pub fn new(tx: VerifiedTransaction, receipt: TransactionReceipt, block: Block) -> Result<Self> {
        let nonce = tx.tx.nonce().unwrap_or_default();
        let amount = tx.tx.zil_amount();
        let gas_price = tx.tx.gas_price_per_scilla_gas();
        let gas_limit = tx.tx.gas_limit_scilla();
        let (version, to_addr, sender_pub_key, signature, _code, data) = match tx.tx {
            SignedTransaction::Zilliqa { tx, sig, key } => (
                ((tx.chain_id as u32) << 16) | 1,
                tx.to_addr,
                key.to_encoded_point(true).as_bytes().to_hex(),
                <[u8; 64]>::from(sig.to_bytes()).to_hex(),
                (!tx.code.is_empty()).then_some(tx.code),
                (!tx.data.is_empty()).then_some(tx.data),
            ),
            SignedTransaction::Legacy { tx, sig } => (
                ((tx.chain_id.unwrap_or_default() as u32) << 16) | 2,
                tx.to.to().copied().unwrap_or_default(),
                sig.recover_from_prehash(&tx.signature_hash())?
                    .to_sec1_bytes()
                    .to_hex(),
                sig.as_bytes().to_hex(),
                tx.to.is_create().then(|| hex::encode(&tx.input)),
                tx.to.is_call().then(|| hex::encode(&tx.input)),
            ),
            SignedTransaction::Eip2930 { tx, sig } => (
                ((tx.chain_id as u32) << 16) | 3,
                tx.to.to().copied().unwrap_or_default(),
                sig.recover_from_prehash(&tx.signature_hash())?
                    .to_sec1_bytes()
                    .to_hex(),
                sig.as_bytes().to_hex(),
                tx.to.is_create().then(|| hex::encode(&tx.input)),
                tx.to.is_call().then(|| hex::encode(&tx.input)),
            ),
            SignedTransaction::Eip1559 { tx, sig } => (
                ((tx.chain_id as u32) << 16) | 4,
                tx.to.to().copied().unwrap_or_default(),
                sig.recover_from_prehash(&tx.signature_hash())?
                    .to_sec1_bytes()
                    .to_hex(),
                sig.as_bytes().to_hex(),
                tx.to.is_create().then(|| hex::encode(&tx.input)),
                tx.to.is_call().then(|| hex::encode(&tx.input)),
            ),
            SignedTransaction::Intershard { tx, .. } => (
                ((tx.chain_id as u32) << 16) | 20,
                tx.to_addr.unwrap_or_default(),
                String::new(),
                String::new(),
                tx.to_addr.is_none().then(|| hex::encode(&tx.payload)),
                tx.to_addr.is_some().then(|| hex::encode(&tx.payload)),
            ),
        };
        let status_code = if receipt.accepted.is_some() && receipt.accepted.unwrap() {
            TxnStatusCode::Confirmed
        } else if receipt.accepted.is_none() {
            TxnStatusCode::Dispatched
        } else {
            let errors: Vec<ScillaError> =
                receipt.errors.into_iter().flat_map(|(_k, v)| v).collect();
            if errors.len() == 1 {
                match errors[0] {
                    ScillaError::CallFailed => TxnStatusCode::FailScillaLib,
                    ScillaError::CreateFailed => TxnStatusCode::Error,
                    ScillaError::OutOfGas => TxnStatusCode::InsufficientGas,
                    ScillaError::InsufficientBalance => TxnStatusCode::InsufficientBalance,
                }
            } else {
                TxnStatusCode::Error
            }
        };
        let modification_state = if receipt.accepted.is_none() { 0 } else { 2 };
        Ok(Self {
            id: tx.hash.to_string(),
            _id: serde_json::Value::Null,
            amount: amount.to_string(),
            data: data.unwrap_or_default(),
            epoch_inserted: block.number().to_string(),
            epoch_updated: block.number().to_string(),
            gas_limit: gas_limit.to_string(),
            gas_price: gas_price.to_string(),
            last_modified: block
                .timestamp()
                .duration_since(SystemTime::UNIX_EPOCH)?
                .as_micros()
                .to_string(),
            modification_state,
            status: status_code,
            nonce: nonce.to_string(),
            sender_addr: sender_pub_key,
            signature,
            success: receipt.success,
            to_addr: to_addr.to_hex(),
            version: version.to_string(),
        })
    }
}

#[derive(Serialize, Deserialize, Clone)]
pub struct RecentTransactionsResponse {
    #[serde(rename = "TxnHashes")]
    pub txn_hashes: Vec<String>,
    pub number: u64,
}

#[derive(Serialize, Deserialize, Clone)]
pub struct MinerInfo {
    pub dscommittee: Vec<String>,
    pub shards: Vec<ShardInfo>,
}

#[derive(Serialize, Deserialize, Clone)]
pub struct ShardInfo {
    pub nodes: Vec<String>,
    pub size: u64,
}<|MERGE_RESOLUTION|>--- conflicted
+++ resolved
@@ -195,20 +195,11 @@
         receipt: TransactionReceipt,
         block_number: u64,
     ) -> Result<GetTxResponse> {
-<<<<<<< HEAD
-        let amount = tx.zil_amount();
-        let gas_price = tx.gas_price_per_scilla_gas();
-        let gas_limit = tx.gas_limit_scilla();
-        // Some of these are returned as all caps in ZQ1, but that should be fine
-        let (nonce, version, to_addr, sender_pub_key, signature, code, data) = match tx {
-=======
-        let nonce = tx.tx.nonce().unwrap_or_default();
         let amount = tx.tx.zil_amount();
         let gas_price = tx.tx.gas_price_per_scilla_gas();
         let gas_limit = tx.tx.gas_limit_scilla();
         // Some of these are returned as all caps in ZQ1, but that should be fine
-        let (version, to_addr, sender_pub_key, signature, code, data) = match tx.tx {
->>>>>>> b971b4e2
+        let (nonce, version, to_addr, sender_pub_key, signature, code, data) = match tx.tx {
             SignedTransaction::Zilliqa { tx, sig, key } => (
                 tx.nonce,
                 ((tx.chain_id as u32) << 16) | 1,
