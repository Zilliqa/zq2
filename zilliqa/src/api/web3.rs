--- conflicted
+++ resolved
@@ -1,8 +1,5 @@
-<<<<<<< HEAD
-=======
-use super::{to_hex::ToHex, *};
+use super::{to_hex::ToHex};
 
->>>>>>> 36309b82
 use std::sync::{Arc, Mutex};
 
 use anyhow::Result;
