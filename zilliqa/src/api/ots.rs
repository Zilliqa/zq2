use std::{
<<<<<<< HEAD
    marker::PhantomData,
    sync::{Arc, Mutex},
=======
    sync::{Arc, Mutex},
    time::SystemTime,
>>>>>>> eeb63da8
};

use anyhow::{anyhow, Result};
use cita_trie::DB;
use jsonrpsee::{types::Params, RpcModule};
use primitive_types::{H160, H256};
use serde::Deserialize;

use crate::{crypto::Hash, node::Node, state::Address};

use super::{
<<<<<<< HEAD
    eth::EthRpc,
    types::{OtterscanBlockDetails, OtterscanBlockTransactions, OtterscanBlockWithTransactions},
=======
    eth::{get_transaction_inner, get_transaction_receipt_inner},
    types::{
        EthTransaction, EthTransactionReceiptWithTimestamp, OtterscanBlockDetails,
        OtterscanBlockTransactions, OtterscanBlockWithTransactions, OtterscanTransactions,
    },
>>>>>>> eeb63da8
};

pub fn rpc_module<D: DB>(node: Arc<Mutex<Node<D>>>) -> RpcModule<Arc<Mutex<Node<D>>>> {
    super::declare_module!(
        node,
        D,
        [
<<<<<<< HEAD
            ("ots_getApiLevel", OtsRpc::get_otterscan_api_level),
            ("ots_getBlockDetails", OtsRpc::get_block_details),
            (
                "ots_getBlockDetailsByHash",
                OtsRpc::get_block_details_by_hash
            ),
            ("ots_getBlockTransactions", OtsRpc::get_block_transactions),
=======
            ("ots_getApiLevel", get_otterscan_api_level),
            ("ots_getBlockDetails", get_block_details),
            ("ots_getBlockDetailsByHash", get_block_details_by_hash),
            ("ots_getBlockTransactions", get_block_transactions),
            ("ots_hasCode", has_code),
            ("ots_searchTransactionsAfter", search_transactions_after),
            ("ots_searchTransactionsBefore", search_transactions_before),
>>>>>>> eeb63da8
        ],
    )
}

struct OtsRpc<'a, D: DB> {
    phantom_db: PhantomData<&'a D>,
}
<<<<<<< HEAD
impl<D: DB> OtsRpc<'_, D> {
    fn get_otterscan_api_level(_: Params, _: &Arc<Mutex<Node<D>>>) -> Result<u64> {
        // https://github.com/otterscan/otterscan/blob/0a819f3557fe19c0f47327858261881ec5f56d6c/src/params.ts#L1
        Ok(8)
    }

    fn get_block_details(
        params: Params,
        node: &Arc<Mutex<Node<D>>>,
    ) -> Result<Option<OtterscanBlockDetails>> {
        let block: u64 = params.one()?;

        let block = node
            .lock()
            .unwrap()
            .get_block_by_view(block)
            .map(OtterscanBlockDetails::from);

        Ok(block)
    }

    fn get_block_details_by_hash(
        params: Params,
        node: &Arc<Mutex<Node<D>>>,
    ) -> Result<Option<OtterscanBlockDetails>> {
        let block_hash: H256 = params.one()?;

        let block = node
            .lock()
            .unwrap()
            .get_block_by_hash(Hash(block_hash.0))
            .map(OtterscanBlockDetails::from);

        Ok(block)
    }

    fn get_block_transactions(
        params: Params,
        node: &Arc<Mutex<Node<D>>>,
    ) -> Result<Option<OtterscanBlockTransactions>> {
        let mut params = params.sequence();
        let block_num: u64 = params.next()?;
        let page_number: usize = params.next()?;
        let page_size: usize = params.next()?;

        let node = node.lock().unwrap();

        let Some(block) = node.get_block_by_view(block_num) else { return Ok(None); };

        let start = usize::min(page_number * page_size, block.transactions.len());
        let end = usize::min((page_number + 1) * page_size, block.transactions.len());

        let txn_results = block.transactions[start..end].iter().map(|hash| {
            // There are some redundant calls between these two functions - We could optimise by combining them.
            let txn = EthRpc::get_transaction_inner(*hash, &node)?
                .ok_or_else(|| anyhow!("transaction not found: {hash}"))?;
            let receipt = EthRpc::get_transaction_receipt_inner(*hash, &node)?
                .ok_or_else(|| anyhow!("receipt not found: {hash}"))?;

            Ok::<_, anyhow::Error>((txn, receipt))
        });
        let (transactions, receipts): (Vec<_>, Vec<_>) =
            itertools::process_results(txn_results, |iter| iter.unzip())?;

        let full_block = OtterscanBlockWithTransactions {
            transactions,
            block: block.into(),
        };

        Ok(Some(OtterscanBlockTransactions {
            full_block,
            receipts,
        }))
    }
=======

fn get_block_transactions(
    params: Params,
    node: &Arc<Mutex<Node>>,
) -> Result<Option<OtterscanBlockTransactions>> {
    let mut params = params.sequence();
    let block_num: u64 = params.next()?;
    let page_number: usize = params.next()?;
    let page_size: usize = params.next()?;

    let node = node.lock().unwrap();

    let Some(block) = node.get_block_by_view(block_num) else { return Ok(None); };

    let start = usize::min(page_number * page_size, block.transactions.len());
    let end = usize::min((page_number + 1) * page_size, block.transactions.len());

    let txn_results = block.transactions[start..end].iter().map(|hash| {
        // There are some redundant calls between these two functions - We could optimise by combining them.
        let txn = get_transaction_inner(*hash, &node)?
            .ok_or_else(|| anyhow!("transaction not found: {hash}"))?;
        let receipt = get_transaction_receipt_inner(*hash, &node)?
            .ok_or_else(|| anyhow!("receipt not found: {hash}"))?;

        Ok::<_, anyhow::Error>((txn, receipt))
    });
    let (transactions, receipts): (Vec<_>, Vec<_>) =
        itertools::process_results(txn_results, |iter| iter.unzip())?;

    let full_block = OtterscanBlockWithTransactions {
        transactions,
        block: block.into(),
    };

    Ok(Some(OtterscanBlockTransactions {
        full_block,
        receipts,
    }))
}

#[derive(Deserialize)]
#[serde(untagged)]
enum StringOrInteger {
    String(String),
    Integer(u64),
}

fn has_code(params: Params, node: &Arc<Mutex<Node>>) -> Result<bool> {
    let mut params = params.sequence();
    let address: H160 = params.next()?;
    let _tag: StringOrInteger = params.next()?;

    let empty = node
        .lock()
        .unwrap()
        .get_account(Address(address))?
        .code
        .is_empty();

    Ok(!empty)
}

fn search_transactions_inner(
    node: &Arc<Mutex<Node>>,
    address: Address,
    block_number: u64,
    page_size: usize,
    reverse: bool,
) -> Result<OtterscanTransactions> {
    let mut touched = node.lock().unwrap().get_touched_transactions(address);

    // If searching in reverse, we should start with the most recent transaction and work backwards.
    if reverse {
        touched.reverse();
    }

    let mut transactions = Vec::with_capacity(page_size);
    let mut receipts = Vec::with_capacity(page_size);

    // Keep track of the current block number. Once we reach `page_size` transactions, we still need to continue adding
    // transactions from the current block.
    let mut current_block = u64::MAX;
    // This will be set to false if we break out of the loop, indicating to the caller there are further pages.
    let mut finished = true;

    for hash in touched {
        let txn: EthTransaction = get_transaction_inner(hash, &node.lock().unwrap())
            .unwrap()
            .unwrap();
        let txn_block_number = txn.block_number;

        let cmp = if !reverse {
            PartialOrd::le
        } else {
            PartialOrd::ge
        };
        if cmp(&txn_block_number, &block_number) {
            continue;
        }

        // Don't break until we have at least `page_size` transactions AND we've added everything from the last searched block.
        if transactions.len() >= page_size && txn_block_number != current_block {
            finished = false;
            break;
        }

        let timestamp = node
            .lock()
            .unwrap()
            .get_block_by_hash(Hash(txn.block_hash.0))
            .unwrap()
            .timestamp();

        transactions.push(txn);

        let node = node.lock().unwrap();
        let receipt = EthTransactionReceiptWithTimestamp {
            receipt: get_transaction_receipt_inner(hash, &node).unwrap().unwrap(),
            timestamp: timestamp
                .duration_since(SystemTime::UNIX_EPOCH)
                .unwrap()
                .as_secs(),
        };
        receipts.push(receipt);

        current_block = txn_block_number;
    }

    // The results should always be returned in descending order (latest to earliest). If we were searching forwards
    // in time, we should reverse the results to ensure they are in descending order.
    if !reverse {
        transactions.reverse();
        receipts.reverse();
    }

    // `first_page` should be set if this was the latest page in time and `last_page` should be set if this was the
    // earliest page in time.
    let (first_page, last_page) = if reverse {
        (block_number == u64::MAX, finished)
    } else {
        (finished, block_number == 0)
    };

    Ok(OtterscanTransactions {
        transactions,
        receipts,
        first_page,
        last_page,
    })
}

fn search_transactions_after(
    params: Params,
    node: &Arc<Mutex<Node>>,
) -> Result<OtterscanTransactions> {
    let mut params = params.sequence();
    let address: H160 = params.next()?;
    let block_number: u64 = params.next()?;
    let page_size: usize = params.next()?;

    search_transactions_inner(node, Address(address), block_number, page_size, false)
}

fn search_transactions_before(
    params: Params,
    node: &Arc<Mutex<Node>>,
) -> Result<OtterscanTransactions> {
    let mut params = params.sequence();
    let address: H160 = params.next()?;
    let mut block_number: u64 = params.next()?;
    let page_size: usize = params.next()?;

    // A `block_number` of `0` tells us to search from the most recent block.
    if block_number == 0 {
        block_number = u64::MAX;
    }

    search_transactions_inner(node, Address(address), block_number, page_size, true)
>>>>>>> eeb63da8
}<|MERGE_RESOLUTION|>--- conflicted
+++ resolved
@@ -1,11 +1,7 @@
 use std::{
-<<<<<<< HEAD
     marker::PhantomData,
     sync::{Arc, Mutex},
-=======
-    sync::{Arc, Mutex},
     time::SystemTime,
->>>>>>> eeb63da8
 };
 
 use anyhow::{anyhow, Result};
@@ -17,16 +13,11 @@
 use crate::{crypto::Hash, node::Node, state::Address};
 
 use super::{
-<<<<<<< HEAD
     eth::EthRpc,
-    types::{OtterscanBlockDetails, OtterscanBlockTransactions, OtterscanBlockWithTransactions},
-=======
-    eth::{get_transaction_inner, get_transaction_receipt_inner},
     types::{
         EthTransaction, EthTransactionReceiptWithTimestamp, OtterscanBlockDetails,
         OtterscanBlockTransactions, OtterscanBlockWithTransactions, OtterscanTransactions,
     },
->>>>>>> eeb63da8
 };
 
 pub fn rpc_module<D: DB>(node: Arc<Mutex<Node<D>>>) -> RpcModule<Arc<Mutex<Node<D>>>> {
@@ -34,7 +25,6 @@
         node,
         D,
         [
-<<<<<<< HEAD
             ("ots_getApiLevel", OtsRpc::get_otterscan_api_level),
             ("ots_getBlockDetails", OtsRpc::get_block_details),
             (
@@ -42,15 +32,15 @@
                 OtsRpc::get_block_details_by_hash
             ),
             ("ots_getBlockTransactions", OtsRpc::get_block_transactions),
-=======
-            ("ots_getApiLevel", get_otterscan_api_level),
-            ("ots_getBlockDetails", get_block_details),
-            ("ots_getBlockDetailsByHash", get_block_details_by_hash),
-            ("ots_getBlockTransactions", get_block_transactions),
-            ("ots_hasCode", has_code),
-            ("ots_searchTransactionsAfter", search_transactions_after),
-            ("ots_searchTransactionsBefore", search_transactions_before),
->>>>>>> eeb63da8
+            ("ots_hasCode", OtsRpc::has_code),
+            (
+                "ots_searchTransactionsAfter",
+                OtsRpc::search_transactions_after
+            ),
+            (
+                "ots_searchTransactionsBefore",
+                OtsRpc::search_transactions_before
+            ),
         ],
     )
 }
@@ -58,7 +48,6 @@
 struct OtsRpc<'a, D: DB> {
     phantom_db: PhantomData<&'a D>,
 }
-<<<<<<< HEAD
 impl<D: DB> OtsRpc<'_, D> {
     fn get_otterscan_api_level(_: Params, _: &Arc<Mutex<Node<D>>>) -> Result<u64> {
         // https://github.com/otterscan/otterscan/blob/0a819f3557fe19c0f47327858261881ec5f56d6c/src/params.ts#L1
@@ -133,45 +122,141 @@
             receipts,
         }))
     }
-=======
-
-fn get_block_transactions(
-    params: Params,
-    node: &Arc<Mutex<Node>>,
-) -> Result<Option<OtterscanBlockTransactions>> {
-    let mut params = params.sequence();
-    let block_num: u64 = params.next()?;
-    let page_number: usize = params.next()?;
-    let page_size: usize = params.next()?;
-
-    let node = node.lock().unwrap();
-
-    let Some(block) = node.get_block_by_view(block_num) else { return Ok(None); };
-
-    let start = usize::min(page_number * page_size, block.transactions.len());
-    let end = usize::min((page_number + 1) * page_size, block.transactions.len());
-
-    let txn_results = block.transactions[start..end].iter().map(|hash| {
-        // There are some redundant calls between these two functions - We could optimise by combining them.
-        let txn = get_transaction_inner(*hash, &node)?
-            .ok_or_else(|| anyhow!("transaction not found: {hash}"))?;
-        let receipt = get_transaction_receipt_inner(*hash, &node)?
-            .ok_or_else(|| anyhow!("receipt not found: {hash}"))?;
-
-        Ok::<_, anyhow::Error>((txn, receipt))
-    });
-    let (transactions, receipts): (Vec<_>, Vec<_>) =
-        itertools::process_results(txn_results, |iter| iter.unzip())?;
-
-    let full_block = OtterscanBlockWithTransactions {
-        transactions,
-        block: block.into(),
-    };
-
-    Ok(Some(OtterscanBlockTransactions {
-        full_block,
-        receipts,
-    }))
+
+    fn has_code(params: Params, node: &Arc<Mutex<Node<D>>>) -> Result<bool> {
+        let mut params = params.sequence();
+        let address: H160 = params.next()?;
+        let _tag: StringOrInteger = params.next()?;
+
+        let empty = node
+            .lock()
+            .unwrap()
+            .get_account(Address(address))?
+            .code
+            .is_empty();
+
+        Ok(!empty)
+    }
+
+    fn search_transactions_inner(
+        node: &Arc<Mutex<Node<D>>>,
+        address: Address,
+        block_number: u64,
+        page_size: usize,
+        reverse: bool,
+    ) -> Result<OtterscanTransactions> {
+        let mut touched = node.lock().unwrap().get_touched_transactions(address);
+
+        // If searching in reverse, we should start with the most recent transaction and work backwards.
+        if reverse {
+            touched.reverse();
+        }
+
+        let mut transactions = Vec::with_capacity(page_size);
+        let mut receipts = Vec::with_capacity(page_size);
+
+        // Keep track of the current block number. Once we reach `page_size` transactions, we still need to continue adding
+        // transactions from the current block.
+        let mut current_block = u64::MAX;
+        // This will be set to false if we break out of the loop, indicating to the caller there are further pages.
+        let mut finished = true;
+
+        for hash in touched {
+            let txn: EthTransaction = EthRpc::get_transaction_inner(hash, &node.lock().unwrap())
+                .unwrap()
+                .unwrap();
+            let txn_block_number = txn.block_number;
+
+            let cmp = if !reverse {
+                PartialOrd::le
+            } else {
+                PartialOrd::ge
+            };
+            if cmp(&txn_block_number, &block_number) {
+                continue;
+            }
+
+            // Don't break until we have at least `page_size` transactions AND we've added everything from the last searched block.
+            if transactions.len() >= page_size && txn_block_number != current_block {
+                finished = false;
+                break;
+            }
+
+            let timestamp = node
+                .lock()
+                .unwrap()
+                .get_block_by_hash(Hash(txn.block_hash.0))
+                .unwrap()
+                .timestamp();
+
+            transactions.push(txn);
+
+            let node = node.lock().unwrap();
+            let receipt = EthTransactionReceiptWithTimestamp {
+                receipt: EthRpc::get_transaction_receipt_inner(hash, &node)
+                    .unwrap()
+                    .unwrap(),
+                timestamp: timestamp
+                    .duration_since(SystemTime::UNIX_EPOCH)
+                    .unwrap()
+                    .as_secs(),
+            };
+            receipts.push(receipt);
+
+            current_block = txn_block_number;
+        }
+
+        // The results should always be returned in descending order (latest to earliest). If we were searching forwards
+        // in time, we should reverse the results to ensure they are in descending order.
+        if !reverse {
+            transactions.reverse();
+            receipts.reverse();
+        }
+
+        // `first_page` should be set if this was the latest page in time and `last_page` should be set if this was the
+        // earliest page in time.
+        let (first_page, last_page) = if reverse {
+            (block_number == u64::MAX, finished)
+        } else {
+            (finished, block_number == 0)
+        };
+
+        Ok(OtterscanTransactions {
+            transactions,
+            receipts,
+            first_page,
+            last_page,
+        })
+    }
+
+    fn search_transactions_after(
+        params: Params,
+        node: &Arc<Mutex<Node<D>>>,
+    ) -> Result<OtterscanTransactions> {
+        let mut params = params.sequence();
+        let address: H160 = params.next()?;
+        let block_number: u64 = params.next()?;
+        let page_size: usize = params.next()?;
+
+        Self::search_transactions_inner(node, Address(address), block_number, page_size, false)
+    }
+
+    fn search_transactions_before(
+        params: Params,
+        node: &Arc<Mutex<Node<D>>>,
+    ) -> Result<OtterscanTransactions> {
+        let mut params = params.sequence();
+        let address: H160 = params.next()?;
+        let mut block_number: u64 = params.next()?;
+        let page_size: usize = params.next()?;
+
+        // A `block_number` of `0` tells us to search from the most recent block.
+        if block_number == 0 {
+            block_number = u64::MAX;
+        }
+
+        Self::search_transactions_inner(node, Address(address), block_number, page_size, true)
+    }
 }
 
 #[derive(Deserialize)]
@@ -179,138 +264,4 @@
 enum StringOrInteger {
     String(String),
     Integer(u64),
-}
-
-fn has_code(params: Params, node: &Arc<Mutex<Node>>) -> Result<bool> {
-    let mut params = params.sequence();
-    let address: H160 = params.next()?;
-    let _tag: StringOrInteger = params.next()?;
-
-    let empty = node
-        .lock()
-        .unwrap()
-        .get_account(Address(address))?
-        .code
-        .is_empty();
-
-    Ok(!empty)
-}
-
-fn search_transactions_inner(
-    node: &Arc<Mutex<Node>>,
-    address: Address,
-    block_number: u64,
-    page_size: usize,
-    reverse: bool,
-) -> Result<OtterscanTransactions> {
-    let mut touched = node.lock().unwrap().get_touched_transactions(address);
-
-    // If searching in reverse, we should start with the most recent transaction and work backwards.
-    if reverse {
-        touched.reverse();
-    }
-
-    let mut transactions = Vec::with_capacity(page_size);
-    let mut receipts = Vec::with_capacity(page_size);
-
-    // Keep track of the current block number. Once we reach `page_size` transactions, we still need to continue adding
-    // transactions from the current block.
-    let mut current_block = u64::MAX;
-    // This will be set to false if we break out of the loop, indicating to the caller there are further pages.
-    let mut finished = true;
-
-    for hash in touched {
-        let txn: EthTransaction = get_transaction_inner(hash, &node.lock().unwrap())
-            .unwrap()
-            .unwrap();
-        let txn_block_number = txn.block_number;
-
-        let cmp = if !reverse {
-            PartialOrd::le
-        } else {
-            PartialOrd::ge
-        };
-        if cmp(&txn_block_number, &block_number) {
-            continue;
-        }
-
-        // Don't break until we have at least `page_size` transactions AND we've added everything from the last searched block.
-        if transactions.len() >= page_size && txn_block_number != current_block {
-            finished = false;
-            break;
-        }
-
-        let timestamp = node
-            .lock()
-            .unwrap()
-            .get_block_by_hash(Hash(txn.block_hash.0))
-            .unwrap()
-            .timestamp();
-
-        transactions.push(txn);
-
-        let node = node.lock().unwrap();
-        let receipt = EthTransactionReceiptWithTimestamp {
-            receipt: get_transaction_receipt_inner(hash, &node).unwrap().unwrap(),
-            timestamp: timestamp
-                .duration_since(SystemTime::UNIX_EPOCH)
-                .unwrap()
-                .as_secs(),
-        };
-        receipts.push(receipt);
-
-        current_block = txn_block_number;
-    }
-
-    // The results should always be returned in descending order (latest to earliest). If we were searching forwards
-    // in time, we should reverse the results to ensure they are in descending order.
-    if !reverse {
-        transactions.reverse();
-        receipts.reverse();
-    }
-
-    // `first_page` should be set if this was the latest page in time and `last_page` should be set if this was the
-    // earliest page in time.
-    let (first_page, last_page) = if reverse {
-        (block_number == u64::MAX, finished)
-    } else {
-        (finished, block_number == 0)
-    };
-
-    Ok(OtterscanTransactions {
-        transactions,
-        receipts,
-        first_page,
-        last_page,
-    })
-}
-
-fn search_transactions_after(
-    params: Params,
-    node: &Arc<Mutex<Node>>,
-) -> Result<OtterscanTransactions> {
-    let mut params = params.sequence();
-    let address: H160 = params.next()?;
-    let block_number: u64 = params.next()?;
-    let page_size: usize = params.next()?;
-
-    search_transactions_inner(node, Address(address), block_number, page_size, false)
-}
-
-fn search_transactions_before(
-    params: Params,
-    node: &Arc<Mutex<Node>>,
-) -> Result<OtterscanTransactions> {
-    let mut params = params.sequence();
-    let address: H160 = params.next()?;
-    let mut block_number: u64 = params.next()?;
-    let page_size: usize = params.next()?;
-
-    // A `block_number` of `0` tells us to search from the most recent block.
-    if block_number == 0 {
-        block_number = u64::MAX;
-    }
-
-    search_transactions_inner(node, Address(address), block_number, page_size, true)
->>>>>>> eeb63da8
 }