--- conflicted
+++ resolved
@@ -167,11 +167,7 @@
         let timestamp = node
             .lock()
             .unwrap()
-<<<<<<< HEAD
             .get_block_by_hash(Hash(txn.block_hash.unwrap_or_default().0))
-=======
-            .get_block_by_hash(Hash(txn.block_hash.0))?
->>>>>>> 954cddc3
             .unwrap()
             .timestamp();
 
