--- conflicted
+++ resolved
@@ -1,7 +1,4 @@
-<<<<<<< HEAD
-=======
 use crate::state::{default_gas, default_gas_price, Address};
->>>>>>> b66721d8
 use primitive_types::{H160, H256, U256};
 use serde::{
     de::{self, Unexpected},
@@ -418,7 +415,16 @@
     hex::decode(s).map_err(de::Error::custom)
 }
 
-<<<<<<< HEAD
+fn deserialize_hex_str<'de, D: Deserializer<'de>>(deserializer: D) -> Result<u64, D::Error> {
+    let s = String::deserialize(deserializer)?;
+
+    let s = s.strip_prefix("0x").ok_or_else(|| {
+        de::Error::invalid_value(Unexpected::Str(&s), &"a string prefixed with \"0x\"")
+    })?;
+
+    Ok(u64::from_str_radix(s, 16).unwrap_or_default())
+}
+
 // Trace types taken from ethers.rs
 
 #[derive(Debug, PartialEq, Eq, Clone, Serialize, Deserialize)]
@@ -732,16 +738,6 @@
         todo!();
         // Self::Known(Opcode::INVALID)
     }
-=======
-fn deserialize_hex_str<'de, D: Deserializer<'de>>(deserializer: D) -> Result<u64, D::Error> {
-    let s = String::deserialize(deserializer)?;
-
-    let s = s.strip_prefix("0x").ok_or_else(|| {
-        de::Error::invalid_value(Unexpected::Str(&s), &"a string prefixed with \"0x\"")
-    })?;
-
-    Ok(u64::from_str_radix(s, 16).unwrap_or_default())
->>>>>>> b66721d8
 }
 
 #[cfg(test)]
