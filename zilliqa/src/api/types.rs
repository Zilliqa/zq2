<<<<<<< HEAD
=======
use std::str::FromStr;

use anyhow::anyhow;
>>>>>>> 21b35152
use primitive_types::{H160, H256};
use serde::{
    de::{self, Unexpected},
    ser::SerializeSeq,
    Deserialize, Deserializer, Serialize, Serializer,
};
use sha3::{Digest, Keccak256};
use std::time::SystemTime;

<<<<<<< HEAD
use crate::message;
=======
use crate::{
    message::{self, BlockNumber},
    time::SystemTime,
};
>>>>>>> 21b35152

use super::to_hex::ToHex;

#[derive(Clone, Serialize)]
#[serde(untagged)]
#[allow(clippy::large_enum_variant)]
pub enum HashOrTransaction {
    Hash(H256),
    Transaction(EthTransaction),
}

/// A block object, returned by the Ethereum API.
#[derive(Clone, Serialize)]
#[serde(rename_all = "camelCase")]
pub struct EthBlock {
    #[serde(serialize_with = "hex")]
    pub number: u64,
    #[serde(serialize_with = "hex")]
    pub hash: H256,
    #[serde(serialize_with = "hex")]
    pub parent_hash: H256,
    #[serde(serialize_with = "hex")]
    pub nonce: [u8; 8],
    #[serde(serialize_with = "hex")]
    pub sha_3_uncles: H256,
    #[serde(serialize_with = "hex")]
    pub logs_bloom: [u8; 256],
    #[serde(serialize_with = "hex")]
    pub transactions_root: H256,
    #[serde(serialize_with = "hex")]
    pub state_root: H256,
    #[serde(serialize_with = "hex")]
    pub receipts_root: H256,
    #[serde(serialize_with = "hex")]
    pub miner: H160,
    #[serde(serialize_with = "hex")]
    pub difficulty: u64,
    #[serde(serialize_with = "hex")]
    pub total_difficulty: u64,
    #[serde(serialize_with = "hex")]
    pub extra_data: Vec<u8>,
    #[serde(serialize_with = "hex")]
    pub size: u64,
    #[serde(serialize_with = "hex")]
    pub gas_limit: u64,
    #[serde(serialize_with = "hex")]
    pub gas_used: u64,
    #[serde(serialize_with = "hex")]
    pub timestamp: u64,
    pub transactions: Vec<HashOrTransaction>,
    pub uncles: Vec<H256>,
}

impl From<&message::Block> for EthBlock {
    fn from(block: &message::Block) -> Self {
        // TODO(#79): Lots of these fields are empty/zero and shouldn't be.
        EthBlock {
            number: block.view(),
            hash: H256(block.hash().0),
            parent_hash: H256(block.parent_hash().0),
            nonce: [0; 8],
            sha_3_uncles: H256::zero(),
            logs_bloom: [0; 256],
            transactions_root: H256::zero(),
            state_root: H256(block.state_root_hash().0),
            receipts_root: H256::zero(),
            miner: H160::zero(),
            difficulty: 0,
            total_difficulty: 0,
            extra_data: vec![],
            size: 0,
            gas_limit: 0,
            gas_used: 0,
            timestamp: block
                .timestamp()
                .duration_since(SystemTime::UNIX_EPOCH)
                .unwrap_or_default()
                .as_secs(),
            transactions: block
                .transactions
                .iter()
                .map(|h| HashOrTransaction::Hash(H256(h.0)))
                .collect(),
            uncles: vec![],
        }
    }
}

#[derive(Clone, Serialize)]
#[serde(rename_all = "camelCase")]
pub struct OtterscanBlock {
    #[serde(serialize_with = "hex")]
    number: u64,
    #[serde(serialize_with = "hex")]
    hash: H256,
    #[serde(serialize_with = "hex")]
    parent_hash: H256,
    #[serde(serialize_with = "hex")]
    nonce: u64,
    #[serde(serialize_with = "hex")]
    sha_3_uncles: H256,
    #[serde(serialize_with = "hex")]
    transactions_root: H256,
    #[serde(serialize_with = "hex")]
    state_root: H256,
    #[serde(serialize_with = "hex")]
    receipts_root: H256,
    #[serde(serialize_with = "hex")]
    miner: H160,
    #[serde(serialize_with = "hex")]
    difficulty: u64,
    #[serde(serialize_with = "hex")]
    total_difficulty: u64,
    #[serde(serialize_with = "hex")]
    extra_data: Vec<u8>,
    #[serde(serialize_with = "hex")]
    size: u64,
    #[serde(serialize_with = "hex")]
    gas_limit: u64,
    #[serde(serialize_with = "hex")]
    gas_used: u64,
    #[serde(serialize_with = "hex")]
    timestamp: u64,
    transaction_count: usize,
    uncles: Vec<H256>,
    #[serde(serialize_with = "hex")]
    base_fee_per_gas: u64,
}

#[derive(Clone, Serialize)]
pub struct OtterscanBlockWithTransactions {
    #[serde(flatten)]
    pub block: OtterscanBlock,
    pub transactions: Vec<EthTransaction>,
}

/// A block details object, returned by the Otterscan API.
#[derive(Clone, Serialize)]
#[serde(rename_all = "camelCase")]
pub struct OtterscanBlockDetails {
    block: OtterscanBlock,
    issuance: OtterscanBlockIssuance,
    #[serde(serialize_with = "hex")]
    total_fees: u64,
}

impl From<&message::Block> for OtterscanBlockDetails {
    fn from(block: &message::Block) -> Self {
        OtterscanBlockDetails {
            block: block.into(),
            issuance: OtterscanBlockIssuance {
                block_reward: 0,
                uncle_reward: 0,
                issuance: 0,
            },
            total_fees: 0,
        }
    }
}

#[derive(Clone, Serialize)]
#[serde(rename_all = "camelCase")]
pub struct OtterscanBlockIssuance {
    #[serde(serialize_with = "hex")]
    block_reward: u64,
    #[serde(serialize_with = "hex")]
    uncle_reward: u64,
    #[serde(serialize_with = "hex")]
    issuance: u64,
}

impl From<&message::Block> for OtterscanBlock {
    fn from(block: &message::Block) -> Self {
        // TODO(#79): Lots of these fields are empty/zero and shouldn't be.
        OtterscanBlock {
            number: block.view(),
            hash: H256(block.hash().0),
            parent_hash: H256(block.parent_hash().0),
            nonce: 0,
            sha_3_uncles: H256::zero(),
            transactions_root: H256::zero(),
            state_root: H256(block.state_root_hash().0),
            receipts_root: H256::zero(),
            miner: H160::zero(),
            difficulty: 0,
            total_difficulty: 0,
            extra_data: vec![],
            size: 0,
            gas_limit: 1,
            gas_used: 0,
            timestamp: block
                .timestamp()
                .duration_since(SystemTime::UNIX_EPOCH)
                .unwrap_or_default()
                .as_secs(),
            transaction_count: block.transactions.len(),
            uncles: vec![],
            base_fee_per_gas: 0,
        }
    }
}

#[derive(Clone, Serialize)]
#[serde(rename_all = "camelCase")]
pub struct OtterscanBlockTransactions {
    #[serde(rename = "fullblock")]
    pub full_block: OtterscanBlockWithTransactions,
    pub receipts: Vec<EthTransactionReceipt>,
}

#[derive(Clone, Serialize)]
#[serde(rename_all = "camelCase")]
pub struct OtterscanTransactions {
    #[serde(rename = "txs")]
    pub transactions: Vec<EthTransaction>,
    pub receipts: Vec<EthTransactionReceiptWithTimestamp>,
    pub first_page: bool,
    pub last_page: bool,
}

/// A transaction object, returned by the Ethereum API.
#[derive(Clone, Serialize)]
#[serde(rename_all = "camelCase")]
pub struct EthTransaction {
    #[serde(serialize_with = "hex")]
    pub block_hash: H256,
    #[serde(serialize_with = "hex")]
    pub block_number: u64,
    #[serde(serialize_with = "hex")]
    pub from: H160,
    #[serde(serialize_with = "hex")]
    pub gas: u64,
    #[serde(serialize_with = "hex")]
    pub gas_price: u128,
    #[serde(serialize_with = "hex")]
    pub hash: H256,
    #[serde(serialize_with = "hex")]
    pub input: Vec<u8>,
    #[serde(serialize_with = "hex")]
    pub nonce: u64,
    #[serde(serialize_with = "option_hex")]
    pub to: Option<H160>,
    #[serde(serialize_with = "hex")]
    pub transaction_index: u64,
    #[serde(serialize_with = "hex")]
    pub value: u128,
    #[serde(serialize_with = "hex")]
    pub v: u64,
    #[serde(serialize_with = "hex")]
    pub r: [u8; 32],
    #[serde(serialize_with = "hex")]
    pub s: [u8; 32],
}

#[derive(Clone, Serialize)]
pub struct EthTransactionReceiptWithTimestamp {
    #[serde(flatten)]
    pub receipt: EthTransactionReceipt,
    #[serde(serialize_with = "hex")]
    pub timestamp: u64,
}

/// A transaction receipt object, returned by the Ethereum API.
#[derive(Clone, Serialize)]
#[serde(rename_all = "camelCase")]
pub struct EthTransactionReceipt {
    #[serde(serialize_with = "hex")]
    pub transaction_hash: H256,
    #[serde(serialize_with = "hex")]
    pub transaction_index: u64,
    #[serde(serialize_with = "hex")]
    pub block_hash: H256,
    #[serde(serialize_with = "hex")]
    pub block_number: u64,
    #[serde(serialize_with = "hex")]
    pub from: H160,
    #[serde(serialize_with = "option_hex")]
    pub to: Option<H160>,
    #[serde(serialize_with = "hex")]
    pub cumulative_gas_used: u64,
    #[serde(serialize_with = "hex")]
    pub effective_gas_price: u64,
    #[serde(serialize_with = "hex")]
    pub gas_used: u64,
    #[serde(serialize_with = "option_hex")]
    pub contract_address: Option<H160>,
    pub logs: Vec<Log>,
    #[serde(serialize_with = "hex")]
    pub logs_bloom: [u8; 256],
    #[serde(serialize_with = "hex")]
    pub ty: u64,
    #[serde(serialize_with = "bool_as_int")]
    pub status: bool,
}

/// A transaction receipt object, returned by the Ethereum API.
#[derive(Clone, Serialize)]
#[serde(rename_all = "camelCase")]
pub struct Log {
    pub removed: bool,
    #[serde(serialize_with = "hex")]
    pub log_index: u64,
    #[serde(serialize_with = "hex")]
    pub transaction_index: u64,
    #[serde(serialize_with = "hex")]
    pub transaction_hash: H256,
    #[serde(serialize_with = "hex")]
    pub block_hash: H256,
    #[serde(serialize_with = "hex")]
    pub block_number: u64,
    #[serde(serialize_with = "hex")]
    pub address: H160,
    #[serde(serialize_with = "hex")]
    pub data: Vec<u8>,
    #[serde(serialize_with = "vec_hex")]
    pub topics: Vec<H256>,
}

impl Log {
    pub fn bloom(&self, bloom: &mut [u8; 256]) {
        m3_2048(bloom, self.address.as_bytes());
        for topic in &self.topics {
            m3_2048(bloom, topic.as_bytes());
        }
    }
}

// Adapted from https://github.com/paradigmxyz/reth/blob/c991a31e0d7bc8415e081d8549311122e7531c77/crates/primitives/src/bloom.rs#L194.
fn m3_2048(bloom: &mut [u8; 256], data: &[u8]) {
    let hash = Keccak256::digest(data);

    for i in [0usize, 2, 4] {
        // Calculate `m` by taking the bottom 11 bits of each pair from the hash. (2 ^ 11) - 1 = 2047.
        let m = (hash[i + 1] as usize + ((hash[i] as usize) << 8)) & 2047;
        // The bit at index `2047 - m` (big-endian) in `bloom` should be set to 1.
        let byte = m / 8;
        let bit = m % 8;
        bloom[255 - byte] |= 1 << bit;
    }
}

fn hex<S: Serializer, T: ToHex>(data: T, serializer: S) -> Result<S::Ok, S::Error> {
    serializer.serialize_str(&data.to_hex())
}

fn option_hex<S: Serializer, T: ToHex>(data: &Option<T>, serializer: S) -> Result<S::Ok, S::Error> {
    if let Some(data) = data {
        serializer.serialize_some(&data.to_hex())
    } else {
        serializer.serialize_none()
    }
}

fn vec_hex<S: Serializer, T: ToHex>(data: &Vec<T>, serializer: S) -> Result<S::Ok, S::Error> {
    let mut serializer = serializer.serialize_seq(Some(data.len()))?;

    data.iter()
        .try_for_each(|item| serializer.serialize_element(&item.to_hex()))?;

    serializer.end()
}

fn bool_as_int<S: Serializer>(b: &bool, serializer: S) -> Result<S::Ok, S::Error> {
    serializer.serialize_str(if *b { "0x1" } else { "0x0" })
}

/// Parameters passed to `eth_call`.
#[derive(Deserialize)]
pub struct CallParams {
    #[serde(default)]
    pub from: H160,
    pub to: Option<H160>,
    #[serde(deserialize_with = "deserialize_data")]
    pub data: Vec<u8>,
}

fn deserialize_data<'de, D: Deserializer<'de>>(deserializer: D) -> Result<Vec<u8>, D::Error> {
    let s = String::deserialize(deserializer)?;

    let s = s.strip_prefix("0x").ok_or_else(|| {
        de::Error::invalid_value(Unexpected::Str(&s), &"a string prefixed with \"0x\"")
    })?;

    hex::decode(s).map_err(de::Error::custom)
}

#[cfg(test)]
mod tests {
    use primitive_types::H256;

    use super::Log;

    #[test]
    fn test_logs_bloom() {
        // Random example from Ethereum mainnet: https://etherscan.io/tx/0x0d70ebb14d21e085b5e9f68a157f58592147e2606f2b75aa996eb2e1648eab7e.
        let log = Log {
            removed: false,
            log_index: 0,
            transaction_index: 0,
            transaction_hash: H256::zero(),
            block_hash: H256::zero(),
            block_number: 0,
            address: "0xdac17f958d2ee523a2206206994597c13d831ec7"
                .parse()
                .unwrap(),
            data: vec![],
            topics: vec![
                "0xddf252ad1be2c89b69c2b068fc378daa952ba7f163c4a11628f55a4df523b3ef"
                    .parse()
                    .unwrap(),
                "0x0000000000000000000000006113dbc74fa1bb8b39ba8d529cc3e212730ef796"
                    .parse()
                    .unwrap(),
                "0x000000000000000000000000c84eb339b9679c9febb073cb2657fa4bbdc48a9f"
                    .parse()
                    .unwrap(),
            ],
        };

        let expected = hex::decode("00000000000000000000000000000000000000000000000000000000000000000000000000000000000000000000010002000010020000000000000000000000000000000000000000000008000000000000000000000000000000000000000000000000000040000000000000000000000000000000000100000010000000001000000000000000000000000000000000000000000000000000000000100000000000000000000000000080000000000000000000000000000000000000000000000002000000000000000000000000000000000000000000000000000000000000000000000000000000000000000000000000000000000000000000000000").unwrap();
        let mut actual = [0; 256];
        log.bloom(&mut actual);
        assert_eq!(actual.as_slice(), expected.as_slice());
    }
}<|MERGE_RESOLUTION|>--- conflicted
+++ resolved
@@ -1,9 +1,3 @@
-<<<<<<< HEAD
-=======
-use std::str::FromStr;
-
-use anyhow::anyhow;
->>>>>>> 21b35152
 use primitive_types::{H160, H256};
 use serde::{
     de::{self, Unexpected},
@@ -11,16 +5,8 @@
     Deserialize, Deserializer, Serialize, Serializer,
 };
 use sha3::{Digest, Keccak256};
-use std::time::SystemTime;
-
-<<<<<<< HEAD
-use crate::message;
-=======
-use crate::{
-    message::{self, BlockNumber},
-    time::SystemTime,
-};
->>>>>>> 21b35152
+
+use crate::{message, time::SystemTime};
 
 use super::to_hex::ToHex;
 
