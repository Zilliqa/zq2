--- conflicted
+++ resolved
@@ -6,10 +6,13 @@
 use super::types::eth;
 use crate::{cfg::EnabledApi, node::Node};
 
-<<<<<<< HEAD
-pub fn rpc_module(node: Arc<Mutex<Node>>) -> RpcModule<Arc<Mutex<Node>>> {
+pub fn rpc_module(
+    node: Arc<Mutex<Node>>,
+    enabled_apis: &[EnabledApi],
+) -> RpcModule<Arc<Mutex<Node>>> {
     super::declare_module!(
         node,
+        enabled_apis,
         [
             ("erigon_blockNumber", block_number),
             ("erigon_forks", forks),
@@ -23,16 +26,6 @@
             ("erigon_getLatestLogs", get_latest_logs),
             ("erigon_getLogsByHash", get_logs_by_hash),
         ]
-=======
-pub fn rpc_module(
-    node: Arc<Mutex<Node>>,
-    enabled_apis: &[EnabledApi],
-) -> RpcModule<Arc<Mutex<Node>>> {
-    super::declare_module!(
-        node,
-        enabled_apis,
-        [("erigon_getHeaderByNumber", get_header_by_number)]
->>>>>>> c58115f8
     )
 }
 
