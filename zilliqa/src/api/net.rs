--- conflicted
+++ resolved
@@ -1,12 +1,8 @@
-<<<<<<< HEAD
+use super::*;
 use std::{
     marker::PhantomData,
     sync::{Arc, Mutex},
 };
-=======
-use super::*;
-use std::sync::{Arc, Mutex};
->>>>>>> eeb63da8
 
 use anyhow::Result;
 use cita_trie::DB;
