//! The Ethereum API, as documented at <https://ethereum.org/en/developers/docs/apis/json-rpc>.

use std::sync::{Arc, Mutex, MutexGuard};

use anyhow::{anyhow, Result};
use itertools::{Either, Itertools};
use jsonrpsee::{types::Params, RpcModule};
use primitive_types::{H160, H256, U256};
use rlp::Rlp;
use serde::Deserialize;
use tracing::*;

use super::{
    to_hex::ToHex,
    types::eth::{self, CallParams, HashOrTransaction, OneOrMany},
};
use crate::{
    crypto::Hash,
    message::{Block, BlockNumber},
    node::Node,
    state::Address,
    transaction::{EthSignature, SignedTransaction, Transaction, TxEip1559, TxEip2930, TxLegacy},
};

pub fn rpc_module(node: Arc<Mutex<Node>>) -> RpcModule<Arc<Mutex<Node>>> {
    super::declare_module!(
        node,
        [
            ("eth_accounts", accounts),
            ("eth_blockNumber", block_number),
            ("eth_call", call),
            ("eth_chainId", chain_id),
            ("eth_estimateGas", estimate_gas),
            ("eth_getBalance", get_balance),
            ("eth_getCode", get_code),
            ("eth_getStorageAt", get_storage_at),
            ("eth_getTransactionCount", get_transaction_count),
            ("eth_gasPrice", get_gas_price),
            ("eth_getBlockByNumber", get_block_by_number),
            ("eth_getBlockByHash", get_block_by_hash),
            (
                "eth_getBlockTransactionCountByHash",
                get_block_transaction_count_by_hash
            ),
            (
                "eth_getBlockTransactionCountByNumber",
                get_block_transaction_count_by_number
            ),
            ("eth_getLogs", get_logs),
            ("eth_getTransactionByHash", get_transaction_by_hash),
            ("eth_getTransactionReceipt", get_transaction_receipt),
            ("eth_sendRawTransaction", send_raw_transaction),
            ("eth_getUncleCountByBlockHash", get_uncle_count),
            ("eth_getUncleCountByBlockNumber", get_uncle_count),
            ("eth_getUncleByBlockHashAndIndex", get_uncle),
            ("eth_getUncleByBlockNumberAndIndex", get_uncle),
            ("eth_mining", mining),
            ("eth_protocolVersion", protocol_version),
            ("eth_syncing", syncing),
            ("net_peerCount", net_peer_count),
            ("net_listening", net_listening),
        ],
    )
}

fn accounts(_: Params, _: &Arc<Mutex<Node>>) -> Result<[(); 0]> {
    Ok([])
}

fn block_number(_: Params, node: &Arc<Mutex<Node>>) -> Result<String> {
    Ok(node.lock().unwrap().number().to_hex())
}

fn call(params: Params, node: &Arc<Mutex<Node>>) -> Result<String> {
    trace!("call: params: {:?}", params);
    let mut params = params.sequence();
    let call_params: CallParams = params.next()?;
    let block_number: BlockNumber = params.next()?;

    let ret = node.lock().unwrap().call_contract(
        block_number,
        call_params.from,
        call_params.to,
        call_params.data.clone(),
        call_params.value.to(),
    )?;

    trace!(
        "Performed eth call. Args: {:?} ie: {:?} {:?} {:?}  ret: {:?}",
        serde_json::to_string(&call_params),
        call_params.from,
        call_params.to,
        call_params.data,
        ret.to_hex()
    );

    Ok(ret.to_hex())
}

fn chain_id(_: Params, node: &Arc<Mutex<Node>>) -> Result<String> {
    Ok(node.lock().unwrap().config.eth_chain_id.to_hex())
}

fn estimate_gas(params: Params, node: &Arc<Mutex<Node>>) -> Result<String> {
    trace!("estimate_gas: params: {:?}", params);
    let mut params = params.sequence();
    let call_params: CallParams = params.next()?;
    let block_number: BlockNumber = params.next().unwrap_or(BlockNumber::Latest);

    let return_value = node.lock().unwrap().estimate_gas(
        block_number,
        call_params.from,
        call_params.to,
        call_params.data.clone(),
        call_params.gas.map(|g| g.to()),
        call_params.gas_price.map(|g| g.to()),
        call_params.value.to(),
    )?;

    Ok(return_value.to_hex())
}

fn get_balance(params: Params, node: &Arc<Mutex<Node>>) -> Result<String> {
    let mut params = params.sequence();
    let address: H160 = params.next()?;
    let block_number: BlockNumber = params.next()?;

    Ok(node
        .lock()
        .unwrap()
        .get_native_balance(address, block_number)?
        .to_hex())
}

fn get_code(params: Params, node: &Arc<Mutex<Node>>) -> Result<String> {
    trace!("get_code: params: {:?}", params);
    let mut params = params.sequence();
    let address: H160 = params.next()?;
    let block_number: BlockNumber = params.next()?;

    Ok(node
        .lock()
        .unwrap()
        .get_account(address, block_number)?
        .code
        .to_hex())
}

fn get_storage_at(params: Params, node: &Arc<Mutex<Node>>) -> Result<String> {
    trace!("get_storage_at: params: {:?}", params);
    let mut params = params.sequence();
    let address: H160 = params.next()?;
    let position: U256 = params.next()?;
    let block_number: BlockNumber = params.next()?;

    let mut position_bytes = [0; 32];
    position.to_big_endian(&mut position_bytes);
    let position = H256::from_slice(&position_bytes);

    let value = node
        .lock()
        .unwrap()
        .get_account_storage(address, position, block_number)?;

    Ok(value.to_hex())
}

fn get_transaction_count(params: Params, node: &Arc<Mutex<Node>>) -> Result<String> {
    trace!("get_transaction_count: params: {:?}", params);
    let mut params = params.sequence();
    let address: H160 = params.next()?;
    let block_number: BlockNumber = params.next()?;

    trace!(
        "get_transaction_count resp: {:?}",
        node.lock()
            .unwrap()
            .get_account(address, block_number)?
            .nonce
            .to_hex()
    );

    Ok(node
        .lock()
        .unwrap()
        .get_account(address, block_number)?
        .nonce
        .to_hex())
}

fn get_gas_price(_: Params, node: &Arc<Mutex<Node>>) -> Result<String> {
    Ok(node.lock().unwrap().get_gas_price().to_hex())
}

fn get_block_by_number(params: Params, node: &Arc<Mutex<Node>>) -> Result<Option<eth::Block>> {
    let mut params = params.sequence();
    let block_number: BlockNumber = params.next()?;
    let full: bool = params.next()?;

    let node = node.lock().unwrap();
    let block = node.get_block_by_blocknum(block_number)?;

    let block = block.map(|b| convert_block(&node, &b, full)).transpose()?;

    Ok(block)
}

fn get_block_by_hash(params: Params, node: &Arc<Mutex<Node>>) -> Result<Option<eth::Block>> {
    let mut params = params.sequence();
    let hash: H256 = params.next()?;
    let full: bool = params.next()?;

    let node = node.lock().unwrap();
    let block = node
        .get_block_by_hash(Hash(hash.0))?
        .map(|b| convert_block(&node, &b, full))
        .transpose()?;

    Ok(block)
}

fn convert_block(node: &MutexGuard<Node>, block: &Block, full: bool) -> Result<eth::Block> {
    if !full {
        let miner = node.get_proposer_reward_address(block)?;
        Ok(eth::Block::from_block(block, miner.unwrap_or_default()))
    } else {
        let transactions = block
            .transactions
            .iter()
            .map(|h| {
                get_transaction_inner(*h, node)?
                    .ok_or_else(|| anyhow!("missing transaction: {}", h))
            })
            .map(|t| Ok(HashOrTransaction::Transaction(t?)))
            .collect::<Result<_>>()?;
        let miner = node.get_proposer_reward_address(block)?;
        let block = eth::Block::from_block(block, miner.unwrap_or_default());
        Ok(eth::Block {
            transactions,
            ..block
        })
    }
}

fn get_block_transaction_count_by_hash(
    params: Params,
    node: &Arc<Mutex<Node>>,
) -> Result<Option<String>> {
    let hash: H256 = params.one()?;

    let node = node.lock().unwrap();
    let block = node.get_block_by_hash(Hash(hash.0))?;

    Ok(block.map(|b| b.transactions.len().to_hex()))
}

fn get_block_transaction_count_by_number(
    params: Params,
    node: &Arc<Mutex<Node>>,
) -> Result<Option<String>> {
    let block_number: BlockNumber = params.one()?;

    let node = node.lock().unwrap();
    let block = node.get_block_by_blocknum(block_number)?;

    Ok(Some(
        block.map_or(0, |block| block.transactions.len()).to_hex(),
    ))
}

#[derive(Deserialize, Default)]
#[serde(default, rename_all = "camelCase")]
struct GetLogsParams {
    from_block: Option<BlockNumber>,
    to_block: Option<BlockNumber>,
    address: Option<OneOrMany<H160>>,
    /// Topics matches a prefix of the list of topics from each log. An empty element slice matches any topic. Non-empty
    /// elements represent an alternative that matches any of the contained topics.
    ///
    /// Examples (from Erigon):
    /// * `[]`                          matches any topic list
    /// * `[[A]]`                       matches topic A in first position
    /// * `[[], [B]]` or `[None, [B]]`  matches any topic in first position AND B in second position
    /// * `[[A], [B]]`                  matches topic A in first position AND B in second position
    /// * `[[A, B], [C, D]]`            matches topic (A OR B) in first position AND (C OR D) in second position
    topics: Vec<OneOrMany<H256>>,
    block_hash: Option<H256>,
}

fn get_logs(params: Params, node: &Arc<Mutex<Node>>) -> Result<Vec<eth::Log>> {
    let params: GetLogsParams = params.one()?;

    let node = node.lock().unwrap();

    // Find the range of blocks we care about. This is an iterator of blocks.
    let blocks = match (params.block_hash, params.from_block, params.to_block) {
        (Some(block_hash), None, None) => Either::Left(std::iter::once(Ok(node
            .get_block_by_hash(Hash(block_hash.0))?
            .ok_or_else(|| anyhow!("block not found"))?))),
        (None, from, to) => {
            let from = node.get_number(from.unwrap_or(BlockNumber::Latest));
            let to = node.get_number(to.unwrap_or(BlockNumber::Latest));

            if from > to {
                return Err(anyhow!("`from` is greater than `to` ({from} > {to})"));
            }

            Either::Right((from..=to).map(|number| {
                node.get_block_by_number(number)?
                    .ok_or_else(|| anyhow!("missing block: {number}"))
            }))
        }
        _ => {
            return Err(anyhow!(
                "only one of `blockHash` or (`fromBlock` and/or `toBlock`) are allowed"
            ));
        }
    };

    // Get the receipts for each transaction. This is an iterator of (receipt, txn_index, txn_hash, block_number, block_hash).
    let receipts = blocks
        .map(|block: Result<_>| {
            let block = block?;
            let block_number = block.number();
            let block_hash = block.hash();
            let receipts = node.get_transaction_receipts_in_block(block_hash)?;

            Ok(block
                .transactions
                .into_iter()
                .enumerate()
                .zip(receipts)
                .map(move |((txn_index, txn_hash), receipt)| {
                    (receipt, txn_index, txn_hash, block_number, block_hash)
                }))
        })
        .flatten_ok();

    // Get the logs from each receipt and filter them based on the provided parameters. This is an iterator of (log, log_index, txn_index, txn_hash, block_number, block_hash).
    let logs = receipts
        .map(|r: Result<_>| {
            let (receipt, txn_index, txn_hash, block_number, block_hash) = r?;
            Ok(receipt
                .logs
                .into_iter()
                .enumerate()
                .map(move |(i, l)| (l, i, txn_index, txn_hash, block_number, block_hash)))
        })
        .flatten_ok()
        .filter_ok(|(log, _, _, _, _, _)| {
            params
                .address
                .as_ref()
                .map(|a| a.contains(&log.address))
                .unwrap_or(true)
        })
        .filter_ok(|(log, _, _, _, _, _)| {
            params
                .topics
                .iter()
                .zip(log.topics.iter())
                .all(|(filter_topic, log_topic)| {
                    filter_topic.is_empty() || filter_topic.contains(log_topic)
                })
        });

    // Finally convert the iterator to our response format.
    let logs = logs.map(|l: Result<_>| {
        let (log, log_index, txn_index, txn_hash, block_number, block_hash) = l?;
        Ok(eth::Log::new(
            log,
            log_index,
            txn_index,
            txn_hash,
            block_number,
            block_hash,
        ))
    });

    logs.collect()
}

fn get_transaction_by_hash(
    params: Params,
    node: &Arc<Mutex<Node>>,
) -> Result<Option<eth::Transaction>> {
    trace!("get_transaction_by_hash: params: {:?}", params);
    let hash: H256 = params.one()?;
    let hash: Hash = Hash(hash.0);
    let node = node.lock().unwrap();

    get_transaction_inner(hash, &node)
}

pub(super) fn get_transaction_inner(
    hash: Hash,
    node: &MutexGuard<Node>,
) -> Result<Option<eth::Transaction>> {
    let Some(tx) = node.get_transaction_by_hash(hash)? else {
        return Ok(None);
    };

    // The block can either be null or some based on whether the tx exists
    let block = if let Some(receipt) = node.get_transaction_receipt(hash)? {
        node.get_block_by_hash(receipt.block_hash)?
    } else {
        // Even if it has not been mined, the tx may still be in the mempool and should return
        // a correct tx, with pending/null fields
        None
    };

    let from = tx.signer;
    let v = tx.tx.sig_v();
    let r = tx.tx.sig_r();
    let s = tx.tx.sig_s();
    let transaction = tx.tx.into_transaction();
    let (gas_price, max_fee_per_gas, max_priority_fee_per_gas) = match transaction {
        Transaction::Legacy(_)
        | Transaction::Eip2930(_)
        | Transaction::Zilliqa(_)
        | Transaction::Intershard(_) => (transaction.max_fee_per_gas(), None, None),
        Transaction::Eip1559(TxEip1559 {
            max_fee_per_gas,
            max_priority_fee_per_gas,
            ..
        }) => (
            // The `gasPrice` for EIP-1559 transactions should be set to the effective gas price of this transaction,
            // which depends on the block's base fee. We don't yet have a base fee so we just set it to the max fee
            // per gas.
            max_fee_per_gas,
            Some(max_fee_per_gas),
            Some(max_priority_fee_per_gas),
        ),
    };
    let transaction = eth::Transaction {
        block_hash: block.as_ref().map(|b| b.hash().0.into()),
        block_number: block.as_ref().map(|b| b.number()),
        from,
        gas: transaction.gas_limit(),
        gas_price,
        max_fee_per_gas,
        max_priority_fee_per_gas,
        hash: H256(hash.0),
<<<<<<< HEAD
        input: transaction.payload().0.to_vec(),
=======
        input: transaction.payload().to_vec(),
>>>>>>> 4e56834d
        nonce: transaction.nonce().unwrap_or(u64::MAX),
        to: transaction.to_addr(),
        transaction_index: block
            .map(|b| b.transactions.iter().position(|t| *t == hash).unwrap() as u64),
        value: transaction.amount(),
        v,
        r,
        s,
        chain_id: transaction.chain_id(),
        access_list: transaction.access_list().map(|a| a.to_vec()),
        transaction_type: match transaction {
            Transaction::Legacy(_) => 0,
            Transaction::Eip2930(_) => 1,
            Transaction::Eip1559(_) => 2,
            // Set Zilliqa transaction types to a unique number. This is "ZIL" encoded in ASCII.
            Transaction::Zilliqa(_) => 90_73_76,
            // Set intershard transactions as unique, too. This is ZIL + 1.
            Transaction::Intershard(_) => 90_73_77,
        },
    };

    Ok(Some(transaction))
}

pub(super) fn get_transaction_receipt_inner(
    hash: Hash,
    node: &MutexGuard<Node>,
) -> Result<Option<eth::TransactionReceipt>> {
    let Some(signed_transaction) = node.get_transaction_by_hash(hash)? else {
        warn!("Failed to get TX by hash when getting TX receipt! {}", hash);
        return Ok(None);
    };
    // TODO: Return error if receipt or block does not exist.

    let Some(receipt) = node.get_transaction_receipt(hash)? else {
        warn!("Failed to get TX receipt when getting TX receipt! {}", hash);
        return Ok(None);
    };

    info!(
        "get_transaction_receipt_inner: hash: {:?} result: {:?}",
        hash, receipt
    );

    let Some(block) = node.get_block_by_hash(receipt.block_hash)? else {
        warn!("Failed to get block when getting TX receipt! {}", hash);
        return Ok(None);
    };

    let transaction_index = block.transactions.iter().position(|t| *t == hash).unwrap();

    let mut logs_bloom = [0; 256];

    let logs = receipt
        .logs
        .into_iter()
        .enumerate()
        .map(|(log_index, log)| {
            let log = eth::Log::new(
                log,
                log_index,
                transaction_index,
                hash,
                block.number(),
                block.hash(),
            );

            log.bloom(&mut logs_bloom);

            log
        })
        .collect();

    let from = signed_transaction.signer;
    let transaction = signed_transaction.tx.into_transaction();
    let receipt = eth::TransactionReceipt {
        transaction_hash: H256(hash.0),
        transaction_index: transaction_index as u64,
        block_hash: H256(block.hash().0),
        block_number: block.number(),
        from,
        to: transaction.to_addr(),
        cumulative_gas_used: 0,
        effective_gas_price: 0,
        gas_used: receipt.gas_used,
        contract_address: receipt.contract_address,
        logs,
        logs_bloom,
        ty: 0,
        status: receipt.success,
    };

    Ok(Some(receipt))
}

fn get_transaction_receipt(
    params: Params,
    node: &Arc<Mutex<Node>>,
) -> Result<Option<eth::TransactionReceipt>> {
    trace!("get_transaction_receipt: params: {:?}", params);
    let hash: H256 = params.one()?;
    let hash: Hash = Hash(hash.0);
    let node = node.lock().unwrap();
    get_transaction_receipt_inner(hash, &node)
}

fn send_raw_transaction(params: Params, node: &Arc<Mutex<Node>>) -> Result<String> {
    trace!("send_raw_transaction: params: {:?}", params);
    let transaction: String = params.one()?;
    let transaction = transaction
        .strip_prefix("0x")
        .ok_or_else(|| anyhow!("no 0x prefix"))?;
    let transaction = hex::decode(transaction)?;
    let chain_id = node.lock().unwrap().config.eth_chain_id;
    let transaction = parse_transaction(&transaction)?;

    if let Some(c) = transaction.chain_id() {
        if c != chain_id {
            return Err(anyhow!("invalid chain ID, expected: {chain_id}, got: {c}"));
        }
    }

    let transaction_hash = H256(node.lock().unwrap().create_transaction(transaction)?.0);

    Ok(transaction_hash.to_hex())
}

fn parse_transaction(bytes: &[u8]) -> Result<SignedTransaction> {
    // https://eips.ethereum.org/EIPS/eip-2718#backwards-compatibility
    // "Clients can differentiate between the legacy transactions and typed transactions by looking at the first byte.
    // If it starts with a value in the range [0, 0x7f] then it is a new transaction type, if it starts with a value in
    // the range [0xc0, 0xfe] then it is a legacy transaction type."
    match bytes[0] {
        0xc0..=0xfe => parse_legacy_transaction(Rlp::new(bytes)),
        0x01 => parse_eip2930_transaction(Rlp::new(&bytes[1..])),
        0x02 => parse_eip1559_transaction(Rlp::new(&bytes[1..])),
        _ => Err(anyhow!(
            "invalid transaction with starting byte {}",
            bytes[0]
        )),
    }
}

fn parse_legacy_transaction(rlp: Rlp<'_>) -> Result<SignedTransaction> {
    let nonce = rlp.val_at(0)?;
    let gas_price = rlp.val_at(1)?;
    let gas_limit = rlp.val_at(2)?;
    let to_addr = rlp.val_at::<Vec<u8>>(3)?;
    let amount = rlp.val_at(4)?;
    let payload = rlp.val_at(5)?;
    let v = rlp.val_at::<u64>(6)?;
    let r = left_pad_arr(&rlp.val_at::<Vec<_>>(7)?)?;
    let s = left_pad_arr(&rlp.val_at::<Vec<_>>(8)?)?;

    // If `v` is greater than `35`, then this is an EIP-155 value which includes the chain ID. If not, it must
    // be set to either `27` or `28`.
    let (y_is_odd, chain_id) = if v >= 35 {
        // The last bit of `v - 35` tells us whether Y is odd; the other bits tell us the chain ID.
        ((v - 35) % 2 != 0, Some((v - 35) / 2))
    } else if v == 27 {
        (false, None)
    } else if v == 28 {
        (true, None)
    } else {
        return Err(anyhow!("invalid signature with v={v}"));
    };

    let sig = EthSignature { r, s, y_is_odd };

    let tx = TxLegacy {
        chain_id,
        nonce,
        gas_price,
        gas_limit,
        to_addr: (!to_addr.is_empty()).then(|| Address::from_slice(&to_addr)),
        amount,
        payload,
    };

    Ok(SignedTransaction::Legacy { tx, sig })
}

fn parse_eip2930_transaction(rlp: Rlp<'_>) -> Result<SignedTransaction> {
    let chain_id = rlp.val_at(0)?;
    let nonce = rlp.val_at(1)?;
    let gas_price = rlp.val_at(2)?;
    let gas_limit = rlp.val_at(3)?;
    let to_addr = rlp.val_at::<Vec<u8>>(4)?;
    let amount = rlp.val_at(5)?;
    let payload = rlp.val_at(6)?;
    let access_list = rlp
        .at(7)?
        .iter()
        .map(|rlp| Ok((rlp.val_at::<H160>(0)?, rlp.list_at::<H256>(1)?)))
        .collect::<Result<Vec<_>>>()?;
    let y_is_odd = rlp.val_at::<bool>(8)?;
    let r = left_pad_arr(&rlp.val_at::<Vec<_>>(9)?)?;
    let s = left_pad_arr(&rlp.val_at::<Vec<_>>(10)?)?;

    let sig = EthSignature { r, s, y_is_odd };

    let tx = TxEip2930 {
        chain_id,
        nonce,
        gas_price,
        gas_limit,
        to_addr: (!to_addr.is_empty()).then(|| Address::from_slice(&to_addr)),
        amount,
        payload,
        access_list,
    };

    Ok(SignedTransaction::Eip2930 { tx, sig })
}

fn parse_eip1559_transaction(rlp: Rlp<'_>) -> Result<SignedTransaction> {
    let chain_id = rlp.val_at(0)?;
    let nonce = rlp.val_at(1)?;
    let max_priority_fee_per_gas = rlp.val_at(2)?;
    let max_fee_per_gas = rlp.val_at(3)?;
    let gas_limit = rlp.val_at(4)?;
    let to_addr = rlp.val_at::<Vec<u8>>(5)?;
    let amount = rlp.val_at(6)?;
    let payload = rlp.val_at(7)?;
    let access_list = rlp
        .at(8)?
        .iter()
        .map(|rlp| Ok((rlp.val_at::<H160>(0)?, rlp.list_at::<H256>(1)?)))
        .collect::<Result<Vec<_>>>()?;
    let y_is_odd = rlp.val_at::<bool>(9)?;
    let r = left_pad_arr(&rlp.val_at::<Vec<_>>(10)?)?;
    let s = left_pad_arr(&rlp.val_at::<Vec<_>>(11)?)?;

    let sig = EthSignature { r, s, y_is_odd };

    let tx = TxEip1559 {
        chain_id,
        nonce,
        max_priority_fee_per_gas,
        max_fee_per_gas,
        gas_limit,
        to_addr: (!to_addr.is_empty()).then(|| Address::from_slice(&to_addr)),
        amount,
        payload,
        access_list,
    };

    Ok(SignedTransaction::Eip1559 { tx, sig })
}

fn left_pad_arr<const N: usize>(v: &[u8]) -> Result<[u8; N]> {
    let mut arr = [0; N];

    if v.len() > arr.len() {
        return Err(anyhow!(
            "invalid length: {}, expected: {}",
            v.len(),
            arr.len()
        ));
    }

    if !v.is_empty() && v[0] == 0 {
        return Err(anyhow!("unnecessary leading zero"));
    }

    let start = arr.len() - v.len();
    arr[start..].copy_from_slice(v);
    Ok(arr)
}

// These are no-ops basically
fn get_uncle_count(_: Params, _: &Arc<Mutex<Node>>) -> Result<String> {
    Ok("0x0".to_string())
}

fn get_uncle(_: Params, _: &Arc<Mutex<Node>>) -> Result<Option<String>> {
    Ok(None)
}

fn mining(_: Params, _: &Arc<Mutex<Node>>) -> Result<bool> {
    Ok(false)
}

fn protocol_version(_: Params, _: &Arc<Mutex<Node>>) -> Result<String> {
    Ok("0x41".to_string())
}

fn syncing(_: Params, _: &Arc<Mutex<Node>>) -> Result<bool> {
    Ok(false)
}

fn net_peer_count(_: Params, _: &Arc<Mutex<Node>>) -> Result<String> {
    Ok("0x0".to_string())
}

fn net_listening(_: Params, _: &Arc<Mutex<Node>>) -> Result<bool> {
    Ok(true)
}

#[cfg(test)]
mod tests {
    use primitive_types::U256;

    use crate::{
        api::eth::{left_pad_arr, parse_transaction},
        crypto::Hash,
        transaction::{EthSignature, SignedTransaction, TxLegacy, VerifiedTransaction},
    };

    #[test]
    fn test_transaction_from_rlp() {
        // From https://github.com/ethereum/EIPs/blob/master/EIPS/eip-155.md#example
        let transaction = hex::decode("f86c098504a817c800825208943535353535353535353535353535353535353535880de0b6b3a76400008025a028ef61340bd939bc2195fe537567866003e1a15d3c71ff63e1590620aa636276a067cbe9d8997f761aecb703304b3800ccf555c9f3dc64214b297fb1966a3b6d83").unwrap();
        let signed_tx = parse_transaction(&transaction).unwrap();
        let recovered_tx = signed_tx.verify().unwrap();
        let expected = VerifiedTransaction {
            tx: SignedTransaction::Legacy {
                tx: TxLegacy {
                    chain_id: Some(1),
                    nonce: 9,
                    gas_price: 20 * 10_u128.pow(9),
                    gas_limit: 21000u64,
                    to_addr: Some("0x3535353535353535353535353535353535353535".parse().unwrap()),
                    amount: 10u128.pow(18),
                    payload: Vec::new(),
                },
                sig: EthSignature {
                    r: U256::from_dec_str("18515461264373351373200002665853028612451056578545711640558177340181847433846").unwrap().into(),
                    s: U256::from_dec_str("46948507304638947509940763649030358759909902576025900602547168820602576006531").unwrap().into(),
                    y_is_odd: false,
                },
            },
            signer: "0x9d8A62f656a8d1615C1294fd71e9CFb3E4855A4F".parse().unwrap(),
            hash: Hash::from_bytes(hex::decode("33469b22e9f636356c4160a87eb19df52b7412e8eac32a4a55ffe88ea8350788").unwrap()).unwrap(),
        };
        assert_eq!(recovered_tx, expected);
    }

    #[test]
    fn test_left_pad_arr() {
        let cases = [
            ("", Ok([0; 4])),
            ("01", Ok([0, 0, 0, 1])),
            ("ffffffff", Ok([255; 4])),
            ("ffffffffff", Err("invalid length: 5, expected: 4")),
            ("0001", Err("unnecessary leading zero")),
        ];

        for (val, expected) in cases {
            let vec = hex::decode(val).unwrap();
            let actual = left_pad_arr(&vec);

            match (expected, actual) {
                (Ok(e), Ok(a)) => assert_eq!(e, a),
                (Err(e), Err(a)) => assert_eq!(e, a.to_string()),
                _ => panic!("case failed: {val}"),
            }
        }
    }
}<|MERGE_RESOLUTION|>--- conflicted
+++ resolved
@@ -441,11 +441,7 @@
         max_fee_per_gas,
         max_priority_fee_per_gas,
         hash: H256(hash.0),
-<<<<<<< HEAD
-        input: transaction.payload().0.to_vec(),
-=======
         input: transaction.payload().to_vec(),
->>>>>>> 4e56834d
         nonce: transaction.nonce().unwrap_or(u64::MAX),
         to: transaction.to_addr(),
         transaction_index: block
