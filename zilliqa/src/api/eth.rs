--- conflicted
+++ resolved
@@ -160,18 +160,7 @@
     let full: bool = params.next()?;
 
     let node = node.lock().unwrap();
-<<<<<<< HEAD
-    let block = match block_number {
-        BlockNumber::Number(number) => node.get_block_by_view(number)?,
-        BlockNumber::Earliest => node.get_block_by_view(0)?,
-        BlockNumber::Latest => node.get_latest_block()?,
-        _ => {
-            return Err(anyhow!("unsupported block number: {block_number:?}"));
-        }
-    };
-=======
-    let block = node.get_block_by_number(block_number);
->>>>>>> c1325c6d
+    let block = node.get_block_by_number(block_number)?;
 
     let block = block.map(|b| convert_block(&node, &b, full)).transpose()?;
 
