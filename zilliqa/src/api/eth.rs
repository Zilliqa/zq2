//! The Ethereum API, as documented at <https://ethereum.org/en/developers/docs/apis/json-rpc>.

use std::sync::{Arc, Mutex, MutexGuard};

use anyhow::{anyhow, Result};
use jsonrpsee::{types::Params, RpcModule};
use k256::ecdsa::{RecoveryId, Signature, SigningKey, VerifyingKey};
use primitive_types::{H160, H256};
use rlp::Rlp;

use crate::{
    crypto::{Hash, TransactionPublicKey, TransactionSignature},
    message::Block,
    node::Node,
    state::{Address, Transaction},
};

use super::{
    to_hex::ToHex,
    types::{CallParams, EthBlock, EthTransaction, EthTransactionReceipt, HashOrTransaction, Log},
};

pub fn rpc_module(node: Arc<Mutex<Node>>) -> RpcModule<Arc<Mutex<Node>>> {
    super::declare_module!(
        node,
        [
            ("eth_accounts", accounts),
            ("eth_blockNumber", block_number),
            ("eth_call", call),
            ("eth_chainId", chain_id),
            ("eth_estimateGas", estimate_gas),
            ("eth_getBalance", get_balance),
            ("eth_getCode", get_code),
            ("eth_getTransactionCount", get_transaction_count),
            ("eth_gasPrice", gas_price),
            ("eth_getBlockByNumber", get_block_by_number),
            ("eth_getBlockByHash", get_block_by_hash),
            ("eth_getTransactionByHash", get_transaction_by_hash),
            ("eth_getTransactionReceipt", get_transaction_receipt),
            ("eth_sendRawTransaction", send_raw_transaction),
        ],
    )
}

fn accounts(_: Params, _: &Arc<Mutex<Node>>) -> Result<[(); 0]> {
    Ok([])
}

fn block_number(_: Params, node: &Arc<Mutex<Node>>) -> Result<String> {
    if let Some(block) = node.lock().unwrap().view().checked_sub(1) {
        Ok(block.to_hex())
    } else {
        Err(anyhow!("no blocks"))
    }
}

fn call(params: Params, node: &Arc<Mutex<Node>>) -> Result<String> {
    let mut params = params.sequence();
    let call_params: CallParams = params.next()?;
    let _tag: &str = params.next()?;

    let return_value = node.lock().unwrap().call_contract(
        Address(call_params.from),
        Address(call_params.to),
        call_params.data,
    )?;

    Ok(return_value.to_hex())
}

fn chain_id(_: Params, node: &Arc<Mutex<Node>>) -> Result<String> {
    Ok(node.lock().unwrap().config.eth_chain_id.to_hex())
}

fn estimate_gas(_: Params, _: &Arc<Mutex<Node>>) -> Result<&'static str> {
    // TODO: #69
    Ok("0x100")
}

fn get_balance(_: Params, _: &Arc<Mutex<Node>>) -> Result<&'static str> {
    // TODO: #70
    Ok("0xf000000000000000")
}

fn get_code(params: Params, node: &Arc<Mutex<Node>>) -> Result<String> {
    let mut params = params.sequence();
    let address: H160 = params.next()?;
    let _tag: &str = params.next()?;

    Ok(node
        .lock()
        .unwrap()
        .get_account(Address(address))?
        .code
        .to_hex())
}

fn get_transaction_count(params: Params, node: &Arc<Mutex<Node>>) -> Result<String> {
    let mut params = params.sequence();
    let address: H160 = params.next()?;
    let _tag: &str = params.next()?;

    Ok(node
        .lock()
        .unwrap()
        .get_account(Address(address))?
        .nonce
        .to_hex())
}

fn gas_price(_: Params, _: &Arc<Mutex<Node>>) -> Result<&'static str> {
    // TODO: #71
    Ok("0x454b7b38e70")
}

fn get_block_by_number(params: Params, node: &Arc<Mutex<Node>>) -> Result<Option<EthBlock>> {
    let mut params = params.sequence();
    let block: &str = params.next()?;
    let full: bool = params.next()?;

    if block == "latest" {
        let block = node.lock().unwrap().get_latest_block().map(EthBlock::from);

        Ok(block)
    } else {
        let block = block
            .strip_prefix("0x")
            .ok_or_else(|| anyhow!("no 0x prefix"))?;
        let block = u64::from_str_radix(block, 16)?;

        let node = node.lock().unwrap();
        let block = node
            .get_block_by_view(block)
            .map(|b| convert_block(&node, b, full))
            .transpose()?;

        Ok(block)
    }
}

fn get_block_by_hash(params: Params, node: &Arc<Mutex<Node>>) -> Result<Option<EthBlock>> {
    let mut params = params.sequence();
    let hash: H256 = params.next()?;
    let full: bool = params.next()?;

    let node = node.lock().unwrap();
    let block = node
        .get_block_by_hash(Hash(hash.0))
        .map(|b| convert_block(&node, b, full))
        .transpose()?;

    Ok(block)
}

fn convert_block(node: &MutexGuard<Node>, block: &Block, full: bool) -> Result<EthBlock> {
    if !full {
        Ok(block.into())
    } else {
        let transactions = block
            .transactions
            .iter()
            .map(|h| {
                get_transaction_inner(*h, node)?
                    .ok_or_else(|| anyhow!("missing transaction: {}", h))
            })
            .map(|t| Ok(HashOrTransaction::Transaction(t?)))
            .collect::<Result<_>>()?;
        Ok(EthBlock {
            transactions,
            ..block.into()
        })
    }
}

fn get_transaction_by_hash(
    params: Params,
    node: &Arc<Mutex<Node>>,
) -> Result<Option<EthTransaction>> {
    let hash: H256 = params.one()?;
    let hash: Hash = Hash(hash.0);
    let node = node.lock().unwrap();
    get_transaction_inner(hash, &node)
}

pub(super) fn get_transaction_inner(
    hash: Hash,
    node: &MutexGuard<Node>,
) -> Result<Option<EthTransaction>> {
    let Some(transaction) = node.get_transaction_by_hash(hash) else { return Ok(None); };
    // TODO: Return error if receipt or block does not exist.
    let Some(receipt) = node.get_transaction_receipt(hash) else { return Ok(None); };
    let Some(block) = node.get_block_by_hash(receipt.block_hash) else { return Ok(None); };

    let transaction = EthTransaction {
        block_hash: H256(block.hash().0),
        block_number: block.view(),
        from: transaction.addr_from().0,
        gas: 0,
        gas_price: transaction.gas_price as u64,
        hash: H256(hash.0),
        input: transaction.payload.clone(),
        nonce: transaction.nonce,
        // `to` should be `None` if `transaction` is a contract creation.
        to: (transaction.to_addr != Address::DEPLOY_CONTRACT).then_some(transaction.to_addr.0),
        transaction_index: block.transactions.iter().position(|t| *t == hash).unwrap() as u64,
        value: transaction.amount as u64,
        v: 0,
        r: [0; 32],
        s: [0; 32],
    };

    Ok(Some(transaction))
}

pub(super) fn get_transaction_receipt_inner(
    hash: Hash,
    node: &MutexGuard<Node>,
) -> Result<Option<EthTransactionReceipt>> {
    let Some(transaction) = node.get_transaction_by_hash(hash) else { return Ok(None); };
    // TODO: Return error if receipt or block does not exist.
    let Some(receipt) = node.get_transaction_receipt(hash) else { return Ok(None); };
    let Some(block) = node.get_block_by_hash(receipt.block_hash) else { return Ok(None); };

    let transaction_hash = H256(hash.0);
    let transaction_index = block.transactions.iter().position(|t| *t == hash).unwrap() as u64;
    let block_hash = H256::from_slice(block.hash().as_bytes());
    let block_number = block.view();

    let mut logs_bloom = [0; 256];

    let logs = receipt
        .logs
        .into_iter()
        .enumerate()
        .map(|(log_index, log)| {
            let log = Log {
                removed: false,
                log_index: log_index as u64,
                transaction_index,
                transaction_hash,
                block_hash,
                block_number,
                address: log.address.0,
                data: log.data,
                topics: log.topics,
            };

            log.bloom(&mut logs_bloom);

            log
        })
        .collect();

    let receipt = EthTransactionReceipt {
        transaction_hash,
        transaction_index,
        block_hash,
        block_number,
        from: transaction.addr_from().0,
        to: transaction.to_addr.0,
        cumulative_gas_used: 0,
        effective_gas_price: 0,
        gas_used: 0,
        contract_address: receipt.contract_address.map(|a| a.0),
        logs,
        logs_bloom,
        ty: 0,
        status: receipt.success,
    };

    Ok(Some(receipt))
}

fn get_transaction_receipt(
    params: Params,
    node: &Arc<Mutex<Node>>,
) -> Result<Option<EthTransactionReceipt>> {
    let hash: H256 = params.one()?;
    let hash: Hash = Hash(hash.0);
    let node = node.lock().unwrap();
    get_transaction_receipt_inner(hash, &node)
}

fn send_raw_transaction(params: Params, node: &Arc<Mutex<Node>>) -> Result<String> {
    let transaction: String = params.one()?;
    let transaction = transaction
        .strip_prefix("0x")
        .ok_or_else(|| anyhow!("no 0x prefix"))?;
    let transaction = hex::decode(transaction)?;
    let chain_id = node.lock().unwrap().config.eth_chain_id;
<<<<<<< HEAD
    let mut transaction = transaction_from_rlp(&transaction, chain_id)?;
    transaction.gas_limit = 100000000000000;
=======
    let transaction = transaction_from_rlp(&transaction, chain_id)?;
>>>>>>> 62695e3f

    let transaction_hash = H256(node.lock().unwrap().create_transaction(transaction)?.0);

    Ok(transaction_hash.to_hex())
}

/// Decode a transaction from its RLP-encoded form.
fn transaction_from_rlp(bytes: &[u8], chain_id: u64) -> Result<Transaction> {
    let rlp = Rlp::new(bytes);
    let nonce = rlp.val_at(0)?;
    let gas_price = rlp.val_at(1)?;
    let gas_limit: u64 = rlp.val_at(2)?;
    let to_addr = rlp.val_at::<Vec<u8>>(3)?;
    let amount = rlp.val_at(4)?;
    let payload = rlp.val_at(5)?;
    let v = rlp.val_at::<u64>(6)?;
    let r = left_pad_arr(&rlp.val_at::<Vec<_>>(7)?)?;
    let s = left_pad_arr(&rlp.val_at::<Vec<_>>(8)?)?;

    let use_eip155 = v >= (chain_id * 2) + 35;

    let unsigned_transaction = Transaction {
        nonce,
        gas_price,
        gas_limit,
        signature: None,
        public_key: TransactionPublicKey::Ecdsa(
            // dummy temp signature to fill the object
            *SigningKey::from_slice(&[1_u8; 32]).unwrap().verifying_key(),
            use_eip155,
        ),
        to_addr: Address::from_slice(&to_addr),
        amount,
        payload,
        chain_id,
    };

    let recovery_id = if use_eip155 {
        v - ((chain_id * 2) + 35)
    } else {
        v - 27
    };
    let hash = unsigned_transaction.signing_hash();
    let recovery_id = RecoveryId::from_byte(recovery_id.try_into()?)
        .ok_or_else(|| anyhow!("invalid recovery id: {recovery_id}"))?;
    let signature = Signature::from_scalars(r, s)?;

    let verifying_key =
        VerifyingKey::recover_from_prehash(hash.as_bytes(), &signature, recovery_id)?;

    Ok(Transaction {
        signature: Some(TransactionSignature::Ecdsa(signature)),
        public_key: TransactionPublicKey::Ecdsa(verifying_key, use_eip155),
        ..unsigned_transaction
    })
}

fn left_pad_arr<const N: usize>(v: &[u8]) -> Result<[u8; N]> {
    let mut arr = [0; N];

    if v.len() > arr.len() {
        return Err(anyhow!(
            "invalid length: {}, expected: {}",
            v.len(),
            arr.len()
        ));
    }

    if !v.is_empty() && v[0] == 0 {
        return Err(anyhow!("unnecessary leading zero"));
    }

    let start = arr.len() - v.len();
    arr[start..].copy_from_slice(v);
    Ok(arr)
}

#[cfg(test)]
mod tests {
    use primitive_types::H160;

    use crate::{
        api::eth::{left_pad_arr, transaction_from_rlp},
        state::Address,
    };

    #[test]
    fn test_transaction_from_rlp() {
        // From https://github.com/ethereum/EIPs/blob/master/EIPS/eip-155.md#example
        let transaction = hex::decode("f86c098504a817c800825208943535353535353535353535353535353535353535880de0b6b3a76400008025a028ef61340bd939bc2195fe537567866003e1a15d3c71ff63e1590620aa636276a067cbe9d8997f761aecb703304b3800ccf555c9f3dc64214b297fb1966a3b6d83").unwrap();
        let transaction = transaction_from_rlp(&transaction, 1).unwrap();
        assert_eq!(transaction.nonce, 9);
        assert_eq!(transaction.gas_price, 20 * 10u128.pow(9));
        assert_eq!(transaction.gas_limit, 21000u64);
        assert_eq!(
            transaction.to_addr,
            Address(
                "0x3535353535353535353535353535353535353535"
                    .parse::<H160>()
                    .unwrap()
            )
        );
        assert_eq!(transaction.amount, 10u128.pow(18));
        assert_eq!(transaction.payload, Vec::<u8>::new());
        assert_eq!(
            transaction.addr_from(),
            Address(
                "0x9d8A62f656a8d1615C1294fd71e9CFb3E4855A4F"
                    .parse::<H160>()
                    .unwrap()
            )
        );
        assert!(transaction.verify().is_ok());
    }

    #[test]
    fn test_left_pad_arr() {
        let cases = [
            ("", Ok([0; 4])),
            ("01", Ok([0, 0, 0, 1])),
            ("ffffffff", Ok([255; 4])),
            ("ffffffffff", Err("invalid length: 5, expected: 4")),
            ("0001", Err("unnecessary leading zero")),
        ];

        for (val, expected) in cases {
            let vec = hex::decode(val).unwrap();
            let actual = left_pad_arr(&vec);

            match (expected, actual) {
                (Ok(e), Ok(a)) => assert_eq!(e, a),
                (Err(e), Err(a)) => assert_eq!(e, a.to_string()),
                _ => panic!("case failed: {val}"),
            }
        }
    }
}<|MERGE_RESOLUTION|>--- conflicted
+++ resolved
@@ -288,12 +288,7 @@
         .ok_or_else(|| anyhow!("no 0x prefix"))?;
     let transaction = hex::decode(transaction)?;
     let chain_id = node.lock().unwrap().config.eth_chain_id;
-<<<<<<< HEAD
-    let mut transaction = transaction_from_rlp(&transaction, chain_id)?;
-    transaction.gas_limit = 100000000000000;
-=======
     let transaction = transaction_from_rlp(&transaction, chain_id)?;
->>>>>>> 62695e3f
 
     let transaction_hash = H256(node.lock().unwrap().create_transaction(transaction)?.0);
 
