--- conflicted
+++ resolved
@@ -10,7 +10,7 @@
     pubsub::{self, SubscriptionKind},
     FilteredParams,
 };
-use anyhow::{anyhow, bail, Result};
+use anyhow::{anyhow, Result};
 use itertools::{Either, Itertools};
 use jsonrpsee::{
     core::StringError,
@@ -92,47 +92,6 @@
 
     module
 }
-// See https://eips.ethereum.org/EIPS/eip-1898
-fn build_errored_response_for_missing_block(
-    request: BlockId,
-    result: Option<Block>,
-) -> Result<Block> {
-    // Block has been found
-    if let Some(block) = result {
-        return Ok(block);
-    }
-
-    // There's no specific error for requests not having block_hash and optional canonical parameter
-    let BlockId::Hash(RpcBlockHash {
-        require_canonical, ..
-    }) = request
-    else {
-        bail!("Unable to find a block with given id!");
-    };
-
-    let require_canonical = require_canonical.unwrap_or_default();
-
-    match require_canonical {
-        true => {
-            const INVALID_INPUT: i32 = -32000;
-            let response = ErrorObjectOwned::owned(
-                INVALID_INPUT,
-                "Invalid input".to_string(),
-                Option::<String>::None,
-            );
-            Err(response.into())
-        }
-        false => {
-            const RESOURCE_NOT_FOUND: i32 = -32001;
-            let response = ErrorObjectOwned::owned(
-                RESOURCE_NOT_FOUND,
-                "Resource not found".to_string(),
-                Option::<String>::None,
-            );
-            Err(response.into())
-        }
-    }
-}
 
 // See https://eips.ethereum.org/EIPS/eip-1898
 fn build_errored_response_for_missing_block(
@@ -290,10 +249,7 @@
 
     // For compatibility with Zilliqa 1, eth_getCode also returns Scilla code if any is present.
     let code = node.get_state(&block)?.get_account(address)?.code;
-<<<<<<< HEAD
-=======
-
->>>>>>> 663d7e38
+
     // do it this way so the compiler will tell us when another option inevitably
     // turns up and we have to deal with it ..
     let return_code = if code.is_eoa() {
@@ -467,10 +423,6 @@
             .get_block(block_hash)?
             .ok_or_else(|| anyhow!("block not found"))?))),
         (None, from, to) => {
-<<<<<<< HEAD
-            let (_, from) = node.resolve_block_number(from.unwrap_or(BlockNumberOrTag::Latest))?;
-            let (_, to) = node.resolve_block_number(to.unwrap_or(BlockNumberOrTag::Latest))?;
-=======
             let from = node
                 .resolve_block_number(from.unwrap_or(BlockNumberOrTag::Latest))?
                 .unwrap()
@@ -479,7 +431,6 @@
                 .resolve_block_number(to.unwrap_or(BlockNumberOrTag::Latest))?
                 .unwrap()
                 .number();
->>>>>>> 663d7e38
 
             if from > to {
                 return Err(anyhow!("`from` is greater than `to` ({from} > {to})"));
