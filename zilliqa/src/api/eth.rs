//! The Ethereum API, as documented at <https://ethereum.org/en/developers/docs/apis/json-rpc>.

use std::{
    sync::{Arc, Mutex, MutexGuard},
    time::Instant,
};

use alloy_consensus::{TxEip1559, TxEip2930, TxLegacy};
use alloy_eips::{eip2930::AccessList, BlockId, BlockNumberOrTag, RpcBlockHash};
use alloy_primitives::{Address, Bytes, Parity, Signature, TxKind, B256, U256, U64};
use alloy_rlp::{Decodable, Header};
use alloy_rpc_types::{
    pubsub::{self, SubscriptionKind},
    FilteredParams,
};
use anyhow::{anyhow, Result};
use itertools::{Either, Itertools};
use jsonrpsee::{
    core::StringError,
    types::{error::ErrorObjectOwned, params::ParamsSequence, Params},
    PendingSubscriptionSink, RpcModule, SubscriptionMessage,
};
use rand::Rng;
use serde::Deserialize;
use tracing::*;

use super::{
    to_hex::ToHex,
    types::eth::{self, CallParams, HashOrTransaction, OneOrMany},
};
use crate::{
    crypto::Hash,
    message::Block,
    node::{Filter, GeneralFilter, Node},
    state::Code,
    time::SystemTime,
    transaction::{EvmGas, Log, SignedTransaction},
};

pub fn rpc_module(node: Arc<Mutex<Node>>) -> RpcModule<Arc<Mutex<Node>>> {
    let mut module = super::declare_module!(
        node,
        [
            ("eth_accounts", accounts),
            ("eth_blockNumber", block_number),
            ("eth_call", call),
            ("eth_chainId", chain_id),
            ("eth_estimateGas", estimate_gas),
            ("eth_getBalance", get_balance),
            ("eth_getCode", get_code),
            ("eth_getFilterChanges", get_filter_changes),
            ("eth_getFilterLogs", get_filter_logs),
            ("eth_getStorageAt", get_storage_at),
            ("eth_getTransactionCount", get_transaction_count),
            ("eth_gasPrice", get_gas_price),
            ("eth_getBlockByNumber", get_block_by_number),
            ("eth_getBlockByHash", get_block_by_hash),
            (
                "eth_getBlockTransactionCountByHash",
                get_block_transaction_count_by_hash
            ),
            (
                "eth_getBlockTransactionCountByNumber",
                get_block_transaction_count_by_number
            ),
            ("eth_getLogs", get_logs),
            (
                "eth_getTransactionByBlockHashAndIndex",
                get_transaction_by_block_hash_and_index
            ),
            (
                "eth_getTransactionByBlockNumberAndIndex",
                get_transaction_by_block_number_and_index
            ),
            ("eth_getTransactionByHash", get_transaction_by_hash),
            ("eth_getTransactionReceipt", get_transaction_receipt),
            ("eth_sendRawTransaction", send_raw_transaction),
            ("eth_getUncleCountByBlockHash", get_uncle_count),
            ("eth_getUncleCountByBlockNumber", get_uncle_count),
            ("eth_getUncleByBlockHashAndIndex", get_uncle),
            ("eth_getUncleByBlockNumberAndIndex", get_uncle),
            ("eth_mining", mining),
            ("eth_newFilter", new_filter),
            ("eth_newBlockFilter", new_block_filter),
            (
                "eth_newPendingTransactionFilter",
                new_pending_transaction_filter
            ),
            ("eth_protocolVersion", protocol_version),
            ("eth_syncing", syncing),
            ("eth_uninstallFilter", uninstall_filter),
            ("net_peerCount", net_peer_count),
            ("net_listening", net_listening),
        ],
    );

    module
        .register_subscription(
            "eth_subscribe",
            "eth_subscription",
            "eth_unsubscribe",
            subscribe,
        )
        .unwrap();

    module
}

// See https://eips.ethereum.org/EIPS/eip-1898
fn build_errored_response_for_missing_block(
    request: BlockId,
    result: Option<Block>,
) -> Result<Block> {
    // Block has been found
    if let Some(block) = result {
        return Ok(block);
    }

    const INVALID_INPUT: i32 = -32000;
    let resource_not_found = ErrorObjectOwned::owned(
        INVALID_INPUT,
        "Invalid input".to_string(),
        Option::<String>::None,
    );

    let BlockId::Hash(RpcBlockHash {
        require_canonical, ..
    }) = request
    else {
        return Err(resource_not_found.into());
    };

    let require_canonical = require_canonical.unwrap_or_default();

    match require_canonical {
        true => {
            const INVALID_INPUT: i32 = -32000;
            let response = ErrorObjectOwned::owned(
                INVALID_INPUT,
                "Invalid input".to_string(),
                Option::<String>::None,
            );
            Err(response.into())
        }
        false => Err(resource_not_found.into()),
    }
}

fn expect_end_of_params(seq: &mut ParamsSequence, min: u32, max: u32) -> Result<()> {
    // Styled after the geth error message.
    let msg = if min != max {
        format!("too many arguments, want at most {max}")
    } else {
        format!("too many arguments, want {max}")
    };
    match seq.next::<serde_json::Value>() {
        Ok(_) => Err(ErrorObjectOwned::owned(
            jsonrpsee::types::error::INVALID_PARAMS_CODE,
            msg,
            Option::<String>::None,
        )
        .into()),
        _ => Ok(()),
    }
}

fn accounts(params: Params, _: &Arc<Mutex<Node>>) -> Result<[(); 0]> {
    expect_end_of_params(&mut params.sequence(), 0, 0)?;
    Ok([])
}

fn block_number(params: Params, node: &Arc<Mutex<Node>>) -> Result<String> {
    expect_end_of_params(&mut params.sequence(), 0, 0)?;
    Ok(node.lock().unwrap().number().to_hex())
}

fn call(params: Params, node: &Arc<Mutex<Node>>) -> Result<String> {
    trace!("call: params: {:?}", params);
    let mut params = params.sequence();
    let call_params: CallParams = params.next()?;
    let block_id: BlockId = params.optional_next()?.unwrap_or_default();
    expect_end_of_params(&mut params, 1, 2)?;

    let mut node = node.lock().unwrap();
    let block = node.get_block(block_id)?;

    let block = build_errored_response_for_missing_block(block_id, block)?;

    let ret = node.call_contract(
        &block,
        call_params.from,
        call_params.to,
        call_params.data.clone(),
        call_params.value.to(),
    )?;

    trace!(
        "Performed eth call. Args: {:?} ie: {:?} {:?} {:?}  ret: {:?}",
        serde_json::to_string(&call_params),
        call_params.from,
        call_params.to,
        call_params.data,
        ret.to_hex()
    );

    Ok(ret.to_hex())
}

fn chain_id(params: Params, node: &Arc<Mutex<Node>>) -> Result<String> {
    expect_end_of_params(&mut params.sequence(), 0, 0)?;
    Ok(node.lock().unwrap().config.eth_chain_id.to_hex())
}

fn estimate_gas(params: Params, node: &Arc<Mutex<Node>>) -> Result<String> {
    trace!("estimate_gas: params: {:?}", params);
    let mut params = params.sequence();
    let call_params: CallParams = params.next()?;
    let block_number: BlockNumberOrTag = params.optional_next()?.unwrap_or_default();
    expect_end_of_params(&mut params, 1, 2)?;

    let return_value = node.lock().unwrap().estimate_gas(
        block_number,
        call_params.from,
        call_params.to,
        call_params.data.clone(),
        call_params.gas.map(|g| EvmGas(g.to())),
        call_params.gas_price.map(|g| g.to()),
        call_params.value.to(),
    )?;

    Ok(return_value.to_hex())
}

fn get_balance(params: Params, node: &Arc<Mutex<Node>>) -> Result<String> {
    let mut params = params.sequence();
    let address: Address = params.next()?;
    let block_id: BlockId = params.next()?;
    expect_end_of_params(&mut params, 2, 2)?;

    let node = node.lock().unwrap();
    let block = node.get_block(block_id)?;

    let block = build_errored_response_for_missing_block(block_id, block)?;

    Ok(node
        .get_state(&block)?
        .get_account(address)?
        .balance
        .to_hex())
}

fn get_code(params: Params, node: &Arc<Mutex<Node>>) -> Result<String> {
    let mut params = params.sequence();
    let address: Address = params.next()?;
    let block_id: BlockId = params.next()?;
    expect_end_of_params(&mut params, 2, 2)?;

    let node = node.lock().unwrap();
    let block = node.get_block(block_id)?;

    let block = build_errored_response_for_missing_block(block_id, block)?;

    // For compatibility with Zilliqa 1, eth_getCode also returns Scilla code if any is present.
    let code = node.get_state(&block)?.get_account(address)?.code;

    // do it this way so the compiler will tell us when another option inevitably
    // turns up and we have to deal with it ..
    let return_code = if code.is_eoa() {
        hex::encode(vec![])
    } else {
        match code {
            Code::Evm(val) => val.to_hex(),
            Code::Scilla { code, .. } => code.to_hex(),
        }
    };

    Ok(return_code)
}

fn get_storage_at(params: Params, node: &Arc<Mutex<Node>>) -> Result<String> {
    trace!("get_storage_at: params: {:?}", params);
    let mut params = params.sequence();
    let address: Address = params.next()?;
    let position: U256 = params.next()?;
    let position = B256::new(position.to_be_bytes());
    let block_id: BlockId = params.next()?;
    expect_end_of_params(&mut params, 3, 3)?;

    let node = node.lock().unwrap();
    let block = node.get_block(block_id)?;
    let block = build_errored_response_for_missing_block(block_id, block)?;

    let value = node
        .get_state(&block)?
        .get_account_storage(address, position)?;

    Ok(value.to_hex())
}

fn get_transaction_count(params: Params, node: &Arc<Mutex<Node>>) -> Result<String> {
    trace!("get_transaction_count: params: {:?}", params);
    let mut params = params.sequence();
    let address: Address = params.next()?;
    let block_id: BlockId = params.next()?;
    expect_end_of_params(&mut params, 3, 3)?;

    let node = node.lock().unwrap();

    let block = node.get_block(block_id)?;
    let block = build_errored_response_for_missing_block(block_id, block)?;

    let nonce = node.get_state(&block)?.get_account(address)?.nonce;

    if matches!(block_id, BlockId::Number(BlockNumberOrTag::Pending)) {
        Ok(node.consensus.pending_transaction_count(address).to_hex())
    } else {
        Ok(nonce.to_hex())
    }
}

fn get_gas_price(params: Params, node: &Arc<Mutex<Node>>) -> Result<String> {
    expect_end_of_params(&mut params.sequence(), 0, 0)?;
    Ok(node.lock().unwrap().get_gas_price().to_hex())
}

fn get_block_by_number(params: Params, node: &Arc<Mutex<Node>>) -> Result<Option<eth::Block>> {
    let mut params = params.sequence();
    let block_number: BlockNumberOrTag = params.next()?;
    let full: bool = params.next()?;
    expect_end_of_params(&mut params, 2, 2)?;

    let node = node.lock().unwrap();
    let block = node.get_block(block_number)?;
    let block = block.map(|b| convert_block(&node, &b, full)).transpose()?;

    Ok(block)
}

fn get_block_by_hash(params: Params, node: &Arc<Mutex<Node>>) -> Result<Option<eth::Block>> {
    let mut params = params.sequence();
    let hash: B256 = params.next()?;
    let full: bool = params.next()?;
    expect_end_of_params(&mut params, 2, 2)?;

    let node = node.lock().unwrap();
    let block = node
        .get_block(hash)?
        .map(|b| convert_block(&node, &b, full))
        .transpose()?;

    Ok(block)
}

fn convert_block(node: &MutexGuard<Node>, block: &Block, full: bool) -> Result<eth::Block> {
    if !full {
        let miner = node.get_proposer_reward_address(block.header)?;
        let block_gas_limit = node.config.consensus.eth_block_gas_limit;
        Ok(eth::Block::from_block(
            block,
            miner.unwrap_or_default(),
            block_gas_limit,
        ))
    } else {
        let transactions = block
            .transactions
            .iter()
            .map(|h| {
                get_transaction_inner(*h, node)?
                    .ok_or_else(|| anyhow!("missing transaction: {}", h))
            })
            .map(|t| Ok(HashOrTransaction::Transaction(t?)))
            .collect::<Result<_>>()?;
        let miner = node.get_proposer_reward_address(block.header)?;
        let block_gas_limit = node.config.consensus.eth_block_gas_limit;
        let block = eth::Block::from_block(block, miner.unwrap_or_default(), block_gas_limit);
        Ok(eth::Block {
            transactions,
            ..block
        })
    }
}

fn get_block_transaction_count_by_hash(
    params: Params,
    node: &Arc<Mutex<Node>>,
) -> Result<Option<String>> {
    let mut params = params.sequence();
    let hash: B256 = params.next()?;
    expect_end_of_params(&mut params, 1, 1)?;

    let node = node.lock().unwrap();
    let block = node.get_block(hash)?;

    Ok(block.map(|b| b.transactions.len().to_hex()))
}

fn get_block_transaction_count_by_number(
    params: Params,
    node: &Arc<Mutex<Node>>,
) -> Result<Option<String>> {
    let mut params = params.sequence();
    // The ethereum RPC spec says this is optional, but it is mandatory in geth and erigon.
    let block_number: BlockNumberOrTag = params.next()?;
    expect_end_of_params(&mut params, 1, 1)?;

    let node = node.lock().unwrap();
    let block = node.get_block(block_number)?;

    Ok(Some(
        block.map_or(0, |block| block.transactions.len()).to_hex(),
    ))
}

#[derive(Deserialize, Default)]
#[serde(default, rename_all = "camelCase")]
struct GetLogsParams {
    from_block: Option<BlockNumberOrTag>,
    to_block: Option<BlockNumberOrTag>,
    address: Option<OneOrMany<Address>>,

    /// elements represent an alternative that matches any of the contained topics.
    ///
    /// Examples (from Erigon):
    /// * `[]`                          matches any topic list
    /// * `[[A]]`                       matches topic A in first position
    /// * `[[], [B]]` or `[None, [B]]`  matches any topic in first position AND B in second position
    /// * `[[A], [B]]`                  matches topic A in first position AND B in second position
    /// * `[[A, B], [C, D]]`            matches topic (A OR B) in first position AND (C OR D) in second position
    topics: Vec<Option<OneOrMany<B256>>>,
    block_hash: Option<B256>,
}

fn get_logs(params: Params, node: &Arc<Mutex<Node>>) -> Result<Vec<eth::Log>> {
    let mut seq = params.sequence();
    let params: GetLogsParams = seq.next()?;
    expect_end_of_params(&mut seq, 1, 1)?;

    let node = node.lock().unwrap();

    // Find the range of blocks we care about. This is an iterator of blocks.
    let blocks = match (params.block_hash, params.from_block, params.to_block) {
        (Some(block_hash), None, None) => Either::Left(std::iter::once(Ok(node
            .get_block(block_hash)?
            .ok_or_else(|| anyhow!("block not found"))?))),
        (None, from, to) => {
            let Some(from) = node
                .resolve_block_number(from.unwrap_or(BlockNumberOrTag::Latest))?
                .as_ref()
                .map(Block::number)
            else {
                return Ok(vec![]);
            };

<<<<<<< HEAD
            let to = node
                .resolve_block_number(to.unwrap_or(BlockNumberOrTag::Latest))?
                .unwrap_or_else(|| {
                    node.resolve_block_number(BlockNumberOrTag::Latest)
                        .unwrap()
                        .unwrap()
                })
                .number();
=======
            let to = match node
                .resolve_block_number(to.unwrap_or(BlockNumberOrTag::Latest))?
                .as_ref()
            {
                Some(block) => block.number(),
                None => node
                    .resolve_block_number(BlockNumberOrTag::Latest)?
                    .unwrap()
                    .number(),
            };
>>>>>>> ccd64daa

            if from > to {
                return Err(anyhow!("`from` is greater than `to` ({from} > {to})"));
            }

            Either::Right((from..=to).map(|number| {
                node.get_block(number)?
                    .ok_or_else(|| anyhow!("missing block: {number}"))
            }))
        }
        _ => {
            return Err(anyhow!(
                "only one of `blockHash` or (`fromBlock` and/or `toBlock`) are allowed"
            ));
        }
    };

    filter_logs(&node, blocks, &params.address, &params.topics)
}

fn get_transaction_by_block_hash_and_index(
    params: Params,
    node: &Arc<Mutex<Node>>,
) -> Result<Option<eth::Transaction>> {
    let mut params = params.sequence();
    let block_hash: B256 = params.next()?;
    let index: U64 = params.next()?;
    expect_end_of_params(&mut params, 2, 2)?;
    let node = node.lock().unwrap();

    let Some(block) = node.get_block(block_hash)? else {
        return Ok(None);
    };
    let Some(txn_hash) = block.transactions.get(index.to::<usize>()) else {
        return Ok(None);
    };

    get_transaction_inner(*txn_hash, &node)
}

fn get_transaction_by_block_number_and_index(
    params: Params,
    node: &Arc<Mutex<Node>>,
) -> Result<Option<eth::Transaction>> {
    let mut params = params.sequence();
    let block_number: BlockNumberOrTag = params.next()?;
    let index: U64 = params.next()?;
    expect_end_of_params(&mut params, 2, 2)?;

    let node = node.lock().unwrap();

    let Some(block) = node.get_block(block_number)? else {
        return Ok(None);
    };
    let Some(txn_hash) = block.transactions.get(index.to::<usize>()) else {
        return Ok(None);
    };

    get_transaction_inner(*txn_hash, &node)
}

fn get_transaction_by_hash(
    params: Params,
    node: &Arc<Mutex<Node>>,
) -> Result<Option<eth::Transaction>> {
    trace!("get_transaction_by_hash: params: {:?}", params);
    let hash: B256 = params.one()?;
    let hash: Hash = Hash(hash.0);
    let node = node.lock().unwrap();

    get_transaction_inner(hash, &node)
}

pub(super) fn get_transaction_inner(
    hash: Hash,
    node: &MutexGuard<Node>,
) -> Result<Option<eth::Transaction>> {
    let Some(tx) = node.get_transaction_by_hash(hash)? else {
        return Ok(None);
    };

    // The block can either be null or some based on whether the tx exists
    let block = if let Some(receipt) = node.get_transaction_receipt(hash)? {
        node.get_block(receipt.block_hash)?
    } else {
        // Even if it has not been mined, the tx may still be in the mempool and should return
        // a correct tx, with pending/null fields
        None
    };

    Ok(Some(eth::Transaction::new(tx, block)))
}

pub(super) fn get_transaction_receipt_inner(
    hash: Hash,
    node: &MutexGuard<Node>,
) -> Result<Option<eth::TransactionReceipt>> {
    let Some(signed_transaction) = node.get_transaction_by_hash(hash)? else {
        warn!("Failed to get TX by hash when getting TX receipt! {}", hash);
        return Ok(None);
    };
    // TODO: Return error if receipt or block does not exist.

    let Some(receipt) = node.get_transaction_receipt(hash)? else {
        debug!("Failed to get TX receipt when getting TX receipt! {}", hash);
        return Ok(None);
    };

    debug!(
        "get_transaction_receipt_inner: hash: {:?} result: {:?}",
        hash, receipt
    );

    let Some(block) = node.get_block(receipt.block_hash)? else {
        warn!("Failed to get block when getting TX receipt! {}", hash);
        return Ok(None);
    };

    let transaction_index = block.transactions.iter().position(|t| *t == hash).unwrap();

    let mut logs_bloom = [0; 256];

    let logs = receipt
        .logs
        .into_iter()
        // Filter non-EVM logs out. TODO: Encode Scilla logs and don't filter them.
        .filter_map(|log| log.into_evm())
        .enumerate()
        .map(|(log_index, log)| {
            let log = eth::Log::new(
                log,
                log_index,
                transaction_index,
                hash,
                block.number(),
                block.hash(),
            );

            log.bloom(&mut logs_bloom);

            log
        })
        .collect();

    let from = signed_transaction.signer;
    let transaction = signed_transaction.tx.into_transaction();
    let receipt = eth::TransactionReceipt {
        transaction_hash: hash.into(),
        transaction_index: transaction_index as u64,
        block_hash: block.hash().into(),
        block_number: block.number(),
        from,
        to: transaction.to_addr(),
        cumulative_gas_used: receipt.cumulative_gas_used,
        effective_gas_price: transaction.max_fee_per_gas(),
        gas_used: receipt.gas_used,
        contract_address: receipt.contract_address,
        logs,
        logs_bloom,
        ty: 0,
        status: receipt.success,
    };

    Ok(Some(receipt))
}

fn get_transaction_receipt(
    params: Params,
    node: &Arc<Mutex<Node>>,
) -> Result<Option<eth::TransactionReceipt>> {
    trace!("get_transaction_receipt: params: {:?}", params);
    let hash: B256 = params.one()?;
    let hash: Hash = hash.into();
    let node = node.lock().unwrap();
    get_transaction_receipt_inner(hash, &node)
}

fn send_raw_transaction(params: Params, node: &Arc<Mutex<Node>>) -> Result<String> {
    trace!("send_raw_transaction: params: {:?}", params);
    let transaction: String = params.one()?;
    let transaction = transaction
        .strip_prefix("0x")
        .ok_or_else(|| anyhow!("no 0x prefix"))?;
    let transaction = hex::decode(transaction)?;
    let transaction = parse_transaction(&transaction)?;

    let transaction_hash = B256::from(node.lock().unwrap().create_transaction(transaction)?);

    Ok(transaction_hash.to_hex())
}

fn parse_transaction(bytes: &[u8]) -> Result<SignedTransaction> {
    // https://eips.ethereum.org/EIPS/eip-2718#backwards-compatibility
    // "Clients can differentiate between the legacy transactions and typed transactions by looking at the first byte.
    // If it starts with a value in the range [0, 0x7f] then it is a new transaction type, if it starts with a value in
    // the range [0xc0, 0xfe] then it is a legacy transaction type."
    match bytes[0] {
        0xc0..=0xfe => parse_legacy_transaction(bytes),
        0x01 => parse_eip2930_transaction(&bytes[1..]),
        0x02 => parse_eip1559_transaction(&bytes[1..]),
        _ => Err(anyhow!(
            "invalid transaction with starting byte {}",
            bytes[0]
        )),
    }
}

fn parse_legacy_transaction(mut buf: &[u8]) -> Result<SignedTransaction> {
    let mut bytes = Header::decode_bytes(&mut buf, true)?;

    let nonce = u64::decode(&mut bytes)?;
    let gas_price = u128::decode(&mut bytes)?;
    let gas_limit = u128::decode(&mut bytes)?;
    let to = TxKind::decode(&mut bytes)?;
    let value = U256::decode(&mut bytes)?;
    let input = Bytes::decode(&mut bytes)?;
    let v = u64::decode(&mut bytes)?;
    let r = U256::decode(&mut bytes)?;
    let s = U256::decode(&mut bytes)?;

    let sig = Signature::from_rs_and_parity(r, s, v)?;

    let tx = TxLegacy {
        chain_id: sig.v().chain_id(),
        nonce,
        gas_price,
        gas_limit,
        to,
        value,
        input,
    };

    Ok(SignedTransaction::Legacy { tx, sig })
}

fn parse_eip2930_transaction(mut buf: &[u8]) -> Result<SignedTransaction> {
    let mut bytes = Header::decode_bytes(&mut buf, true)?;

    let chain_id = u64::decode(&mut bytes)?;
    let nonce = u64::decode(&mut bytes)?;
    let gas_price = u128::decode(&mut bytes)?;
    let gas_limit = u128::decode(&mut bytes)?;
    let to = TxKind::decode(&mut bytes)?;
    let value = U256::decode(&mut bytes)?;
    let input = Bytes::decode(&mut bytes)?;
    let access_list = AccessList::decode(&mut bytes)?;
    let y_is_odd = bool::decode(&mut bytes)?;
    let r = U256::decode(&mut bytes)?;
    let s = U256::decode(&mut bytes)?;

    let sig = Signature::from_rs_and_parity(r, s, Parity::Parity(y_is_odd))?;

    let tx = TxEip2930 {
        chain_id,
        nonce,
        gas_price,
        gas_limit,
        to,
        value,
        input,
        access_list,
    };

    Ok(SignedTransaction::Eip2930 { tx, sig })
}

fn parse_eip1559_transaction(mut buf: &[u8]) -> Result<SignedTransaction> {
    let mut bytes = Header::decode_bytes(&mut buf, true)?;

    let chain_id = u64::decode(&mut bytes)?;
    let nonce = u64::decode(&mut bytes)?;
    let max_priority_fee_per_gas = u128::decode(&mut bytes)?;
    let max_fee_per_gas = u128::decode(&mut bytes)?;
    let gas_limit = u128::decode(&mut bytes)?;
    let to = TxKind::decode(&mut bytes)?;
    let value = U256::decode(&mut bytes)?;
    let input = Bytes::decode(&mut bytes)?;
    let access_list = AccessList::decode(&mut bytes)?;
    let y_is_odd = bool::decode(&mut bytes)?;
    let r = U256::decode(&mut bytes)?;
    let s = U256::decode(&mut bytes)?;

    let sig = Signature::from_rs_and_parity(r, s, Parity::Parity(y_is_odd))?;

    let tx = TxEip1559 {
        chain_id,
        nonce,
        max_priority_fee_per_gas,
        max_fee_per_gas,
        gas_limit,
        to,
        value,
        input,
        access_list,
    };

    Ok(SignedTransaction::Eip1559 { tx, sig })
}

fn get_uncle_count(_: Params, _: &Arc<Mutex<Node>>) -> Result<String> {
    Ok("0x0".to_string())
}

fn get_uncle(_: Params, _: &Arc<Mutex<Node>>) -> Result<Option<String>> {
    Ok(None)
}

#[derive(Deserialize, Default)]
#[serde(default, rename_all = "camelCase")]
struct NewFilterParams {
    from_block: Option<BlockNumberOrTag>,
    to_block: Option<BlockNumberOrTag>,
    address: Option<OneOrMany<Address>>,
    topics: Vec<Option<OneOrMany<B256>>>,
}

fn new_filter(params: Params, node: &Arc<Mutex<Node>>) -> Result<String> {
    let mut seq = params.sequence();
    let mut params: NewFilterParams = seq.next()?;
    expect_end_of_params(&mut seq, 1, 1)?;

    let mut node = node.lock().unwrap();

    if params.topics.len() > 4 {
        // Too many topics provided, max of 4
        return Err(anyhow!("Too many topics provided, maximum 4"));
    }

    if node.config.max_filters > 0 && node.filters.len() as u64 > node.config.max_filters {
        return Err(anyhow!("Too many filters already registered"));
    }

    let mut topics = [None, None, None, None];
    topics[..params.topics.len()].swap_with_slice(&mut params.topics[..]);

    let from_block = params.from_block.unwrap_or(BlockNumberOrTag::Latest);
    // let first_block = node.resolve_block_number(from_block)?.unwrap().number();

    let first_block = match params.from_block.unwrap_or(BlockNumberOrTag::Latest) {
        BlockNumberOrTag::Number(n) => n,
        tag => node.resolve_block_number(tag)?.unwrap().number(),
    };

    let mut rng = rand::thread_rng();

    let mut id = [0u8; 32];
    rng.fill(&mut id);

    let id = B256::from_slice(&id);

    node.filters.put(
        id,
        (
            Filter::General(GeneralFilter {
                from_block,
                to_block: params.to_block.unwrap_or(BlockNumberOrTag::Latest),
                address: params.address,
                topics: Box::new(topics),
            }),
            first_block,
            Instant::now(),
        ),
    );

    Ok(id.to_hex())
}

fn uninstall_filter(params: Params, node: &Arc<Mutex<Node>>) -> Result<bool> {
    let mut seq = params.sequence();
    let filter_id: B256 = seq.next()?;
    expect_end_of_params(&mut seq, 1, 1)?;

    let mut node = node.lock().unwrap();

    Ok(node.filters.pop(&filter_id).is_some())
}

fn new_block_filter(params: Params, node: &Arc<Mutex<Node>>) -> Result<String> {
    expect_end_of_params(&mut params.sequence(), 0, 0)?;

    let mut node = node.lock().unwrap();

    if node.config.max_filters > 0 && node.filters.len() as u64 > node.config.max_filters {
        return Err(anyhow!("Too many filters already registered"));
    }

    let first_block = node
        .resolve_block_number(BlockNumberOrTag::Latest)?
        .unwrap()
        .number()
        + 1;

    let mut rng = rand::thread_rng();

    let mut id = [0u8; 32];
    rng.fill(&mut id);

    let id = B256::from_slice(&id);

    node.filters
        .put(id, (Filter::Block, first_block, Instant::now()));

    Ok(id.to_hex())
}

fn new_pending_transaction_filter(params: Params, node: &Arc<Mutex<Node>>) -> Result<String> {
    expect_end_of_params(&mut params.sequence(), 0, 0)?;

    let mut node = node.lock().unwrap();

    if node.config.max_filters > 0 && node.filters.len() as u64 > node.config.max_filters {
        return Err(anyhow!("Too many filters already registered"));
    }

    let first_block = node
        .resolve_block_number(BlockNumberOrTag::Latest)?
        .unwrap()
        .number()
        + 1;

    let mut rng = rand::thread_rng();

    let mut id = [0u8; 32];
    rng.fill(&mut id);

    let id = B256::from_slice(&id);

    node.filters.put(
        id,
        (Filter::PendingTransaction, first_block, Instant::now()),
    );

    Ok(id.to_hex())
}

fn filter_logs(
    node: &Node,
    blocks: impl Iterator<Item = Result<Block>>,
    address: &Option<OneOrMany<Address>>,
    topics: &[Option<OneOrMany<B256>>],
) -> Result<Vec<eth::Log>> {
    // Get the receipts for each transaction. This is an iterator of (receipt, txn_index, txn_hash, block_number, block_hash).
    let receipts = blocks
        .map(|block: Result<_>| {
            let block = block?;
            let block_number = block.number();
            let block_hash = block.hash();
            let receipts = node.get_transaction_receipts_in_block(block_hash)?;

            Ok(block
                .transactions
                .into_iter()
                .enumerate()
                .zip(receipts)
                .map(move |((txn_index, txn_hash), receipt)| {
                    (receipt, txn_index, txn_hash, block_number, block_hash)
                }))
        })
        .flatten_ok();

    // Get the logs from each receipt and filter them based on the provided parameters. This is an iterator of (log, log_index, txn_index, txn_hash, block_number, block_hash).
    let logs = receipts
        .map(|r: Result<_>| {
            let (receipt, txn_index, txn_hash, block_number, block_hash) = r?;
            Ok(receipt
                .logs
                .into_iter()
                .filter_map(|l| l.into_evm())
                .enumerate()
                .map(move |(i, l)| (l, i, txn_index, txn_hash, block_number, block_hash)))
        })
        .flatten_ok()
        .filter_ok(|(log, _, _, _, _, _)| {
            address
                .as_ref()
                .map_or(true, |address| address.contains(&log.address))
        })
        .filter_ok(|(log, _, _, _, _, _)| {
            topics
                .iter()
                .zip(log.topics.iter())
                .all(|(filter_topic, log_topic)| {
                    filter_topic
                        .as_ref()
                        .map_or(true, |topic| topic.contains(log_topic))
                    // filter_topic.is_empty() || filter_topic.contains(log_topic)
                })
        });

    // Finally convert the iterator to our response format.
    let logs = logs.map(|l: Result<_>| {
        let (log, log_index, txn_index, txn_hash, block_number, block_hash) = l?;
        Ok(eth::Log::new(
            log,
            log_index,
            txn_index,
            txn_hash,
            block_number,
            block_hash,
        ))
    });

    logs.collect()
}

fn get_filter_changes(params: Params, node: &Arc<Mutex<Node>>) -> Result<serde_json::Value> {
    let mut seq = params.sequence();
    let filter_id: B256 = seq.next()?;
    expect_end_of_params(&mut seq, 1, 1)?;

    let mut node = node.lock().unwrap();

    node.filters.promote(&filter_id);
    let Some((filter, next_block, _)) = node.filters.peek(&filter_id) else {
        // Filter does not exist
        return Ok(serde_json::Value::Array(vec![]));
    };

    let last_block = match filter {
        Filter::General(GeneralFilter { to_block, .. }) => node
            .resolve_block_number(*to_block)?
            .unwrap_or_else(|| {
                node.resolve_block_number(BlockNumberOrTag::Latest)
                    .unwrap()
                    .unwrap()
            })
            .number()
            .min(
                node.resolve_block_number(BlockNumberOrTag::Latest)?
                    .unwrap()
                    .number(),
            ),
        Filter::Block => node
            .resolve_block_number(BlockNumberOrTag::Latest)?
            .unwrap()
            .number(),
        Filter::PendingTransaction => node
            .resolve_block_number(BlockNumberOrTag::Latest)?
            .unwrap()
            .number(),
    };

    if &last_block < next_block {
        // No new updates
        return Ok(serde_json::Value::Array(vec![]));
    }

    let blocks = (*next_block..=last_block).map(|number| {
        node.get_block(number)?
            .ok_or_else(|| anyhow!("missing block: {number}"))
    });

    let result = match filter {
        Filter::General(GeneralFilter {
            address, topics, ..
        }) => serde_json::to_value(filter_logs(&node, blocks, address, &topics[..])?).unwrap(),
        Filter::Block => serde_json::to_value(
            blocks
                .map(|block: Result<_>| block.map(|block| block.hash().to_string()))
                .collect::<Result<Vec<_>>>()?,
        )
        .unwrap(),
        Filter::PendingTransaction => serde_json::to_value(
            blocks
                .map(|block: Result<_>| block.map(|block| block.transactions.into_iter()))
                .flatten_ok()
                .map(|transaction: Result<_>| {
                    transaction.map(|transaction| transaction.to_string())
                })
                .collect::<Result<Vec<_>>>()?,
        )
        .unwrap(),
    };

    if let Some((_, next_block, last_use)) = node.filters.get_mut(&filter_id) {
        *next_block = last_block + 1;
        *last_use = Instant::now();
    }

    Ok(result)
}

fn get_filter_logs(params: Params, node: &Arc<Mutex<Node>>) -> Result<serde_json::Value> {
    let mut seq = params.sequence();
    let filter_id: B256 = seq.next()?;
    expect_end_of_params(&mut seq, 1, 1)?;

    let mut node = node.lock().unwrap();

    node.filters.promote(&filter_id);
    let Some((filter, _, _)) = node.filters.peek(&filter_id) else {
        // Filter does not exist
        return Ok(serde_json::Value::Array(vec![]));
    };

    let last_block = match filter {
        Filter::General(GeneralFilter { to_block, .. }) => node
            .resolve_block_number(*to_block)?
            .unwrap_or_else(|| {
                node.resolve_block_number(BlockNumberOrTag::Latest)
                    .unwrap()
                    .unwrap()
            })
            .number()
            .min(
                node.resolve_block_number(BlockNumberOrTag::Latest)?
                    .unwrap()
                    .number(),
            ),
        Filter::Block => node
            .resolve_block_number(BlockNumberOrTag::Latest)?
            .unwrap()
            .number(),
        Filter::PendingTransaction => node
            .resolve_block_number(BlockNumberOrTag::Latest)?
            .unwrap()
            .number(),
    };

    let first_block = match filter {
        Filter::General(GeneralFilter { from_block, .. }) => {
            if let Some(first_block) = node.resolve_block_number(*from_block)?.map(|first_block| {
                first_block.number().max(
                    node.resolve_block_number(BlockNumberOrTag::Earliest)
                        .unwrap()
                        .unwrap()
                        .number(),
                )
            }) {
                first_block
            } else {
                return Ok(serde_json::Value::Array(vec![]));
            }
        }
        Filter::Block => node
            .resolve_block_number(BlockNumberOrTag::Earliest)?
            .unwrap()
            .number(),
        Filter::PendingTransaction => node
            .resolve_block_number(BlockNumberOrTag::Earliest)?
            .unwrap()
            .number(),
    };

    let blocks = (first_block..=last_block).map(|number| {
        node.get_block(number)?
            .ok_or_else(|| anyhow!("missing block: {number}"))
    });

    let result = match filter {
        Filter::General(GeneralFilter {
            address, topics, ..
        }) => serde_json::to_value(filter_logs(&node, blocks, address, &topics[..])?).unwrap(),
        Filter::Block => serde_json::to_value(
            blocks
                .map(|block: Result<_>| block.map(|block| block.hash().to_string()))
                .collect::<Result<Vec<_>>>()?,
        )
        .unwrap(),
        Filter::PendingTransaction => serde_json::to_value(
            blocks
                .map(|block: Result<_>| block.map(|block| block.transactions.into_iter()))
                .flatten_ok()
                .map(|transaction: Result<_>| {
                    transaction.map(|transaction| transaction.to_string())
                })
                .collect::<Result<Vec<_>>>()?,
        )
        .unwrap(),
    };

    if let Some((_, _, last_use)) = node.filters.get_mut(&filter_id) {
        *last_use = Instant::now();
    }

    Ok(result)
}

fn mining(_: Params, _: &Arc<Mutex<Node>>) -> Result<bool> {
    Ok(false)
}

fn protocol_version(_: Params, _: &Arc<Mutex<Node>>) -> Result<String> {
    Ok("0x41".to_string())
}

fn syncing(_: Params, _: &Arc<Mutex<Node>>) -> Result<bool> {
    Ok(false)
}

fn net_peer_count(_: Params, _: &Arc<Mutex<Node>>) -> Result<String> {
    Ok("0x0".to_string())
}

fn net_listening(_: Params, _: &Arc<Mutex<Node>>) -> Result<bool> {
    Ok(true)
}

#[allow(clippy::redundant_allocation)]
async fn subscribe(
    params: Params<'_>,
    pending: PendingSubscriptionSink,
    node: Arc<Arc<Mutex<Node>>>,
) -> Result<(), StringError> {
    let mut params = params.sequence();
    let kind: SubscriptionKind = params.next()?;
    let params: Option<pubsub::Params> = params.optional_next()?;
    let params = params.unwrap_or_default();

    let sink = pending.accept().await?;

    match kind {
        SubscriptionKind::NewHeads => {
            let mut new_blocks = node.lock().unwrap().subscribe_to_new_blocks();

            while let Ok(header) = new_blocks.recv().await {
                let miner = node.lock().unwrap().get_proposer_reward_address(header)?;
                let block_gas_limit = node.lock().unwrap().config.consensus.eth_block_gas_limit;
                let header =
                    eth::Header::from_header(header, miner.unwrap_or_default(), block_gas_limit);
                let _ = sink.send(SubscriptionMessage::from_json(&header)?).await;
            }
        }
        SubscriptionKind::Logs => {
            let filter = match params {
                pubsub::Params::None => None,
                pubsub::Params::Logs(f) => Some(*f),
                pubsub::Params::Bool(_) => {
                    return Err("invalid params for logs".into());
                }
            };
            let filter = FilteredParams::new(filter);

            let mut receipts = node.lock().unwrap().subscribe_to_receipts();

            'outer: while let Ok((receipt, transaction_index)) = receipts.recv().await {
                if !filter.filter_block_hash(receipt.block_hash.into()) {
                    continue;
                }
                for (log_index, log) in receipt.logs.into_iter().enumerate() {
                    // Only consider EVM logs
                    let Log::Evm(log) = log else {
                        continue;
                    };
                    if !filter.filter_address(&log.address) {
                        continue;
                    }
                    if !filter.filter_topics(&log.topics) {
                        continue;
                    }

                    // We defer this check to later to avoid querying the block if the log was already filtered out by
                    // something else.
                    let block = node
                        .lock()
                        .unwrap()
                        .get_block(receipt.block_hash)?
                        .ok_or_else(|| anyhow!("missing block"))?;
                    if !filter.filter_block_range(block.number()) {
                        continue 'outer;
                    }

                    let log = alloy_rpc_types::Log {
                        inner: alloy_primitives::Log {
                            address: log.address,
                            data: alloy_primitives::LogData::new_unchecked(
                                log.topics,
                                log.data.into(),
                            ),
                        },
                        block_hash: Some(block.hash().into()),
                        block_number: Some(block.number()),
                        block_timestamp: Some(
                            block
                                .timestamp()
                                .duration_since(SystemTime::UNIX_EPOCH)
                                .unwrap_or_default()
                                .as_secs(),
                        ),
                        transaction_hash: Some(receipt.tx_hash.into()),
                        transaction_index: Some(transaction_index as u64),
                        log_index: Some(log_index as u64),
                        removed: false,
                    };
                    let _ = sink.send(SubscriptionMessage::from_json(&log)?).await;
                }
            }
        }
        SubscriptionKind::NewPendingTransactions => {
            let full = match params {
                pubsub::Params::None => false,
                pubsub::Params::Bool(b) => b,
                pubsub::Params::Logs(_) => {
                    return Err("invalid params for newPendingTransactions".into());
                }
            };

            if full {
                let mut txns = node.lock().unwrap().subscribe_to_new_transactions();

                while let Ok(txn) = txns.recv().await {
                    let txn = eth::Transaction::new(txn, None);
                    let _ = sink.send(SubscriptionMessage::from_json(&txn)?).await;
                }
            } else {
                let mut txns = node.lock().unwrap().subscribe_to_new_transaction_hashes();

                while let Ok(txn) = txns.recv().await {
                    let _ = sink
                        .send(SubscriptionMessage::from_json(&B256::from(txn))?)
                        .await;
                }
            }
        }
        _ => {
            return Err("invalid subscription kind".into());
        }
    }

    Ok(())
}<|MERGE_RESOLUTION|>--- conflicted
+++ resolved
@@ -451,7 +451,6 @@
                 return Ok(vec![]);
             };
 
-<<<<<<< HEAD
             let to = node
                 .resolve_block_number(to.unwrap_or(BlockNumberOrTag::Latest))?
                 .unwrap_or_else(|| {
@@ -460,18 +459,6 @@
                         .unwrap()
                 })
                 .number();
-=======
-            let to = match node
-                .resolve_block_number(to.unwrap_or(BlockNumberOrTag::Latest))?
-                .as_ref()
-            {
-                Some(block) => block.number(),
-                None => node
-                    .resolve_block_number(BlockNumberOrTag::Latest)?
-                    .unwrap()
-                    .number(),
-            };
->>>>>>> ccd64daa
 
             if from > to {
                 return Err(anyhow!("`from` is greater than `to` ({from} > {to})"));
