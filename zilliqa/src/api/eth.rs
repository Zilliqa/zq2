--- conflicted
+++ resolved
@@ -453,7 +453,6 @@
                 return Ok(vec![]);
             };
 
-<<<<<<< HEAD
             let to = node
                 .resolve_block_number(to.unwrap_or(BlockNumberOrTag::Latest))?
                 .unwrap_or_else(|| {
@@ -462,18 +461,6 @@
                         .unwrap()
                 })
                 .number();
-=======
-            let to = match node
-                .resolve_block_number(to.unwrap_or(BlockNumberOrTag::Latest))?
-                .as_ref()
-            {
-                Some(block) => block.number(),
-                None => node
-                    .resolve_block_number(BlockNumberOrTag::Latest)?
-                    .unwrap()
-                    .number(),
-            };
->>>>>>> 548bbff0
 
             if from > to {
                 return Err(anyhow!("`from` is greater than `to` ({from} > {to})"));
@@ -802,10 +789,6 @@
         return Err(anyhow!("Too many topics provided, maximum 4"));
     }
 
-    if node.config.max_filters > 0 && node.filters.len() as u64 > node.config.max_filters {
-        return Err(anyhow!("Too many filters already registered"));
-    }
-
     let mut topics = [None, None, None, None];
     topics[..params.topics.len()].swap_with_slice(&mut params.topics[..]);
 
@@ -856,10 +839,6 @@
 
     let mut node = node.lock().unwrap();
 
-    if node.config.max_filters > 0 && node.filters.len() as u64 > node.config.max_filters {
-        return Err(anyhow!("Too many filters already registered"));
-    }
-
     let first_block = node
         .resolve_block_number(BlockNumberOrTag::Latest)?
         .unwrap()
@@ -883,10 +862,6 @@
     expect_end_of_params(&mut params.sequence(), 0, 0)?;
 
     let mut node = node.lock().unwrap();
-
-    if node.config.max_filters > 0 && node.filters.len() as u64 > node.config.max_filters {
-        return Err(anyhow!("Too many filters already registered"));
-    }
 
     let first_block = node
         .resolve_block_number(BlockNumberOrTag::Latest)?
@@ -1029,7 +1004,7 @@
     let result = match filter {
         Filter::General(GeneralFilter {
             address, topics, ..
-        }) => serde_json::to_value(filter_logs(&node, blocks, address, &topics[..])?).unwrap(),
+        }) => serde_json::to_value(filter_logs(&node, blocks, &address, &topics[..])?).unwrap(),
         Filter::Block => serde_json::to_value(
             blocks
                 .map(|block: Result<_>| block.map(|block| block.hash().to_string()))
@@ -1126,7 +1101,7 @@
     let result = match filter {
         Filter::General(GeneralFilter {
             address, topics, ..
-        }) => serde_json::to_value(filter_logs(&node, blocks, address, &topics[..])?).unwrap(),
+        }) => serde_json::to_value(filter_logs(&node, blocks, &address, &topics[..])?).unwrap(),
         Filter::Block => serde_json::to_value(
             blocks
                 .map(|block: Result<_>| block.map(|block| block.hash().to_string()))
