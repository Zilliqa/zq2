//! The Ethereum API, as documented at <https://ethereum.org/en/developers/docs/apis/json-rpc>.

use futures::future::try_join_all;
use std::{panic::AssertUnwindSafe, sync::Arc};
use tokio::sync::{Mutex, MutexGuard};

use anyhow::{anyhow, Result};
use itertools::{Either, Itertools};
use jsonrpsee::{types::Params, RpcModule};
use primitive_types::{H160, H256, U256};
use rlp::Rlp;
use serde::Deserialize;
use tracing::*;

use crate::{
    crypto::Hash,
    message::{Block, BlockNumber},
    node::Node,
    state::{Address, SignedTransaction, SigningInfo, Transaction},
};

use super::{
    to_hex::ToHex,
    types::eth::{self, CallParams, EstimateGasParams, HashOrTransaction, OneOrMany},
};

pub fn rpc_module(node: Arc<Mutex<Node>>) -> RpcModule<Arc<Mutex<Node>>> {
    super::declare_module!(
        node,
        [
            ("eth_accounts", accounts),
            ("eth_blockNumber", block_number),
            ("eth_call", call),
            ("eth_chainId", chain_id),
            ("eth_estimateGas", estimate_gas),
            ("eth_getBalance", get_balance),
            ("eth_getCode", get_code),
            ("eth_getStorageAt", get_storage_at),
            ("eth_getTransactionCount", get_transaction_count),
            ("eth_gasPrice", get_gas_price),
            ("eth_getBlockByNumber", get_block_by_number),
            ("eth_getBlockByHash", get_block_by_hash),
            (
                "eth_getBlockTransactionCountByHash",
                get_block_transaction_count_by_hash
            ),
            (
                "eth_getBlockTransactionCountByNumber",
                get_block_transaction_count_by_number
            ),
            ("eth_getLogs", get_logs),
            ("eth_getTransactionByHash", get_transaction_by_hash),
            ("eth_getTransactionReceipt", get_transaction_receipt),
            ("eth_sendRawTransaction", send_raw_transaction),
            ("eth_getUncleCountByBlockHash", get_uncle_count),
            ("eth_getUncleCountByBlockNumber", get_uncle_count),
            ("eth_getUncleByBlockHashAndIndex", get_uncle),
            ("eth_getUncleByBlockNumberAndIndex", get_uncle),
            ("eth_mining", mining),
            ("eth_protocolVersion", protocol_version),
            ("eth_syncing", syncing),
            ("net_peerCount", net_peer_count),
            ("net_listening", net_listening),
        ],
    )
}

async fn accounts(_: Params<'_>, _: &Arc<Mutex<Node>>) -> Result<[(); 0]> {
    Ok([])
}

async fn block_number(_: Params<'_>, node: &Arc<Mutex<Node>>) -> Result<String> {
    if let Some(block) = node.lock().await.view().checked_sub(1) {
        Ok(block.to_hex())
    } else {
        Err(anyhow!("no blocks"))
    }
}

async fn call(params: Params<'_>, node: &Arc<Mutex<Node>>) -> Result<String> {
    trace!("call: params: {:?}", params);
    let mut params = params.sequence();
    let call_params: CallParams = params.next()?;
    let block_number: BlockNumber = params.next()?;

<<<<<<< HEAD
    let return_value = node
        .lock()
        .await
        .call_contract(
            block_number,
            Address(call_params.from),
            call_params.to.map(Address),
            call_params.data.clone(),
        )
        .await?;
=======
    let ret = node.lock().unwrap().call_contract(
        block_number,
        Address(call_params.from),
        call_params.to.map(Address),
        call_params.data.clone(),
        U256::from(call_params.value),
        false,
    )?;
>>>>>>> aefbbe6c

    trace!(
        "Performed eth call. Args: {:?} ie: {:?} {:?} {:?}  ret: {:?}",
        serde_json::to_string(&call_params),
        call_params.from,
        call_params.to,
        call_params.data,
        ret.return_value.to_hex()
    );

    Ok(ret.return_value.to_hex())
}

async fn chain_id(_: Params<'_>, node: &Arc<Mutex<Node>>) -> Result<String> {
    Ok(node.lock().await.config.eth_chain_id.to_hex())
}

async fn estimate_gas(params: Params<'_>, node: &Arc<Mutex<Node>>) -> Result<String> {
    trace!("estimate_gas: params: {:?}", params);
    let mut params = params.sequence();
    let call_params: EstimateGasParams = params.next()?;
    let block_number: BlockNumber = params.next().unwrap_or(BlockNumber::Latest);

    let return_value = node
        .lock()
        .await
        .estimate_gas(
            block_number,
            call_params.from,
            call_params.to,
            call_params.data.clone(),
            call_params.gas,
            call_params.gas_price,
            call_params.value,
        )
        .await?;

    Ok(return_value.to_hex())
}

async fn get_balance(params: Params<'_>, node: &Arc<Mutex<Node>>) -> Result<String> {
    let mut params = params.sequence();
    let address: H160 = params.next()?;
    let block_number: BlockNumber = params.next()?;

    Ok(node
        .lock()
        .await
        .get_native_balance(Address(address), block_number)
        .await?
        .to_hex())
}

async fn get_code(params: Params<'_>, node: &Arc<Mutex<Node>>) -> Result<String> {
    trace!("get_code: params: {:?}", params);
    let mut params = params.sequence();
    let address: H160 = params.next()?;
    let block_number: BlockNumber = params.next()?;

    Ok(node
        .lock()
        .await
        .get_account(Address(address), block_number)
        .await?
        .code
        .to_hex())
}

async fn get_storage_at(params: Params<'_>, node: &Arc<Mutex<Node>>) -> Result<String> {
    trace!("get_storage_at: params: {:?}", params);
    let mut params = params.sequence();
    let address: H160 = params.next()?;
    let position: U256 = params.next()?;
    let block_number: BlockNumber = params.next()?;

    let mut position_bytes = [0; 32];
    position.to_big_endian(&mut position_bytes);
    let position = H256::from_slice(&position_bytes);

    let value = node
        .lock()
        .await
        .get_account_storage(Address(address), position, block_number)
        .await?;

    Ok(value.to_hex())
}

async fn get_transaction_count(params: Params<'_>, node: &Arc<Mutex<Node>>) -> Result<String> {
    trace!("get_transaction_count: params: {:?}", params);
    let mut params = params.sequence();
    let address: H160 = params.next()?;
    let block_number: BlockNumber = params.next()?;

    let nonce = node
        .lock()
        .await
        .get_account(Address(address), block_number)
        .await?
        .nonce
        .to_hex();
    trace!("get_transaction_count resp: {:?}", nonce);

    Ok(nonce)
}

async fn get_gas_price(_: Params<'_>, node: &Arc<Mutex<Node>>) -> Result<String> {
    Ok(node.lock().await.get_gas_price().to_hex())
}

<<<<<<< HEAD
async fn get_block_by_number(
    params: Params<'_>,
    node: &Arc<Mutex<Node>>,
) -> Result<Option<EthBlock>> {
=======
fn get_block_by_number(params: Params, node: &Arc<Mutex<Node>>) -> Result<Option<eth::Block>> {
>>>>>>> aefbbe6c
    let mut params = params.sequence();
    let block_number: BlockNumber = params.next()?;
    let full: bool = params.next()?;

    let mut node = node.lock().await;
    let block = node.get_block_by_number(block_number).await?;

    if let Some(block) = block {
        Some(convert_block(&mut node, &block, full).await).transpose()
    } else {
        Ok(None)
    }
}

<<<<<<< HEAD
async fn get_block_by_hash(
    params: Params<'_>,
    node: &Arc<Mutex<Node>>,
) -> Result<Option<EthBlock>> {
=======
fn get_block_by_hash(params: Params, node: &Arc<Mutex<Node>>) -> Result<Option<eth::Block>> {
>>>>>>> aefbbe6c
    let mut params = params.sequence();
    let hash: H256 = params.next()?;
    let full: bool = params.next()?;

    let mut node = node.lock().await;
    if let Some(block) = node.get_block_by_hash(Hash(hash.0)).await? {
        Some(convert_block(&mut node, &block, full).await).transpose()
    } else {
        Ok(None)
    }
}

<<<<<<< HEAD
async fn convert_block(node: &MutexGuard<'_, Node>, block: &Block, full: bool) -> Result<EthBlock> {
    if !full {
        Ok(block.into())
    } else {
        let transactions = try_join_all(block.transactions.iter().map(|h| async move {
            get_transaction_inner(*h, node)
                .await?
                .ok_or_else(|| anyhow!("missing transaction: {}", h))
        }))
        .await?
        .into_iter()
        .map(|t| Ok(HashOrTransaction::Transaction(t)))
        .collect::<Result<_>>()?;
        Ok(EthBlock {
=======
fn convert_block(node: &MutexGuard<Node>, block: &Block, full: bool) -> Result<eth::Block> {
    if !full {
        Ok(block.into())
    } else {
        let transactions = block
            .transactions
            .iter()
            .map(|h| {
                get_transaction_inner(*h, node)?
                    .ok_or_else(|| anyhow!("missing transaction: {}", h))
            })
            .map(|t| Ok(HashOrTransaction::Transaction(t?)))
            .collect::<Result<_>>()?;
        Ok(eth::Block {
>>>>>>> aefbbe6c
            transactions,
            ..block.into()
        })
    }
}

async fn get_block_transaction_count_by_hash(
    params: Params<'_>,
    node: &Arc<Mutex<Node>>,
) -> Result<Option<String>> {
    let hash: H256 = params.one()?;

    let node = node.lock().await;
    let block = node.get_block_by_hash(Hash(hash.0)).await?;

    Ok(block.map(|b| b.transactions.len().to_hex()))
}

async fn get_block_transaction_count_by_number(
    params: Params<'_>,
    node: &Arc<Mutex<Node>>,
) -> Result<Option<String>> {
    let block_number: BlockNumber = params.one()?;

    let node = node.lock().await;
    let block = match block_number {
        BlockNumber::Number(number) => node.get_block_by_view(number).await,
        BlockNumber::Earliest => node.get_block_by_view(0).await,
        BlockNumber::Latest => node.get_latest_block(),
        _ => {
            return Err(anyhow!("unsupported block number: {block_number:?}"));
        }
    }?;

    Ok(block.map(|b| b.transactions.len().to_hex()))
}

<<<<<<< HEAD
async fn get_transaction_by_hash(
    params: Params<'_>,
=======
#[derive(Deserialize, Default)]
#[serde(default, rename_all = "camelCase")]
struct GetLogsParams {
    from_block: Option<BlockNumber>,
    to_block: Option<BlockNumber>,
    address: Option<OneOrMany<H160>>,
    /// Topics matches a prefix of the list of topics from each log. An empty element slice matches any topic. Non-empty
    /// elements represent an alternative that matches any of the contained topics.
    ///
    /// Examples (from Erigon):
    /// * `[]`                          matches any topic list
    /// * `[[A]]`                       matches topic A in first position
    /// * `[[], [B]]` or `[None, [B]]`  matches any topic in first position AND B in second position
    /// * `[[A], [B]]`                  matches topic A in first position AND B in second position
    /// * `[[A, B], [C, D]]`            matches topic (A OR B) in first position AND (C OR D) in second position
    topics: Vec<OneOrMany<H256>>,
    block_hash: Option<H256>,
}

fn get_logs(params: Params, node: &Arc<Mutex<Node>>) -> Result<Vec<eth::Log>> {
    let params: GetLogsParams = params.one()?;

    let node = node.lock().unwrap();

    // Find the range of blocks we care about. This is an iterator of blocks.
    let blocks = match (params.block_hash, params.from_block, params.to_block) {
        (Some(block_hash), None, None) => Either::Left(std::iter::once(Ok(node
            .get_block_by_hash(Hash(block_hash.0))?
            .ok_or_else(|| anyhow!("block not found"))?))),
        (None, from, to) => {
            let from = node.get_view(from.unwrap_or(BlockNumber::Latest));
            let to = node.get_view(to.unwrap_or(BlockNumber::Latest));

            if from > to {
                return Err(anyhow!("`from` is greater than `to` ({from} > {to})"));
            }

            Either::Right((from..=to).map(|view| {
                node.get_block_by_view(view)?
                    .ok_or_else(|| anyhow!("missing block: {view}"))
            }))
        }
        _ => {
            return Err(anyhow!(
                "only one of `blockHash` or (`fromBlock` and/or `toBlock`) are allowed"
            ));
        }
    };

    // Get the receipts for each transaction. This is an iterator of (receipt, txn_index, txn_hash, block_number, block_hash).
    let receipts = blocks
        .map(|block: Result<_>| {
            let block = block?;
            let block_number = block.view();
            let block_hash = block.hash();
            let receipts = node.get_transaction_receipts_in_block(block_hash)?;

            Ok(block
                .transactions
                .into_iter()
                .enumerate()
                .zip(receipts)
                .map(move |((txn_index, txn_hash), receipt)| {
                    (receipt, txn_index, txn_hash, block_number, block_hash)
                }))
        })
        .flatten_ok();

    // Get the logs from each receipt and filter them based on the provided parameters. This is an iterator of (log, log_index, txn_index, txn_hash, block_number, block_hash).
    let logs = receipts
        .map(|r: Result<_>| {
            let (receipt, txn_index, txn_hash, block_number, block_hash) = r?;
            Ok(receipt
                .logs
                .into_iter()
                .enumerate()
                .map(move |(i, l)| (l, i, txn_index, txn_hash, block_number, block_hash)))
        })
        .flatten_ok()
        .filter_ok(|(log, _, _, _, _, _)| {
            params
                .address
                .as_ref()
                .map(|a| a.contains(&log.address))
                .unwrap_or(true)
        })
        .filter_ok(|(log, _, _, _, _, _)| {
            params
                .topics
                .iter()
                .zip(log.topics.iter())
                .all(|(filter_topic, log_topic)| {
                    filter_topic.is_empty() || filter_topic.contains(log_topic)
                })
        });

    // Finally convert the iterator to our response format.
    let logs = logs.map(|l: Result<_>| {
        let (log, log_index, txn_index, txn_hash, block_number, block_hash) = l?;
        Ok(eth::Log::new(
            log,
            log_index,
            txn_index,
            txn_hash,
            block_number,
            block_hash,
        ))
    });

    logs.collect()
}

fn get_transaction_by_hash(
    params: Params,
>>>>>>> aefbbe6c
    node: &Arc<Mutex<Node>>,
) -> Result<Option<eth::Transaction>> {
    trace!("get_transaction_by_hash: params: {:?}", params);
    let hash: H256 = params.one()?;
    let hash: Hash = Hash(hash.0);
    let mut node = node.lock().await;

    get_transaction_inner(hash, &mut node).await
}

pub(super) async fn get_transaction_inner(
    hash: Hash,
<<<<<<< HEAD
    node: &MutexGuard<'_, Node>,
) -> Result<Option<EthTransaction>> {
    let Some(signed_transaction) = node.get_transaction_by_hash(hash)? else { return Ok(None); };
=======
    node: &MutexGuard<Node>,
) -> Result<Option<eth::Transaction>> {
    let Some(signed_transaction) = node.get_transaction_by_hash(hash)? else {
        return Ok(None);
    };
>>>>>>> aefbbe6c

    // The block can either be null or some based on whether the tx exists
    let block = if let Some(receipt) = node.get_transaction_receipt(hash)? {
        node.get_block_by_hash(receipt.block_hash).await?
    } else {
        // Even if it has not been mined, the tx may still be in the mempool and should return
        // a correct tx, with pending/null fields
        None
    };

    let transaction = signed_transaction.transaction;
    let (v, r, s) = match signed_transaction.signing_info {
        SigningInfo::Eth {
            v,
            r,
            s,
            chain_id: _,
        } => (v, r, s),
    };
    let transaction = eth::Transaction {
        block_hash: block.as_ref().map(|b| b.hash().0.into()),
        block_number: block.as_ref().map(|b| b.view()),
        from: signed_transaction.from_addr.0,
        gas: 0,
        gas_price: transaction.gas_price,
        hash: H256(hash.0),
        input: transaction.payload.clone(),
        nonce: transaction.nonce,
        to: transaction.to_addr.map(|a| a.0),
        transaction_index: block
            .map(|b| b.transactions.iter().position(|t| *t == hash).unwrap() as u64),
        value: transaction.amount,
        v,
        r,
        s,
    };

    Ok(Some(transaction))
}

pub(super) async fn get_transaction_receipt_inner(
    hash: Hash,
<<<<<<< HEAD
    node: &MutexGuard<'_, Node>,
) -> Result<Option<EthTransactionReceipt>> {
    let Some(signed_transaction) = node.get_transaction_by_hash(hash)? else { return Ok(None); };
=======
    node: &MutexGuard<Node>,
) -> Result<Option<eth::TransactionReceipt>> {
    let Some(signed_transaction) = node.get_transaction_by_hash(hash)? else {
        return Ok(None);
    };
>>>>>>> aefbbe6c
    // TODO: Return error if receipt or block does not exist.

    let Some(receipt) = node.get_transaction_receipt(hash)? else {
        return Ok(None);
    };

    info!(
        "get_transaction_receipt_inner: hash: {:?} result: {:?}",
        hash, receipt
    );

<<<<<<< HEAD
    let Some(block) = node.get_block_by_hash(receipt.block_hash).await? else { return Ok(None); };
=======
    let Some(block) = node.get_block_by_hash(receipt.block_hash)? else {
        return Ok(None);
    };
>>>>>>> aefbbe6c

    let transaction_index = block.transactions.iter().position(|t| *t == hash).unwrap();

    let mut logs_bloom = [0; 256];

    let logs = receipt
        .logs
        .into_iter()
        .enumerate()
        .map(|(log_index, log)| {
            let log = eth::Log::new(
                log,
                log_index,
                transaction_index,
                hash,
                block.view(),
                block.hash(),
            );

            log.bloom(&mut logs_bloom);

            log
        })
        .collect();

    let transaction = signed_transaction.transaction;
    let receipt = eth::TransactionReceipt {
        transaction_hash: H256(hash.0),
        transaction_index: transaction_index as u64,
        block_hash: H256(block.hash().0),
        block_number: block.view(),
        from: signed_transaction.from_addr.0,
        to: transaction.to_addr.map(|a| a.0),
        cumulative_gas_used: 0,
        effective_gas_price: 0,
        gas_used: 1,
        contract_address: receipt.contract_address.map(|a| a.0),
        logs,
        logs_bloom,
        ty: 0,
        status: receipt.success,
    };

    Ok(Some(receipt))
}

async fn get_transaction_receipt(
    params: Params<'_>,
    node: &Arc<Mutex<Node>>,
) -> Result<Option<eth::TransactionReceipt>> {
    trace!("get_transaction_receipt: params: {:?}", params);
    let hash: H256 = params.one()?;
    let hash: Hash = Hash(hash.0);
    let mut node = node.lock().await;
    get_transaction_receipt_inner(hash, &mut node).await
}

async fn send_raw_transaction(params: Params<'_>, node: &Arc<Mutex<Node>>) -> Result<String> {
    trace!("send_raw_transaction: params: {:?}", params);
    let transaction: String = params.one()?;
    let transaction = transaction
        .strip_prefix("0x")
        .ok_or_else(|| anyhow!("no 0x prefix"))?;
    let transaction = hex::decode(transaction)?;
    let chain_id = node.lock().await.config.eth_chain_id;
    let transaction = transaction_from_rlp(&transaction, chain_id)?;

    let transaction_hash = H256(node.lock().await.create_transaction(transaction)?.0);

    Ok(transaction_hash.to_hex())
}

/// Decode a transaction from its RLP-encoded form.
fn transaction_from_rlp(bytes: &[u8], chain_id: u64) -> Result<SignedTransaction> {
    let rlp = Rlp::new(bytes);
    let nonce = rlp.val_at(0)?;
    let gas_price = rlp.val_at(1)?;
    let gas_limit = rlp.val_at(2)?;
    let to_addr = rlp.val_at::<Vec<u8>>(3)?;
    let amount = rlp.val_at(4)?;
    let payload = rlp.val_at(5)?;
    let v = rlp.val_at::<u64>(6)?;
    let r = left_pad_arr(&rlp.val_at::<Vec<_>>(7)?)?;
    let s = left_pad_arr(&rlp.val_at::<Vec<_>>(8)?)?;

    let signing_info = SigningInfo::Eth { v, r, s, chain_id };

    let transaction = Transaction {
        nonce,
        gas_price,
        gas_limit,
        to_addr: (!to_addr.is_empty()).then_some(Address::from_slice(&to_addr)),
        amount,
        payload,
    };

    SignedTransaction::new(transaction, signing_info)
}

fn left_pad_arr<const N: usize>(v: &[u8]) -> Result<[u8; N]> {
    let mut arr = [0; N];

    if v.len() > arr.len() {
        return Err(anyhow!(
            "invalid length: {}, expected: {}",
            v.len(),
            arr.len()
        ));
    }

    if !v.is_empty() && v[0] == 0 {
        return Err(anyhow!("unnecessary leading zero"));
    }

    let start = arr.len() - v.len();
    arr[start..].copy_from_slice(v);
    Ok(arr)
}

// These are no-ops basically
async fn get_uncle_count(_: Params<'_>, _: &Arc<Mutex<Node>>) -> Result<String> {
    Ok("0x0".to_string())
}

async fn get_uncle(_: Params<'_>, _: &Arc<Mutex<Node>>) -> Result<Option<String>> {
    Ok(None)
}

async fn mining(_: Params<'_>, _: &Arc<Mutex<Node>>) -> Result<bool> {
    Ok(false)
}

async fn protocol_version(_: Params<'_>, _: &Arc<Mutex<Node>>) -> Result<String> {
    Ok("0x41".to_string())
}

async fn syncing(_: Params<'_>, _: &Arc<Mutex<Node>>) -> Result<bool> {
    Ok(false)
}

async fn net_peer_count(_: Params<'_>, _: &Arc<Mutex<Node>>) -> Result<String> {
    Ok("0x0".to_string())
}

async fn net_listening(_: Params<'_>, _: &Arc<Mutex<Node>>) -> Result<bool> {
    Ok(true)
}

#[cfg(test)]
mod tests {
    use primitive_types::H160;

    use crate::{
        api::eth::{left_pad_arr, transaction_from_rlp},
        state::Address,
    };

    #[test]
    fn test_transaction_from_rlp() {
        // From https://github.com/ethereum/EIPs/blob/master/EIPS/eip-155.md#example
        let transaction = hex::decode("f86c098504a817c800825208943535353535353535353535353535353535353535880de0b6b3a76400008025a028ef61340bd939bc2195fe537567866003e1a15d3c71ff63e1590620aa636276a067cbe9d8997f761aecb703304b3800ccf555c9f3dc64214b297fb1966a3b6d83").unwrap();
        let signed_tx = transaction_from_rlp(&transaction, 1).unwrap();
        let tx = &signed_tx.transaction;
        assert_eq!(tx.nonce, 9);
        assert_eq!(tx.gas_price, 20 * 10_u64.pow(9));
        assert_eq!(tx.gas_limit, 21000u64);
        assert_eq!(
            tx.to_addr.unwrap(),
            Address(
                "0x3535353535353535353535353535353535353535"
                    .parse::<H160>()
                    .unwrap()
            )
        );
        assert_eq!(tx.amount, 10u128.pow(18));
        assert_eq!(tx.payload, Vec::<u8>::new());
        assert_eq!(
            signed_tx.from_addr,
            Address(
                "0x9d8A62f656a8d1615C1294fd71e9CFb3E4855A4F"
                    .parse::<H160>()
                    .unwrap()
            )
        );
        assert!(signed_tx.verify().is_ok());
    }

    #[test]
    fn test_left_pad_arr() {
        let cases = [
            ("", Ok([0; 4])),
            ("01", Ok([0, 0, 0, 1])),
            ("ffffffff", Ok([255; 4])),
            ("ffffffffff", Err("invalid length: 5, expected: 4")),
            ("0001", Err("unnecessary leading zero")),
        ];

        for (val, expected) in cases {
            let vec = hex::decode(val).unwrap();
            let actual = left_pad_arr(&vec);

            match (expected, actual) {
                (Ok(e), Ok(a)) => assert_eq!(e, a),
                (Err(e), Err(a)) => assert_eq!(e, a.to_string()),
                _ => panic!("case failed: {val}"),
            }
        }
    }
}<|MERGE_RESOLUTION|>--- conflicted
+++ resolved
@@ -1,6 +1,6 @@
 //! The Ethereum API, as documented at <https://ethereum.org/en/developers/docs/apis/json-rpc>.
 
-use futures::future::try_join_all;
+use futures::future::{join_all, try_join_all};
 use std::{panic::AssertUnwindSafe, sync::Arc};
 use tokio::sync::{Mutex, MutexGuard};
 
@@ -83,8 +83,7 @@
     let call_params: CallParams = params.next()?;
     let block_number: BlockNumber = params.next()?;
 
-<<<<<<< HEAD
-    let return_value = node
+    let ret = node
         .lock()
         .await
         .call_contract(
@@ -92,18 +91,10 @@
             Address(call_params.from),
             call_params.to.map(Address),
             call_params.data.clone(),
+            U256::from(call_params.value),
+            false,
         )
         .await?;
-=======
-    let ret = node.lock().unwrap().call_contract(
-        block_number,
-        Address(call_params.from),
-        call_params.to.map(Address),
-        call_params.data.clone(),
-        U256::from(call_params.value),
-        false,
-    )?;
->>>>>>> aefbbe6c
 
     trace!(
         "Performed eth call. Args: {:?} ie: {:?} {:?} {:?}  ret: {:?}",
@@ -214,14 +205,10 @@
     Ok(node.lock().await.get_gas_price().to_hex())
 }
 
-<<<<<<< HEAD
 async fn get_block_by_number(
     params: Params<'_>,
     node: &Arc<Mutex<Node>>,
-) -> Result<Option<EthBlock>> {
-=======
-fn get_block_by_number(params: Params, node: &Arc<Mutex<Node>>) -> Result<Option<eth::Block>> {
->>>>>>> aefbbe6c
+) -> Result<Option<eth::Block>> {
     let mut params = params.sequence();
     let block_number: BlockNumber = params.next()?;
     let full: bool = params.next()?;
@@ -236,14 +223,10 @@
     }
 }
 
-<<<<<<< HEAD
 async fn get_block_by_hash(
     params: Params<'_>,
     node: &Arc<Mutex<Node>>,
-) -> Result<Option<EthBlock>> {
-=======
-fn get_block_by_hash(params: Params, node: &Arc<Mutex<Node>>) -> Result<Option<eth::Block>> {
->>>>>>> aefbbe6c
+) -> Result<Option<eth::Block>> {
     let mut params = params.sequence();
     let hash: H256 = params.next()?;
     let full: bool = params.next()?;
@@ -256,8 +239,11 @@
     }
 }
 
-<<<<<<< HEAD
-async fn convert_block(node: &MutexGuard<'_, Node>, block: &Block, full: bool) -> Result<EthBlock> {
+async fn convert_block(
+    node: &MutexGuard<'_, Node>,
+    block: &Block,
+    full: bool,
+) -> Result<eth::Block> {
     if !full {
         Ok(block.into())
     } else {
@@ -270,23 +256,7 @@
         .into_iter()
         .map(|t| Ok(HashOrTransaction::Transaction(t)))
         .collect::<Result<_>>()?;
-        Ok(EthBlock {
-=======
-fn convert_block(node: &MutexGuard<Node>, block: &Block, full: bool) -> Result<eth::Block> {
-    if !full {
-        Ok(block.into())
-    } else {
-        let transactions = block
-            .transactions
-            .iter()
-            .map(|h| {
-                get_transaction_inner(*h, node)?
-                    .ok_or_else(|| anyhow!("missing transaction: {}", h))
-            })
-            .map(|t| Ok(HashOrTransaction::Transaction(t?)))
-            .collect::<Result<_>>()?;
         Ok(eth::Block {
->>>>>>> aefbbe6c
             transactions,
             ..block.into()
         })
@@ -324,10 +294,6 @@
     Ok(block.map(|b| b.transactions.len().to_hex()))
 }
 
-<<<<<<< HEAD
-async fn get_transaction_by_hash(
-    params: Params<'_>,
-=======
 #[derive(Deserialize, Default)]
 #[serde(default, rename_all = "camelCase")]
 struct GetLogsParams {
@@ -347,15 +313,16 @@
     block_hash: Option<H256>,
 }
 
-fn get_logs(params: Params, node: &Arc<Mutex<Node>>) -> Result<Vec<eth::Log>> {
+async fn get_logs(params: Params<'_>, node_arc: &Arc<Mutex<Node>>) -> Result<Vec<eth::Log>> {
     let params: GetLogsParams = params.one()?;
 
-    let node = node.lock().unwrap();
+    let node = node_arc.lock().await;
 
     // Find the range of blocks we care about. This is an iterator of blocks.
     let blocks = match (params.block_hash, params.from_block, params.to_block) {
         (Some(block_hash), None, None) => Either::Left(std::iter::once(Ok(node
-            .get_block_by_hash(Hash(block_hash.0))?
+            .get_block_by_hash(Hash(block_hash.0))
+            .await?
             .ok_or_else(|| anyhow!("block not found"))?))),
         (None, from, to) => {
             let from = node.get_view(from.unwrap_or(BlockNumber::Latest));
@@ -365,10 +332,18 @@
                 return Err(anyhow!("`from` is greater than `to` ({from} > {to})"));
             }
 
-            Either::Right((from..=to).map(|view| {
-                node.get_block_by_view(view)?
-                    .ok_or_else(|| anyhow!("missing block: {view}"))
-            }))
+            Either::Right(
+                join_all((from..=to).map(|view| {
+                    let node = &node;
+                    async move {
+                        node.get_block_by_view(view)
+                            .await?
+                            .ok_or_else(|| anyhow!("missing block: {view}"))
+                    }
+                }))
+                .await
+                .into_iter(),
+            )
         }
         _ => {
             return Err(anyhow!(
@@ -376,6 +351,8 @@
             ));
         }
     };
+
+    let node = node_arc.lock().await;
 
     // Get the receipts for each transaction. This is an iterator of (receipt, txn_index, txn_hash, block_number, block_hash).
     let receipts = blocks
@@ -440,9 +417,8 @@
     logs.collect()
 }
 
-fn get_transaction_by_hash(
-    params: Params,
->>>>>>> aefbbe6c
+async fn get_transaction_by_hash(
+    params: Params<'_>,
     node: &Arc<Mutex<Node>>,
 ) -> Result<Option<eth::Transaction>> {
     trace!("get_transaction_by_hash: params: {:?}", params);
@@ -455,17 +431,9 @@
 
 pub(super) async fn get_transaction_inner(
     hash: Hash,
-<<<<<<< HEAD
     node: &MutexGuard<'_, Node>,
-) -> Result<Option<EthTransaction>> {
+) -> Result<Option<eth::Transaction>> {
     let Some(signed_transaction) = node.get_transaction_by_hash(hash)? else { return Ok(None); };
-=======
-    node: &MutexGuard<Node>,
-) -> Result<Option<eth::Transaction>> {
-    let Some(signed_transaction) = node.get_transaction_by_hash(hash)? else {
-        return Ok(None);
-    };
->>>>>>> aefbbe6c
 
     // The block can either be null or some based on whether the tx exists
     let block = if let Some(receipt) = node.get_transaction_receipt(hash)? {
@@ -508,17 +476,9 @@
 
 pub(super) async fn get_transaction_receipt_inner(
     hash: Hash,
-<<<<<<< HEAD
     node: &MutexGuard<'_, Node>,
-) -> Result<Option<EthTransactionReceipt>> {
+) -> Result<Option<eth::TransactionReceipt>> {
     let Some(signed_transaction) = node.get_transaction_by_hash(hash)? else { return Ok(None); };
-=======
-    node: &MutexGuard<Node>,
-) -> Result<Option<eth::TransactionReceipt>> {
-    let Some(signed_transaction) = node.get_transaction_by_hash(hash)? else {
-        return Ok(None);
-    };
->>>>>>> aefbbe6c
     // TODO: Return error if receipt or block does not exist.
 
     let Some(receipt) = node.get_transaction_receipt(hash)? else {
@@ -530,13 +490,7 @@
         hash, receipt
     );
 
-<<<<<<< HEAD
     let Some(block) = node.get_block_by_hash(receipt.block_hash).await? else { return Ok(None); };
-=======
-    let Some(block) = node.get_block_by_hash(receipt.block_hash)? else {
-        return Ok(None);
-    };
->>>>>>> aefbbe6c
 
     let transaction_index = block.transactions.iter().position(|t| *t == hash).unwrap();
 
