//! The Ethereum API, as documented at <https://ethereum.org/en/developers/docs/apis/json-rpc>.

use std::sync::{Arc, Mutex, MutexGuard};

use alloy_consensus::{TxEip1559, TxEip2930, TxLegacy};
use alloy_eips::{eip2930::AccessList, BlockId, BlockNumberOrTag, RpcBlockHash};
use alloy_primitives::{Address, Bytes, Parity, Signature, TxKind, B256, U256, U64};
use alloy_rlp::{Decodable, Header};
use alloy_rpc_types::{
    pubsub::{self, SubscriptionKind},
    FilteredParams,
};
use anyhow::{anyhow, Result};
use itertools::{Either, Itertools};
use jsonrpsee::{
    core::StringError,
    types::{error::ErrorObjectOwned, params::ParamsSequence, Params},
    PendingSubscriptionSink, RpcModule, SubscriptionMessage,
};
use serde::Deserialize;
use tracing::*;

use super::{
    to_hex::ToHex,
    types::eth::{self, CallParams, HashOrTransaction, OneOrMany},
};
use crate::{
    crypto::Hash,
    message::Block,
    node::Node,
    state::Code,
    time::SystemTime,
    transaction::{EvmGas, Log, SignedTransaction},
};

pub fn rpc_module(node: Arc<Mutex<Node>>) -> RpcModule<Arc<Mutex<Node>>> {
    let mut module = super::declare_module!(
        node,
        [
            ("eth_accounts", accounts),
            ("eth_blockNumber", block_number),
            ("eth_call", call),
            ("eth_chainId", chain_id),
            ("eth_estimateGas", estimate_gas),
            ("eth_getBalance", get_balance),
            ("eth_getCode", get_code),
            ("eth_getStorageAt", get_storage_at),
            ("eth_getTransactionCount", get_transaction_count),
            ("eth_gasPrice", get_gas_price),
            ("eth_getBlockByNumber", get_block_by_number),
            ("eth_getBlockByHash", get_block_by_hash),
            (
                "eth_getBlockTransactionCountByHash",
                get_block_transaction_count_by_hash
            ),
            (
                "eth_getBlockTransactionCountByNumber",
                get_block_transaction_count_by_number
            ),
            ("eth_getLogs", get_logs),
            (
                "eth_getTransactionByBlockHashAndIndex",
                get_transaction_by_block_hash_and_index
            ),
            (
                "eth_getTransactionByBlockNumberAndIndex",
                get_transaction_by_block_number_and_index
            ),
            ("eth_getTransactionByHash", get_transaction_by_hash),
            ("eth_getTransactionReceipt", get_transaction_receipt),
            ("eth_sendRawTransaction", send_raw_transaction),
            ("eth_getUncleCountByBlockHash", get_uncle_count),
            ("eth_getUncleCountByBlockNumber", get_uncle_count),
            ("eth_getUncleByBlockHashAndIndex", get_uncle),
            ("eth_getUncleByBlockNumberAndIndex", get_uncle),
            ("eth_mining", mining),
            ("eth_protocolVersion", protocol_version),
            ("eth_syncing", syncing),
            ("net_peerCount", net_peer_count),
            ("net_listening", net_listening),
        ],
    );

    module
        .register_subscription(
            "eth_subscribe",
            "eth_subscription",
            "eth_unsubscribe",
            subscribe,
        )
        .unwrap();

    module
}

// See https://eips.ethereum.org/EIPS/eip-1898
fn build_errored_response_for_missing_block(
    request: BlockId,
    result: Option<Block>,
) -> Result<Block> {
    // Block has been found
    if let Some(block) = result {
        return Ok(block);
    }

    const INVALID_INPUT: i32 = -32000;
    let resource_not_found = ErrorObjectOwned::owned(
        INVALID_INPUT,
        "Invalid input".to_string(),
        Option::<String>::None,
    );

    let BlockId::Hash(RpcBlockHash {
        require_canonical, ..
    }) = request
    else {
        return Err(resource_not_found.into());
    };

    let require_canonical = require_canonical.unwrap_or_default();

    match require_canonical {
        true => {
            const INVALID_INPUT: i32 = -32000;
            let response = ErrorObjectOwned::owned(
                INVALID_INPUT,
                "Invalid input".to_string(),
                Option::<String>::None,
            );
            Err(response.into())
        }
        false => Err(resource_not_found.into()),
    }
}

fn expect_end_of_params(seq: &mut ParamsSequence, min: u32, max: u32) -> Result<()> {
    // Styled after the geth error message.
    let msg = if min != max {
        format!("too many arguments, want at most {max}")
    } else {
        format!("too many arguments, want {max}")
    };
    match seq.next::<serde_json::Value>() {
        Ok(_) => Err(ErrorObjectOwned::owned(
            jsonrpsee::types::error::INVALID_PARAMS_CODE,
            msg,
            Option::<String>::None,
        )
        .into()),
        _ => Ok(()),
    }
}

fn accounts(params: Params, _: &Arc<Mutex<Node>>) -> Result<[(); 0]> {
    expect_end_of_params(&mut params.sequence(), 0, 0)?;
    Ok([])
}

fn block_number(params: Params, node: &Arc<Mutex<Node>>) -> Result<String> {
    expect_end_of_params(&mut params.sequence(), 0, 0)?;
    Ok(node.lock().unwrap().number().to_hex())
}

fn call(params: Params, node: &Arc<Mutex<Node>>) -> Result<String> {
    trace!("call: params: {:?}", params);
    let mut params = params.sequence();
    let call_params: CallParams = params.next()?;
    let block_id: BlockId = params.optional_next()?.unwrap_or_default();
    expect_end_of_params(&mut params, 1, 2)?;

    let mut node = node.lock().unwrap();
    let block = node.get_block(block_id)?;

    let block = build_errored_response_for_missing_block(block_id, block)?;

    let ret = node.call_contract(
        &block,
        call_params.from,
        call_params.to,
        call_params.data.clone(),
        call_params.value.to(),
    )?;

    trace!(
        "Performed eth call. Args: {:?} ie: {:?} {:?} {:?}  ret: {:?}",
        serde_json::to_string(&call_params),
        call_params.from,
        call_params.to,
        call_params.data,
        ret.to_hex()
    );

    Ok(ret.to_hex())
}

fn chain_id(params: Params, node: &Arc<Mutex<Node>>) -> Result<String> {
    expect_end_of_params(&mut params.sequence(), 0, 0)?;
    Ok(node.lock().unwrap().config.eth_chain_id.to_hex())
}

fn estimate_gas(params: Params, node: &Arc<Mutex<Node>>) -> Result<String> {
    trace!("estimate_gas: params: {:?}", params);
    let mut params = params.sequence();
    let call_params: CallParams = params.next()?;
    let block_number: BlockNumberOrTag = params.optional_next()?.unwrap_or_default();
    expect_end_of_params(&mut params, 1, 2)?;

    let return_value = node.lock().unwrap().estimate_gas(
        block_number,
        call_params.from,
        call_params.to,
        call_params.data.clone(),
        call_params.gas.map(|g| EvmGas(g.to())),
        call_params.gas_price.map(|g| g.to()),
        call_params.value.to(),
    )?;

    Ok(return_value.to_hex())
}

fn get_balance(params: Params, node: &Arc<Mutex<Node>>) -> Result<String> {
    let mut params = params.sequence();
    let address: Address = params.next()?;
    let block_id: BlockId = params.next()?;
    expect_end_of_params(&mut params, 2, 2)?;

    let node = node.lock().unwrap();
    let block = node.get_block(block_id)?;

    let block = build_errored_response_for_missing_block(block_id, block)?;

    Ok(node
        .get_state(&block)?
        .get_account(address)?
        .balance
        .to_hex())
}

fn get_code(params: Params, node: &Arc<Mutex<Node>>) -> Result<String> {
    let mut params = params.sequence();
    let address: Address = params.next()?;
    let block_id: BlockId = params.next()?;
    expect_end_of_params(&mut params, 2, 2)?;

    let node = node.lock().unwrap();
    let block = node.get_block(block_id)?;

    let block = build_errored_response_for_missing_block(block_id, block)?;

    // For compatibility with Zilliqa 1, eth_getCode also returns Scilla code if any is present.
    let code = node.get_state(&block)?.get_account(address)?.code;

    // do it this way so the compiler will tell us when another option inevitably
    // turns up and we have to deal with it ..
    let return_code = if code.is_eoa() {
        hex::encode(vec![])
    } else {
        match code {
            Code::Evm(val) => val.to_hex(),
            Code::Scilla { code, .. } => code.to_hex(),
        }
    };

    Ok(return_code)
}

fn get_storage_at(params: Params, node: &Arc<Mutex<Node>>) -> Result<String> {
    trace!("get_storage_at: params: {:?}", params);
    let mut params = params.sequence();
    let address: Address = params.next()?;
    let position: U256 = params.next()?;
    let position = B256::new(position.to_be_bytes());
    let block_id: BlockId = params.next()?;
    expect_end_of_params(&mut params, 3, 3)?;

    let node = node.lock().unwrap();
    let block = node.get_block(block_id)?;
    let block = build_errored_response_for_missing_block(block_id, block)?;

    let value = node
        .get_state(&block)?
        .get_account_storage(address, position)?;

    Ok(value.to_hex())
}

fn get_transaction_count(params: Params, node: &Arc<Mutex<Node>>) -> Result<String> {
    trace!("get_transaction_count: params: {:?}", params);
    let mut params = params.sequence();
    let address: Address = params.next()?;
    let block_id: BlockId = params.next()?;
    expect_end_of_params(&mut params, 3, 3)?;

    let node = node.lock().unwrap();

    let block = node.get_block(block_id)?;
    let block = build_errored_response_for_missing_block(block_id, block)?;

    let nonce = node.get_state(&block)?.get_account(address)?.nonce;

    if matches!(block_id, BlockId::Number(BlockNumberOrTag::Pending)) {
        Ok(node.consensus.pending_transaction_count(address).to_hex())
    } else {
        Ok(nonce.to_hex())
    }
}

fn get_gas_price(params: Params, node: &Arc<Mutex<Node>>) -> Result<String> {
    expect_end_of_params(&mut params.sequence(), 0, 0)?;
    Ok(node.lock().unwrap().get_gas_price().to_hex())
}

fn get_block_by_number(params: Params, node: &Arc<Mutex<Node>>) -> Result<Option<eth::Block>> {
    let mut params = params.sequence();
    let block_number: BlockNumberOrTag = params.next()?;
    let full: bool = params.next()?;
    expect_end_of_params(&mut params, 2, 2)?;

    let node = node.lock().unwrap();
    let block = node.get_block(block_number)?;
    let block = block.map(|b| convert_block(&node, &b, full)).transpose()?;

    Ok(block)
}

fn get_block_by_hash(params: Params, node: &Arc<Mutex<Node>>) -> Result<Option<eth::Block>> {
    let mut params = params.sequence();
    let hash: B256 = params.next()?;
    let full: bool = params.next()?;
    expect_end_of_params(&mut params, 2, 2)?;

    let node = node.lock().unwrap();
    let block = node
        .get_block(hash)?
        .map(|b| convert_block(&node, &b, full))
        .transpose()?;

    Ok(block)
}

fn convert_block(node: &MutexGuard<Node>, block: &Block, full: bool) -> Result<eth::Block> {
    if !full {
        let miner = node.get_proposer_reward_address(block.header)?;
        let block_gas_limit = node.config.consensus.eth_block_gas_limit;
        Ok(eth::Block::from_block(
            block,
            miner.unwrap_or_default(),
            block_gas_limit,
        ))
    } else {
        let transactions = block
            .transactions
            .iter()
            .map(|h| {
                get_transaction_inner(*h, node)?
                    .ok_or_else(|| anyhow!("missing transaction: {}", h))
            })
            .map(|t| Ok(HashOrTransaction::Transaction(t?)))
            .collect::<Result<_>>()?;
        let miner = node.get_proposer_reward_address(block.header)?;
        let block_gas_limit = node.config.consensus.eth_block_gas_limit;
        let block = eth::Block::from_block(block, miner.unwrap_or_default(), block_gas_limit);
        Ok(eth::Block {
            transactions,
            ..block
        })
    }
}

fn get_block_transaction_count_by_hash(
    params: Params,
    node: &Arc<Mutex<Node>>,
) -> Result<Option<String>> {
    let mut params = params.sequence();
    let hash: B256 = params.next()?;
    expect_end_of_params(&mut params, 1, 1)?;

    let node = node.lock().unwrap();
    let block = node.get_block(hash)?;

    Ok(block.map(|b| b.transactions.len().to_hex()))
}

fn get_block_transaction_count_by_number(
    params: Params,
    node: &Arc<Mutex<Node>>,
) -> Result<Option<String>> {
    let mut params = params.sequence();
    // The ethereum RPC spec says this is optional, but it is mandatory in geth and erigon.
    let block_number: BlockNumberOrTag = params.next()?;
    expect_end_of_params(&mut params, 1, 1)?;

    let node = node.lock().unwrap();
    let block = node.get_block(block_number)?;

    Ok(Some(
        block.map_or(0, |block| block.transactions.len()).to_hex(),
    ))
}

#[derive(Deserialize, Default)]
#[serde(default, rename_all = "camelCase")]
struct GetLogsParams {
    from_block: Option<BlockNumberOrTag>,
    to_block: Option<BlockNumberOrTag>,
    address: Option<OneOrMany<Address>>,

    /// elements represent an alternative that matches any of the contained topics.
    ///
    /// Examples (from Erigon):
    /// * `[]`                          matches any topic list
    /// * `[[A]]`                       matches topic A in first position
    /// * `[[], [B]]` or `[None, [B]]`  matches any topic in first position AND B in second position
    /// * `[[A], [B]]`                  matches topic A in first position AND B in second position
    /// * `[[A, B], [C, D]]`            matches topic (A OR B) in first position AND (C OR D) in second position
    topics: Vec<OneOrMany<B256>>,
    block_hash: Option<B256>,
}

fn get_logs(params: Params, node: &Arc<Mutex<Node>>) -> Result<Vec<eth::Log>> {
    let mut seq = params.sequence();
    let params: GetLogsParams = seq.next()?;
    expect_end_of_params(&mut seq, 1, 1)?;

    let node = node.lock().unwrap();

    // Find the range of blocks we care about. This is an iterator of blocks.
    let blocks = match (params.block_hash, params.from_block, params.to_block) {
        (Some(block_hash), None, None) => Either::Left(std::iter::once(Ok(node
            .get_block(block_hash)?
            .ok_or_else(|| anyhow!("block not found"))?))),
        (None, from, to) => {
            let Some(from) = node
                .resolve_block_number(from.unwrap_or(BlockNumberOrTag::Latest))?
                .as_ref()
                .map(Block::number)
            else {
                return Ok(vec![]);
            };

<<<<<<< HEAD
            let Some(to) = node
                .resolve_block_number(to.unwrap_or(BlockNumberOrTag::Latest))?
                .as_ref()
                .map(Block::number)
            else {
                return Ok(vec![]);
=======
            let to = match node
                .resolve_block_number(to.unwrap_or(BlockNumberOrTag::Latest))?
                .as_ref()
            {
                Some(block) => block.number(),
                None => node
                    .resolve_block_number(BlockNumberOrTag::Latest)?
                    .unwrap()
                    .number(),
>>>>>>> ccd64daa
            };

            if from > to {
                return Err(anyhow!("`from` is greater than `to` ({from} > {to})"));
            }

            Either::Right((from..=to).map(|number| {
                node.get_block(number)?
                    .ok_or_else(|| anyhow!("missing block: {number}"))
            }))
        }
        _ => {
            return Err(anyhow!(
                "only one of `blockHash` or (`fromBlock` and/or `toBlock`) are allowed"
            ));
        }
    };

    // Get the receipts for each transaction. This is an iterator of (receipt, txn_index, txn_hash, block_number, block_hash).
    let receipts = blocks
        .map(|block: Result<_>| {
            let block = block?;
            let block_number = block.number();
            let block_hash = block.hash();
            let receipts = node.get_transaction_receipts_in_block(block_hash)?;

            Ok(block
                .transactions
                .into_iter()
                .enumerate()
                .zip(receipts)
                .map(move |((txn_index, txn_hash), receipt)| {
                    (receipt, txn_index, txn_hash, block_number, block_hash)
                }))
        })
        .flatten_ok();

    // Get the logs from each receipt and filter them based on the provided parameters. This is an iterator of (log, log_index, txn_index, txn_hash, block_number, block_hash).
    let logs = receipts
        .map(|r: Result<_>| {
            let (receipt, txn_index, txn_hash, block_number, block_hash) = r?;
            Ok(receipt
                .logs
                .into_iter()
                .filter_map(|l| l.into_evm())
                .enumerate()
                .map(move |(i, l)| (l, i, txn_index, txn_hash, block_number, block_hash)))
        })
        .flatten_ok()
        .filter_ok(|(log, _, _, _, _, _)| {
            params
                .address
                .as_ref()
                .map(|a| a.contains(&log.address))
                .unwrap_or(true)
        })
        .filter_ok(|(log, _, _, _, _, _)| {
            params
                .topics
                .iter()
                .zip(log.topics.iter())
                .all(|(filter_topic, log_topic)| {
                    filter_topic.is_empty() || filter_topic.contains(log_topic)
                })
        });

    // Finally convert the iterator to our response format.
    let logs = logs.map(|l: Result<_>| {
        let (log, log_index, txn_index, txn_hash, block_number, block_hash) = l?;
        Ok(eth::Log::new(
            log,
            log_index,
            txn_index,
            txn_hash,
            block_number,
            block_hash,
        ))
    });

    logs.collect()
}

fn get_transaction_by_block_hash_and_index(
    params: Params,
    node: &Arc<Mutex<Node>>,
) -> Result<Option<eth::Transaction>> {
    let mut params = params.sequence();
    let block_hash: B256 = params.next()?;
    let index: U64 = params.next()?;
    expect_end_of_params(&mut params, 2, 2)?;
    let node = node.lock().unwrap();

    let Some(block) = node.get_block(block_hash)? else {
        return Ok(None);
    };
    let Some(txn_hash) = block.transactions.get(index.to::<usize>()) else {
        return Ok(None);
    };

    get_transaction_inner(*txn_hash, &node)
}

fn get_transaction_by_block_number_and_index(
    params: Params,
    node: &Arc<Mutex<Node>>,
) -> Result<Option<eth::Transaction>> {
    let mut params = params.sequence();
    let block_number: BlockNumberOrTag = params.next()?;
    let index: U64 = params.next()?;
    expect_end_of_params(&mut params, 2, 2)?;

    let node = node.lock().unwrap();

    let Some(block) = node.get_block(block_number)? else {
        return Ok(None);
    };
    let Some(txn_hash) = block.transactions.get(index.to::<usize>()) else {
        return Ok(None);
    };

    get_transaction_inner(*txn_hash, &node)
}

fn get_transaction_by_hash(
    params: Params,
    node: &Arc<Mutex<Node>>,
) -> Result<Option<eth::Transaction>> {
    trace!("get_transaction_by_hash: params: {:?}", params);
    let hash: B256 = params.one()?;
    let hash: Hash = Hash(hash.0);
    let node = node.lock().unwrap();

    get_transaction_inner(hash, &node)
}

pub(super) fn get_transaction_inner(
    hash: Hash,
    node: &MutexGuard<Node>,
) -> Result<Option<eth::Transaction>> {
    let Some(tx) = node.get_transaction_by_hash(hash)? else {
        return Ok(None);
    };

    // The block can either be null or some based on whether the tx exists
    let block = if let Some(receipt) = node.get_transaction_receipt(hash)? {
        node.get_block(receipt.block_hash)?
    } else {
        // Even if it has not been mined, the tx may still be in the mempool and should return
        // a correct tx, with pending/null fields
        None
    };

    Ok(Some(eth::Transaction::new(tx, block)))
}

pub(super) fn get_transaction_receipt_inner(
    hash: Hash,
    node: &MutexGuard<Node>,
) -> Result<Option<eth::TransactionReceipt>> {
    let Some(signed_transaction) = node.get_transaction_by_hash(hash)? else {
        warn!("Failed to get TX by hash when getting TX receipt! {}", hash);
        return Ok(None);
    };
    // TODO: Return error if receipt or block does not exist.

    let Some(receipt) = node.get_transaction_receipt(hash)? else {
        debug!("Failed to get TX receipt when getting TX receipt! {}", hash);
        return Ok(None);
    };

    debug!(
        "get_transaction_receipt_inner: hash: {:?} result: {:?}",
        hash, receipt
    );

    let Some(block) = node.get_block(receipt.block_hash)? else {
        warn!("Failed to get block when getting TX receipt! {}", hash);
        return Ok(None);
    };

    let transaction_index = block.transactions.iter().position(|t| *t == hash).unwrap();

    let mut logs_bloom = [0; 256];

    let logs = receipt
        .logs
        .into_iter()
        // Filter non-EVM logs out. TODO: Encode Scilla logs and don't filter them.
        .filter_map(|log| log.into_evm())
        .enumerate()
        .map(|(log_index, log)| {
            let log = eth::Log::new(
                log,
                log_index,
                transaction_index,
                hash,
                block.number(),
                block.hash(),
            );

            log.bloom(&mut logs_bloom);

            log
        })
        .collect();

    let from = signed_transaction.signer;
    let transaction = signed_transaction.tx.into_transaction();
    let receipt = eth::TransactionReceipt {
        transaction_hash: hash.into(),
        transaction_index: transaction_index as u64,
        block_hash: block.hash().into(),
        block_number: block.number(),
        from,
        to: transaction.to_addr(),
        cumulative_gas_used: receipt.cumulative_gas_used,
        effective_gas_price: transaction.max_fee_per_gas(),
        gas_used: receipt.gas_used,
        contract_address: receipt.contract_address,
        logs,
        logs_bloom,
        ty: 0,
        status: receipt.success,
    };

    Ok(Some(receipt))
}

fn get_transaction_receipt(
    params: Params,
    node: &Arc<Mutex<Node>>,
) -> Result<Option<eth::TransactionReceipt>> {
    trace!("get_transaction_receipt: params: {:?}", params);
    let hash: B256 = params.one()?;
    let hash: Hash = hash.into();
    let node = node.lock().unwrap();
    get_transaction_receipt_inner(hash, &node)
}

fn send_raw_transaction(params: Params, node: &Arc<Mutex<Node>>) -> Result<String> {
    trace!("send_raw_transaction: params: {:?}", params);
    let transaction: String = params.one()?;
    let transaction = transaction
        .strip_prefix("0x")
        .ok_or_else(|| anyhow!("no 0x prefix"))?;
    let transaction = hex::decode(transaction)?;
    let transaction = parse_transaction(&transaction)?;

    let transaction_hash = B256::from(node.lock().unwrap().create_transaction(transaction)?);

    Ok(transaction_hash.to_hex())
}

fn parse_transaction(bytes: &[u8]) -> Result<SignedTransaction> {
    // https://eips.ethereum.org/EIPS/eip-2718#backwards-compatibility
    // "Clients can differentiate between the legacy transactions and typed transactions by looking at the first byte.
    // If it starts with a value in the range [0, 0x7f] then it is a new transaction type, if it starts with a value in
    // the range [0xc0, 0xfe] then it is a legacy transaction type."
    match bytes[0] {
        0xc0..=0xfe => parse_legacy_transaction(bytes),
        0x01 => parse_eip2930_transaction(&bytes[1..]),
        0x02 => parse_eip1559_transaction(&bytes[1..]),
        _ => Err(anyhow!(
            "invalid transaction with starting byte {}",
            bytes[0]
        )),
    }
}

fn parse_legacy_transaction(mut buf: &[u8]) -> Result<SignedTransaction> {
    let mut bytes = Header::decode_bytes(&mut buf, true)?;

    let nonce = u64::decode(&mut bytes)?;
    let gas_price = u128::decode(&mut bytes)?;
    let gas_limit = u128::decode(&mut bytes)?;
    let to = TxKind::decode(&mut bytes)?;
    let value = U256::decode(&mut bytes)?;
    let input = Bytes::decode(&mut bytes)?;
    let v = u64::decode(&mut bytes)?;
    let r = U256::decode(&mut bytes)?;
    let s = U256::decode(&mut bytes)?;

    let sig = Signature::from_rs_and_parity(r, s, v)?;

    let tx = TxLegacy {
        chain_id: sig.v().chain_id(),
        nonce,
        gas_price,
        gas_limit,
        to,
        value,
        input,
    };

    Ok(SignedTransaction::Legacy { tx, sig })
}

fn parse_eip2930_transaction(mut buf: &[u8]) -> Result<SignedTransaction> {
    let mut bytes = Header::decode_bytes(&mut buf, true)?;

    let chain_id = u64::decode(&mut bytes)?;
    let nonce = u64::decode(&mut bytes)?;
    let gas_price = u128::decode(&mut bytes)?;
    let gas_limit = u128::decode(&mut bytes)?;
    let to = TxKind::decode(&mut bytes)?;
    let value = U256::decode(&mut bytes)?;
    let input = Bytes::decode(&mut bytes)?;
    let access_list = AccessList::decode(&mut bytes)?;
    let y_is_odd = bool::decode(&mut bytes)?;
    let r = U256::decode(&mut bytes)?;
    let s = U256::decode(&mut bytes)?;

    let sig = Signature::from_rs_and_parity(r, s, Parity::Parity(y_is_odd))?;

    let tx = TxEip2930 {
        chain_id,
        nonce,
        gas_price,
        gas_limit,
        to,
        value,
        input,
        access_list,
    };

    Ok(SignedTransaction::Eip2930 { tx, sig })
}

fn parse_eip1559_transaction(mut buf: &[u8]) -> Result<SignedTransaction> {
    let mut bytes = Header::decode_bytes(&mut buf, true)?;

    let chain_id = u64::decode(&mut bytes)?;
    let nonce = u64::decode(&mut bytes)?;
    let max_priority_fee_per_gas = u128::decode(&mut bytes)?;
    let max_fee_per_gas = u128::decode(&mut bytes)?;
    let gas_limit = u128::decode(&mut bytes)?;
    let to = TxKind::decode(&mut bytes)?;
    let value = U256::decode(&mut bytes)?;
    let input = Bytes::decode(&mut bytes)?;
    let access_list = AccessList::decode(&mut bytes)?;
    let y_is_odd = bool::decode(&mut bytes)?;
    let r = U256::decode(&mut bytes)?;
    let s = U256::decode(&mut bytes)?;

    let sig = Signature::from_rs_and_parity(r, s, Parity::Parity(y_is_odd))?;

    let tx = TxEip1559 {
        chain_id,
        nonce,
        max_priority_fee_per_gas,
        max_fee_per_gas,
        gas_limit,
        to,
        value,
        input,
        access_list,
    };

    Ok(SignedTransaction::Eip1559 { tx, sig })
}

fn get_uncle_count(_: Params, _: &Arc<Mutex<Node>>) -> Result<String> {
    Ok("0x0".to_string())
}

fn get_uncle(_: Params, _: &Arc<Mutex<Node>>) -> Result<Option<String>> {
    Ok(None)
}

fn mining(_: Params, _: &Arc<Mutex<Node>>) -> Result<bool> {
    Ok(false)
}

fn protocol_version(_: Params, _: &Arc<Mutex<Node>>) -> Result<String> {
    Ok("0x41".to_string())
}

fn syncing(_: Params, _: &Arc<Mutex<Node>>) -> Result<bool> {
    Ok(false)
}

fn net_peer_count(_: Params, _: &Arc<Mutex<Node>>) -> Result<String> {
    Ok("0x0".to_string())
}

fn net_listening(_: Params, _: &Arc<Mutex<Node>>) -> Result<bool> {
    Ok(true)
}

#[allow(clippy::redundant_allocation)]
async fn subscribe(
    params: Params<'_>,
    pending: PendingSubscriptionSink,
    node: Arc<Arc<Mutex<Node>>>,
) -> Result<(), StringError> {
    let mut params = params.sequence();
    let kind: SubscriptionKind = params.next()?;
    let params: Option<pubsub::Params> = params.optional_next()?;
    let params = params.unwrap_or_default();

    let sink = pending.accept().await?;

    match kind {
        SubscriptionKind::NewHeads => {
            let mut new_blocks = node.lock().unwrap().subscribe_to_new_blocks();

            while let Ok(header) = new_blocks.recv().await {
                let miner = node.lock().unwrap().get_proposer_reward_address(header)?;
                let block_gas_limit = node.lock().unwrap().config.consensus.eth_block_gas_limit;
                let header =
                    eth::Header::from_header(header, miner.unwrap_or_default(), block_gas_limit);
                let _ = sink.send(SubscriptionMessage::from_json(&header)?).await;
            }
        }
        SubscriptionKind::Logs => {
            let filter = match params {
                pubsub::Params::None => None,
                pubsub::Params::Logs(f) => Some(*f),
                pubsub::Params::Bool(_) => {
                    return Err("invalid params for logs".into());
                }
            };
            let filter = FilteredParams::new(filter);

            let mut receipts = node.lock().unwrap().subscribe_to_receipts();

            'outer: while let Ok((receipt, transaction_index)) = receipts.recv().await {
                if !filter.filter_block_hash(receipt.block_hash.into()) {
                    continue;
                }
                for (log_index, log) in receipt.logs.into_iter().enumerate() {
                    // Only consider EVM logs
                    let Log::Evm(log) = log else {
                        continue;
                    };
                    if !filter.filter_address(&log.address) {
                        continue;
                    }
                    if !filter.filter_topics(&log.topics) {
                        continue;
                    }

                    // We defer this check to later to avoid querying the block if the log was already filtered out by
                    // something else.
                    let block = node
                        .lock()
                        .unwrap()
                        .get_block(receipt.block_hash)?
                        .ok_or_else(|| anyhow!("missing block"))?;
                    if !filter.filter_block_range(block.number()) {
                        continue 'outer;
                    }

                    let log = alloy_rpc_types::Log {
                        inner: alloy_primitives::Log {
                            address: log.address,
                            data: alloy_primitives::LogData::new_unchecked(
                                log.topics,
                                log.data.into(),
                            ),
                        },
                        block_hash: Some(block.hash().into()),
                        block_number: Some(block.number()),
                        block_timestamp: Some(
                            block
                                .timestamp()
                                .duration_since(SystemTime::UNIX_EPOCH)
                                .unwrap_or_default()
                                .as_secs(),
                        ),
                        transaction_hash: Some(receipt.tx_hash.into()),
                        transaction_index: Some(transaction_index as u64),
                        log_index: Some(log_index as u64),
                        removed: false,
                    };
                    let _ = sink.send(SubscriptionMessage::from_json(&log)?).await;
                }
            }
        }
        SubscriptionKind::NewPendingTransactions => {
            let full = match params {
                pubsub::Params::None => false,
                pubsub::Params::Bool(b) => b,
                pubsub::Params::Logs(_) => {
                    return Err("invalid params for newPendingTransactions".into());
                }
            };

            if full {
                let mut txns = node.lock().unwrap().subscribe_to_new_transactions();

                while let Ok(txn) = txns.recv().await {
                    let txn = eth::Transaction::new(txn, None);
                    let _ = sink.send(SubscriptionMessage::from_json(&txn)?).await;
                }
            } else {
                let mut txns = node.lock().unwrap().subscribe_to_new_transaction_hashes();

                while let Ok(txn) = txns.recv().await {
                    let _ = sink
                        .send(SubscriptionMessage::from_json(&B256::from(txn))?)
                        .await;
                }
            }
        }
        _ => {
            return Err("invalid subscription kind".into());
        }
    }

    Ok(())
}<|MERGE_RESOLUTION|>--- conflicted
+++ resolved
@@ -438,14 +438,6 @@
                 return Ok(vec![]);
             };
 
-<<<<<<< HEAD
-            let Some(to) = node
-                .resolve_block_number(to.unwrap_or(BlockNumberOrTag::Latest))?
-                .as_ref()
-                .map(Block::number)
-            else {
-                return Ok(vec![]);
-=======
             let to = match node
                 .resolve_block_number(to.unwrap_or(BlockNumberOrTag::Latest))?
                 .as_ref()
@@ -455,7 +447,6 @@
                     .resolve_block_number(BlockNumberOrTag::Latest)?
                     .unwrap()
                     .number(),
->>>>>>> ccd64daa
             };
 
             if from > to {
