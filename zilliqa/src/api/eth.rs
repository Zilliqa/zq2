//! The Ethereum API, as documented at <https://ethereum.org/en/developers/docs/apis/json-rpc>.

use std::{collections::HashMap, sync::Arc};

use alloy::{
    consensus::{TxEip1559, TxEip2930, TxLegacy, transaction::RlpEcdsaDecodableTx},
    eips::{BlockId, BlockNumberOrTag, RpcBlockHash},
    primitives::{Address, B256, U64, U256},
    rpc::types::{
        FilteredParams,
        pubsub::{self, SubscriptionKind},
    },
};
use anyhow::{Result, anyhow};
use http::Extensions;
use itertools::Either;
use jsonrpsee::{
    PendingSubscriptionSink, RpcModule, SubscriptionMessage,
    core::StringError,
    types::{
        Params,
        error::{ErrorObject, ErrorObjectOwned},
        params::ParamsSequence,
    },
};
<<<<<<< HEAD
use revm::primitives::Bytecode;
use serde::Deserialize;
=======
use parking_lot::{RwLock, RwLockReadGuard};
use revm::primitives::keccak256;
use serde_json::json;
>>>>>>> 1b67accb
use tracing::*;

use super::{
    to_hex::ToHex,
    types::{
        eth::{self, CallParams, ErrorCode, HashOrTransaction, SyncingResult, TransactionReceipt},
        filters::{BlockFilter, FilterKind, LogFilter, PendingTxFilter},
    },
};
use crate::{
<<<<<<< HEAD
    api::{
        types::eth::{Proof, StorageProof},
        zilliqa::ZilAddress,
    },
=======
    api::{types::eth::GetAccountResult, zilliqa::ZilAddress},
>>>>>>> 1b67accb
    cfg::EnabledApi,
    crypto::Hash,
    error::ensure_success,
    exec::zil_contract_address,
    message::Block,
    node::Node,
    pool::TxAddResult,
    state::Code,
    time::SystemTime,
    transaction::{EvmGas, Log, SignedTransaction, VerifiedTransaction},
};

pub fn rpc_module(
    node: Arc<RwLock<Node>>,
    enabled_apis: &[EnabledApi],
) -> RpcModule<Arc<RwLock<Node>>> {
    let mut module = super::declare_module!(
        node,
        enabled_apis,
        [
            ("eth_accounts", accounts),
            ("eth_blobBaseFee", blob_base_fee),
            ("eth_blockNumber", block_number),
            ("eth_call", call),
            ("eth_callMany", call_many),
            ("eth_chainId", chain_id),
            ("eth_estimateGas", estimate_gas),
            ("eth_feeHistory", fee_history),
            ("eth_gasPrice", get_gas_price),
            ("eth_getAccount", get_account),
            ("eth_getBalance", get_balance),
            ("eth_getProof", get_proof),
            ("eth_getBlockByHash", get_block_by_hash),
            ("eth_getBlockByNumber", get_block_by_number),
            ("eth_getBlockReceipts", get_block_receipts),
            (
                "eth_getBlockTransactionCountByHash",
                get_block_transaction_count_by_hash
            ),
            (
                "eth_getBlockTransactionCountByNumber",
                get_block_transaction_count_by_number
            ),
            ("eth_getCode", get_code),
            ("eth_getFilterChanges", get_filter_changes),
            ("eth_getFilterLogs", get_filter_logs),
            ("eth_getLogs", get_logs),
            ("eth_getStorageAt", get_storage_at),
            (
                "eth_getTransactionByBlockHashAndIndex",
                get_transaction_by_block_hash_and_index
            ),
            (
                "eth_getTransactionByBlockNumberAndIndex",
                get_transaction_by_block_number_and_index
            ),
            ("eth_getTransactionByHash", get_transaction_by_hash),
            ("eth_getTransactionCount", get_transaction_count),
            ("eth_getTransactionReceipt", get_transaction_receipt),
            ("eth_getUncleByBlockHashAndIndex", get_uncle),
            ("eth_getUncleByBlockNumberAndIndex", get_uncle),
            ("eth_getUncleCountByBlockHash", get_uncle_count),
            ("eth_getUncleCountByBlockNumber", get_uncle_count),
            ("eth_hashrate", hashrate),
            ("eth_maxPriorityFeePerGas", max_priority_fee_per_gas),
            ("eth_mining", mining),
            ("eth_newBlockFilter", new_block_filter),
            ("eth_newFilter", new_filter),
            (
                "eth_newPendingTransactionFilter",
                new_pending_transaction_filter
            ),
            ("eth_protocolVersion", protocol_version),
            ("eth_sendRawTransaction", send_raw_transaction),
            ("eth_signTransaction", sign_transaction),
            ("eth_simulateV1", simulate_v1),
            ("eth_submitWork", submit_work),
            ("eth_syncing", syncing),
            ("eth_uninstallFilter", uninstall_filter),
        ],
    );

    module
        .register_subscription(
            "eth_subscribe",
            "eth_subscription",
            "eth_unsubscribe",
            subscribe,
        )
        .unwrap();

    module
}

// See https://eips.ethereum.org/EIPS/eip-1898
fn build_errored_response_for_missing_block(
    request: BlockId,
    result: Option<Block>,
) -> Result<Block> {
    // Block has been found
    if let Some(block) = result {
        return Ok(block);
    }

    const INVALID_INPUT: i32 = -32000;
    let resource_not_found = ErrorObjectOwned::owned(
        INVALID_INPUT,
        "Invalid input".to_string(),
        Option::<String>::None,
    );

    let BlockId::Hash(RpcBlockHash {
        require_canonical, ..
    }) = request
    else {
        return Err(resource_not_found.into());
    };

    let require_canonical = require_canonical.unwrap_or_default();

    match require_canonical {
        true => {
            const INVALID_INPUT: i32 = -32000;
            let response = ErrorObjectOwned::owned(
                INVALID_INPUT,
                "Invalid input".to_string(),
                Option::<String>::None,
            );
            Err(response.into())
        }
        false => Err(resource_not_found.into()),
    }
}

fn expect_end_of_params(seq: &mut ParamsSequence, min: u32, max: u32) -> Result<()> {
    // Styled after the geth error message.
    let msg = if min != max {
        format!("too many arguments, want at most {max}")
    } else {
        format!("too many arguments, want {max}")
    };
    match seq.next::<serde_json::Value>() {
        Ok(_) => Err(ErrorObjectOwned::owned(
            jsonrpsee::types::error::INVALID_PARAMS_CODE,
            msg,
            Option::<String>::None,
        )
        .into()),
        _ => Ok(()),
    }
}

fn accounts(params: Params, _: &Arc<RwLock<Node>>) -> Result<[(); 0]> {
    expect_end_of_params(&mut params.sequence(), 0, 0)?;
    Ok([])
}

fn block_number(params: Params, node: &Arc<RwLock<Node>>) -> Result<String> {
    expect_end_of_params(&mut params.sequence(), 0, 0)?;
    let node = node.read();
    Ok(node.consensus.get_highest_canonical_block_number().to_hex())
}

fn call_many(_params: Params, _node: &Arc<RwLock<Node>>) -> Result<()> {
    // TODO: disable_eip3607 for this call.
    Err(anyhow!("API method eth_callMany is not implemented yet"))
}

fn call(params: Params, node: &Arc<RwLock<Node>>) -> Result<String> {
    let mut params = params.sequence();
    let call_params: CallParams = params.next()?;
    let block_id: BlockId = params.optional_next()?.unwrap_or_default();
    expect_end_of_params(&mut params, 1, 2)?;

    let node = node.read();
    let block = node.get_block(block_id)?;
    let block = build_errored_response_for_missing_block(block_id, block)?;

    let result = node.call_contract(
        &block,
        call_params.from,
        call_params.to,
        call_params
            .data
            .try_into_unique_input()?
            .unwrap_or_default()
            .to_vec(),
        call_params.value.to(),
    )?;

    match ensure_success(result) {
        Ok(output) => Ok(output.to_hex()),
        Err(err) => Err(ErrorObjectOwned::from(err).into()),
    }
}

fn chain_id(params: Params, node: &Arc<RwLock<Node>>) -> Result<String> {
    expect_end_of_params(&mut params.sequence(), 0, 0)?;
    Ok(node.read().config.eth_chain_id.to_hex())
}

fn estimate_gas(params: Params, node: &Arc<RwLock<Node>>) -> Result<String> {
    let mut params = params.sequence();
    let call_params: CallParams = params.next()?;
    let block_number: BlockNumberOrTag = params.optional_next()?.unwrap_or_default();
    expect_end_of_params(&mut params, 1, 2)?;

    let return_value = node.read().estimate_gas(
        block_number,
        call_params.from,
        call_params.to,
        call_params
            .data
            .try_into_unique_input()?
            .unwrap_or_default()
            .to_vec(),
        call_params.gas.map(|g| EvmGas(g.to())),
        call_params.gas_price.map(|g| g.to()),
        call_params.value.to(),
    )?;

    Ok(return_value.to_hex())
}

fn get_balance(params: Params, node: &Arc<RwLock<Node>>) -> Result<String> {
    let mut params = params.sequence();
    let address: ZilAddress = params.next()?;
    let address: Address = address.into();

    let block_id: BlockId = params.next()?;
    expect_end_of_params(&mut params, 2, 2)?;

    let node = node.read();
    let block = node.get_block(block_id)?;

    let block = build_errored_response_for_missing_block(block_id, block)?;

    Ok(node
        .get_state(&block)?
        .get_account(address)?
        .balance
        .to_hex())
}

pub fn brt_to_eth_receipts(
    btr: crate::db::BlockAndReceiptsAndTransactions,
) -> Vec<eth::TransactionReceipt> {
    let block = btr.block;

    let base_receipts = btr.receipts;
    let transactions: HashMap<Hash, VerifiedTransaction> =
        btr.transactions.into_iter().map(|x| (x.hash, x)).collect();

    let mut log_index = 0;
    let mut receipts = Vec::new();

    for (transaction_index, receipt_retrieved) in base_receipts.iter().enumerate() {
        let transaction = transactions.get(&receipt_retrieved.tx_hash).unwrap();

        // Required workaround for incorrectly converted nonces for zq1 scilla transactions
        let contract_address = match &transaction.tx {
            SignedTransaction::Zilliqa { tx, .. } => {
                if tx.to_addr.is_zero() && receipt_retrieved.success {
                    Some(zil_contract_address(
                        transaction.signer,
                        transaction.tx.nonce().unwrap(),
                    ))
                } else {
                    receipt_retrieved.contract_address
                }
            }
            _ => receipt_retrieved.contract_address,
        };

        let mut logs_bloom = [0; 256];

        let mut logs = Vec::new();
        for log in receipt_retrieved.logs.iter() {
            let log = match log {
                Log::Evm(log) => log.clone(),
                Log::Scilla(log) => log.clone().into_evm(),
            };
            let log = eth::Log::new(
                log,
                log_index,
                transaction_index,
                receipt_retrieved.tx_hash,
                block.number(),
                block.hash(),
            );
            log_index += 1;
            log.bloom(&mut logs_bloom);
            logs.push(log);
        }

        let from = transaction.signer;
        let v = transaction.tx.sig_v();
        let r = transaction.tx.sig_r();
        let s = transaction.tx.sig_s();
        let transaction = transaction.tx.clone().into_transaction();

        let receipt = eth::TransactionReceipt {
            transaction_hash: (receipt_retrieved.tx_hash).into(),
            transaction_index: transaction_index as u64,
            block_hash: block.hash().into(),
            block_number: block.number(),
            from,
            to: transaction.to_addr(),
            cumulative_gas_used: receipt_retrieved.cumulative_gas_used,
            effective_gas_price: transaction.max_fee_per_gas(),
            gas_used: receipt_retrieved.gas_used,
            contract_address,
            logs,
            logs_bloom,
            ty: 0,
            status: receipt_retrieved.success,
            v,
            r,
            s,
        };

        receipts.push(receipt);
    }

    receipts
}

pub fn old_get_block_transaction_receipts_inner(
    node: &RwLockReadGuard<Node>,
    block_id: impl Into<BlockId>,
) -> Result<Vec<eth::TransactionReceipt>> {
    let Some(block) = node.get_block(block_id)? else {
        return Err(anyhow!("Block not found"));
    };

    let mut log_index = 0;
    let mut receipts = Vec::new();

    let receipts_retrieved = node.get_transaction_receipts_in_block(block.header.hash)?;

    for (transaction_index, receipt_retrieved) in receipts_retrieved.iter().enumerate() {
        // This could maybe be a bit faster if we had a db function that queried transactions by
        // block hash, joined on receipts, but this would be quite a bit of new code.
        let Some(signed_transaction) = node.get_transaction_by_hash(receipt_retrieved.tx_hash)?
        else {
            warn!(
                "Failed to get TX by hash when getting TX receipt! {}",
                receipt_retrieved.tx_hash
            );
            continue;
        };

        // Required workaround for incorrectly converted nonces for zq1 scilla transactions
        let contract_address = match &signed_transaction.tx {
            SignedTransaction::Zilliqa { tx, .. } => {
                if tx.to_addr.is_zero() && receipt_retrieved.success {
                    Some(zil_contract_address(
                        signed_transaction.signer,
                        signed_transaction
                            .tx
                            .nonce()
                            .ok_or_else(|| anyhow!("Unable to extract nonce!"))?,
                    ))
                } else {
                    receipt_retrieved.contract_address
                }
            }
            _ => receipt_retrieved.contract_address,
        };

        let mut logs = Vec::new();
        for log in receipt_retrieved.logs.iter() {
            let log = match log {
                Log::Evm(log) => log.clone(),
                Log::Scilla(log) => log.clone().into_evm(),
            };
            let log = eth::Log::new(
                log,
                log_index,
                transaction_index,
                receipt_retrieved.tx_hash,
                block.number(),
                block.hash(),
            );
            log_index += 1;
            logs.push(log);
        }

        let from = signed_transaction.signer;
        let v = signed_transaction.tx.sig_v();
        let r = signed_transaction.tx.sig_r();
        let s = signed_transaction.tx.sig_s();
        let transaction = signed_transaction.tx.into_transaction();

        let receipt = eth::TransactionReceipt {
            transaction_hash: (receipt_retrieved.tx_hash).into(),
            transaction_index: transaction_index as u64,
            block_hash: block.hash().into(),
            block_number: block.number(),
            from,
            to: transaction.to_addr(),
            cumulative_gas_used: receipt_retrieved.cumulative_gas_used,
            effective_gas_price: transaction.max_fee_per_gas(),
            gas_used: receipt_retrieved.gas_used,
            contract_address,
            logs,
            logs_bloom: [0; 256],
            ty: 0,
            status: receipt_retrieved.success,
            v,
            r,
            s,
        };

        receipts.push(receipt);
    }

    Ok(receipts)
}

// This has to iterate through a whole block, so get_block_transaction_receipts_inner is more efficient for multiple receipts
pub fn get_transaction_receipt_inner_slow(
    node: &RwLockReadGuard<Node>,
    block_id: impl Into<BlockId>,
    txn_hash: Hash,
) -> Result<Option<eth::TransactionReceipt>> {
    let receipts = old_get_block_transaction_receipts_inner(node, block_id)?;
    Ok(receipts
        .into_iter()
        .find(|r| r.transaction_hash == txn_hash.as_bytes()))
}

fn get_block_receipts(params: Params, node: &Arc<RwLock<Node>>) -> Result<Vec<TransactionReceipt>> {
    let block_id: BlockId = params.one()?;
    let node = node.read();

    old_get_block_transaction_receipts_inner(&node, block_id)
}

fn get_code(params: Params, node: &Arc<RwLock<Node>>) -> Result<String> {
    let mut params = params.sequence();
    let address: Address = params.next()?;
    let block_id: BlockId = params.next()?;
    expect_end_of_params(&mut params, 2, 2)?;

    let node = node.read();
    let block = node.get_block(block_id)?;

    let block = build_errored_response_for_missing_block(block_id, block)?;

    // For compatibility with Zilliqa 1, eth_getCode also returns Scilla code if any is present.
    let code = node.get_state(&block)?.get_account(address)?.code;

    // do it this way so the compiler will tell us when another option inevitably
    // turns up and we have to deal with it ..
    let return_code = if code.is_eoa() {
        vec![].to_hex()
    } else {
        match code {
            Code::Evm(val) => val.to_hex(),
            Code::Scilla { code, .. } => code.to_hex(),
        }
    };

    Ok(return_code)
}

fn get_storage_at(params: Params, node: &Arc<RwLock<Node>>) -> Result<String> {
    let mut params = params.sequence();
    let address: Address = params.next()?;
    let position: U256 = params.next()?;
    let position = B256::new(position.to_be_bytes());
    let block_id: BlockId = params.next()?;
    expect_end_of_params(&mut params, 3, 3)?;

    let node = node.read();
    let block = node.get_block(block_id)?;
    let block = build_errored_response_for_missing_block(block_id, block)?;

    let value = node
        .get_state(&block)?
        .get_account_storage(address, position)?;

    Ok(value.to_hex())
}

fn get_transaction_count(params: Params, node: &Arc<RwLock<Node>>) -> Result<String> {
    let mut params = params.sequence();
    let address: Address = params.next()?;
    let block_id: BlockId = params.next()?;
    expect_end_of_params(&mut params, 3, 3)?;

    let node = node.read();

    let block = node.get_block(block_id)?;
    let block = build_errored_response_for_missing_block(block_id, block)?;

    let nonce = node.get_state(&block)?.get_account(address)?.nonce;

    if matches!(block_id, BlockId::Number(BlockNumberOrTag::Pending)) {
        Ok(node.consensus.pending_transaction_count(address).to_hex())
    } else {
        Ok(nonce.to_hex())
    }
}

fn get_gas_price(params: Params, node: &Arc<RwLock<Node>>) -> Result<String> {
    expect_end_of_params(&mut params.sequence(), 0, 0)?;
    Ok(node.read().get_gas_price().to_hex())
}

fn get_block_by_number(params: Params, node: &Arc<RwLock<Node>>) -> Result<Option<eth::Block>> {
    let mut params = params.sequence();
    let block_number: BlockNumberOrTag = params.next()?;
    let full: bool = params.next()?;
    expect_end_of_params(&mut params, 2, 2)?;

    get_eth_block(node, block_number.into(), full)
}

fn get_block_by_hash(params: Params, node: &Arc<RwLock<Node>>) -> Result<Option<eth::Block>> {
    let mut params = params.sequence();
    let hash: B256 = params.next()?;
    let full: bool = params.next()?;
    expect_end_of_params(&mut params, 2, 2)?;

    get_eth_block(node, crate::db::BlockFilter::Hash(hash.into()), full)
}

pub fn get_eth_block(
    node: &Arc<RwLock<Node>>,
    block_id: crate::db::BlockFilter,
    full: bool,
) -> Result<Option<eth::Block>> {
    let node = node.read();
    let brt = match node
        .consensus
        .db
        .get_block_and_receipts_and_transactions(block_id)?
    {
        Some(btr) => btr,
        None => return Ok(None),
    };

    let miner = node.get_proposer_reward_address(brt.block.header)?;
    let block_gas_limit = brt.block.gas_limit();
    let mut result = eth::Block::from_block(&brt.block, miner.unwrap_or_default(), block_gas_limit);
    if full {
        result.transactions = brt
            .transactions
            .iter()
            .map(|x| eth::Transaction::new(x.clone(), Some(brt.block.clone())))
            .map(HashOrTransaction::Transaction)
            .collect();
    }
    Ok(Some(result))
}

fn get_block_transaction_count_by_hash(
    params: Params,
    node: &Arc<RwLock<Node>>,
) -> Result<Option<String>> {
    let mut params = params.sequence();
    let hash: B256 = params.next()?;
    expect_end_of_params(&mut params, 1, 1)?;

    let node = node.read();
    let block = node.get_block(hash)?;

    Ok(block.map(|b| b.transactions.len().to_hex()))
}

fn get_block_transaction_count_by_number(
    params: Params,
    node: &Arc<RwLock<Node>>,
) -> Result<Option<String>> {
    let mut params = params.sequence();
    // The ethereum RPC spec says this is optional, but it is mandatory in geth and erigon.
    let block_number: BlockNumberOrTag = params.next()?;
    expect_end_of_params(&mut params, 1, 1)?;

    let node = node.read();
    let block = node.get_block(block_number)?;

    Ok(Some(
        block.map_or(0, |block| block.transactions.len()).to_hex(),
    ))
}

fn get_logs(params: Params, node: &Arc<RwLock<Node>>) -> Result<Vec<eth::Log>> {
    let mut seq = params.sequence();
    let params: alloy::rpc::types::Filter = seq.next()?;
    expect_end_of_params(&mut seq, 1, 1)?;
    let node = node.read();
    get_logs_inner(&params, &node)
}

fn get_logs_inner(
    params: &alloy::rpc::types::Filter,
    node: &RwLockReadGuard<Node>,
) -> Result<Vec<eth::Log>> {
    let filter_params = FilteredParams::new(Some(params.clone()));

    // Find the range of blocks we care about. This is an iterator of blocks.
    let blocks = match params.block_option {
        alloy::rpc::types::FilterBlockOption::AtBlockHash(block_hash) => {
            Either::Left(std::iter::once(Ok(node
                .get_block(block_hash)?
                .ok_or_else(|| anyhow!("block not found"))?)))
        }
        alloy::rpc::types::FilterBlockOption::Range {
            from_block,
            to_block,
        } => {
            let Some(from) = node
                .resolve_block_number(from_block.unwrap_or(BlockNumberOrTag::Latest))?
                .as_ref()
                .map(Block::number)
            else {
                return Ok(vec![]);
            };

            let to = match node
                .resolve_block_number(to_block.unwrap_or(BlockNumberOrTag::Latest))?
                .as_ref()
            {
                Some(block) => block.number(),
                None => node
                    .resolve_block_number(BlockNumberOrTag::Latest)?
                    .unwrap()
                    .number(),
            };

            if from > to {
                return Err(anyhow!("`from` is greater than `to` ({from} > {to})"));
            }

            Either::Right((from..=to).map(|number| {
                node.get_block(number)?
                    .ok_or_else(|| anyhow!("missing block: {number}"))
            }))
        }
    };

    let mut logs = vec![];

    for block in blocks {
        let block = block?;

        for (txn_index, txn_hash) in block.transactions.iter().enumerate() {
            let receipt = node
                .get_transaction_receipt(*txn_hash)?
                .ok_or(anyhow!("missing receipt"))?;

            for (log_index, log) in receipt.logs.into_iter().enumerate() {
                let log = match log {
                    Log::Evm(l) => l,
                    Log::Scilla(l) => l.into_evm(),
                };

                if !filter_params.filter_address(&log.address) {
                    continue;
                }

                if !filter_params.filter_topics(&log.topics) {
                    continue;
                }

                logs.push(eth::Log::new(
                    log,
                    log_index,
                    txn_index,
                    *txn_hash,
                    block.number(),
                    block.hash(),
                ));
            }
        }
    }

    Ok(logs)
}

fn get_transaction_by_block_hash_and_index(
    params: Params,
    node: &Arc<RwLock<Node>>,
) -> Result<Option<eth::Transaction>> {
    let mut params = params.sequence();
    let block_hash: B256 = params.next()?;
    let index: U64 = params.next()?;
    expect_end_of_params(&mut params, 2, 2)?;
    let node = node.read();

    let Some(block) = node.get_block(block_hash)? else {
        return Ok(None);
    };
    let Some(txn_hash) = block.transactions.get(index.to::<usize>()) else {
        return Ok(None);
    };

    get_transaction_inner(*txn_hash, &node)
}

fn get_transaction_by_block_number_and_index(
    params: Params,
    node: &Arc<RwLock<Node>>,
) -> Result<Option<eth::Transaction>> {
    let mut params = params.sequence();
    let block_number: BlockNumberOrTag = params.next()?;
    let index: U64 = params.next()?;
    expect_end_of_params(&mut params, 2, 2)?;

    let node = node.read();

    let Some(block) = node.get_block(block_number)? else {
        return Ok(None);
    };
    let Some(txn_hash) = block.transactions.get(index.to::<usize>()) else {
        return Ok(None);
    };

    get_transaction_inner(*txn_hash, &node)
}

fn get_transaction_by_hash(
    params: Params,
    node: &Arc<RwLock<Node>>,
) -> Result<Option<eth::Transaction>> {
    let hash: B256 = params.one()?;
    let hash: Hash = Hash(hash.0);
    let node = node.read();

    get_transaction_inner(hash, &node)
}

pub(super) fn get_transaction_inner(
    hash: Hash,
    node: &RwLockReadGuard<Node>,
) -> Result<Option<eth::Transaction>> {
    let Some(tx) = node.get_transaction_by_hash(hash)? else {
        return Ok(None);
    };

    // The block can either be null or some based on whether the tx exists
    let block = if let Some(receipt) = node.get_transaction_receipt(hash)? {
        node.get_block(receipt.block_hash)?
    } else {
        // Even if it has not been mined, the tx may still be in the mempool and should return
        // a correct tx, with pending/null fields
        None
    };

    Ok(Some(eth::Transaction::new(tx, block)))
}

fn get_transaction_receipt(
    params: Params,
    node: &Arc<RwLock<Node>>,
) -> Result<Option<eth::TransactionReceipt>> {
    let hash: B256 = params.one()?;
    let hash: Hash = hash.into();
    let node = node.read();
    let block_hash = match node.get_transaction_receipt(hash)? {
        Some(receipt) => receipt.block_hash,
        None => return Ok(None),
    };
    get_transaction_receipt_inner_slow(&node, block_hash, hash)
}

fn send_raw_transaction(params: Params, node: &Arc<RwLock<Node>>) -> Result<String> {
    let transaction: String = params.one()?;
    let transaction = transaction
        .strip_prefix("0x")
        .ok_or_else(|| anyhow!("no 0x prefix"))?;
    let transaction = hex::decode(transaction)?;
    let transaction = parse_transaction(&transaction)?;

    let transaction = transaction.verify()?;

    let (hash, result) = node.read().create_transaction(transaction)?;
    match result {
        TxAddResult::AddedToMempool
        | TxAddResult::Duplicate(_)
        | TxAddResult::SameNonceButLowerGasPrice => Ok(()),
        TxAddResult::CannotVerifySignature => Err(ErrorObject::owned::<String>(
            ErrorCode::TransactionRejected as i32,
            "Cannot verify signature".to_string(),
            None,
        )),
        TxAddResult::ValidationFailed(reason) => Err(ErrorObject::owned::<String>(
            ErrorCode::InvalidParams as i32,
            reason.to_msg_string(),
            None,
        )),
        TxAddResult::NonceTooLow(got, expected) => Err(ErrorObject::owned::<String>(
            ErrorCode::InvalidParams as i32,
            format!("Nonce ({got}) lower than current ({expected})"),
            None,
        )),
    }?;
    let transaction_hash = B256::from(hash);

    Ok(transaction_hash.to_hex())
}

fn parse_transaction(bytes: &[u8]) -> Result<SignedTransaction> {
    // https://eips.ethereum.org/EIPS/eip-2718#backwards-compatibility
    // "Clients can differentiate between the legacy transactions and typed transactions by looking at the first byte.
    // If it starts with a value in the range [0, 0x7f] then it is a new transaction type, if it starts with a value in
    // the range [0xc0, 0xfe] then it is a legacy transaction type."
    match bytes[0] {
        0xc0..=0xfe => parse_legacy_transaction(bytes),
        0x01 => parse_eip2930_transaction(&bytes[1..]),
        0x02 => parse_eip1559_transaction(&bytes[1..]),
        _ => Err(anyhow!(
            "invalid transaction with starting byte {}",
            bytes[0]
        )),
    }
}

fn parse_legacy_transaction(mut buf: &[u8]) -> Result<SignedTransaction> {
    let (tx, sig) = TxLegacy::rlp_decode_with_signature(&mut buf)?;
    Ok(SignedTransaction::Legacy { tx, sig })
}

fn parse_eip2930_transaction(mut buf: &[u8]) -> Result<SignedTransaction> {
    let (tx, sig) = TxEip2930::rlp_decode_with_signature(&mut buf)?;
    Ok(SignedTransaction::Eip2930 { tx, sig })
}

fn parse_eip1559_transaction(mut buf: &[u8]) -> Result<SignedTransaction> {
    let (tx, sig) = TxEip1559::rlp_decode_with_signature(&mut buf)?;
    Ok(SignedTransaction::Eip1559 { tx, sig })
}

fn get_uncle_count(_: Params, _: &Arc<RwLock<Node>>) -> Result<String> {
    Ok("0x0".to_string())
}

fn get_uncle(_: Params, _: &Arc<RwLock<Node>>) -> Result<Option<String>> {
    Ok(None)
}

fn mining(_: Params, _: &Arc<RwLock<Node>>) -> Result<bool> {
    Ok(false)
}

fn protocol_version(_: Params, _: &Arc<RwLock<Node>>) -> Result<String> {
    Ok("0x41".to_string())
}

fn syncing(params: Params, node: &Arc<RwLock<Node>>) -> Result<SyncingResult> {
    expect_end_of_params(&mut params.sequence(), 0, 0)?;
    if let Some(result) = node.read().consensus.get_sync_data()? {
        Ok(SyncingResult::Struct(result))
    } else {
        Ok(SyncingResult::Bool(false))
    }
}

<<<<<<< HEAD
fn get_proof(params: Params, node: &Arc<Mutex<Node>>) -> Result<Proof> {
    let mut params = params.sequence();
    let address: Address = params.next()?;
    let storage_keys: Vec<U256> = params.next()?;
    let storage_keys = storage_keys
        .into_iter()
        .map(|key| B256::new(key.to_be_bytes()))
        .collect::<Vec<_>>();
    let block_id: BlockId = params.next()?;
    expect_end_of_params(&mut params, 3, 3)?;

    let node = node.lock().unwrap();

    let block = node.get_block(block_id)?;

    let block = build_errored_response_for_missing_block(block_id, block)?;

    let state = node
        .consensus
        .state()
        .at_root(block.state_root_hash().into());
    let computed_proof = state.get_proof(address, &storage_keys)?;

    let acc_code = Bytecode::new_raw(
        computed_proof
            .account
            .code
            .evm_code()
            .unwrap_or_default()
            .into(),
    );

    Ok(Proof {
        address,
        account_proof: computed_proof.account_proof,
        storage_proof: computed_proof
            .storage_proofs
            .into_iter()
            .map(|single_item| StorageProof {
                proof: single_item.proof,
                key: single_item.key,
                value: single_item.value,
            })
            .collect(),
        nonce: computed_proof.account.nonce,
        balance: computed_proof.account.balance,
        storage_hash: computed_proof.account.storage_root,
        code_hash: acc_code.hash_slow(),
    })
}

#[allow(clippy::redundant_allocation)]
=======
#[allow(clippy::redundant_allocation, clippy::await_holding_lock)]
>>>>>>> 1b67accb
async fn subscribe(
    params: Params<'_>,
    pending: PendingSubscriptionSink,
    node: Arc<Arc<RwLock<Node>>>,
    _: Extensions,
) -> Result<(), StringError> {
    let mut params = params.sequence();
    let kind: SubscriptionKind = params.next()?;
    let params: Option<pubsub::Params> = params.optional_next()?;
    let params = params.unwrap_or_default();

    let sink = pending.accept().await?;

    let node_lock = node.read();

    match kind {
        SubscriptionKind::NewHeads => {
            let mut new_blocks = node_lock.subscribe_to_new_blocks();
            std::mem::drop(node_lock);

            while let Ok(header) = new_blocks.recv().await {
                let node_lock = node.read();
                let block = node_lock
                    .consensus
                    .db
                    .get_transactionless_block(header.hash.into())?
                    .ok_or("Block not found")?;
                let miner = node_lock.get_proposer_reward_address(block.header)?;
                std::mem::drop(node_lock);
                let block_gas_limit = block.gas_limit();
                let eth_block =
                    eth::Block::from_block(&block, miner.unwrap_or_default(), block_gas_limit);
                let header = eth_block.header;
                let _ = sink.send(SubscriptionMessage::from_json(&header)?).await;
            }
        }
        SubscriptionKind::Logs => {
            let filter = match params {
                pubsub::Params::None => None,
                pubsub::Params::Logs(f) => Some(*f),
                pubsub::Params::Bool(_) => {
                    return Err("invalid params for logs".into());
                }
            };
            let filter = FilteredParams::new(filter);

            let mut receipts = node_lock.subscribe_to_receipts();
            std::mem::drop(node_lock);

            'outer: while let Ok((receipt, transaction_index)) = receipts.recv().await {
                let node_lock = node.read();
                if !filter.filter_block_hash(receipt.block_hash.into()) {
                    continue;
                }

                // We track log index plus one because we have to increment before we use the log index, and log indexes are 0-based.
                let mut log_index_plus_one: i64 =
                    old_get_block_transaction_receipts_inner(&node_lock, receipt.block_hash)?
                        .iter()
                        .take_while(|x| x.transaction_index < receipt.index)
                        .map(|x| x.logs.len())
                        .sum::<usize>() as i64;

                let mut logs = Vec::new();
                for log in receipt.logs.into_iter() {
                    log_index_plus_one += 1;
                    // Only consider EVM logs
                    let Log::Evm(log) = log else {
                        continue;
                    };
                    if !filter.filter_address(&log.address) {
                        continue;
                    }
                    if !filter.filter_topics(&log.topics) {
                        continue;
                    }

                    // We defer this check to later to avoid querying the block if the log was already filtered out by
                    // something else.
                    let block = node_lock
                        .get_block(receipt.block_hash)?
                        .ok_or_else(|| anyhow!("missing block"))?;
                    if !filter.filter_block_range(block.number()) {
                        continue 'outer;
                    }

                    logs.push(alloy::rpc::types::Log {
                        inner: alloy::primitives::Log {
                            address: log.address,
                            data: alloy::primitives::LogData::new_unchecked(
                                log.topics,
                                log.data.into(),
                            ),
                        },
                        block_hash: Some(block.hash().into()),
                        block_number: Some(block.number()),
                        block_timestamp: Some(
                            block
                                .timestamp()
                                .duration_since(SystemTime::UNIX_EPOCH)
                                .unwrap_or_default()
                                .as_secs(),
                        ),
                        transaction_hash: Some(receipt.tx_hash.into()),
                        transaction_index: Some(transaction_index as u64),
                        log_index: Some((log_index_plus_one - 1) as u64),
                        removed: false,
                    });
                }
                std::mem::drop(node_lock);
                for log in logs {
                    let _ = sink.send(SubscriptionMessage::from_json(&log)?).await;
                }
            }
        }
        SubscriptionKind::NewPendingTransactions => {
            let full = match params {
                pubsub::Params::None => false,
                pubsub::Params::Bool(b) => b,
                pubsub::Params::Logs(_) => {
                    return Err("invalid params for newPendingTransactions".into());
                }
            };

            if full {
                let mut txns = node_lock.subscribe_to_new_transactions();
                std::mem::drop(node_lock);

                while let Ok(txn) = txns.recv().await {
                    let txn = eth::Transaction::new(txn, None);
                    let _ = sink.send(SubscriptionMessage::from_json(&txn)?).await;
                }
            } else {
                let mut txns = node_lock.subscribe_to_new_transaction_hashes();
                std::mem::drop(node_lock);

                while let Ok(txn) = txns.recv().await {
                    let _ = sink
                        .send(SubscriptionMessage::from_json(&B256::from(txn))?)
                        .await;
                }
            }
        }
        _ => {
            return Err("invalid subscription kind".into());
        }
    }

    Ok(())
}

/// eth_blobBaseFee
/// Returns the expected base fee for blobs in the next block
fn blob_base_fee(_params: Params, _node: &Arc<RwLock<Node>>) -> Result<()> {
    Err(anyhow!("API method eth_blobBaseFee is not implemented yet"))
}

/// eth_feeHistory
/// Returns the collection of historical gas information
fn fee_history(_params: Params, _node: &Arc<RwLock<Node>>) -> Result<()> {
    Err(anyhow!("API method eth_feeHistory is not implemented yet"))
}

/// eth_getAccount
/// Retrieve account details by specifying an address and a block number/tag.
fn get_account(params: Params, node: &Arc<RwLock<Node>>) -> Result<GetAccountResult> {
    let mut params = params.sequence();
    let address: ZilAddress = params.next()?;
    let address: Address = address.into();
    let block_id: BlockId = params.next()?;
    expect_end_of_params(&mut params, 2, 2)?;

    let node = node.read();
    let block = node.get_block(block_id)?;
    let block = build_errored_response_for_missing_block(block_id, block)?;

    let account = node.get_state(&block)?.get_account(address)?;
    let return_code = if account.code.is_eoa() {
        vec![].to_hex_no_prefix()
    } else {
        match account.code {
            Code::Evm(val) => val.to_hex_no_prefix(),
            Code::Scilla { code, .. } => code.to_hex_no_prefix(),
        }
    };
    Ok(GetAccountResult {
        balance: account.balance,
        nonce: account.nonce,
        storage_root: account.storage_root,
        code_hash: keccak256(return_code),
    })
}

/// eth_getFilterChanges
/// Polling method for a filter, which returns an array of events that have occurred since the last poll.
fn get_filter_changes(params: Params, node: &Arc<RwLock<Node>>) -> Result<serde_json::Value> {
    let filter_id: u128 = params.one()?;

    let node = node.read();

    let mut filter = node
        .filters
        .get(filter_id)
        .ok_or(anyhow!("filter not found"))?;

    match &mut filter.kind {
        FilterKind::Block(block_filter) => {
            let headers = block_filter.poll()?;

            let results: Vec<_> = headers
                .into_iter()
                .map(|header| B256::from(header.hash).to_hex())
                .collect();

            Ok(json!(results))
        }

        FilterKind::PendingTx(pending_tx_filter) => {
            let pending_txns = pending_tx_filter.poll()?;
            let result: Vec<_> = pending_txns
                .into_iter()
                .map(|txn| B256::from(txn.hash).to_hex())
                .collect();
            Ok(json!(result))
        }

        FilterKind::Log(log_filter) => {
            // If necessary, adjust the filter so it ignores already returned blocks
            let last_block = log_filter.last_block_number; // exclusive
            let criteria_last_block = log_filter.criteria.get_from_block(); // inclusive
            let adjusted_criteria = *log_filter.criteria.clone();
            let adjusted_criteria = match (last_block, criteria_last_block) {
                (None, None) => adjusted_criteria,
                (None, Some(y)) => adjusted_criteria.from_block(y),
                (Some(x), None) => adjusted_criteria.from_block(x + 1),
                (Some(x), Some(y)) => adjusted_criteria.from_block(std::cmp::max(x + 1, y)),
            };

            // Get the logs
            let logs = get_logs_inner(&adjusted_criteria, &node)?;

            // Set the last recorded block in the filter to the most recent block in the returned logs
            let last_block = logs.iter().fold(None, |acc, x| {
                Some(std::cmp::max(x.block_number, acc.unwrap_or(0)))
            });
            log_filter.last_block_number = last_block;

            Ok(json!(logs))
        }
    }
}

/// eth_getFilterLogs
/// Returns an array of all logs matching filter with given id.
fn get_filter_logs(params: Params, node: &Arc<RwLock<Node>>) -> Result<serde_json::Value> {
    let filter_id: u128 = params.one()?;
    let node = node.read();

    if let Some(filter) = node.filters.get(filter_id) {
        match &filter.kind {
            FilterKind::Block(_) => Err(anyhow!("pending tx filter not supported")),
            FilterKind::PendingTx(_) => Err(anyhow!("pending tx filter not supported")),
            FilterKind::Log(log_filter) => {
                let result = get_logs_inner(&log_filter.criteria, &node)?;
                Ok(json!(result))
            }
        }
    } else {
        Err(anyhow!("filter not found"))
    }
}

<<<<<<< HEAD
=======
/// eth_getProof
/// Returns the account and storage values of the specified account including the Merkle-proof.
fn get_proof(_params: Params, _node: &Arc<RwLock<Node>>) -> Result<()> {
    Err(anyhow!("API method eth_getProof is not implemented yet"))
}

>>>>>>> 1b67accb
/// eth_hashrate
/// Returns the number of hashes per second that the node is mining with.
fn hashrate(_params: Params, _node: &Arc<RwLock<Node>>) -> Result<()> {
    Err(anyhow!("API method eth_hashrate is not implemented yet"))
}

/// eth_maxPriorityFeePerGas
/// Get the priority fee needed to be included in a block.
fn max_priority_fee_per_gas(_params: Params, _node: &Arc<RwLock<Node>>) -> Result<()> {
    Err(anyhow!(
        "API method eth_maxPriorityFeePerGas is not implemented yet"
    ))
}

/// eth_newBlockFilter
/// Creates a filter in the node, to notify when a new block arrives. To check if the state has changed, call eth_getFilterChanges
fn new_block_filter(params: Params, node: &Arc<RwLock<Node>>) -> Result<u128> {
    expect_end_of_params(&mut params.sequence(), 0, 0)?;

    let node = node.read();

    let filter = BlockFilter {
        block_receiver: node.subscribe_to_new_blocks(),
    };
    let id = node.filters.add(FilterKind::Block(filter));
    Ok(id)
}

/// eth_newFilter
/// Creates a filter object, based on filter options, to notify when the state changes (logs). To check if the state has changed, call eth_getFilterChanges.
fn new_filter(params: Params, node: &Arc<RwLock<Node>>) -> Result<u128> {
    let criteria: alloy::rpc::types::Filter = params.one()?;
    let node = node.read();

    let id = node.filters.add(FilterKind::Log(LogFilter {
        criteria: Box::new(criteria),
        last_block_number: None,
    }));
    Ok(id)
}

/// eth_newPendingTransactionFilter
/// Creates a filter in the node to notify when new pending transactions arrive. To check if the state has changed, call eth_getFilterChanges.
fn new_pending_transaction_filter(params: Params, node: &Arc<RwLock<Node>>) -> Result<u128> {
    expect_end_of_params(&mut params.sequence(), 0, 0)?;
    let node = node.read();

    let filter = PendingTxFilter {
        pending_txn_receiver: node.subscribe_to_new_transactions(),
    };
    let id = node.filters.add(FilterKind::PendingTx(filter));
    Ok(id)
}

/// eth_signTransaction
/// Signs a transaction that can be submitted to the network later using eth_sendRawTransaction
fn sign_transaction(_params: Params, _node: &Arc<RwLock<Node>>) -> Result<()> {
    Err(anyhow!(
        "API method eth_signTransaction is not implemented yet"
    ))
}

/// eth_simulateV1
/// Simulates a series of transactions at a specific block height with optional state overrides. This method allows you to test transactions with custom block and state parameters without actually submitting them to the network.
fn simulate_v1(_params: Params, _node: &Arc<RwLock<Node>>) -> Result<()> {
    // TODO: disable_eip3607 for this call.
    Err(anyhow!("API method eth_simulateV1 is not implemented yet"))
}

/// eth_submitWork
/// Used for submitting a proof-of-work solution.
fn submit_work(_params: Params, _node: &Arc<RwLock<Node>>) -> Result<()> {
    Err(anyhow!("API method eth_submitWork is not implemented yet"))
}

/// eth_uninstallFilter
/// It uninstalls a filter with the given filter id.
fn uninstall_filter(params: Params, node: &Arc<RwLock<Node>>) -> Result<bool> {
    let filter_id: u128 = params.one()?;

    let node = node.read();

    Ok(node.filters.remove(filter_id))
}<|MERGE_RESOLUTION|>--- conflicted
+++ resolved
@@ -23,14 +23,11 @@
         params::ParamsSequence,
     },
 };
-<<<<<<< HEAD
-use revm::primitives::Bytecode;
-use serde::Deserialize;
-=======
 use parking_lot::{RwLock, RwLockReadGuard};
 use revm::primitives::keccak256;
 use serde_json::json;
->>>>>>> 1b67accb
+use revm::primitives::Bytecode;
+use serde::Deserialize;
 use tracing::*;
 
 use super::{
@@ -41,14 +38,10 @@
     },
 };
 use crate::{
-<<<<<<< HEAD
+    api::{types::eth::GetAccountResult, zilliqa::ZilAddress},
     api::{
         types::eth::{Proof, StorageProof},
-        zilliqa::ZilAddress,
     },
-=======
-    api::{types::eth::GetAccountResult, zilliqa::ZilAddress},
->>>>>>> 1b67accb
     cfg::EnabledApi,
     crypto::Hash,
     error::ensure_success,
@@ -910,8 +903,7 @@
     }
 }
 
-<<<<<<< HEAD
-fn get_proof(params: Params, node: &Arc<Mutex<Node>>) -> Result<Proof> {
+fn get_proof(params: Params, node: &Arc<RwLock<Node>>) -> Result<Proof> {
     let mut params = params.sequence();
     let address: Address = params.next()?;
     let storage_keys: Vec<U256> = params.next()?;
@@ -963,9 +955,7 @@
 }
 
 #[allow(clippy::redundant_allocation)]
-=======
 #[allow(clippy::redundant_allocation, clippy::await_holding_lock)]
->>>>>>> 1b67accb
 async fn subscribe(
     params: Params<'_>,
     pending: PendingSubscriptionSink,
@@ -1237,16 +1227,6 @@
         Err(anyhow!("filter not found"))
     }
 }
-
-<<<<<<< HEAD
-=======
-/// eth_getProof
-/// Returns the account and storage values of the specified account including the Merkle-proof.
-fn get_proof(_params: Params, _node: &Arc<RwLock<Node>>) -> Result<()> {
-    Err(anyhow!("API method eth_getProof is not implemented yet"))
-}
-
->>>>>>> 1b67accb
 /// eth_hashrate
 /// Returns the number of hashes per second that the node is mining with.
 fn hashrate(_params: Params, _node: &Arc<RwLock<Node>>) -> Result<()> {
