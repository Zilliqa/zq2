--- conflicted
+++ resolved
@@ -3,19 +3,7 @@
 use std::sync::{Arc, Mutex, MutexGuard};
 
 use anyhow::{anyhow, Result};
-<<<<<<< HEAD
-use jsonrpsee::{
-    types::{error::ErrorCode, ErrorObject, Params},
-    RpcModule,
-};
-=======
-use generic_array::{
-    sequence::Split,
-    typenum::{U12, U20},
-    GenericArray,
-};
 use jsonrpsee::{types::Params, RpcModule};
->>>>>>> 0dd7f7e1
 use k256::ecdsa::{RecoveryId, Signature, VerifyingKey};
 use primitive_types::{H160, H256};
 use rlp::{Rlp, RlpStream};
