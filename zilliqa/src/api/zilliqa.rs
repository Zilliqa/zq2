//! The Zilliqa API, as documented at <https://dev.zilliqa.com/api/introduction/api-introduction>.

use std::{panic::AssertUnwindSafe, sync::Arc};
use tokio::sync::Mutex;

use anyhow::{anyhow, Result};
use jsonrpsee::{types::Params, RpcModule};
use primitive_types::{H160, U256};
use serde_json::json;

use crate::{message::BlockNumber, node::Node, state::Address};

use super::types::zilliqa;

pub fn rpc_module(node: Arc<Mutex<Node>>) -> RpcModule<Arc<Mutex<Node>>> {
    super::declare_module!(
        node,
        [
            ("GetBalance", get_balance),
            ("GetCurrentMiniEpoch", get_current_mini_epoch),
            ("GetLatestTxBlock", get_latest_tx_block),
            ("GetMinimumGasPrice", get_minimum_gas_price),
            ("GetNetworkId", get_network_id),
            ("GetVersion", get_git_commit),
        ],
    )
}

<<<<<<< HEAD
async fn get_current_mini_epoch(_: Params<'_>, node: &Arc<Mutex<Node>>) -> Result<String> {
    Ok(node.lock().await.view().to_string())
}

async fn get_git_commit(_: Params<'_>, _: &Arc<Mutex<Node>>) -> Result<String> {
=======
fn get_balance(params: Params, node: &Arc<Mutex<Node>>) -> Result<serde_json::Value> {
    let address: H160 = params.one()?;

    let node = node.lock().unwrap();

    let balance = node.get_native_balance(Address(address), BlockNumber::Latest)?;
    // We need to scale the balance from units of (10^-18) ZIL to (10^-12) ZIL. The value is truncated in this process.
    let balance = balance / U256::from(10).pow(U256::from(6));
    let balance = balance.to_string();
    let nonce = node
        .get_account(Address(address), BlockNumber::Latest)?
        .nonce;

    Ok(json!({"balance": balance, "nonce": nonce}))
}

fn get_current_mini_epoch(_: Params, node: &Arc<Mutex<Node>>) -> Result<String> {
    Ok(node.lock().unwrap().view().to_string())
}

fn get_latest_tx_block(_: Params, node: &Arc<Mutex<Node>>) -> Result<zilliqa::TxBlock> {
    let node = node.lock().unwrap();
    let block = node
        .get_block_by_number(BlockNumber::Latest)?
        .ok_or_else(|| anyhow!("no blocks"))?;

    Ok((&block).into())
}

fn get_minimum_gas_price(_: Params, node: &Arc<Mutex<Node>>) -> Result<String> {
    Ok(node.lock().unwrap().get_gas_price().to_string())
}

fn network_id(eth_chain_id: u64) -> u64 {
    // We fix the convention the Zilliqa network ID is equal to the Ethereum chain ID minus 0x8000. This is true for
    // all current Zilliqa networks.
    eth_chain_id - 0x8000
}

fn get_network_id(_: Params, node: &Arc<Mutex<Node>>) -> Result<String> {
    let network_id = network_id(node.lock().unwrap().config.eth_chain_id);
    Ok(network_id.to_string())
}

fn get_git_commit(_: Params, _: &Arc<Mutex<Node>>) -> Result<String> {
>>>>>>> aefbbe6c
    Ok(env!("VERGEN_GIT_DESCRIBE").to_string())
}<|MERGE_RESOLUTION|>--- conflicted
+++ resolved
@@ -26,44 +26,41 @@
     )
 }
 
-<<<<<<< HEAD
-async fn get_current_mini_epoch(_: Params<'_>, node: &Arc<Mutex<Node>>) -> Result<String> {
-    Ok(node.lock().await.view().to_string())
-}
-
-async fn get_git_commit(_: Params<'_>, _: &Arc<Mutex<Node>>) -> Result<String> {
-=======
-fn get_balance(params: Params, node: &Arc<Mutex<Node>>) -> Result<serde_json::Value> {
+async fn get_balance(params: Params<'_>, node: &Arc<Mutex<Node>>) -> Result<serde_json::Value> {
     let address: H160 = params.one()?;
 
-    let node = node.lock().unwrap();
+    let node = node.lock().await;
 
-    let balance = node.get_native_balance(Address(address), BlockNumber::Latest)?;
+    let balance = node
+        .get_native_balance(Address(address), BlockNumber::Latest)
+        .await?;
     // We need to scale the balance from units of (10^-18) ZIL to (10^-12) ZIL. The value is truncated in this process.
     let balance = balance / U256::from(10).pow(U256::from(6));
     let balance = balance.to_string();
     let nonce = node
-        .get_account(Address(address), BlockNumber::Latest)?
+        .get_account(Address(address), BlockNumber::Latest)
+        .await?
         .nonce;
 
     Ok(json!({"balance": balance, "nonce": nonce}))
 }
 
-fn get_current_mini_epoch(_: Params, node: &Arc<Mutex<Node>>) -> Result<String> {
-    Ok(node.lock().unwrap().view().to_string())
+async fn get_current_mini_epoch(_: Params<'_>, node: &Arc<Mutex<Node>>) -> Result<String> {
+    Ok(node.lock().await.view().to_string())
 }
 
-fn get_latest_tx_block(_: Params, node: &Arc<Mutex<Node>>) -> Result<zilliqa::TxBlock> {
-    let node = node.lock().unwrap();
+async fn get_latest_tx_block(_: Params<'_>, node: &Arc<Mutex<Node>>) -> Result<zilliqa::TxBlock> {
+    let node = node.lock().await;
     let block = node
-        .get_block_by_number(BlockNumber::Latest)?
+        .get_block_by_number(BlockNumber::Latest)
+        .await?
         .ok_or_else(|| anyhow!("no blocks"))?;
 
     Ok((&block).into())
 }
 
-fn get_minimum_gas_price(_: Params, node: &Arc<Mutex<Node>>) -> Result<String> {
-    Ok(node.lock().unwrap().get_gas_price().to_string())
+async fn get_minimum_gas_price(_: Params<'_>, node: &Arc<Mutex<Node>>) -> Result<String> {
+    Ok(node.lock().await.get_gas_price().to_string())
 }
 
 fn network_id(eth_chain_id: u64) -> u64 {
@@ -72,12 +69,11 @@
     eth_chain_id - 0x8000
 }
 
-fn get_network_id(_: Params, node: &Arc<Mutex<Node>>) -> Result<String> {
-    let network_id = network_id(node.lock().unwrap().config.eth_chain_id);
+async fn get_network_id(_: Params<'_>, node: &Arc<Mutex<Node>>) -> Result<String> {
+    let network_id = network_id(node.lock().await.config.eth_chain_id);
     Ok(network_id.to_string())
 }
 
-fn get_git_commit(_: Params, _: &Arc<Mutex<Node>>) -> Result<String> {
->>>>>>> aefbbe6c
+async fn get_git_commit(_: Params<'_>, _: &Arc<Mutex<Node>>) -> Result<String> {
     Ok(env!("VERGEN_GIT_DESCRIBE").to_string())
 }