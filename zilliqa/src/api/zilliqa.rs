//! The Zilliqa API, as documented at <https://dev.zilliqa.com/api/introduction/api-introduction>.

use std::{
    fmt::Display,
    str::FromStr,
    sync::{Arc, Mutex},
};

use alloy::{
    consensus::SignableTransaction,
    eips::{BlockId, BlockNumberOrTag},
    primitives::{Address, B256},
};
use anyhow::{Result, anyhow};
use jsonrpsee::{
    RpcModule,
    types::{ErrorObject, Params},
};
use k256::elliptic_curve::sec1::ToEncodedPoint;
use serde::{Deserialize, Deserializer};
use serde_json::{Value, json};
use sha2::{Digest, Sha256};
use sha3::digest::generic_array::{
    GenericArray,
    sequence::Split,
    typenum::{U12, U20},
};

use super::{
    to_hex::ToHex,
    types::zil::{
        self, BlockchainInfo, DSBlock, DSBlockHeaderVerbose, DSBlockListing, DSBlockListingResult,
        DSBlockRateResult, DSBlockVerbose, GetCurrentDSCommResult, MinerInfo,
        RecentTransactionsResponse, SWInfo, ShardingStructure, SmartContract, StateProofResponse,
        TXBlockRateResult, TransactionBody, TransactionReceiptResponse, TransactionState,
        TransactionStatusResponse, TxBlockListing, TxBlockListingResult,
        TxnBodiesForTxBlockExResponse, TxnsForTxBlockExResponse,
    },
};
use crate::{
    api::types::zil::{CreateTransactionResponse, GetTxResponse, RPCErrorCode},
    cfg::EnabledApi,
    crypto::Hash,
    exec::zil_contract_address,
    message::Block,
    node::Node,
    pool::{PendingOrQueued, TxAddResult},
    schnorr,
    scilla::{ParamValue, split_storage_key, storage_key},
    state::Code,
    time::SystemTime,
    transaction::{
        EVM_GAS_PER_SCILLA_GAS, ScillaGas, SignedTransaction, TxZilliqa, ValidationOutcome,
        ZilAmount,
    },
};

pub fn rpc_module(
    node: Arc<Mutex<Node>>,
    enabled_apis: &[EnabledApi],
) -> RpcModule<Arc<Mutex<Node>>> {
    super::declare_module!(
        node,
        enabled_apis,
        [
            ("CreateTransaction", create_transaction),
            (
                "GetContractAddressFromTransactionID",
                get_contract_address_from_transaction_id
            ),
            ("GetBlockchainInfo", get_blockchain_info),
            ("GetNumTxBlocks", get_num_tx_blocks),
            ("GetSmartContractState", get_smart_contract_state),
            ("GetSmartContractCode", get_smart_contract_code),
            ("GetSmartContractInit", get_smart_contract_init),
            ("GetTransaction", get_transaction),
            ("GetBalance", get_balance),
            ("GetCurrentMiniEpoch", get_current_mini_epoch),
            ("GetLatestTxBlock", get_latest_tx_block),
            ("GetMinimumGasPrice", get_minimum_gas_price),
            ("GetNetworkId", get_network_id),
            ("GetVersion", get_version),
            ("GetTransactionsForTxBlock", get_transactions_for_tx_block),
            ("GetTxBlock", get_tx_block),
            ("GetTxBlockVerbose", get_tx_block_verbose),
            ("GetSmartContracts", get_smart_contracts),
            ("GetDSBlock", get_ds_block),
            ("GetDSBlockVerbose", get_ds_block_verbose),
            ("GetLatestDSBlock", get_latest_ds_block),
            ("GetCurrentDSComm", get_current_ds_comm),
            ("GetCurrentDSEpoch", get_current_ds_epoch),
            ("DSBlockListing", ds_block_listing),
            ("GetDSBlockRate", get_ds_block_rate),
            ("GetTxBlockRate", get_tx_block_rate),
            ("TxBlockListing", tx_block_listing),
            ("GetNumPeers", get_num_peers),
            ("GetTransactionRate", get_tx_rate),
            (
                "GetTransactionsForTxBlockEx",
                get_transactions_for_tx_block_ex
            ),
            ("GetTxnBodiesForTxBlock", get_txn_bodies_for_tx_block),
            ("GetTxnBodiesForTxBlockEx", get_txn_bodies_for_tx_block_ex),
            ("GetNumDSBlocks", get_num_ds_blocks),
            ("GetRecentTransactions", get_recent_transactions),
            ("GetNumTransactions", get_num_transactions),
            ("GetNumTxnsTXEpoch", get_num_txns_tx_epoch),
            ("GetNumTxnsDSEpoch", get_num_txns_ds_epoch),
            ("GetTotalCoinSupply", get_total_coin_supply),
            ("GetTotalCoinSupplyAsInt", get_total_coin_supply_as_int),
            ("GetMinerInfo", get_miner_info),
            ("GetNodeType", get_node_type),
            ("GetPrevDifficulty", get_prev_difficulty),
            ("GetPrevDSDifficulty", get_prev_ds_difficulty),
            ("GetShardingStructure", get_sharding_structure),
            ("GetSmartContractSubState", get_smart_contract_sub_state),
            (
                "GetSoftConfirmedTransaction",
                get_soft_confirmed_transaction
            ),
            ("GetStateProof", get_state_proof),
            ("GetTransactionStatus", get_transaction_status),
        ],
    )
}

/// Take an Address and produce a checksummed hex representation of it.
/// No initial 0x will be added.
/// Public because some of the tests require it.
pub fn to_zil_checksum_string(address: &Address) -> String {
    const UPPER_CHARS: [char; 6] = ['A', 'B', 'C', 'D', 'E', 'F'];
    const LOWER_CHARS: [char; 16] = [
        '0', '1', '2', '3', '4', '5', '6', '7', '8', '9', 'a', 'b', 'c', 'd', 'e', 'f',
    ];
    let bytes = address.into_array();
    let mut hasher = Sha256::new();
    hasher.update(bytes);
    let digest = hasher.finalize();
    let mut result = String::new();
    // You could do this with iterators, but it's horrid.
    for (idx, byte) in bytes.iter().enumerate() {
        for nibble in 0..2 {
            let shift = (1 - nibble) << 2;
            let val = (byte >> shift) & 0xf;
            // Should this be uppercase?
            let bit_num = 6 * ((idx << 1) + nibble);
            let bit = digest[bit_num >> 3] & (1 << (7 - (bit_num & 7)));
            if bit != 0 && val > 9 {
                result.push(UPPER_CHARS[usize::from(val - 10)])
            } else {
                result.push(LOWER_CHARS[usize::from(val)])
            }
        }
    }
    result
}

#[derive(Deserialize)]
#[serde(transparent)]
pub struct ZilAddress {
    #[serde(deserialize_with = "deserialize_zil_address")]
    inner: Address,
}

impl From<ZilAddress> for Address {
    fn from(value: ZilAddress) -> Self {
        value.inner
    }
}

fn deserialize_zil_address<'de, D>(deserializer: D) -> Result<Address, D::Error>
where
    D: Deserializer<'de>,
{
    use serde::de::Error as E;

    let s = String::deserialize(deserializer)?;

    bech32::decode(&s).map_or_else(
        |_| s.parse().map_err(E::custom),
        |(hrp, data)| {
            if hrp.as_str() == "zil" {
                (&data[..]).try_into().map_err(E::custom)
            } else {
                Err(E::custom("Invalid HRP, expected 'zil'"))
            }
        },
    )
}

#[derive(Deserialize)]
#[serde(rename_all = "camelCase")]
struct TransactionParams {
    version: u32,
    nonce: u64,
    to_addr: String,
    #[serde(deserialize_with = "from_str")]
    amount: ZilAmount,
    pub_key: String,
    #[serde(deserialize_with = "from_str")]
    gas_price: ZilAmount,
    #[serde(deserialize_with = "from_str")]
    gas_limit: ScillaGas,
    #[serde(default)]
    code: Option<String>,
    #[serde(default)]
    data: Option<String>,
    signature: String,
}

fn from_str<'de, T, D>(deserializer: D) -> Result<T, D::Error>
where
    D: Deserializer<'de>,
    T: FromStr,
    T::Err: Display,
{
    let s = String::deserialize(deserializer)?;
    s.parse().map_err(serde::de::Error::custom)
}
/// Helper function to extract signer address from a public key
fn extract_signer_address(key: &schnorr::PublicKey) -> Address {
    let hashed = Sha256::digest(key.to_encoded_point(true).as_bytes());
    let (_, bytes): (GenericArray<u8, U12>, GenericArray<u8, U20>) = hashed.split();
    Address::new(bytes.into())
}

// CreateTransaction
fn create_transaction(
    params: Params,
    node: &Arc<Mutex<Node>>,
) -> Result<CreateTransactionResponse> {
    let transaction: TransactionParams = params.one()?;

    let mut node = node.lock().unwrap();

    let version = transaction.version & 0xffff;
    let chain_id = transaction.version >> 16;

    if (chain_id as u64) != (node.chain_id.zil()) {
        Err(ErrorObject::owned::<String>(
            RPCErrorCode::RpcVerifyRejected as i32,
            format!(
                "unexpected chain ID, expected: {}, got: {chain_id}",
                node.chain_id.zil()
            ),
            None,
        ))?;
    }

    if version != 1 {
        Err(ErrorObject::owned::<String>(
            RPCErrorCode::RpcVerifyRejected as i32,
            format!("unexpected version, expected: 1, got: {version}"),
            None,
        ))?;
    }

    let pre_key = hex::decode(transaction.pub_key).map_err(|_|
                // This is apparently what ZQ1 does.
                ErrorObject::owned::<String>(RPCErrorCode::RpcVerifyRejected as i32,
                                   "Cannot parse public key".to_string(),
                                   None))?;

    let key = schnorr::PublicKey::from_sec1_bytes(&pre_key).map_err(|_|
                 // This is apparently what ZQ1 does.
                 ErrorObject::owned::<String>(RPCErrorCode::RpcVerifyRejected as i32,
                                              "Invalid public key".to_string(),
                                              None))?;

    // Addresses without an 0x prefix are legal.
    let corrected_addr = if transaction.to_addr.starts_with("0x") {
        transaction.to_addr
    } else {
        format!("0x{0}", transaction.to_addr)
    };
    let to_addr = Address::parse_checksummed(&corrected_addr, None).or_else(|_| {
        // Not eth checksummed. How about Zilliqa?
        let addr = Address::from_str(&corrected_addr)?;
        let summed = format!("0x{0}", to_zil_checksum_string(&addr));
        if summed == corrected_addr {
            Ok(addr)
        } else {
            // Copied from ZQ1
            Err(anyhow!("To Addr checksum wrong"))
        }
    })?;

    let sig = schnorr::Signature::from_str(&transaction.signature).map_err(|err| {
        ErrorObject::owned::<String>(
            RPCErrorCode::RpcVerifyRejected as i32,
            format!("Cannot extract signature - {}", err),
            None,
        )
    })?;

    // If we don't trap this here, it will later cause the -1 in
    // transaction::get_nonce() to pan1ic.
    if transaction.nonce == 0 {
        Err(ErrorObject::owned::<String>(
            RPCErrorCode::RpcInvalidParameter as i32,
            "Invalid nonce (0)".to_string(),
            None,
        ))?;
    }

    let tx = TxZilliqa {
        chain_id: chain_id as u16,
        nonce: transaction.nonce,
        gas_price: transaction.gas_price,
        gas_limit: transaction.gas_limit,
        to_addr,
        amount: transaction.amount,
        code: transaction.code.unwrap_or_default(),
        data: transaction.data.unwrap_or_default(),
    };
    let signed_transaction = SignedTransaction::Zilliqa {
        tx: tx.clone(),
        key,
        sig,
    };

    let (transaction_hash, result) = node.create_transaction(signed_transaction.clone())?;
    let info = match result {
        TxAddResult::AddedToMempool => Ok("Txn processed".to_string()),
        TxAddResult::Duplicate(_) => Ok("Txn already present".to_string()),
        TxAddResult::SameNonceButLowerGasPrice => {
            // Ideally it would be nice to return an error here, but we would break compatibility if we did.
            Ok("Another transaction exists with the same nonce but a higher gas price".to_string())
        }
        TxAddResult::CannotVerifySignature => Err(ErrorObject::owned::<String>(
            RPCErrorCode::RpcVerifyRejected as i32,
            "Cannot verify signature".to_string(),
            None,
        )),
        TxAddResult::ValidationFailed(reason) => {
            let code = match &reason {
                ValidationOutcome::InsufficientGasZil(_, _)
                | ValidationOutcome::InsufficientGasEvm(_, _)
                | ValidationOutcome::NonceTooLow(_, _)
                | ValidationOutcome::InsufficientFunds(_, _)
                | ValidationOutcome::BlockGasLimitExceeded(_, _) => {
                    RPCErrorCode::RpcInvalidParameter
                }
                _ => RPCErrorCode::RpcVerifyRejected,
            };
            Err(ErrorObject::owned::<String>(
                code as i32,
                reason.to_msg_string(),
                None,
            ))
        }
        TxAddResult::NonceTooLow(got, expected) => {
            Ok(format!("Nonce ({got}) lower than current ({expected})"))
        }
    }?;
    let contract_address = if !tx.code.is_empty() {
        let signer = extract_signer_address(&key);
        Some(zil_contract_address(signer, tx.nonce - 1))
    } else {
        None
    };

    let response = CreateTransactionResponse {
        contract_address,
        info,
        tran_id: transaction_hash.0.into(),
    };

    Ok(response)
}

// GetContractAddressFromTransactionID
fn get_contract_address_from_transaction_id(
    params: Params,
    node: &Arc<Mutex<Node>>,
) -> Result<String> {
    let hash: B256 = params.one()?;
    let hash: Hash = Hash(hash.0);
    let (receipt, signed_transaction) = {
        let node = node.lock().unwrap();
        let receipt = node
            .get_transaction_receipt(hash)?
            .ok_or_else(|| anyhow!("Txn Hash not Present"))?;
        let signed_transaction = node
            .get_transaction_by_hash(hash)?
            .ok_or_else(|| anyhow!("Txn Hash not Present"))?;
        (receipt, signed_transaction)
    };

    let contract_address = receipt
        .contract_address
        .ok_or_else(|| anyhow!("ID is not a contract txn"))?;

    let contract_address = match signed_transaction.tx {
        SignedTransaction::Zilliqa { tx, .. } => {
            tx.get_contract_address(&signed_transaction.signer)?
        }
        _ => contract_address,
    };

    Ok(contract_address.to_hex_no_prefix())
}

// GetTransaction
fn get_transaction(params: Params, node: &Arc<Mutex<Node>>) -> Result<GetTxResponse> {
    let jsonrpc_error_data: Option<String> = None;
    let hash: B256 = params.one()?;
    let hash: Hash = Hash(hash.0);

    let node = node.lock().unwrap();

    let tx = node.get_transaction_by_hash(hash)?.ok_or_else(|| {
        ErrorObject::owned(
            RPCErrorCode::RpcDatabaseError as i32,
            "Txn Hash not Present".to_string(),
            jsonrpc_error_data.clone(),
        )
    })?;
    let receipt = node.get_transaction_receipt(hash)?.ok_or_else(|| {
        jsonrpsee::types::ErrorObject::owned(
            RPCErrorCode::RpcDatabaseError as i32,
            "Txn Hash not Present".to_string(),
            jsonrpc_error_data.clone(),
        )
    })?;
    let block = node
        .get_block(receipt.block_hash)?
        .ok_or_else(|| anyhow!("block does not exist"))?;
    if block.number() > node.get_finalized_height()? {
        return Err(ErrorObject::owned(
            RPCErrorCode::RpcDatabaseError as i32,
            "Block not finalized".to_string(),
            jsonrpc_error_data,
        )
        .into());
    }

    GetTxResponse::new(tx, receipt, block.number())
}

// GetBalance
fn get_balance(params: Params, node: &Arc<Mutex<Node>>) -> Result<Value> {
    let address: ZilAddress = params.one()?;
    let address: Address = address.into();

    let node = node.lock().unwrap();
    let block = node
        .get_block(BlockId::latest())?
        .ok_or_else(|| anyhow!("Unable to get latest block!"))?;

    let state = node.get_state(&block)?;

    if !state.has_account(address)? {
        return Err(ErrorObject::owned(
            RPCErrorCode::RpcInvalidAddressOrKey as i32,
            "Account is not created",
            None::<()>,
        )
        .into());
    }

    let account = state.get_account(address)?;

    // We need to scale the balance from units of (10^-18) ZIL to (10^-12) ZIL. The value is truncated in this process.
    let balance = account.balance / 10u128.pow(6);

    Ok(json!({"balance": balance.to_string(), "nonce": account.nonce}))
}

// GetCurrentMiniEpoch
fn get_current_mini_epoch(_: Params, node: &Arc<Mutex<Node>>) -> Result<String> {
    Ok(node.lock().unwrap().number().to_string())
}

// GetLatestTxBlock
fn get_latest_tx_block(_: Params, node: &Arc<Mutex<Node>>) -> Result<zil::TxBlock> {
    let node = node.lock().unwrap();
    let block = node
        .get_block(BlockId::latest())?
        .ok_or_else(|| anyhow!("no blocks"))?;

    let txn_fees = get_txn_fees_for_block(&node, block.hash())?;
    let tx_block: zil::TxBlock = zil::TxBlock::new(&block, txn_fees);
    Ok(tx_block)
}

// GetMinimumGasPrice
fn get_minimum_gas_price(_: Params, node: &Arc<Mutex<Node>>) -> Result<String> {
    let price = node.lock().unwrap().get_gas_price();
    // `price` is the cost per unit of [EvmGas]. This API should return the cost per unit of [ScillaGas].
    let price = price * (EVM_GAS_PER_SCILLA_GAS as u128);

    Ok(ZilAmount::from_amount(price).to_string())
}

// GetNetworkId
fn get_network_id(_: Params, node: &Arc<Mutex<Node>>) -> Result<String> {
    let network_id = node.lock().unwrap().chain_id.zil();
    Ok(network_id.to_string())
}

// GetVersion
fn get_version(_: Params, _: &Arc<Mutex<Node>>) -> Result<Value> {
    let commit = env!("VERGEN_GIT_SHA");
    let version = env!("VERGEN_GIT_DESCRIBE");
    Ok(json!({
        "Commit": commit,
        "Version": version,
    }))
}

// GetBlockchainInfo
fn get_blockchain_info(_: Params, node: &Arc<Mutex<Node>>) -> Result<BlockchainInfo> {
    let transaction_rate = get_tx_rate(Params::new(None), node)?;
    let tx_block_rate = calculate_tx_block_rate(node)?;
    let sharding_structure = get_sharding_structure(Params::new(None), node)?;

    let node = node.lock().unwrap();

    let num_peers = node.get_peer_num();
    let num_tx_blocks = node.get_latest_finalized_block_number()?;
    let num_ds_blocks = (num_tx_blocks / TX_BLOCKS_PER_DS_BLOCK) + 1;
    let num_transactions = node.consensus.get_num_transactions()?;
    let ds_block_rate = tx_block_rate / TX_BLOCKS_PER_DS_BLOCK as f64;

    // num_txns_ds_epoch
    let current_epoch = node.get_latest_finalized_block_number()? / TX_BLOCKS_PER_DS_BLOCK;
    let current_epoch_first = current_epoch * TX_BLOCKS_PER_DS_BLOCK;
    let mut num_txns_ds_epoch = 0;
    for i in current_epoch_first..node.get_latest_finalized_block_number()? {
        let block = node
            .get_block(i)?
            .ok_or_else(|| anyhow!("Block not found"))?;
        num_txns_ds_epoch += block.transactions.len();
    }

    // num_txns_tx_epoch
    let latest_block = node.get_latest_finalized_block()?;
    let num_txns_tx_epoch = match latest_block {
        Some(block) => block.transactions.len(),
        None => 0,
    };

    Ok(BlockchainInfo {
        num_peers: num_peers as u16,
        num_tx_blocks,
        num_ds_blocks,
        num_transactions: num_transactions as u64,
        transaction_rate,
        tx_block_rate,
        ds_block_rate,
        current_mini_epoch: num_tx_blocks,
        current_ds_epoch: num_ds_blocks,
        num_txns_ds_epoch: num_txns_ds_epoch as u64,
        num_txns_tx_epoch: num_txns_tx_epoch as u64,
        sharding_structure,
    })
}

// GetNumTxBlocks
fn get_num_tx_blocks(_: Params, node: &Arc<Mutex<Node>>) -> Result<String> {
    let node = node.lock().unwrap();

    Ok(node.get_latest_finalized_block_number()?.to_string())
}

// GetSmartContractState
fn get_smart_contract_state(params: Params, node: &Arc<Mutex<Node>>) -> Result<Value> {
    let mut seq = params.sequence();
    let address: ZilAddress = seq.next()?;
    let address: Address = address.into();

    let node = node.lock().unwrap();

    // First get the account and check that its a scilla account
    let block = node
        .get_block(BlockId::latest())?
        .ok_or_else(|| anyhow!("Unable to get latest block!"))?;

    let state = node.get_state(&block)?;
    if !state.has_account(address)? {
        return Err(anyhow!(
            "Address does not exist: {}",
            hex::encode(address.0)
        ));
    }
    let account = state.get_account(address)?;

    let result = json!({
        "_balance": ZilAmount::from_amount(account.balance).to_string(),
    });
    let Value::Object(mut result) = result else {
        unreachable!()
    };

    if account.code.is_scilla() {
        let limit = node.config.state_rpc_limit;

        let trie = state.get_account_trie(address)?;
        for (i, (k, v)) in trie.iter().enumerate() {
            if i >= limit {
                return Err(anyhow!(
                    "State of contract returned has size greater than the allowed maximum"
                ));
            }

            let (var_name, indices) = split_storage_key(&k)?;
            let mut var = result.entry(var_name.clone());

            for index in indices.iter() {
                let next = var.or_insert_with(|| Value::Object(Default::default()));
                let Value::Object(next) = next else {
                    unreachable!()
                };
                let key: String = serde_json::from_slice(index)?;
                var = next.entry(key.clone());
            }

            let field_defs = match &account.code {
                Code::Scilla { types, .. } => types,
                _ => unreachable!(),
            };
            let (_, depth) = field_defs.get(&var_name).unwrap();
            let depth = *depth as usize;

            let convert_result = serde_json::from_slice(&v);
            if depth > 0 && indices.len() < depth {
                if convert_result.is_err() {
                    var.or_insert(Value::Object(Default::default()));
                }
            } else {
                var.or_insert(convert_result?);
            }
        }

        // Insert empty maps to the state. Empty maps are not returned by the trie iterator.
        let field_defs = match &account.code {
            Code::Scilla { types, .. } => types,
            _ => unreachable!(),
        };
        for (var_name, (type_, _)) in field_defs.iter() {
            if type_.starts_with("Map") {
                result
                    .entry(var_name)
                    .or_insert(Value::Object(Default::default()));
            }
        }
    }

    Ok(result.into())
}

// GetSmartContractCode
fn get_smart_contract_code(params: Params, node: &Arc<Mutex<Node>>) -> Result<Value> {
    let address: ZilAddress = params.one()?;
    let address: Address = address.into();

    let node = node.lock().unwrap();
    let block = node
        .get_block(BlockId::latest())?
        .ok_or_else(|| anyhow!("Unable to get the latest block!"))?;
    let state = node.get_state(&block)?;

    if !state.has_account(address)? {
        return Err(ErrorObject::owned(
            RPCErrorCode::RpcInvalidAddressOrKey as i32,
            format!("Address does not exist: {}", address),
            None::<()>,
        )
        .into());
    }
    let account = state.get_account(address)?;

    let (code, type_) = match account.code {
        Code::Evm(ref bytes) => (hex::encode(bytes), "evm"),
        Code::Scilla { code, .. } => (code, "scilla"),
    };

    Ok(json!({ "code": code, "type": type_ }))
}

// GetSmartContractInit
fn get_smart_contract_init(params: Params, node: &Arc<Mutex<Node>>) -> Result<Vec<ParamValue>> {
    let address: ZilAddress = params.one()?;
    let address: Address = address.into();

    let node = node.lock().unwrap();
    let block = node
        .get_block(BlockId::latest())?
        .ok_or_else(|| anyhow!("Unable to get the latest block!"))?;

    let state = node.get_state(&block)?;

    if !state.has_account(address)? {
        return Err(ErrorObject::owned(
            RPCErrorCode::RpcInvalidAddressOrKey as i32,
            "Address does not exist".to_string(),
            None::<()>,
        )
        .into());
    }
    let account = state.get_account(address)?;

    let Some((_, init_data)) = account.code.scilla_code_and_init_data() else {
        return Err(anyhow!("Address does not exist"));
    };

    Ok(init_data.to_vec())
}

// GetTransactionsForTxBlock
fn get_transactions_for_tx_block(
    params: Params,
    node: &Arc<Mutex<Node>>,
) -> Result<Vec<Vec<String>>> {
    let block_number: String = params.one()?;
    let block_number: u64 = block_number.parse()?;

    let node = node.lock().unwrap();
    let Some(block) = node.get_block(block_number)? else {
        return Err(anyhow!("Tx Block does not exist"));
    };
    if block.transactions.is_empty() {
        return Err(anyhow!("TxBlock has no transactions"));
    }

    Ok(vec![
        block
            .transactions
            .into_iter()
            .map(|h| B256::from(h).to_hex_no_prefix())
            .collect(),
    ])
}

pub const TRANSACTIONS_PER_PAGE: usize = 2500;
pub const TX_BLOCKS_PER_DS_BLOCK: u64 = 100;

// GetTxBlock
fn get_tx_block(params: Params, node: &Arc<Mutex<Node>>) -> Result<Option<zil::TxBlock>> {
    let block_number: String = params.one()?;
    let block_number: u64 = block_number.parse()?;

    let node = node.lock().unwrap();
    let Some(block) = node.get_block(block_number)? else {
        return Ok(None);
    };
    if block.number() > node.get_finalized_height()? {
        return Err(anyhow!("Block not finalized"));
    }
    let txn_fees = get_txn_fees_for_block(&node, block.hash())?;
    let block: zil::TxBlock = zil::TxBlock::new(&block, txn_fees);

    Ok(Some(block))
}

<<<<<<< HEAD
fn get_txn_fees_for_block(node: &Node, block: &Block) -> Result<u128> {
    let read = node.db.read()?;
    let receipts = read.receipts()?;
    block
        .transactions
        .iter()
        .map(|txn_hash| {
            let receipt = receipts
                .get(*txn_hash)?
                .ok_or_else(|| anyhow!("missing receipt"))?;
            Ok(receipt.gas_used.0 as u128)
        })
        .sum()
=======
fn get_txn_fees_for_block(node: &Node, hash: Hash) -> Result<u128> {
    Ok(node
        .get_transaction_receipts_in_block(hash)?
        .iter()
        .fold(0, |acc, txnrcpt| {
            let txn = node
                .get_transaction_by_hash(txnrcpt.tx_hash)
                .unwrap()
                .unwrap();
            acc + ((txnrcpt.gas_used.0 as u128) * txn.tx.gas_price_per_evm_gas())
        }))
>>>>>>> fec753ca
}

// GetTxBlockVerbose
fn get_tx_block_verbose(
    params: Params,
    node: &Arc<Mutex<Node>>,
) -> Result<Option<zil::TxBlockVerbose>> {
    let block_number: String = params.one()?;
    let block_number: u64 = block_number.parse()?;

    let node = node.lock().unwrap();
    let Some(block) = node.get_block(block_number)? else {
        return Ok(None);
    };
    if block.number() > node.get_finalized_height()? {
        return Err(anyhow!("Block not finalized"));
    }
    let proposer = node
        .get_proposer_reward_address(block.header)?
        .expect("No proposer");
    let txn_fees = get_txn_fees_for_block(&node, block.hash())?;
    let block: zil::TxBlockVerbose = zil::TxBlockVerbose::new(&block, txn_fees, proposer);

    Ok(Some(block))
}

// GetSmartContracts
fn get_smart_contracts(params: Params, node: &Arc<Mutex<Node>>) -> Result<Vec<SmartContract>> {
    let address: ZilAddress = params.one()?;
    let address: Address = address.into();

    let block = node
        .lock()
        .unwrap()
        .get_latest_finalized_block()?
        .ok_or_else(|| anyhow!("Unable to get the latest block!"))?;

    let state = node.lock().unwrap().get_state(&block)?;

    if !state.has_account(address)? {
        return Err(ErrorObject::owned(
            RPCErrorCode::RpcInvalidAddressOrKey as i32,
            "Address does not exist".to_string(),
            None::<()>,
        )
        .into());
    }

    let account = state.get_account(address)?;

    if !account.code.is_eoa() {
        return Err(ErrorObject::owned(
            RPCErrorCode::RpcInvalidAddressOrKey as i32,
            "A contract account queried".to_string(),
            None::<()>,
        )
        .into());
    }

    let nonce = account.nonce;

    let mut contracts = vec![];

    for i in 0..nonce {
        let contract_address = zil_contract_address(address, i);

        let is_scilla = node
            .lock()
            .unwrap()
            .get_state(&block)?
            .get_account(contract_address)?
            .code
            .scilla_code_and_init_data()
            .is_some();

        // Note that we only expose created Scilla contracts in this API.
        if is_scilla {
            contracts.push(SmartContract {
                address: contract_address,
            });
        }
    }

    Ok(contracts)
}

fn get_example_ds_block_verbose(dsblocknum: u64, txblocknum: u64) -> DSBlockVerbose {
    DSBlockVerbose {
        b1: vec![false, false, false],
        b2: vec![false, false],
        cs1: String::from(
            "FBA696961142862169D03EED67DD302EAB91333CBC4EEFE7EDB230515DA31DC1B9746EEEE5E7C105685E22C483B1021867B3775D30215CA66D5D81543E9FE8B5",
        ),
        prev_dshash: String::from(
            "585373fb2c607b324afbe8f592e43b40d0091bbcef56c158e0879ced69648c8e",
        ),
        header: DSBlockHeaderVerbose {
            block_num: dsblocknum.to_string(),
            committee_hash: String::from(
                "da38b3b21b26b71835bb1545246a0a248f97003de302ae20d70aeaf854403029",
            ),
            difficulty: 95,
            difficulty_ds: 156,
            epoch_num: txblocknum.to_string(),
            gas_price: String::from("2000000000"),
            members_ejected: vec![],
            po_wwinners: vec![],
            po_wwinners_ip: vec![],
            prev_hash: String::from(
                "585373fb2c607b324afbe8f592e43b40d0091bbcef56c158e0879ced69648c8e",
            ),
            reserved_field: String::from(
                "0000000000000000000000000000000000000000000000000000000000000000",
            ),
            swinfo: SWInfo {
                scilla: vec![],
                zilliqa: vec![],
            },
            sharding_hash: String::from(
                "3216a33bfd4801e1907e72c7d529cef99c38d57cd281d0e9d726639fd9882d25",
            ),
            timestamp: String::from("1606443830834512"),
            version: 2,
        },
        signature: String::from(
            "7EE023C56602A17F2C8ABA2BEF290386D7C2CE1ABD8E3621573802FA67B243DE60B3EBEE5C4CCFDB697C80127B99CB384DAFEB44F70CD7569F2816DB950877BB",
        ),
    }
}

fn get_example_ds_block(dsblocknum: u64, txblocknum: u64) -> DSBlock {
    get_example_ds_block_verbose(dsblocknum, txblocknum).into()
}

// GetDSBlock
pub fn get_ds_block(params: Params, _node: &Arc<Mutex<Node>>) -> Result<DSBlock> {
    // Dummy implementation
    let block_number: String = params.one()?;
    let block_number: u64 = block_number.parse()?;
    Ok(get_example_ds_block(
        block_number,
        block_number * TX_BLOCKS_PER_DS_BLOCK,
    ))
}

// GetDSBlockVerbose
pub fn get_ds_block_verbose(params: Params, _node: &Arc<Mutex<Node>>) -> Result<DSBlockVerbose> {
    // Dummy implementation
    let block_number: String = params.one()?;
    let block_number: u64 = block_number.parse()?;
    Ok(get_example_ds_block_verbose(
        block_number,
        block_number * TX_BLOCKS_PER_DS_BLOCK,
    ))
}

// GetLatestDSBlock
pub fn get_latest_ds_block(_params: Params, node: &Arc<Mutex<Node>>) -> Result<DSBlock> {
    // Dummy implementation
    let node = node.lock().unwrap();
    let num_tx_blocks = node.get_latest_finalized_block_number()?;
    let num_ds_blocks = (num_tx_blocks / TX_BLOCKS_PER_DS_BLOCK) + 1;
    Ok(get_example_ds_block(num_ds_blocks, num_tx_blocks))
}

// GetCurrentDSComm
pub fn get_current_ds_comm(
    _params: Params,
    node: &Arc<Mutex<Node>>,
) -> Result<GetCurrentDSCommResult> {
    // Dummy implementation
    let node = node.lock().unwrap();
    let num_tx_blocks = node.get_latest_finalized_block_number()?;
    let num_ds_blocks = (num_tx_blocks / TX_BLOCKS_PER_DS_BLOCK) + 1;
    Ok(GetCurrentDSCommResult {
        current_dsepoch: num_ds_blocks.to_string(),
        current_tx_epoch: num_tx_blocks.to_string(),
        num_of_dsguard: 420,
        dscomm: vec![],
    })
}

// GetCurrentDSEpoch
pub fn get_current_ds_epoch(_params: Params, node: &Arc<Mutex<Node>>) -> Result<String> {
    // Dummy implementation
    let node = node.lock().unwrap();
    let num_tx_blocks = node.get_latest_finalized_block_number()?;
    let num_ds_blocks = (num_tx_blocks / TX_BLOCKS_PER_DS_BLOCK) + 1;
    Ok(num_ds_blocks.to_string())
}

// DSBlockListing
pub fn ds_block_listing(params: Params, node: &Arc<Mutex<Node>>) -> Result<DSBlockListingResult> {
    // Dummy implementation
    let num_tx_blocks = node.lock().unwrap().get_latest_finalized_block_number()?;

    let num_ds_blocks = (num_tx_blocks / TX_BLOCKS_PER_DS_BLOCK)
        + if num_tx_blocks % TX_BLOCKS_PER_DS_BLOCK == 0 {
            0
        } else {
            1
        };
    let max_pages = num_ds_blocks / 10 + if num_ds_blocks % 10 == 0 { 0 } else { 1 };
    let page_requested: u64 = params.one()?;

    if page_requested == 0 || page_requested > max_pages {
        return Err(anyhow!(format!(
            "Page out of range. Valid range is 1 to {}",
            max_pages
        )));
    }

    let end_blocknum = num_ds_blocks - ((page_requested - 1) * 10);
    let base_blocknum = end_blocknum.saturating_sub(10);
    let listings: Vec<DSBlockListing> = (base_blocknum..end_blocknum)
        .rev()
        .map(|blocknum| DSBlockListing {
            block_num: blocknum,
            hash: "4DEED80AFDCC89D5B691DCB54CCB846AD9D823D448A56ACAC4DBE5E1213244C7".to_string(),
        })
        .collect();

    Ok(DSBlockListingResult {
        data: listings,
        max_pages: max_pages.try_into()?,
    })
}

// utility function to calculate the tx block rate for get_ds_block_rate and get_tx_block_rate
pub fn calculate_tx_block_rate(node: &Arc<Mutex<Node>>) -> Result<f64> {
    let node = node.lock().unwrap();
    let max_measurement_blocks = 5;
    let height = node.get_latest_finalized_block_number()?;
    if height == 0 {
        return Ok(0.0);
    }
    let measurement_blocks = height.min(max_measurement_blocks);
    let start_measure_block = node
        .get_block(height - measurement_blocks + 1)?
        .ok_or(anyhow!("Unable to get block"))?;
    let start_measure_time = start_measure_block.header.timestamp;
    let end_measure_time = SystemTime::now();
    let elapsed_time = end_measure_time.duration_since(start_measure_time)?;
    let tx_block_rate = measurement_blocks as f64 / elapsed_time.as_secs_f64();
    Ok(tx_block_rate)
}

// GetDSBlockRate
pub fn get_ds_block_rate(_params: Params, node: &Arc<Mutex<Node>>) -> Result<DSBlockRateResult> {
    let tx_block_rate = calculate_tx_block_rate(node)?;
    let ds_block_rate = tx_block_rate / TX_BLOCKS_PER_DS_BLOCK as f64;
    Ok(DSBlockRateResult {
        rate: ds_block_rate,
    })
}

// GetTxBlockRate
fn get_tx_block_rate(_params: Params, node: &Arc<Mutex<Node>>) -> Result<TXBlockRateResult> {
    let tx_block_rate = calculate_tx_block_rate(node)?;
    Ok(TXBlockRateResult {
        rate: tx_block_rate,
    })
}

// TxBlockListing
fn tx_block_listing(params: Params, node: &Arc<Mutex<Node>>) -> Result<TxBlockListingResult> {
    let page_number: u64 = params.one()?;

    let node = node.lock().unwrap();
    let num_tx_blocks = node.get_latest_finalized_block_number()?;
    let max_pages = (num_tx_blocks / 10) + if num_tx_blocks % 10 == 0 { 0 } else { 1 };

    if page_number == 0 || page_number > max_pages {
        return Err(anyhow!(format!(
            "Page out of range. Valid range is 1 to {}",
            max_pages
        )));
    }

    let end_block = num_tx_blocks - ((page_number - 1) * 10);
    let start_block = end_block.saturating_sub(10);

    let listings: Vec<TxBlockListing> = (start_block..end_block)
        .rev()
        .filter_map(|block_number| {
            node.get_block(block_number)
                .ok()
                .flatten()
                .map(|block| TxBlockListing {
                    block_num: block.number(),
                    hash: block.hash().to_string(),
                })
        })
        .collect();

    Ok(TxBlockListingResult {
        data: listings,
        max_pages,
    })
}

// GetNumPeers
fn get_num_peers(_params: Params, node: &Arc<Mutex<Node>>) -> Result<u64> {
    let node = node.lock().unwrap();
    let num_peers = node.get_peer_num();
    Ok(num_peers as u64)
}

// GetTransactionRate
// Calculates transaction rate over the most recent block
fn get_tx_rate(_params: Params, node: &Arc<Mutex<Node>>) -> Result<f64> {
    let node = node.lock().unwrap();
    let head_block_num = node.get_latest_finalized_block_number()?;
    if head_block_num <= 1 {
        return Ok(0.0);
    }
    let prev_block_num = head_block_num - 1;
    let head_block = node
        .get_block(head_block_num)?
        .ok_or(anyhow!("Unable to get block"))?;
    let prev_block = node
        .get_block(prev_block_num)?
        .ok_or(anyhow!("Unable to get block"))?;
    let transactions_both = prev_block.transactions.len() + head_block.transactions.len();
    let time_between = head_block
        .header
        .timestamp
        .duration_since(prev_block.header.timestamp)?;
    let transaction_rate = transactions_both as f64 / time_between.as_secs_f64();
    Ok(transaction_rate)
}

// GetTransactionsForTxBlockEx
fn get_transactions_for_tx_block_ex(
    params: Params,
    node: &Arc<Mutex<Node>>,
) -> Result<TxnsForTxBlockExResponse> {
    let mut seq = params.sequence();
    let block_number: String = seq.next()?;
    let page_number: String = seq.next()?;
    let block_number: u64 = block_number.parse()?;
    let page_number: usize = page_number.parse()?;

    let node = node.lock().unwrap();
    let block = node
        .get_block(block_number)?
        .ok_or_else(|| anyhow!("Block not found"))?;
    if block.number() > node.get_finalized_height()? {
        return Err(anyhow!("Block not finalized"));
    }

    let total_transactions = block.transactions.len();
    let num_pages = (total_transactions / TRANSACTIONS_PER_PAGE)
        + (if total_transactions % TRANSACTIONS_PER_PAGE != 0 {
            1
        } else {
            0
        });

    // Ensure page is within bounds
    if page_number >= num_pages {
        return Ok(TxnsForTxBlockExResponse {
            curr_page: page_number as u64,
            num_pages: num_pages as u64,
            transactions: vec![],
        });
    }

    let start = std::cmp::min(page_number * TRANSACTIONS_PER_PAGE, total_transactions);

    let end = std::cmp::min(start + TRANSACTIONS_PER_PAGE, total_transactions);
    let slice = block.transactions[start..end].to_vec();

    Ok(TxnsForTxBlockExResponse {
        curr_page: page_number as u64,
        num_pages: num_pages as u64,
        transactions: slice
            .into_iter()
            .map(|h| B256::from(h).to_hex_no_prefix())
            .collect(),
    })
}

// GetTransactionsForTxBlockEx
fn extract_transaction_bodies(block: &Block, node: &Node) -> Result<Vec<TransactionBody>> {
    let mut transactions = Vec::with_capacity(block.transactions.len());
    for hash in &block.transactions {
        let tx = node
            .get_transaction_by_hash(*hash)?
            .ok_or(anyhow!("Transaction hash missing"))?;
        let nonce = tx.tx.nonce().unwrap_or_default();
        let amount = tx.tx.zil_amount();
        let gas_price = tx.tx.gas_price_per_scilla_gas();
        let gas_limit = tx.tx.gas_limit_scilla();
        let receipt = node
            .get_transaction_receipt(*hash)?
            .ok_or(anyhow!("Transaction receipt missing"))?;
        let receipt_response = TransactionReceiptResponse {
            cumulative_gas: ScillaGas::from(receipt.cumulative_gas_used).to_string(),
            epoch_num: block.number().to_string(),
            success: receipt.success,
        };
        let (version, to_addr, sender_pub_key, signature, _code, _data) = match tx.tx {
            SignedTransaction::Zilliqa { tx, sig, key } => (
                ((tx.chain_id as u32) << 16) | 1,
                tx.to_addr,
                key.to_encoded_point(true).as_bytes().to_hex(),
                <[u8; 64]>::from(sig.to_bytes()).to_hex(),
                (!tx.code.is_empty()).then_some(tx.code),
                (!tx.data.is_empty()).then_some(tx.data),
            ),
            SignedTransaction::Legacy { tx, sig } => (
                ((tx.chain_id.unwrap_or_default() as u32) << 16) | 2,
                tx.to.to().copied().unwrap_or_default(),
                sig.recover_from_prehash(&tx.signature_hash())?
                    .to_sec1_bytes()
                    .to_hex(),
                sig.as_bytes().to_hex(),
                tx.to.is_create().then(|| hex::encode(&tx.input)),
                tx.to.is_call().then(|| hex::encode(&tx.input)),
            ),
            SignedTransaction::Eip2930 { tx, sig } => (
                ((tx.chain_id as u32) << 16) | 3,
                tx.to.to().copied().unwrap_or_default(),
                sig.recover_from_prehash(&tx.signature_hash())?
                    .to_sec1_bytes()
                    .to_hex(),
                sig.as_bytes().to_hex(),
                tx.to.is_create().then(|| hex::encode(&tx.input)),
                tx.to.is_call().then(|| hex::encode(&tx.input)),
            ),
            SignedTransaction::Eip1559 { tx, sig } => (
                ((tx.chain_id as u32) << 16) | 4,
                tx.to.to().copied().unwrap_or_default(),
                sig.recover_from_prehash(&tx.signature_hash())?
                    .to_sec1_bytes()
                    .to_hex(),
                sig.as_bytes().to_hex(),
                tx.to.is_create().then(|| hex::encode(&tx.input)),
                tx.to.is_call().then(|| hex::encode(&tx.input)),
            ),
            SignedTransaction::Intershard { tx, .. } => (
                ((tx.chain_id as u32) << 16) | 20,
                tx.to_addr.unwrap_or_default(),
                String::new(),
                String::new(),
                tx.to_addr.is_none().then(|| hex::encode(&tx.payload)),
                tx.to_addr.is_some().then(|| hex::encode(&tx.payload)),
            ),
        };
        let body = TransactionBody {
            id: tx.hash.to_string(),
            amount: amount.to_string(),
            gas_limit: gas_limit.to_string(),
            gas_price: gas_price.to_string(),
            nonce: nonce.to_string(),
            receipt: receipt_response,
            sender_pub_key,
            signature,
            to_addr: to_addr.to_string(),
            version: version.to_string(),
        };
        transactions.push(body);
    }
    Ok(transactions)
}

// GetTxnBodiesForTxBlock
fn get_txn_bodies_for_tx_block(
    params: Params,
    node: &Arc<Mutex<Node>>,
) -> Result<Vec<TransactionBody>> {
    let params: Vec<String> = params.parse()?;
    let block_number: u64 = params[0].parse()?;

    let node = node.lock().expect("Failed to acquire lock on node");
    let block = node
        .get_block(block_number)?
        .ok_or_else(|| anyhow!("Block not found"))?;

    if block.number() > node.get_finalized_height()? {
        return Err(anyhow!("Block not finalized"));
    }

    extract_transaction_bodies(&block, &node)
}

// GetTxnBodiesForTxBlockEx
fn get_txn_bodies_for_tx_block_ex(
    params: Params,
    node: &Arc<Mutex<Node>>,
) -> Result<TxnBodiesForTxBlockExResponse> {
    let params: Vec<String> = params.parse()?;
    let block_number: u64 = params[0].parse()?;
    let page_number: usize = params[1].parse()?;

    let node = node.lock().expect("Failed to acquire lock on node");
    let block = node
        .get_block(block_number)?
        .ok_or_else(|| anyhow!("Block not found"))?;

    if block.number() > node.get_finalized_height()? {
        return Err(anyhow!("Block not finalized"));
    }

    let total_transactions = block.transactions.len();
    let num_pages = (total_transactions / TRANSACTIONS_PER_PAGE)
        + (if total_transactions % TRANSACTIONS_PER_PAGE != 0 {
            1
        } else {
            0
        });

    // Ensure page is within bounds
    if page_number >= num_pages {
        return Ok(TxnBodiesForTxBlockExResponse {
            curr_page: page_number as u64,
            num_pages: num_pages as u64,
            transactions: vec![],
        });
    }

    let start = std::cmp::min(page_number * TRANSACTIONS_PER_PAGE, total_transactions);
    let end = std::cmp::min(start + TRANSACTIONS_PER_PAGE, total_transactions);

    let transactions = extract_transaction_bodies(&block, &node)?
        .into_iter()
        .skip(start)
        .take(end - start)
        .collect();

    Ok(TxnBodiesForTxBlockExResponse {
        curr_page: page_number as u64,
        num_pages: num_pages as u64,
        transactions,
    })
}

// GetNumDSBlocks
fn get_num_ds_blocks(_params: Params, node: &Arc<Mutex<Node>>) -> Result<String> {
    let node = node.lock().unwrap();
    let num_tx_blocks = node.get_latest_finalized_block_number()?;
    let num_ds_blocks = (num_tx_blocks / TX_BLOCKS_PER_DS_BLOCK) + 1;
    Ok(num_ds_blocks.to_string())
}

// GetRecentTransactions
fn get_recent_transactions(
    _params: Params,
    node: &Arc<Mutex<Node>>,
) -> Result<RecentTransactionsResponse> {
    let node = node.lock().unwrap();
    let mut block_number = node.get_latest_finalized_block_number()?;
    let mut txns = Vec::new();
    let mut blocks_searched = 0;
    while block_number > 0 && txns.len() < 100 && blocks_searched < 100 {
        let block = match node.get_block(block_number)? {
            Some(block) => block,
            None => continue,
        };
        for txn in block.transactions {
            txns.push(txn.to_string());
            if txns.len() >= 100 {
                break;
            }
        }
        block_number -= 1;
        blocks_searched += 1;
    }

    Ok(RecentTransactionsResponse {
        number: txns.len() as u64,
        txn_hashes: txns,
    })
}

// GetNumTransactions
fn get_num_transactions(_params: Params, node: &Arc<Mutex<Node>>) -> Result<String> {
    let node = node.lock().unwrap();
    let num_transactions = node.consensus.get_num_transactions()?;
    Ok(num_transactions.to_string())
}

// GetNumTxnsTXEpoch
fn get_num_txns_tx_epoch(_params: Params, node: &Arc<Mutex<Node>>) -> Result<String> {
    let node = node.lock().unwrap();
    let latest_block = node.get_latest_finalized_block()?;
    let num_transactions = match latest_block {
        Some(block) => block.transactions.len(),
        None => 0,
    };
    Ok(num_transactions.to_string())
}

// GetNumTxnsDSEpoch
fn get_num_txns_ds_epoch(_params: Params, node: &Arc<Mutex<Node>>) -> Result<String> {
    let node = node.lock().unwrap();
    let ds_epoch_size = TX_BLOCKS_PER_DS_BLOCK;
    let current_epoch = node.get_latest_finalized_block_number()? / ds_epoch_size;
    let current_epoch_first = current_epoch * ds_epoch_size;
    let mut num_txns_epoch = 0;
    for i in current_epoch_first..node.get_latest_finalized_block_number()? {
        let block = node
            .get_block(i)?
            .ok_or_else(|| anyhow!("Block not found"))?;
        num_txns_epoch += block.transactions.len();
    }
    Ok(num_txns_epoch.to_string())
}

// GetTotalCoinSupply
fn get_total_coin_supply(_params: Params, node: &Arc<Mutex<Node>>) -> Result<String> {
    let node = node.lock().unwrap();
    Ok(node.config.consensus.total_native_token_supply.to_string())
}

// GetTotalCoinSupplyAsInt
fn get_total_coin_supply_as_int(_params: Params, node: &Arc<Mutex<Node>>) -> Result<u128> {
    let node = node.lock().unwrap();
    Ok(node.config.consensus.total_native_token_supply.0)
}

// GetMinerInfo
fn get_miner_info(_params: Params, _node: &Arc<Mutex<Node>>) -> Result<MinerInfo> {
    // This endpoint was previously queries by DS block number, which no longer exists, and
    // neither do DS committees, so it now returns placeholder data for all queries to stay ZQ1 compatible.

    Ok(MinerInfo {
        dscommittee: vec![],
        shards: vec![],
    })
}

// GetNodeType
fn get_node_type(_params: Params, _node: &Arc<Mutex<Node>>) -> Result<String> {
    Ok("Seed".into())
}

// GetPrevDifficulty
fn get_prev_difficulty(_params: Params, _node: &Arc<Mutex<Node>>) -> Result<u64> {
    Ok(0)
}

// GetPrevDSDifficulty
fn get_prev_ds_difficulty(_params: Params, _node: &Arc<Mutex<Node>>) -> Result<u64> {
    Ok(0)
}

// GetShardingStructure
fn get_sharding_structure(_params: Params, node: &Arc<Mutex<Node>>) -> Result<ShardingStructure> {
    let node = node.lock().unwrap();
    let num_peers = node.get_peer_num();

    Ok(ShardingStructure {
        num_peers: vec![num_peers as u64],
    })
}

// GetSmartContractSubState
fn get_smart_contract_sub_state(params: Params, node: &Arc<Mutex<Node>>) -> Result<Value> {
    let mut seq = params.sequence();
    let address: ZilAddress = seq.next()?;
    let address: Address = address.into();
    let requested_var_name: &str = match seq.next()? {
        "" => return get_smart_contract_state(params, node),
        x => x,
    };
    let requested_indices: Vec<String> = seq.next()?;
    let node = node.lock().unwrap();
    if requested_indices.len() > node.config.state_rpc_limit {
        return Err(anyhow!(
            "Requested indices exceed the limit of {}",
            node.config.state_rpc_limit
        ));
    }

    // First get the account and check that its a scilla account
    let block = node
        .get_latest_finalized_block()?
        .ok_or_else(|| anyhow!("Unable to get latest block!"))?;

    let state = node.get_state(&block)?;

    if !state.has_account(address)? {
        return Err(ErrorObject::owned(
            RPCErrorCode::RpcInvalidAddressOrKey as i32,
            "Address does not exist".to_string(),
            None::<()>,
        )
        .into());
    }

    let account = state.get_account(address)?;

    let mut result = serde_json::Map::new();

    if account.code.clone().scilla_code_and_init_data().is_some() {
        let trie = state.get_account_trie(address)?;

        let indicies_encoded = requested_indices
            .iter()
            .map(|x| serde_json::to_vec(&x))
            .collect::<std::result::Result<Vec<_>, _>>()?;
        let prefix = storage_key(requested_var_name, &indicies_encoded);
        let mut n = 0;
        for (k, v) in trie.iter_by_prefix(&prefix)? {
            n += 1;
            if n > node.config.state_rpc_limit {
                return Err(anyhow!(
                    "Requested indices exceed the limit of {}",
                    node.config.state_rpc_limit
                ));
            }

            let (var_name, indices) = split_storage_key(&k)?;
            let mut var = result.entry(var_name.clone());

            for index in indices.iter() {
                let next = var.or_insert_with(|| Value::Object(Default::default()));
                let Value::Object(next) = next else {
                    unreachable!()
                };
                let key: String = serde_json::from_slice(index)?;
                var = next.entry(key.clone());
            }

            let code = &account.code;

            let field_defs = match code {
                Code::Scilla { types, .. } => types.clone(),
                _ => unreachable!(),
            };
            let (_, depth) = field_defs.get(&var_name).unwrap();
            let depth = *depth as usize;

            let convert_result = serde_json::from_slice(&v);
            if depth > 0 && indices.len() < depth {
                if convert_result.is_err() {
                    var.or_insert(Value::Object(Default::default()));
                }
            } else {
                var.or_insert(convert_result?);
            }
        }

        // If the requested indices are empty, the whole map is likely requested.
        // So, we need to insert an empty map into the sub state because the trie iterator does not return empty maps.
        if requested_indices.is_empty() {
            let field_defs = match &account.code {
                Code::Scilla { types, .. } => types,
                _ => unreachable!(),
            };
            if let Some((var_name, _)) = field_defs.iter().find(|(var_name, (type_, _))| {
                type_.starts_with("Map") && *var_name == requested_var_name
            }) {
                result
                    .entry(var_name)
                    .or_insert(Value::Object(Default::default()));
            }
        }
    }
    Ok(result.into())
}

// GetSoftConfirmedTransaction
fn get_soft_confirmed_transaction(
    params: Params,
    node: &Arc<Mutex<Node>>,
) -> Result<GetTxResponse> {
    get_transaction(params, node)
}

// GetStateProof
fn get_state_proof(_params: Params, _node: &Arc<Mutex<Node>>) -> Result<StateProofResponse> {
    // State proof isn't meaningful in ZQ2
    Ok(StateProofResponse {
        account_proof: vec![],
        state_proof: vec![],
    })
}

// GetTransactionStatus
fn get_transaction_status(
    params: Params,
    node: &Arc<Mutex<Node>>,
) -> Result<TransactionStatusResponse> {
    let jsonrpc_error_data: Option<String> = None;
    let hash: B256 = params.one()?;
    let hash: Hash = Hash(hash.0);

    let node = node.lock().unwrap();
    let transaction =
        node.get_transaction_by_hash(hash)?
            .ok_or(jsonrpsee::types::ErrorObject::owned(
                RPCErrorCode::RpcDatabaseError as i32,
                "Txn Hash not found".to_string(),
                jsonrpc_error_data.clone(),
            ))?;
    let receipt = node.get_transaction_receipt(hash)?;

    let (block, success) = if let Some(receipt) = &receipt {
        (node.get_block(receipt.block_hash)?, receipt.success)
    } else {
        (None, false)
    };

    // Determine transaction state
    let state = if receipt.is_some_and(|receipt| !receipt.errors.is_empty()) {
        TransactionState::Error
    } else {
        match &block {
            Some(block) => {
                let newest_finalized_block =
                    node.resolve_block_number(BlockNumberOrTag::Finalized)?;
                if newest_finalized_block.is_some()
                    && block.number() >= newest_finalized_block.unwrap().number()
                {
                    TransactionState::Finalized
                } else {
                    TransactionState::Pending
                }
            }
            None => match node.consensus.get_pending_or_queued(&transaction)? {
                Some(PendingOrQueued::Pending) => TransactionState::Pending,
                Some(PendingOrQueued::Queued) => TransactionState::Queued,
                None => panic!("Transaction not found in block or pending/queued"),
            },
        }
    };

    TransactionStatusResponse::new(transaction, success, block, state)
}

#[cfg(test)]
mod tests {

    #[test]
    fn test_hex_checksum() {
        use alloy::primitives::{Address, address};

        use crate::api::zilliqa::to_zil_checksum_string;

        let cases: Vec<(Address, &str)> = vec![
            (
                address!("0000000000000000000000000000000000000002"),
                "0000000000000000000000000000000000000002",
            ),
            (
                address!("1234567890123456789012345678901234567890"),
                "1234567890123456789012345678901234567890",
            ),
            (
                address!("12a45b789d1f345c789def456789012be3467890"),
                "12a45b789D1F345c789dEf456789012bE3467890",
            ),
            (
                address!("f61477d7919478e5affe1fbd9a0cdceee9fde42d"),
                "f61477D7919478e5AfFe1fbd9A0CDCeee9fdE42d",
            ),
            (
                address!("4d76f701e16d7d481de292499718db36450d6a18"),
                "4d76f701E16D7d481dE292499718db36450d6A18",
            ),
            (
                address!("6e1757590ce532ff0f0e100139e36b7ee8049ce1"),
                "6e1757590ce532Ff0F0e100139e36b7eE8049ce1",
            ),
        ];
        for (address, good) in cases.iter() {
            let summed = to_zil_checksum_string(address);
            assert_eq!(&summed, good)
        }
    }
}<|MERGE_RESOLUTION|>--- conflicted
+++ resolved
@@ -754,33 +754,11 @@
     Ok(Some(block))
 }
 
-<<<<<<< HEAD
-fn get_txn_fees_for_block(node: &Node, block: &Block) -> Result<u128> {
-    let read = node.db.read()?;
-    let receipts = read.receipts()?;
-    block
-        .transactions
-        .iter()
-        .map(|txn_hash| {
-            let receipt = receipts
-                .get(*txn_hash)?
-                .ok_or_else(|| anyhow!("missing receipt"))?;
-            Ok(receipt.gas_used.0 as u128)
-        })
-        .sum()
-=======
 fn get_txn_fees_for_block(node: &Node, hash: Hash) -> Result<u128> {
     Ok(node
         .get_transaction_receipts_in_block(hash)?
         .iter()
-        .fold(0, |acc, txnrcpt| {
-            let txn = node
-                .get_transaction_by_hash(txnrcpt.tx_hash)
-                .unwrap()
-                .unwrap();
-            acc + ((txnrcpt.gas_used.0 as u128) * txn.tx.gas_price_per_evm_gas())
-        }))
->>>>>>> fec753ca
+        .fold(0, |acc, txnrcpt| acc + txnrcpt.gas_used.0 as u128))
 }
 
 // GetTxBlockVerbose
