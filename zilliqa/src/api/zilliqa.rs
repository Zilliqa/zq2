--- conflicted
+++ resolved
@@ -1,14 +1,10 @@
 //! The Zilliqa API, as documented at <https://dev.zilliqa.com/api/introduction/api-introduction>.
 
-<<<<<<< HEAD
+use anyhow::anyhow;
 use std::{
     marker::PhantomData,
     sync::{Arc, Mutex},
 };
-=======
-use anyhow::anyhow;
-use std::sync::{Arc, Mutex};
->>>>>>> eeb63da8
 
 use anyhow::Result;
 use cita_trie::DB;
@@ -16,12 +12,14 @@
 
 use crate::node::Node;
 
-<<<<<<< HEAD
 pub fn rpc_module<D: DB>(node: Arc<Mutex<Node<D>>>) -> RpcModule<Arc<Mutex<Node<D>>>> {
     super::declare_module!(
         node,
         D,
-        [("GetCurrentMiniEpoch", ZilliqaRpc::get_current_mini_epoch)]
+        [
+            ("GetCurrentMiniEpoch", ZilliqaRpc::get_current_mini_epoch),
+            ("GetVersion", ZilliqaRpc::get_git_commit),
+        ]
     )
 }
 
@@ -32,22 +30,7 @@
     fn get_current_mini_epoch(_: Params, node: &Arc<Mutex<Node<D>>>) -> Result<String> {
         Ok(node.lock().unwrap().view().to_string())
     }
-=======
-pub fn rpc_module(node: Arc<Mutex<Node>>) -> RpcModule<Arc<Mutex<Node>>> {
-    super::declare_module!(
-        node,
-        [
-            ("GetCurrentMiniEpoch", get_current_mini_epoch),
-            ("GetVersion", get_git_commit),
-        ],
-    )
-}
-
-fn get_current_mini_epoch(_: Params, node: &Arc<Mutex<Node>>) -> Result<String> {
-    Ok(node.lock().unwrap().view().to_string())
-}
-
-fn get_git_commit(_: Params, _: &Arc<Mutex<Node>>) -> Result<String> {
-    Ok(env!("VERGEN_GIT_DESCRIBE").to_string())
->>>>>>> eeb63da8
+    fn get_git_commit(_: Params, _: &Arc<Mutex<Node<D>>>) -> Result<String> {
+        Ok(env!("VERGEN_GIT_DESCRIBE").to_string())
+    }
 }