//! The Zilliqa API, as documented at <https://dev.zilliqa.com/api/introduction/api-introduction>.

use std::{
    collections::HashSet,
    fmt::Display,
    str::FromStr,
    sync::{Arc, Mutex},
};

use alloy::{
    consensus::SignableTransaction,
    eips::BlockId,
    primitives::{Address, B256},
};
use anyhow::{anyhow, Result};
use jsonrpsee::{
    types::{ErrorObject, Params},
    RpcModule,
};
use k256::elliptic_curve::sec1::ToEncodedPoint;
use serde::{Deserialize, Deserializer};
use serde_json::{json, Value};
use sha2::{Digest, Sha256};
use sha3::digest::generic_array::{
    sequence::Split,
    typenum::{U12, U20},
    GenericArray,
};

use super::{
    to_hex::ToHex,
    types::zil::{
        self, BlockchainInfo, DSBlock, DSBlockHeaderVerbose, DSBlockListing, DSBlockListingResult,
        DSBlockRateResult, DSBlockVerbose, GetCurrentDSCommResult, MinerInfo,
        RecentTransactionsResponse, SWInfo, ShardingStructure, SmartContract, TXBlockRateResult,
        TransactionBody, TransactionStatusResponse, TxBlockListing, TxBlockListingResult,
        TxnBodiesForTxBlockExResponse, TxnsForTxBlockExResponse,
    },
};
use crate::{
    api::types::zil::{CreateTransactionResponse, GetTxResponse, RPCErrorCode},
    crypto::Hash,
    exec::zil_contract_address,
    message::Block,
    node::Node,
    pool::TxAddResult,
    schnorr,
    scilla::{split_storage_key, ParamValue},
    state::Code,
    time::SystemTime,
    transaction::{
        ScillaGas, SignedTransaction, TxZilliqa, ValidationOutcome, ZilAmount,
        EVM_GAS_PER_SCILLA_GAS,
    },
};

pub fn rpc_module(node: Arc<Mutex<Node>>) -> RpcModule<Arc<Mutex<Node>>> {
    super::declare_module!(
        node,
        [
            ("CreateTransaction", create_transaction),
            (
                "GetContractAddressFromTransactionID",
                get_contract_address_from_transaction_id
            ),
            ("GetBlockchainInfo", get_blockchain_info),
            ("GetNumTxBlocks", get_num_tx_blocks),
            ("GetSmartContractState", get_smart_contract_state),
            ("GetSmartContractCode", get_smart_contract_code),
            ("GetSmartContractInit", get_smart_contract_init),
            ("GetTransaction", get_transaction),
            ("GetBalance", get_balance),
            ("GetCurrentMiniEpoch", get_current_mini_epoch),
            ("GetLatestTxBlock", get_latest_tx_block),
            ("GetMinimumGasPrice", get_minimum_gas_price),
            ("GetNetworkId", get_network_id),
            ("GetVersion", get_version),
            ("GetTransactionsForTxBlock", get_transactions_for_tx_block),
            ("GetTxBlock", |p, n| get_tx_block(p, n, false)),
            ("GetTxBlockVerbose", |p, n| get_tx_block(p, n, true)),
            ("GetSmartContracts", get_smart_contracts),
            ("GetDSBlock", get_ds_block),
            ("GetDSBlockVerbose", get_ds_block_verbose),
            ("GetLatestDSBlock", get_latest_ds_block),
            ("GetCurrentDSComm", get_current_ds_comm),
            ("GetCurrentDSEpoch", get_current_ds_epoch),
            ("DSBlockListing", ds_block_listing),
            ("GetDSBlockRate", get_ds_block_rate),
            ("GetTxBlockRate", get_tx_block_rate),
            ("TxBlockListing", tx_block_listing),
            ("GetNumPeers", get_num_peers),
            ("GetTransactionRate", get_tx_rate),
            (
                "GetTransactionsForTxBlockEx",
                get_transactions_for_tx_block_ex
            ),
            ("GetTxnBodiesForTxBlock", get_txn_bodies_for_tx_block),
            ("GetTxnBodiesForTxBlockEx", get_txn_bodies_for_tx_block_ex),
            ("GetNumDSBlocks", get_num_ds_blocks),
            ("GetRecentTransactions", get_recent_transactions),
            ("GetNumTransactions", get_num_transactions),
            ("GetNumTxnsTXEpoch", get_num_txns_tx_epoch),
            ("GetNumTxnsDSEpoch", get_num_txns_ds_epoch),
            ("GetTotalCoinSupply", get_total_coin_supply),
            ("GetTotalCoinSupplyAsInt", get_total_coin_supply_as_int),
<<<<<<< HEAD
            ("GetMinerInfo", getminerinfo),
            ("GetNodeType", getnodetype),
            ("GetPrevDifficulty", getprevdifficulty),
            ("GetPrevDSDifficulty", getprevdsdifficulty),
            ("GetShardingStructure", getshardingstructure),
            ("GetSmartContractSubState", get_smart_contract_sub_state),
            ("GetSoftConfirmedTransaction", getsoftconfirmedtransaction),
            ("GetStateProof", getstateproof),
            ("GetTransactionStatus", gettransactionstatus),
=======
            ("GetMinerInfo", get_miner_info),
            ("GetNodeType", get_node_type),
            ("GetPrevDifficulty", get_prev_difficulty),
            ("GetPrevDSDifficulty", get_prev_ds_difficulty),
            ("GetShardingStructure", get_sharding_structure),
            ("GetSmartContractSubState", get_smart_contract_substate),
            (
                "GetSoftConfirmedTransaction",
                get_soft_confirmed_transaction
            ),
            ("GetStateProof", get_state_proof),
            ("GetTransactionStatus", get_transaction_status),
>>>>>>> 9722ffe2
        ],
    )
}

/// Take an Address and produce a checksummed hex representation of it.
/// No initial 0x will be added.
/// Public because some of the tests require it.
pub fn to_zil_checksum_string(address: &Address) -> String {
    const UPPER_CHARS: [char; 6] = ['A', 'B', 'C', 'D', 'E', 'F'];
    const LOWER_CHARS: [char; 16] = [
        '0', '1', '2', '3', '4', '5', '6', '7', '8', '9', 'a', 'b', 'c', 'd', 'e', 'f',
    ];
    let bytes = address.into_array();
    let mut hasher = Sha256::new();
    hasher.update(bytes);
    let digest = hasher.finalize();
    let mut result = String::new();
    // You could do this with iterators, but it's horrid.
    for (idx, byte) in bytes.iter().enumerate() {
        for nibble in 0..2 {
            let shift = (1 - nibble) << 2;
            let val = (byte >> shift) & 0xf;
            // Should this be uppercase?
            let bit_num = 6 * ((idx << 1) + nibble);
            let bit = digest[bit_num >> 3] & (1 << (7 - (bit_num & 7)));
            if bit != 0 && val > 9 {
                result.push(UPPER_CHARS[usize::from(val - 10)])
            } else {
                result.push(LOWER_CHARS[usize::from(val)])
            }
        }
    }
    result
}

#[derive(Deserialize)]
#[serde(transparent)]
struct ZilAddress {
    #[serde(deserialize_with = "deserialize_zil_address")]
    inner: Address,
}

impl From<ZilAddress> for Address {
    fn from(value: ZilAddress) -> Self {
        value.inner
    }
}

fn deserialize_zil_address<'de, D>(deserializer: D) -> Result<Address, D::Error>
where
    D: Deserializer<'de>,
{
    use serde::de::Error as E;

    let s = String::deserialize(deserializer)?;

    bech32::decode(&s).map_or_else(
        |_| s.parse().map_err(E::custom),
        |(hrp, data)| {
            if hrp.as_str() == "zil" {
                (&data[..]).try_into().map_err(E::custom)
            } else {
                Err(E::custom("Invalid HRP, expected 'zil'"))
            }
        },
    )
}

#[derive(Deserialize)]
#[serde(rename_all = "camelCase")]
struct TransactionParams {
    version: u32,
    nonce: u64,
    to_addr: String,
    #[serde(deserialize_with = "from_str")]
    amount: ZilAmount,
    pub_key: String,
    #[serde(deserialize_with = "from_str")]
    gas_price: ZilAmount,
    #[serde(deserialize_with = "from_str")]
    gas_limit: ScillaGas,
    #[serde(default)]
    code: Option<String>,
    #[serde(default)]
    data: Option<String>,
    signature: String,
}

fn from_str<'de, T, D>(deserializer: D) -> Result<T, D::Error>
where
    D: Deserializer<'de>,
    T: FromStr,
    T::Err: Display,
{
    let s = String::deserialize(deserializer)?;
    s.parse().map_err(serde::de::Error::custom)
}
/// Helper function to extract signer address from a public key
fn extract_signer_address(key: &schnorr::PublicKey) -> Address {
    let hashed = Sha256::digest(key.to_encoded_point(true).as_bytes());
    let (_, bytes): (GenericArray<u8, U12>, GenericArray<u8, U20>) = hashed.split();
    Address::new(bytes.into())
}

// CreateTransaction
fn create_transaction(
    params: Params,
    node: &Arc<Mutex<Node>>,
) -> Result<CreateTransactionResponse> {
    let transaction: TransactionParams = params.one().map_err(|_| {
        ErrorObject::owned::<String>(
            RPCErrorCode::RpcParseError as i32,
            "Cannot parse transaction parameters".to_string(),
            None,
        )
    })?;

    let mut node = node.lock().unwrap();

    let version = transaction.version & 0xffff;
    let chain_id = transaction.version >> 16;

    if (chain_id as u64) != (node.chain_id.zil()) {
        Err(ErrorObject::owned::<String>(
            RPCErrorCode::RpcVerifyRejected as i32,
            format!(
                "unexpected chain ID, expected: {}, got: {chain_id}",
                node.chain_id.zil()
            ),
            None,
        ))?;
    }

    if version != 1 {
        Err(ErrorObject::owned::<String>(
            RPCErrorCode::RpcVerifyRejected as i32,
            format!("unexpected version, expected: 1, got: {version}"),
            None,
        ))?;
    }

    let pre_key = hex::decode(transaction.pub_key).map_err(|_|
                // This is apparently what ZQ1 does.
                ErrorObject::owned::<String>(RPCErrorCode::RpcVerifyRejected as i32,
                                   "Cannot parse public key".to_string(),
                                   None))?;

    let key = schnorr::PublicKey::from_sec1_bytes(&pre_key).map_err(|_|
                 // This is apparently what ZQ1 does.
                 ErrorObject::owned::<String>(RPCErrorCode::RpcVerifyRejected as i32,
                                              "Invalid public key".to_string(),
                                              None))?;

    // Addresses without an 0x prefix are legal.
    let corrected_addr = if transaction.to_addr.starts_with("0x") {
        transaction.to_addr
    } else {
        format!("0x{0}", transaction.to_addr)
    };
    let to_addr = Address::parse_checksummed(&corrected_addr, None).or_else(|_| {
        // Not eth checksummed. How about Zilliqa?
        let addr = Address::from_str(&corrected_addr)?;
        let summed = format!("0x{0}", to_zil_checksum_string(&addr));
        if summed == corrected_addr {
            Ok(addr)
        } else {
            // Copied from ZQ1
            Err(anyhow!("To Addr checksum wrong"))
        }
    })?;

    let sig = schnorr::Signature::from_str(&transaction.signature).map_err(|err| {
        ErrorObject::owned::<String>(
            RPCErrorCode::RpcVerifyRejected as i32,
            format!("Cannot extract signature - {}", err),
            None,
        )
    })?;

    // If we don't trap this here, it will later cause the -1 in
    // transaction::get_nonce() to pan1ic.
    if transaction.nonce == 0 {
        Err(ErrorObject::owned::<String>(
            RPCErrorCode::RpcInvalidParameter as i32,
            "Invalid nonce (0)".to_string(),
            None,
        ))?;
    }

    let tx = TxZilliqa {
        chain_id: chain_id as u16,
        nonce: transaction.nonce,
        gas_price: transaction.gas_price,
        gas_limit: transaction.gas_limit,
        to_addr,
        amount: transaction.amount,
        code: transaction.code.unwrap_or_default(),
        data: transaction.data.unwrap_or_default(),
    };
    let signed_transaction = SignedTransaction::Zilliqa {
        tx: tx.clone(),
        key,
        sig,
    };

    let (transaction_hash, result) = node.create_transaction(signed_transaction.clone())?;
    let info = match result {
        TxAddResult::AddedToMempool => Ok("Txn processed".to_string()),
        TxAddResult::Duplicate(_) => Ok("Txn already present".to_string()),
        TxAddResult::SameNonceButLowerGasPrice => {
            // Ideally it would be nice to return an error here, but we would break compatibility if we did.
            Ok("Another transaction exists with the same nonce but a higher gas price".to_string())
        }
        TxAddResult::CannotVerifySignature => Err(ErrorObject::owned::<String>(
            RPCErrorCode::RpcVerifyRejected as i32,
            "Cannot verify signature".to_string(),
            None,
        )),
        TxAddResult::ValidationFailed(reason) => {
            let code = match &reason {
                ValidationOutcome::InsufficientGasZil(_, _)
                | ValidationOutcome::InsufficientGasEvm(_, _)
                | ValidationOutcome::NonceTooLow(_, _)
                | ValidationOutcome::InsufficientFunds(_, _)
                | ValidationOutcome::BlockGasLimitExceeded(_, _) => {
                    RPCErrorCode::RpcInvalidParameter
                }
                _ => RPCErrorCode::RpcVerifyRejected,
            };
            Err(ErrorObject::owned::<String>(
                code as i32,
                reason.to_msg_string(),
                None,
            ))
        }
        TxAddResult::NonceTooLow(got, expected) => {
            Ok(format!("Nonce ({got}) lower than current ({expected})"))
        }
    }?;
    let contract_address = if !tx.code.is_empty() {
        let signer = extract_signer_address(&key);
        Some(zil_contract_address(signer, tx.nonce - 1))
    } else {
        None
    };

    let response = CreateTransactionResponse {
        contract_address,
        info,
        tran_id: transaction_hash.0.into(),
    };

    Ok(response)
}

// GetContractAddressFromTransactionID
fn get_contract_address_from_transaction_id(
    params: Params,
    node: &Arc<Mutex<Node>>,
) -> Result<String> {
    let hash: B256 = params.one()?;
    let hash: Hash = Hash(hash.0);
    let receipt = node
        .lock()
        .unwrap()
        .get_transaction_receipt(hash)?
        .ok_or_else(|| anyhow!("Txn Hash not Present"))?;

    let contract_address = receipt
        .contract_address
        .ok_or_else(|| anyhow!("ID is not a contract txn"))?;

    Ok(contract_address.to_hex_no_prefix())
}

// GetTransaction
fn get_transaction(params: Params, node: &Arc<Mutex<Node>>) -> Result<GetTxResponse> {
    let jsonrpc_error_data: Option<String> = None;
    let hash: B256 = params.one()?;
    let hash: Hash = Hash(hash.0);

    let tx = node
        .lock()
        .unwrap()
        .get_transaction_by_hash(hash)?
        .ok_or_else(|| {
            ErrorObject::owned(
                RPCErrorCode::RpcDatabaseError as i32,
                "Txn Hash not Present".to_string(),
                jsonrpc_error_data.clone(),
            )
        })?;
    let receipt = node
        .lock()
        .unwrap()
        .get_transaction_receipt(hash)?
        .ok_or_else(|| {
            jsonrpsee::types::ErrorObject::owned(
                RPCErrorCode::RpcDatabaseError as i32,
                "Txn Hash not Present".to_string(),
                jsonrpc_error_data.clone(),
            )
        })?;
    let block = node
        .lock()
        .unwrap()
        .get_block(receipt.block_hash)?
        .ok_or_else(|| anyhow!("block does not exist"))?;

    GetTxResponse::new(tx, receipt, block.number())
}

// GetBalance
fn get_balance(params: Params, node: &Arc<Mutex<Node>>) -> Result<Value> {
    let address: ZilAddress = params.one()?;
    let address: Address = address.into();

    let node = node.lock().unwrap();
    let block = node
        .get_block(BlockId::latest())?
        .ok_or_else(|| anyhow!("Unable to get latest block!"))?;

    let state = node.get_state(&block)?;

    if !state.has_account(address)? {
        return Err(jsonrpsee::types::ErrorObject::owned(
            RPCErrorCode::RpcInvalidAddressOrKey as i32,
            "Account is not created",
            None::<()>,
        )
        .into());
    }

    let account = state.get_account(address)?;

    // We need to scale the balance from units of (10^-18) ZIL to (10^-12) ZIL. The value is truncated in this process.
    let balance = account.balance / 10u128.pow(6);

    Ok(json!({"balance": balance.to_string(), "nonce": account.nonce}))
}

// GetCurrentMiniEpoch
fn get_current_mini_epoch(_: Params, node: &Arc<Mutex<Node>>) -> Result<String> {
    Ok(node.lock().unwrap().number().to_string())
}

// GetLatestTxBlock
fn get_latest_tx_block(_: Params, node: &Arc<Mutex<Node>>) -> Result<zil::TxBlock> {
    let node = node.lock().unwrap();
    let block = node
        .get_block(BlockId::latest())?
        .ok_or_else(|| anyhow!("no blocks"))?;

    Ok((&block).into())
}

// GetMinimumGasPrice
fn get_minimum_gas_price(_: Params, node: &Arc<Mutex<Node>>) -> Result<String> {
    let price = node.lock().unwrap().get_gas_price();
    // `price` is the cost per unit of [EvmGas]. This API should return the cost per unit of [ScillaGas].
    let price = price * (EVM_GAS_PER_SCILLA_GAS as u128);

    Ok(ZilAmount::from_amount(price).to_string())
}

// GetNetworkId
fn get_network_id(_: Params, node: &Arc<Mutex<Node>>) -> Result<String> {
    let network_id = node.lock().unwrap().chain_id.zil();
    Ok(network_id.to_string())
}

// GetVersion
fn get_version(_: Params, _: &Arc<Mutex<Node>>) -> Result<Value> {
    let commit = env!("VERGEN_GIT_SHA");
    let version = env!("VERGEN_GIT_DESCRIBE");
    Ok(json!({
        "Commit": commit,
        "Version": version,
    }))
}

// GetBlockchainInfo
fn get_blockchain_info(_: Params, node: &Arc<Mutex<Node>>) -> Result<BlockchainInfo> {
    let node = node.lock().unwrap();

    let num_tx_blocks = node.get_chain_tip();
    let num_ds_blocks = (num_tx_blocks / TX_BLOCKS_PER_DS_BLOCK) + 1;

    Ok(BlockchainInfo {
        num_peers: 0,
        num_tx_blocks,
        num_ds_blocks,
        num_transactions: 0,
        transaction_rate: 0.0,
        tx_block_rate: 0.0,
        ds_block_rate: 0.0,
        current_mini_epoch: num_tx_blocks,
        current_ds_epoch: num_ds_blocks,
        num_txns_ds_epoch: 0,
        num_txns_tx_epoch: 0,
        sharding_structure: ShardingStructure { num_peers: vec![0] },
    })
}

// GetNumTxBlocks
fn get_num_tx_blocks(_: Params, node: &Arc<Mutex<Node>>) -> Result<String> {
    let node = node.lock().unwrap();

    Ok(node.get_chain_tip().to_string())
}

// GetSmartContractState
fn get_smart_contract_state(params: Params, node: &Arc<Mutex<Node>>) -> Result<Value> {
    let mut seq = params.sequence();
    let address: Address = seq.next()?;
    get_smart_contract_state_internal(address, None, None, node)
}

// GetSmartContractCode
fn get_smart_contract_code(params: Params, node: &Arc<Mutex<Node>>) -> Result<Value> {
    let address: ZilAddress = params.one()?;
    let address: Address = address.into();

    let node = node.lock().unwrap();
    let block = node
        .get_block(BlockId::latest())?
        .ok_or_else(|| anyhow!("Unable to get the latest block!"))?;
    let state = node.get_state(&block)?;

    if !state.has_account(address)? {
        return Err(anyhow!(
            "Address does not exist: {}",
            hex::encode(address.0)
        ));
    }
    let account = state.get_account(address)?;

    let (code, type_) = match account.code {
        Code::Evm(ref bytes) => (hex::encode(bytes), "evm"),
        Code::Scilla { code, .. } => (code, "scilla"),
    };

    Ok(json!({ "code": code, "type": type_ }))
}

// GetSmartContractInit
fn get_smart_contract_init(params: Params, node: &Arc<Mutex<Node>>) -> Result<Vec<ParamValue>> {
    let address: ZilAddress = params.one()?;
    let address: Address = address.into();

    let node = node.lock().unwrap();
    let block = node
        .get_block(BlockId::latest())?
        .ok_or_else(|| anyhow!("Unable to get the latest block!"))?;
    let account = node.get_state(&block)?.get_account(address)?;

    let Some((_, init_data)) = account.code.scilla_code_and_init_data() else {
        return Err(anyhow!("Address does not exist"));
    };

    Ok(init_data)
}

// GetTransactionsForTxBlock
fn get_transactions_for_tx_block(
    params: Params,
    node: &Arc<Mutex<Node>>,
) -> Result<Vec<Vec<String>>> {
    let block_number: String = params.one()?;
    let block_number: u64 = block_number.parse()?;

    let node = node.lock().unwrap();
    let Some(block) = node.get_block(block_number)? else {
        return Err(anyhow!("Tx Block does not exist"));
    };
    if block.transactions.is_empty() {
        return Err(anyhow!("TxBlock has no transactions"));
    }

    Ok(vec![block
        .transactions
        .into_iter()
        .map(|h| B256::from(h).to_hex_no_prefix())
        .collect()])
}

pub const TRANSACTIONS_PER_PAGE: usize = 2500;
pub const TX_BLOCKS_PER_DS_BLOCK: u64 = 100;

// GetTxBlock
fn get_tx_block(
    params: Params,
    node: &Arc<Mutex<Node>>,
    verbose: bool,
) -> Result<Option<zil::TxBlock>> {
    let block_number: String = params.one()?;
    let block_number: u64 = block_number.parse()?;

    let node = node.lock().unwrap();
    let Some(block) = node.get_block(block_number)? else {
        return Ok(None);
    };
    let mut block: zil::TxBlock = (&block).into();

    if verbose {
        block.header.committee_hash = Some(B256::ZERO);
        block.body.cosig_bitmap_1 = vec![true; 8];
        block.body.cosig_bitmap_2 = vec![true; 8];
        let mut scalar = [0; 32];
        scalar[31] = 1;
        block.body.cosig_1 = Some(schnorr::Signature::from_scalars(scalar, scalar).unwrap());
    }

    Ok(Some(block))
}

// GetSmartContracts
fn get_smart_contracts(params: Params, node: &Arc<Mutex<Node>>) -> Result<Vec<SmartContract>> {
    let address: ZilAddress = params.one()?;
    let address: Address = address.into();

    let block = node
        .lock()
        .unwrap()
        .get_block(BlockId::latest())?
        .ok_or_else(|| anyhow!("Unable to get the latest block!"))?;

    let nonce = node
        .lock()
        .unwrap()
        .get_state(&block)?
        .get_account(address)?
        .nonce;

    let mut contracts = vec![];

    for i in 0..nonce {
        let contract_address = zil_contract_address(address, i);

        let is_scilla = node
            .lock()
            .unwrap()
            .get_state(&block)?
            .get_account(contract_address)?
            .code
            .scilla_code_and_init_data()
            .is_some();

        // Note that we only expose created Scilla contracts in this API.
        if is_scilla {
            contracts.push(SmartContract {
                address: contract_address,
            });
        }
    }

    Ok(contracts)
}

fn get_example_ds_block_verbose(dsblocknum: u64, txblocknum: u64) -> DSBlockVerbose {
    DSBlockVerbose {
        b1: vec![false, false, false],
        b2: vec![false, false],
        cs1: String::from("FBA696961142862169D03EED67DD302EAB91333CBC4EEFE7EDB230515DA31DC1B9746EEEE5E7C105685E22C483B1021867B3775D30215CA66D5D81543E9FE8B5"),
        prev_dshash: String::from("585373fb2c607b324afbe8f592e43b40d0091bbcef56c158e0879ced69648c8e"),
        header: DSBlockHeaderVerbose {
            block_num: dsblocknum.to_string(),
            committee_hash: String::from("da38b3b21b26b71835bb1545246a0a248f97003de302ae20d70aeaf854403029"),
            difficulty: 95,
            difficulty_ds: 156,
            epoch_num: txblocknum.to_string(),
            gas_price: String::from("2000000000"),
            members_ejected: vec![],
            po_wwinners: vec![],
            po_wwinners_ip: vec![],
            prev_hash: String::from("585373fb2c607b324afbe8f592e43b40d0091bbcef56c158e0879ced69648c8e"),
            reserved_field: String::from("0000000000000000000000000000000000000000000000000000000000000000"),
            swinfo: SWInfo { scilla: vec![], zilliqa: vec![] },
            sharding_hash: String::from("3216a33bfd4801e1907e72c7d529cef99c38d57cd281d0e9d726639fd9882d25"),
            timestamp: String::from("1606443830834512"),
            version: 2,
        },
        signature: String::from("7EE023C56602A17F2C8ABA2BEF290386D7C2CE1ABD8E3621573802FA67B243DE60B3EBEE5C4CCFDB697C80127B99CB384DAFEB44F70CD7569F2816DB950877BB"),
    }
}

fn get_example_ds_block(dsblocknum: u64, txblocknum: u64) -> DSBlock {
    get_example_ds_block_verbose(dsblocknum, txblocknum).into()
}

// GetDSBlock
pub fn get_ds_block(params: Params, _node: &Arc<Mutex<Node>>) -> Result<DSBlock> {
    // Dummy implementation
    let block_number: String = params.one()?;
    let block_number: u64 = block_number.parse()?;
    Ok(get_example_ds_block(
        block_number,
        block_number * TX_BLOCKS_PER_DS_BLOCK,
    ))
}

// GetDSBlockVerbose
pub fn get_ds_block_verbose(params: Params, _node: &Arc<Mutex<Node>>) -> Result<DSBlockVerbose> {
    // Dummy implementation
    let block_number: String = params.one()?;
    let block_number: u64 = block_number.parse()?;
    Ok(get_example_ds_block_verbose(
        block_number,
        block_number * TX_BLOCKS_PER_DS_BLOCK,
    ))
}

// GetLatestDSBlock
pub fn get_latest_ds_block(_params: Params, node: &Arc<Mutex<Node>>) -> Result<DSBlock> {
    // Dummy implementation
    let node = node.lock().unwrap();
    let num_tx_blocks = node.get_chain_tip();
    let num_ds_blocks = (num_tx_blocks / TX_BLOCKS_PER_DS_BLOCK) + 1;
    Ok(get_example_ds_block(num_ds_blocks, num_tx_blocks))
}

// GetCurrentDSComm
pub fn get_current_ds_comm(
    _params: Params,
    node: &Arc<Mutex<Node>>,
) -> Result<GetCurrentDSCommResult> {
    // Dummy implementation
    let node = node.lock().unwrap();
    let num_tx_blocks = node.get_chain_tip();
    let num_ds_blocks = (num_tx_blocks / TX_BLOCKS_PER_DS_BLOCK) + 1;
    Ok(GetCurrentDSCommResult {
        current_dsepoch: num_ds_blocks.to_string(),
        current_tx_epoch: num_tx_blocks.to_string(),
        num_of_dsguard: 420,
        dscomm: vec![],
    })
}

// GetCurrentDSEpoch
pub fn get_current_ds_epoch(_params: Params, node: &Arc<Mutex<Node>>) -> Result<String> {
    // Dummy implementation
    let node = node.lock().unwrap();
    let num_tx_blocks = node.get_chain_tip();
    let num_ds_blocks = (num_tx_blocks / TX_BLOCKS_PER_DS_BLOCK) + 1;
    Ok(num_ds_blocks.to_string())
}

// DSBlockListing
pub fn ds_block_listing(params: Params, node: &Arc<Mutex<Node>>) -> Result<DSBlockListingResult> {
    // Dummy implementation
    let node = node.lock().unwrap();
    let num_tx_blocks = node.get_chain_tip();
    let num_ds_blocks = (num_tx_blocks / TX_BLOCKS_PER_DS_BLOCK) + 1;
    let max_pages = num_ds_blocks / 10;
    let page_requested: u64 = params.one()?;

    let base_blocknum = page_requested * 10;
    let end_blocknum = num_ds_blocks.min(base_blocknum + 10);
    let listings: Vec<DSBlockListing> = (base_blocknum..end_blocknum)
        .map(|blocknum| DSBlockListing {
            block_num: blocknum,
            hash: "4DEED80AFDCC89D5B691DCB54CCB846AD9D823D448A56ACAC4DBE5E1213244C7".to_string(),
        })
        .collect();

    Ok(DSBlockListingResult {
        data: listings,
        max_pages: max_pages.try_into()?,
    })
}

// utilitiy function to calculate the tx block rate for get_ds_block_rate and get_tx_block_rate
pub fn calculate_tx_block_rate(node: &Arc<Mutex<Node>>) -> Result<f64> {
    let node = node.lock().unwrap();
    let max_measurement_blocks = 5;
    let height = node.get_chain_tip();
    if height == 0 {
        return Ok(0.0);
    }
    let measurement_blocks = height.min(max_measurement_blocks);
    let start_measure_block = node
        .consensus
        .get_canonical_block_by_number(height - measurement_blocks + 1)?
        .ok_or(anyhow!("Unable to get block"))?;
    let start_measure_time = start_measure_block.header.timestamp;
    let end_measure_time = SystemTime::now();
    let elapsed_time = end_measure_time.duration_since(start_measure_time)?;
    let tx_block_rate = measurement_blocks as f64 / elapsed_time.as_secs_f64();
    Ok(tx_block_rate)
}

// GetDSBlockRate
pub fn get_ds_block_rate(_params: Params, node: &Arc<Mutex<Node>>) -> Result<DSBlockRateResult> {
    let tx_block_rate = calculate_tx_block_rate(node)?;
    let ds_block_rate = tx_block_rate / TX_BLOCKS_PER_DS_BLOCK as f64;
    Ok(DSBlockRateResult {
        rate: ds_block_rate,
    })
}

// GetTxBlockRate
fn get_tx_block_rate(_params: Params, node: &Arc<Mutex<Node>>) -> Result<TXBlockRateResult> {
    let tx_block_rate = calculate_tx_block_rate(node)?;
    Ok(TXBlockRateResult {
        rate: tx_block_rate,
    })
}

// TxBlockListing
fn tx_block_listing(params: Params, node: &Arc<Mutex<Node>>) -> Result<TxBlockListingResult> {
    let page_number: u64 = params.one()?;

    let node = node.lock().unwrap();
    let num_tx_blocks = node.get_chain_tip();
    let num_pages = (num_tx_blocks / 10) + if num_tx_blocks % 10 == 0 { 0 } else { 1 };

    let start_block = page_number * 10;
    let end_block = std::cmp::min(start_block + 10, num_tx_blocks);

    let listings: Vec<TxBlockListing> = (start_block..end_block)
        .filter_map(|block_number| {
            node.get_block(block_number)
                .ok()
                .flatten()
                .map(|block| TxBlockListing {
                    block_num: block.number(),
                    hash: block.hash().to_string(),
                })
        })
        .collect();

    Ok(TxBlockListingResult {
        data: listings,
        max_pages: num_pages,
    })
}

// GetNumPeers
fn get_num_peers(_params: Params, node: &Arc<Mutex<Node>>) -> Result<u64> {
    let node = node.lock().unwrap();
    let num_peers = node.get_peer_num();
    Ok(num_peers as u64)
}

// GetTransactionRate
// Calculates transaction rate over the most recent block
fn get_tx_rate(_params: Params, node: &Arc<Mutex<Node>>) -> Result<f64> {
    let node = node.lock().unwrap();
    let head_block_num = node.get_chain_tip();
    if head_block_num <= 1 {
        return Ok(0.0);
    }
    let prev_block_num = head_block_num - 1;
    let head_block = node
        .get_block(head_block_num)?
        .ok_or(anyhow!("Unable to get block"))?;
    let prev_block = node
        .get_block(prev_block_num)?
        .ok_or(anyhow!("Unable to get block"))?;
    let transactions_between = head_block.transactions.len() as f64;
    let time_between = head_block
        .header
        .timestamp
        .duration_since(prev_block.header.timestamp)?;
    let transaction_rate = transactions_between / time_between.as_secs_f64();
    Ok(transaction_rate)
}

// GetTransactionsForTxBlockEx
fn get_transactions_for_tx_block_ex(
    params: Params,
    node: &Arc<Mutex<Node>>,
) -> Result<TxnsForTxBlockExResponse> {
    let mut seq = params.sequence();
    let block_number: String = seq.next()?;
    let page_number: String = seq.next()?;
    let block_number: u64 = block_number.parse()?;
    let page_number: usize = page_number.parse()?;

    let node = node.lock().unwrap();
    let block = node
        .get_block(block_number)?
        .ok_or_else(|| anyhow!("Block not found"))?;

    let total_transactions = block.transactions.len();
    let num_pages = (total_transactions / TRANSACTIONS_PER_PAGE)
        + (if total_transactions % TRANSACTIONS_PER_PAGE != 0 {
            1
        } else {
            0
        });

    // Ensure page is within bounds
    if page_number >= num_pages {
        return Ok(TxnsForTxBlockExResponse {
            curr_page: page_number as u64,
            num_pages: num_pages as u64,
            transactions: vec![],
        });
    }

    let start = std::cmp::min(page_number * TRANSACTIONS_PER_PAGE, total_transactions);

    let end = std::cmp::min(start + TRANSACTIONS_PER_PAGE, total_transactions);
    let slice = block.transactions[start..end].to_vec();

    Ok(TxnsForTxBlockExResponse {
        curr_page: page_number as u64,
        num_pages: num_pages as u64,
        transactions: slice
            .into_iter()
            .map(|h| B256::from(h).to_hex_no_prefix())
            .collect(),
    })
}

// GetTransactionsForTxBlockEx
fn extract_transaction_bodies(block: &Block, node: &Node) -> Result<Vec<TransactionBody>> {
    let mut transactions = Vec::with_capacity(block.transactions.len());
    for hash in &block.transactions {
        let tx = node
            .get_transaction_by_hash(*hash)?
            .ok_or(anyhow!("Transaction hash missing"))?;
        let nonce = tx.tx.nonce().unwrap_or_default();
        let amount = tx.tx.zil_amount();
        let gas_price = tx.tx.gas_price_per_scilla_gas();
        let gas_limit = tx.tx.gas_limit_scilla();
        let receipt = node
            .get_transaction_receipt(*hash)?
            .ok_or(anyhow!("Transaction receipt missing"))?;
        let (version, to_addr, sender_pub_key, signature, _code, _data) = match tx.tx {
            SignedTransaction::Zilliqa { tx, sig, key } => (
                ((tx.chain_id as u32) << 16) | 1,
                tx.to_addr,
                key.to_encoded_point(true).as_bytes().to_hex(),
                <[u8; 64]>::from(sig.to_bytes()).to_hex(),
                (!tx.code.is_empty()).then_some(tx.code),
                (!tx.data.is_empty()).then_some(tx.data),
            ),
            SignedTransaction::Legacy { tx, sig } => (
                ((tx.chain_id.unwrap_or_default() as u32) << 16) | 2,
                tx.to.to().copied().unwrap_or_default(),
                sig.recover_from_prehash(&tx.signature_hash())?
                    .to_sec1_bytes()
                    .to_hex(),
                sig.as_bytes().to_hex(),
                tx.to.is_create().then(|| hex::encode(&tx.input)),
                tx.to.is_call().then(|| hex::encode(&tx.input)),
            ),
            SignedTransaction::Eip2930 { tx, sig } => (
                ((tx.chain_id as u32) << 16) | 3,
                tx.to.to().copied().unwrap_or_default(),
                sig.recover_from_prehash(&tx.signature_hash())?
                    .to_sec1_bytes()
                    .to_hex(),
                sig.as_bytes().to_hex(),
                tx.to.is_create().then(|| hex::encode(&tx.input)),
                tx.to.is_call().then(|| hex::encode(&tx.input)),
            ),
            SignedTransaction::Eip1559 { tx, sig } => (
                ((tx.chain_id as u32) << 16) | 4,
                tx.to.to().copied().unwrap_or_default(),
                sig.recover_from_prehash(&tx.signature_hash())?
                    .to_sec1_bytes()
                    .to_hex(),
                sig.as_bytes().to_hex(),
                tx.to.is_create().then(|| hex::encode(&tx.input)),
                tx.to.is_call().then(|| hex::encode(&tx.input)),
            ),
            SignedTransaction::Intershard { tx, .. } => (
                ((tx.chain_id as u32) << 16) | 20,
                tx.to_addr.unwrap_or_default(),
                String::new(),
                String::new(),
                tx.to_addr.is_none().then(|| hex::encode(&tx.payload)),
                tx.to_addr.is_some().then(|| hex::encode(&tx.payload)),
            ),
        };
        let body = TransactionBody {
            id: tx.hash.to_string(),
            amount: amount.to_string(),
            gas_limit: gas_limit.to_string(),
            gas_price: gas_price.to_string(),
            nonce: nonce.to_string(),
            receipt,
            sender_pub_key,
            signature,
            to_addr: to_addr.to_string(),
            version: version.to_string(),
        };
        transactions.push(body);
    }
    Ok(transactions)
}

// GetTxnBodiesForTxBlock
fn get_txn_bodies_for_tx_block(
    params: Params,
    node: &Arc<Mutex<Node>>,
) -> Result<Vec<TransactionBody>> {
    let params: Vec<String> = params.parse()?;
    let block_number: u64 = params[0].parse()?;

    let node = node.lock().expect("Failed to acquire lock on node");
    let block = node
        .get_block(block_number)?
        .ok_or_else(|| anyhow!("Block not found"))?;

    extract_transaction_bodies(&block, &node)
}

// GetTxnBodiesForTxBlockEx
fn get_txn_bodies_for_tx_block_ex(
    params: Params,
    node: &Arc<Mutex<Node>>,
) -> Result<TxnBodiesForTxBlockExResponse> {
    let params: Vec<String> = params.parse()?;
    let block_number: u64 = params[0].parse()?;
    let page_number: usize = params[1].parse()?;

    let node = node.lock().expect("Failed to acquire lock on node");
    let block = node
        .get_block(block_number)?
        .ok_or_else(|| anyhow!("Block not found"))?;

    let total_transactions = block.transactions.len();
    let num_pages = (total_transactions / TRANSACTIONS_PER_PAGE)
        + (if total_transactions % TRANSACTIONS_PER_PAGE != 0 {
            1
        } else {
            0
        });

    // Ensure page is within bounds
    if page_number >= num_pages {
        return Ok(TxnBodiesForTxBlockExResponse {
            curr_page: page_number as u64,
            num_pages: num_pages as u64,
            transactions: vec![],
        });
    }

    let start = std::cmp::min(page_number * TRANSACTIONS_PER_PAGE, total_transactions);
    let end = std::cmp::min(start + TRANSACTIONS_PER_PAGE, total_transactions);

    let transactions = extract_transaction_bodies(&block, &node)?
        .into_iter()
        .skip(start)
        .take(end - start)
        .collect();

    Ok(TxnBodiesForTxBlockExResponse {
        curr_page: page_number as u64,
        num_pages: num_pages as u64,
        transactions,
    })
}

// GetNumDSBlocks
fn get_num_ds_blocks(_params: Params, node: &Arc<Mutex<Node>>) -> Result<String> {
    let node = node.lock().unwrap();
    let num_tx_blocks = node.get_chain_tip();
    let num_ds_blocks = (num_tx_blocks / TX_BLOCKS_PER_DS_BLOCK) + 1;
    Ok(num_ds_blocks.to_string())
}

// GetRecentTransactions
fn get_recent_transactions(
    _params: Params,
    node: &Arc<Mutex<Node>>,
) -> Result<RecentTransactionsResponse> {
    let node = node.lock().unwrap();
    let mut block_number = node.get_chain_tip();
    let mut txns = Vec::new();
    let mut blocks_searched = 0;
    while block_number > 0 && txns.len() < 100 && blocks_searched < 100 {
        let block = match node
            .consensus
            .block_store
            .get_canonical_block_by_number(block_number)?
        {
            Some(block) => block,
            None => continue,
        };
        for txn in block.transactions {
            txns.push(txn.to_string());
            if txns.len() >= 100 {
                break;
            }
        }
        block_number -= 1;
        blocks_searched += 1;
    }

    Ok(RecentTransactionsResponse {
        number: txns.len() as u64,
        txn_hashes: txns,
    })
}

// GetNumTransactions
fn get_num_transactions(_params: Params, node: &Arc<Mutex<Node>>) -> Result<String> {
    let node = node.lock().unwrap();
    let num_transactions = node.consensus.block_store.get_num_transactions()?;
    Ok(num_transactions.to_string())
}

// GetNumTxnsTXEpoch
fn get_num_txns_tx_epoch(_params: Params, node: &Arc<Mutex<Node>>) -> Result<String> {
    let node = node.lock().unwrap();
    let latest_block = node
        .consensus
        .block_store
        .get_canonical_block_by_number(node.get_chain_tip())?;
    let num_transactions = match latest_block {
        Some(block) => block.transactions.len(),
        None => 0,
    };
    Ok(num_transactions.to_string())
}

// GetNumTxnsDSEpoch
fn get_num_txns_ds_epoch(_params: Params, node: &Arc<Mutex<Node>>) -> Result<String> {
    let node = node.lock().unwrap();
    let ds_epoch_size = TX_BLOCKS_PER_DS_BLOCK;
    let current_epoch = node.get_chain_tip() / ds_epoch_size;
    let current_epoch_first = current_epoch * ds_epoch_size;
    let mut num_txns_epoch = 0;
    for i in current_epoch_first..node.get_chain_tip() {
        let block = node
            .consensus
            .block_store
            .get_canonical_block_by_number(i)?
            .ok_or_else(|| anyhow!("Block not found"))?;
        num_txns_epoch += block.transactions.len();
    }
    Ok(num_txns_epoch.to_string())
}

// GetTotalCoinSupply
fn get_total_coin_supply(_params: Params, node: &Arc<Mutex<Node>>) -> Result<String> {
    let node = node.lock().unwrap();
    Ok(node.config.consensus.total_native_token_supply.to_string())
}

// GetTotalCoinSupplyAsInt
fn get_total_coin_supply_as_int(_params: Params, node: &Arc<Mutex<Node>>) -> Result<u128> {
    let node = node.lock().unwrap();
    Ok(node.config.consensus.total_native_token_supply.0)
}

// GetMinerInfo
fn get_miner_info(_params: Params, _node: &Arc<Mutex<Node>>) -> Result<MinerInfo> {
    todo!("API getminerinfo is not implemented yet");
}

// GetNodeType
fn get_node_type(_params: Params, _node: &Arc<Mutex<Node>>) -> Result<String> {
    todo!("API getnodetype is not implemented yet");
}

// GetPrevDifficulty
fn get_prev_difficulty(_params: Params, _node: &Arc<Mutex<Node>>) -> Result<u64> {
    todo!("API getprevdifficulty is not implemented yet");
}

// GetPrevDSDifficulty
fn get_prev_ds_difficulty(_params: Params, _node: &Arc<Mutex<Node>>) -> Result<u64> {
    todo!("API getprevdsdifficulty is not implemented yet");
}

// GetShardingStructure
fn get_sharding_structure(_params: Params, _node: &Arc<Mutex<Node>>) -> Result<()> {
    todo!("API getshardingstructure is not implemented yet");
}

fn get_smart_contract_state_internal(
    address: Address,
    requested_varname: Option<String>,
    requested_indices: Option<HashSet<String>>,
    node: &Arc<Mutex<Node>>,
) -> Result<Value> {
    let node = node.lock().unwrap();

    // First get the account and check that its a scilla account
    let block = node
        .get_block(BlockId::latest())?
        .ok_or_else(|| anyhow!("Unable to get latest block!"))?;

    let state = node.get_state(&block)?;
    let account = state.get_account(address)?;

    let result = json!({
        "_balance": ZilAmount::from_amount(account.balance).to_string(),
    });
    let Value::Object(mut result) = result else {
        unreachable!()
    };

    let is_scilla = account.code.scilla_code_and_init_data().is_some();
    if is_scilla {
        let limit = node.config.state_rpc_limit;

        let trie = state.get_account_trie(address)?;
        for (i, (k, v)) in trie.iter().enumerate() {
            if i >= limit {
                return Err(anyhow!(
                    "State of contract returned has size greater than the allowed maximum"
                ));
            }

            let (var_name, indices) = split_storage_key(&k)?;
            if let Some(ref x) = requested_varname {
                if *x != var_name {
                    continue;
                }
            }
            let mut var = result.entry(var_name.clone());

            for index in indices {
                if let Some(ref x) = requested_indices {
                    if !x.contains(&index.to_hex()) {
                        continue;
                    }
                }
                let next = var.or_insert_with(|| Value::Object(Default::default()));
                let Value::Object(next) = next else {
                    unreachable!()
                };
                let key: String = serde_json::from_slice(&index)?;
                var = next.entry(key.clone());
            }

            var.or_insert(serde_json::from_slice(&v)?);
        }
    }

    Ok(result.into())
}

// GetSmartContractSubState
<<<<<<< HEAD
fn get_smart_contract_sub_state(params: Params, node: &Arc<Mutex<Node>>) -> Result<Value> {
    let mut seq = params.sequence();
    let address: Address = seq.next()?;
    let requested_varname: Option<String> = seq.optional_next()?;
    let requested_indices: Option<HashSet<String>> = seq.optional_next()?;
    get_smart_contract_state_internal(address, requested_varname, requested_indices, node)
=======
fn get_smart_contract_substate(_params: Params, _node: &Arc<Mutex<Node>>) -> Result<()> {
    todo!("API getsmartcontractsubstate is not implemented yet");
>>>>>>> 9722ffe2
}

// GetSoftConfirmedTransaction
fn get_soft_confirmed_transaction(
    _params: Params,
    _node: &Arc<Mutex<Node>>,
) -> Result<GetTxResponse> {
    todo!("API getsoftconfirmedtransaction is not implemented yet");
}

// GetStateProof
fn get_state_proof(_params: Params, _node: &Arc<Mutex<Node>>) -> Result<()> {
    todo!("API getstateproof is not implemented yet");
}

// GetTransactionStatus
fn get_transaction_status(
    params: Params,
    node: &Arc<Mutex<Node>>,
) -> Result<TransactionStatusResponse> {
    let jsonrpc_error_data: Option<String> = None;
    let hash: B256 = params.one()?;
    let hash: Hash = Hash(hash.0);

    let node = node.lock().unwrap();
    let transaction =
        node.get_transaction_by_hash(hash)?
            .ok_or(jsonrpsee::types::ErrorObject::owned(
                RPCErrorCode::RpcDatabaseError as i32,
                "Txn Hash not found".to_string(),
                jsonrpc_error_data.clone(),
            ))?;
    let receipt =
        node.get_transaction_receipt(hash)?
            .ok_or(jsonrpsee::types::ErrorObject::owned(
                RPCErrorCode::RpcDatabaseError as i32,
                "Txn receipt not found".to_string(),
                jsonrpc_error_data.clone(),
            ))?;
    let block = node
        .get_block(receipt.block_hash)?
        .ok_or(jsonrpsee::types::ErrorObject::owned(
            RPCErrorCode::RpcDatabaseError as i32,
            "Block not found".to_string(),
            jsonrpc_error_data.clone(),
        ))?;

    let res = TransactionStatusResponse::new(transaction, receipt, block)?;
    Ok(res)
}

#[cfg(test)]
mod tests {

    #[test]
    fn test_hex_checksum() {
        use alloy::primitives::{address, Address};

        use crate::api::zil::to_zil_checksum_string;

        let cases: Vec<(Address, &str)> = vec![
            (
                address!("0000000000000000000000000000000000000002"),
                "0000000000000000000000000000000000000002",
            ),
            (
                address!("1234567890123456789012345678901234567890"),
                "1234567890123456789012345678901234567890",
            ),
            (
                address!("12a45b789d1f345c789def456789012be3467890"),
                "12a45b789D1F345c789dEf456789012bE3467890",
            ),
            (
                address!("f61477d7919478e5affe1fbd9a0cdceee9fde42d"),
                "f61477D7919478e5AfFe1fbd9A0CDCeee9fdE42d",
            ),
            (
                address!("4d76f701e16d7d481de292499718db36450d6a18"),
                "4d76f701E16D7d481dE292499718db36450d6A18",
            ),
            (
                address!("6e1757590ce532ff0f0e100139e36b7ee8049ce1"),
                "6e1757590ce532Ff0F0e100139e36b7eE8049ce1",
            ),
        ];
        for (address, good) in cases.iter() {
            let summed = to_zil_checksum_string(address);
            assert_eq!(&summed, good)
        }
    }
}<|MERGE_RESOLUTION|>--- conflicted
+++ resolved
@@ -103,17 +103,6 @@
             ("GetNumTxnsDSEpoch", get_num_txns_ds_epoch),
             ("GetTotalCoinSupply", get_total_coin_supply),
             ("GetTotalCoinSupplyAsInt", get_total_coin_supply_as_int),
-<<<<<<< HEAD
-            ("GetMinerInfo", getminerinfo),
-            ("GetNodeType", getnodetype),
-            ("GetPrevDifficulty", getprevdifficulty),
-            ("GetPrevDSDifficulty", getprevdsdifficulty),
-            ("GetShardingStructure", getshardingstructure),
-            ("GetSmartContractSubState", get_smart_contract_sub_state),
-            ("GetSoftConfirmedTransaction", getsoftconfirmedtransaction),
-            ("GetStateProof", getstateproof),
-            ("GetTransactionStatus", gettransactionstatus),
-=======
             ("GetMinerInfo", get_miner_info),
             ("GetNodeType", get_node_type),
             ("GetPrevDifficulty", get_prev_difficulty),
@@ -126,7 +115,6 @@
             ),
             ("GetStateProof", get_state_proof),
             ("GetTransactionStatus", get_transaction_status),
->>>>>>> 9722ffe2
         ],
     )
 }
@@ -1268,17 +1256,12 @@
 }
 
 // GetSmartContractSubState
-<<<<<<< HEAD
 fn get_smart_contract_sub_state(params: Params, node: &Arc<Mutex<Node>>) -> Result<Value> {
     let mut seq = params.sequence();
     let address: Address = seq.next()?;
     let requested_varname: Option<String> = seq.optional_next()?;
     let requested_indices: Option<HashSet<String>> = seq.optional_next()?;
     get_smart_contract_state_internal(address, requested_varname, requested_indices, node)
-=======
-fn get_smart_contract_substate(_params: Params, _node: &Arc<Mutex<Node>>) -> Result<()> {
-    todo!("API getsmartcontractsubstate is not implemented yet");
->>>>>>> 9722ffe2
 }
 
 // GetSoftConfirmedTransaction
