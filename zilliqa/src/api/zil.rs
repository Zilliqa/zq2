--- conflicted
+++ resolved
@@ -17,10 +17,7 @@
     message::BlockNumber,
     node::Node,
     schnorr,
-<<<<<<< HEAD
     state::Address,
-=======
->>>>>>> 68bafae2
     transaction::{SignedTransaction, TxZilliqa},
 };
 
@@ -88,28 +85,17 @@
     }
 
     let key = hex::decode(transaction.pub_key)?;
-<<<<<<< HEAD
 
     let key = schnorr::PublicKey::from_sec1_bytes(&key)?;
     let sig = schnorr::Signature::from_str(&transaction.signature)?;
 
-=======
-
-    let key = schnorr::PublicKey::from_sec1_bytes(&key)?;
-    let sig = schnorr::Signature::from_str(&transaction.signature)?;
-
->>>>>>> 68bafae2
     let transaction = SignedTransaction::Zilliqa {
         tx: TxZilliqa {
             chain_id: chain_id as u16,
             nonce: transaction.nonce,
             gas_price: transaction.gas_price,
             gas_limit: transaction.gas_limit,
-<<<<<<< HEAD
-            to_addr: Address(transaction.to_addr),
-=======
             to_addr: transaction.to_addr,
->>>>>>> 68bafae2
             amount: transaction.amount,
             code: transaction.code,
             data: transaction.data,
