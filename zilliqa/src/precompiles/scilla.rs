use std::sync::Arc;

use alloy::{
    primitives::{I256, U256},
    sol_types::{abi::Decoder, SolValue},
};
use anyhow::{anyhow, Result};
use revm::{
    handler::register::EvmHandler,
    interpreter::{CallInputs, Gas, InstructionResult, InterpreterResult},
    precompile::PrecompileError,
    primitives::{
        Address, Bytes, EVMError, LogData, PrecompileErrors, PrecompileOutput, PrecompileResult,
    },
    ContextStatefulPrecompile, FrameOrResult, InnerEvmContext, Inspector,
};
use scilla_parser::{
    ast::nodes::{
        NodeByteStr, NodeMetaIdentifier, NodeScillaType, NodeTypeMapKey, NodeTypeMapValue,
        NodeTypeMapValueAllowingTypeArguments, NodeTypeNameIdentifier,
    },
    parser::{lexer::Lexer, parser::ScillaTypeParser},
};

use crate::{
    cfg::scilla_ext_libs_path_default,
<<<<<<< HEAD
    constants::ZIL_CONTRACT_INVOKE_GAS,
    exec::{scilla_call, PendingState, ScillaError, SCILLA_INVOKE_RUNNER},
=======
    constants::SCILLA_INVOKE_RUNNER,
    exec::{scilla_call, PendingState, ScillaError},
>>>>>>> 3cd0f9f4
    inspector::ScillaInspector,
    state::{Code, CreatedAtBlock},
    transaction::{EvmGas, ScillaGas, ZilAmount},
};

/// Internal representation of Scilla types. This is a greatly simplified version of [NodeScillaType] (which comes
/// directly from the Scilla parser) and only supports the types we currently care about. Raw parsed types can be
/// converted to a [ScillaType] with a [ToScillaType::to_scilla_type] implementation.
#[derive(Clone, Debug)]
enum ScillaType {
    Map(Box<ScillaType>, Box<ScillaType>),
    ByStr20,
    Int32,
    Int64,
    Int128,
    Int256,
    Uint32,
    Uint64,
    Uint128,
    Uint256,
    String,
}

trait ToScillaType {
    fn to_scilla_type(self) -> Option<ScillaType>;
}

impl ToScillaType for NodeScillaType {
    fn to_scilla_type(self) -> Option<ScillaType> {
        match self {
            NodeScillaType::MapType(k, v) => (k.node, v.node).to_scilla_type(),
            NodeScillaType::GenericTypeWithArgs(ident, args) if args.is_empty() => {
                ident.node.to_scilla_type()
            }
            NodeScillaType::EnclosedType(ty) => ty.node.to_scilla_type(),
            _ => None,
        }
    }
}

impl ToScillaType for (NodeTypeMapKey, NodeTypeMapValue) {
    fn to_scilla_type(self) -> Option<ScillaType> {
        let (k, v) = self;
        let k = match k {
            NodeTypeMapKey::GenericMapKey(ident) | NodeTypeMapKey::EnclosedGenericId(ident) => {
                ident.node.to_scilla_type()
            }
            NodeTypeMapKey::AddressMapKeyType(_) | NodeTypeMapKey::EnclosedAddressMapKeyType(_) => {
                None
            }
        }?;
        let v = match v {
            NodeTypeMapValue::MapValueTypeOrEnumLikeIdentifier(ident) => {
                ident.node.to_scilla_type()
            }
            NodeTypeMapValue::MapValueParenthesizedType(ident) => match ident.node {
                NodeTypeMapValueAllowingTypeArguments::TypeMapValueNoArgs(ident) => {
                    match ident.node {
                        NodeTypeMapValue::MapValueTypeOrEnumLikeIdentifier(ident) => {
                            ident.node.to_scilla_type()
                        }
                        NodeTypeMapValue::MapKeyValue(ident) => {
                            (ident.node.key.node, ident.node.value.node).to_scilla_type()
                        }
                        _ => None,
                    }
                }
                _ => None,
            },
            _ => None,
        }?;

        Some(ScillaType::Map(k.into(), v.into()))
    }
}

impl ToScillaType for NodeMetaIdentifier {
    fn to_scilla_type(self) -> Option<ScillaType> {
        match self {
            NodeMetaIdentifier::MetaName(ty) => match ty.node {
                NodeTypeNameIdentifier::ByteStringType(NodeByteStr::Type(s)) => {
                    match s.node.as_str() {
                        "ByStr20" => Some(ScillaType::ByStr20),
                        _ => None,
                    }
                }
                NodeTypeNameIdentifier::TypeOrEnumLikeIdentifier(ident) => {
                    match ident.node.as_str() {
                        "Int32" => Some(ScillaType::Int32),
                        "Int64" => Some(ScillaType::Int64),
                        "Int128" => Some(ScillaType::Int128),
                        "Int256" => Some(ScillaType::Int256),
                        "Uint32" => Some(ScillaType::Uint32),
                        "Uint64" => Some(ScillaType::Uint64),
                        "Uint128" => Some(ScillaType::Uint128),
                        "Uint256" => Some(ScillaType::Uint256),
                        "String" => Some(ScillaType::String),
                        _ => None,
                    }
                }
                _ => None,
            },
            _ => None,
        }
    }
}

/// Given a Scilla value of type `ty`, read a Solidity value of this type from the [Decoder] and return the
/// equivalent Scilla value which could be used to look up this key in a map.
fn read_index(ty: ScillaType, d: &mut Decoder) -> Result<Vec<u8>> {
    let index = match ty {
        // Note we use the `Debug` impl of `Address`, rather than `Display` because we don't want to include the EIP-55
        // checksum.
        ScillaType::ByStr20 => {
            serde_json::to_vec(&format!("{:?}", Address::detokenize(d.decode()?)))?
        }
        ScillaType::Int32 => serde_json::to_vec(&i32::detokenize(d.decode()?).to_string())?,
        ScillaType::Int64 => serde_json::to_vec(&i64::detokenize(d.decode()?).to_string())?,
        ScillaType::Int128 => serde_json::to_vec(&i128::detokenize(d.decode()?).to_string())?,
        ScillaType::Int256 => serde_json::to_vec(&I256::detokenize(d.decode()?).to_string())?,
        ScillaType::Uint32 => serde_json::to_vec(&u32::detokenize(d.decode()?).to_string())?,
        ScillaType::Uint64 => serde_json::to_vec(&u64::detokenize(d.decode()?).to_string())?,
        ScillaType::Uint128 => serde_json::to_vec(&u128::detokenize(d.decode()?).to_string())?,
        ScillaType::Uint256 => serde_json::to_vec(&U256::detokenize(d.decode()?).to_string())?,
        ScillaType::String => String::detokenize(d.decode()?).into_bytes(),
        ScillaType::Map(_, _) => {
            return Err(anyhow!("a map cannot be the key of another map"));
        }
    };
    Ok(index)
}

/// Given a scilla type and an EVM ABI decoder, converts the scilla type to a non-map type. The types of map keys will
/// be read from the decoder and the values of those types will be added to `indices`.
///
/// For example, passing `ScillaType::Map(ScillaType::Int32, ScillaType::String)` will read an `int32` from the
/// decoder, add its value to `indices` and return `ScillaType::String`.
fn get_indices(
    ty: ScillaType,
    decoder: &mut Decoder,
    indices: &mut Vec<Vec<u8>>,
) -> Result<ScillaType> {
    match ty {
        ScillaType::Map(k, v) => {
            let index = read_index(*k, decoder)?;
            indices.push(index);
            get_indices(*v, decoder, indices)
        }
        _ => Ok(ty),
    }
}

pub(crate) struct ScillaRead;

fn oog<T>() -> Result<T, PrecompileErrors> {
    Err(PrecompileErrors::Error(PrecompileError::OutOfGas))
}

fn err<T>(message: impl Into<String>) -> Result<T, PrecompileErrors> {
    Err(PrecompileErrors::Error(PrecompileError::other(message)))
}

fn fatal<T>(message: &'static str) -> Result<T, PrecompileErrors> {
    Err(PrecompileErrors::Fatal {
        msg: message.to_owned(),
    })
}

// ZQ1 suggests revisiting these costs in the future.
const BASE_COST: u64 = 15;
const PER_BYTE_COST: u64 = 3;

impl ContextStatefulPrecompile<PendingState> for ScillaRead {
    fn call(
        &self,
        input: &Bytes,
        gas_limit: u64,
        context: &mut InnerEvmContext<PendingState>,
    ) -> PrecompileResult {
        let Ok(input_len) = u64::try_from(input.len()) else {
            return err("input too long");
        };
        let required_gas = input_len * PER_BYTE_COST + BASE_COST;
        if gas_limit < required_gas {
            return oog();
        }

        let mut decoder = Decoder::new(input, false);

        let address = Address::detokenize(decoder.decode().unwrap());
        let field = String::detokenize(decoder.decode().unwrap());

        let account = match context.db.load_account(address) {
            Ok(account) => account,
            Err(e) => {
                tracing::error!(?e, "state access failed");
                return fatal("state access failed");
            }
        };
        let Code::Scilla {
            ref types,
            ref init_data,
            ..
        } = account.account.code
        else {
            return err(format!("{address} is not a scilla contract"));
        };

        let (ty, init_data_value) = match (
            init_data.iter().find(|p| p.name == field),
            types.get(&field),
        ) {
            // Note that if a field exists in both the `init_data` and mutable fields, we ignore the `init_data` and
            // read from the field. This behaviour matches the semantics of Scilla and specification in ZIP-21.
            (_, Some((ty, _))) => (ty, None),
            (Some(v), None) => (&v.ty, Some(v.value.clone())),
            (None, None) => {
                return err(format!("variable {field} does not exist in contract"));
            }
        };

        let mut errors = vec![];
        let Ok(parsed) = ScillaTypeParser::new().parse(&mut errors, Lexer::new(ty)) else {
            return fatal("failed to parse scilla type");
        };

        let Some(ty) = parsed.node.to_scilla_type() else {
            return err(format!("unsupported scilla type: {ty}"));
        };

        let mut indices = vec![];
        let Ok(ty) = get_indices(ty, &mut decoder, &mut indices) else {
            return err("failed to read indices");
        };

        macro_rules! encoder {
            ($ty:ty) => {{
                if let Some(value) = init_data_value {
                    let Ok(value) = serde_json::from_value::<String>(value) else {
                        return fatal("failed to parse raw value");
                    };
                    let Ok(value) = value.parse::<$ty>() else {
                        return fatal("failed to parse value");
                    };
                    value.abi_encode()
                } else {
                    let Ok(value) = context.db.load_storage(address, &field, &indices) else {
                        return fatal("failed to read value");
                    };
                    if let Some(value) = value {
                        let Ok(value) = serde_json::from_slice::<String>(&value) else {
                            return fatal("failed to parse raw value");
                        };
                        let Ok(value) = value.parse::<$ty>() else {
                            return fatal("failed to parse value");
                        };
                        value.abi_encode()
                    } else {
                        vec![]
                    }
                }
            }};
        }

        let value = match ty {
            ScillaType::ByStr20 => encoder!(Address),
            ScillaType::Int32 => encoder!(i32),
            ScillaType::Int64 => encoder!(i64),
            ScillaType::Int128 => encoder!(i128),
            ScillaType::Int256 => encoder!(I256),
            ScillaType::Uint32 => encoder!(u32),
            ScillaType::Uint64 => encoder!(u64),
            ScillaType::Uint128 => encoder!(u128),
            ScillaType::Uint256 => encoder!(U256),
            ScillaType::String => {
                if let Some(value) = init_data_value {
                    let Ok(value) = serde_json::from_value::<String>(value) else {
                        return fatal("failed to parse raw value");
                    };
                    value.abi_encode()
                } else {
                    let Ok(value) = context.db.load_storage(address, &field, &indices) else {
                        return fatal("failed to read value");
                    };
                    if let Some(value) = value {
                        let Ok(value) = serde_json::from_slice::<String>(value) else {
                            return fatal("failed to parse raw value");
                        };
                        value.abi_encode()
                    } else {
                        vec![]
                    }
                }
            }
            ScillaType::Map(_, _) => unreachable!("map will not be returned from `get_indices`"),
        };

        Ok(PrecompileOutput::new(required_gas, value.into()))
    }
}

pub fn scilla_call_handle_register<I: Inspector<PendingState> + ScillaInspector>(
    handler: &mut EvmHandler<'_, I, PendingState>,
) {
    // Call handler
    let prev_handle = handler.execution.call.clone();
    handler.execution.call = Arc::new(move |ctx, inputs| {
        let _gas_limit = ctx.evm.db.gas_left.remaining();
        if inputs.bytecode_address != Address::from(*b"\0\0\0\0\0\0\0\0\0\0\0\0\0\0\0\0ZIL\x53") {
            return prev_handle(ctx, inputs);
        }

        let zq1_gas_rule = {
            let account = ctx.evm.db.load_account(inputs.caller).unwrap();
            matches!(account.account.created_at_block, CreatedAtBlock::ZQ1)
        };

        let gas_limit = {
            if zq1_gas_rule {
                let total_gas_left = ctx.evm.db.gas_left.remaining();
                let gas_cost = EvmGas::from(SCILLA_INVOKE_RUNNER).0
                    + EvmGas::from(ScillaGas(ZIL_CONTRACT_INVOKE_GAS as u64)).0;
                match total_gas_left.checked_sub(gas_cost) {
                    Some(result) => result,
                    _ => {
                        return Ok(FrameOrResult::new_call_result(
                            InterpreterResult {
                                result: InstructionResult::PrecompileOOG,
                                output: Bytes::new(),
                                gas: Default::default(),
                            },
                            inputs.return_memory_offset.clone(),
                        ))
                    }
                }
            } else {
                inputs.gas_limit
            }
        };

        let gas = Gas::new(gas_limit);
        println!("GIVEN evm gas to precompile: {}", inputs.gas_limit);
        let outcome =
            scilla_call_precompile(&inputs, gas.limit(), &mut ctx.evm.inner, &mut ctx.external);

        let result_gas = {
            if zq1_gas_rule {
                Gas::new(0)
            } else {
                gas
            }
        };
        // Copied from `EvmContext::call_precompile`
        let mut result = InterpreterResult {
            result: InstructionResult::Return,
            gas: result_gas,
            output: Bytes::new(),
        };

        match outcome {
            Ok(output) => {
                let gas_used = if zq1_gas_rule { 0 } else { output.gas_used };
                if result.gas.record_cost(gas_used) {
                    result.result = InstructionResult::Return;
                    result.output = output.bytes;
                } else {
                    result.result = InstructionResult::PrecompileOOG;
                }
            }
            Err(PrecompileErrors::Error(e)) => {
                result.result = if e.is_oog() {
                    InstructionResult::PrecompileOOG
                } else {
                    InstructionResult::PrecompileError
                };
            }
            Err(PrecompileErrors::Fatal { msg }) => return Err(EVMError::Precompile(msg)),
        }

        Ok(FrameOrResult::new_call_result(
            result,
            inputs.return_memory_offset.clone(),
        ))
    });
}

fn scilla_call_precompile(
    input: &CallInputs,
    gas_limit: u64,
    evmctx: &mut InnerEvmContext<PendingState>,
    inspector: &mut (impl Inspector<PendingState> + ScillaInspector),
) -> PrecompileResult {
    let Ok(input_len) = u64::try_from(input.input.len()) else {
        return err("input too long");
    };
    let required_gas = input_len * PER_BYTE_COST + BASE_COST + EvmGas::from(SCILLA_INVOKE_RUNNER).0;
    if gas_limit < required_gas {
        return oog();
    }

    let mut decoder = Decoder::new(&input.input, false);

    let address = Address::detokenize(decoder.decode().unwrap());
    let transition = String::detokenize(decoder.decode().unwrap());
    let keep_origin = U256::detokenize(decoder.decode().unwrap());

    let keep_origin = if keep_origin == U256::from(0) {
        false
    } else if keep_origin == U256::from(1) {
        true
    } else {
        return err("call mode should be either 0 or 1");
    };

    let account = match evmctx.db.pre_state.get_account(address) {
        Ok(account) => account,
        Err(e) => {
            tracing::error!(?e, "state access failed");
            return fatal("state access failed");
        }
    };
    let Code::Scilla { transitions, .. } = account.code else {
        return err(format!("{address} is not a scilla contract"));
    };
    let Some(transition) = transitions.into_iter().find(|t| t.name == transition) else {
        return err(format!(
            "transition {transition} does not exist in contract"
        ));
    };

    let params: Vec<_> = transition
        .params
        .into_iter()
        .map(|param| {
            let mut errors = vec![];
            let Ok(parsed) = ScillaTypeParser::new().parse(&mut errors, Lexer::new(&param.ty))
            else {
                return fatal("failed to parse parameter type");
            };

            let Some(ty) = parsed.node.to_scilla_type() else {
                return err(format!("unsupported scilla type: {}", param.ty));
            };

            let Ok(value) = read_index(ty, &mut decoder) else {
                return fatal("failed to get value");
            };
            let Ok(value) = serde_json::from_slice::<serde_json::Value>(&value) else {
                return fatal("failed to parse value");
            };
            let param = serde_json::json!({"vname": param.name, "type": param.ty, "value": value});

            Ok(param)
        })
        .collect::<Result<_, _>>()?;

    let message = serde_json::json!({"_tag": transition.name, "params": params });

    let empty_state = PendingState::new(evmctx.db.pre_state.clone());
    // Temporarily move the `PendingState` out of `evmctx`, replacing it with an empty state.
    let state = std::mem::replace(&mut evmctx.db, empty_state);
    let scilla = evmctx.db.pre_state.scilla();
    let Ok((result, state)) = scilla_call(
        state,
        scilla,
        evmctx.env.tx.caller,
        if keep_origin {
            evmctx.env.tx.caller
        } else {
            input.caller
        },
        EvmGas(gas_limit - required_gas).into(),
        address,
        ZilAmount::from_amount(input.transfer_value().unwrap_or_default().to()),
        serde_json::to_string(&message).unwrap(),
        inspector,
        &scilla_ext_libs_path_default(),
    ) else {
        return fatal("scilla call failed");
    };
    if !&result.success {
        if result
            .errors
            .values()
            .any(|errs| errs.iter().any(|err| matches!(err, ScillaError::OutOfGas)))
        {
            return oog();
        } else {
            return err("scilla call failed");
        }
    }
    // Move the new state back into `evmctx`.
    evmctx.db = state;

    for log in result.logs {
        let log = log.into_evm();
        evmctx.journaled_state.log(alloy::primitives::Log {
            address: log.address,
            data: LogData::new_unchecked(log.topics, log.data.into()),
        });
    }

    // TODO(#767): Handle transfer to Scilla contract if `result.accepted`.

    Ok(PrecompileOutput::new(
        required_gas + result.gas_used.0,
        Bytes::new(),
    ))
}<|MERGE_RESOLUTION|>--- conflicted
+++ resolved
@@ -24,13 +24,8 @@
 
 use crate::{
     cfg::scilla_ext_libs_path_default,
-<<<<<<< HEAD
-    constants::ZIL_CONTRACT_INVOKE_GAS,
-    exec::{scilla_call, PendingState, ScillaError, SCILLA_INVOKE_RUNNER},
-=======
-    constants::SCILLA_INVOKE_RUNNER,
+    constants::{SCILLA_INVOKE_RUNNER, ZIL_CONTRACT_INVOKE_GAS},
     exec::{scilla_call, PendingState, ScillaError},
->>>>>>> 3cd0f9f4
     inspector::ScillaInspector,
     state::{Code, CreatedAtBlock},
     transaction::{EvmGas, ScillaGas, ZilAmount},
@@ -372,7 +367,6 @@
         };
 
         let gas = Gas::new(gas_limit);
-        println!("GIVEN evm gas to precompile: {}", inputs.gas_limit);
         let outcome =
             scilla_call_precompile(&inputs, gas.limit(), &mut ctx.evm.inner, &mut ctx.external);
 
