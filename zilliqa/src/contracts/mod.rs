use serde_json::Value;

<<<<<<< HEAD
pub mod deposit {
    use ethabi::Function;
    use once_cell::sync::Lazy;

    use super::{contract, Contract};

    static CONTRACT: Lazy<Contract> =
        Lazy::new(|| contract("src/contracts/deposit.sol", "Deposit"));

    pub static BYTECODE: Lazy<Vec<u8>> = Lazy::new(|| CONTRACT.bytecode.clone());
    pub static DEPOSIT: Lazy<Function> =
        Lazy::new(|| CONTRACT.abi.function("deposit").unwrap().clone());
    pub static SET_STAKE: Lazy<Function> =
        Lazy::new(|| CONTRACT.abi.function("setStake").unwrap().clone());
    pub static GET_STAKE: Lazy<Function> =
        Lazy::new(|| CONTRACT.abi.function("getStake").unwrap().clone());
    pub static GET_REWARD_ADDRESS: Lazy<Function> =
        Lazy::new(|| CONTRACT.abi.function("getRewardAddress").unwrap().clone());
    pub static GET_STAKERS: Lazy<Function> =
        Lazy::new(|| CONTRACT.abi.function("getStakers").unwrap().clone());
    pub static TOTAL_STAKE: Lazy<Function> =
        Lazy::new(|| CONTRACT.abi.function("totalStake").unwrap().clone());
}

pub mod gas_price {
    use ethabi::{Constructor, Function};
    use once_cell::sync::Lazy;

    use super::{contract, Contract};

    static CONTRACT: Lazy<Contract> =
        Lazy::new(|| contract("src/contracts/gas_price.sol", "GasPrice"));

    pub static BYTECODE: Lazy<Vec<u8>> = Lazy::new(|| CONTRACT.bytecode.clone());
    pub static CONSTRUCTOR: Lazy<Constructor> =
        Lazy::new(|| CONTRACT.abi.constructor().unwrap().clone());
    pub static SET_GAS: Lazy<Function> =
        Lazy::new(|| CONTRACT.abi.function("setGas").unwrap().clone());
    pub static GET_GAS: Lazy<Function> =
        Lazy::new(|| CONTRACT.abi.function("value").unwrap().clone());
}

pub mod native_token {
    use ethabi::{Constructor, Function};
    use once_cell::sync::Lazy;

    use super::{contract, Contract};

    static CONTRACT: Lazy<Contract> =
        Lazy::new(|| contract("src/contracts/native_token.sol", "NativeToken"));

    pub static BYTECODE: Lazy<Vec<u8>> = Lazy::new(|| CONTRACT.bytecode.clone());
    pub static CONSTRUCTOR: Lazy<Constructor> =
        Lazy::new(|| CONTRACT.abi.constructor().unwrap().clone());
    pub static BALANCE_OF: Lazy<Function> =
        Lazy::new(|| CONTRACT.abi.function("balanceOf").unwrap().clone());
    pub static SET_BALANCE: Lazy<Function> =
        Lazy::new(|| CONTRACT.abi.function("setBalance").unwrap().clone());
    pub static TRANSFER: Lazy<Function> =
        Lazy::new(|| CONTRACT.abi.function("transfer").unwrap().clone());
    pub static TOTAL_SUPPLY: Lazy<Function> =
        Lazy::new(|| CONTRACT.abi.function("totalSupply").unwrap().clone());
}

=======
>>>>>>> f7cd1f97
pub mod shard {
    use ethabi::Constructor;
    use once_cell::sync::Lazy;

    use super::{contract, Contract};

    static CONTRACT: Lazy<Contract> = Lazy::new(|| contract("src/contracts/shard.sol", "Shard"));

    pub static BYTECODE: Lazy<Vec<u8>> = Lazy::new(|| CONTRACT.bytecode.clone());
    pub static CONSTRUCTOR: Lazy<Constructor> =
        Lazy::new(|| CONTRACT.abi.constructor().unwrap().clone());
}

pub mod intershard_bridge {
    use ethabi::{Constructor, Event, Function};
    use once_cell::sync::Lazy;

    use super::{contract, Contract};

    static CONTRACT: Lazy<Contract> =
        Lazy::new(|| contract("src/contracts/intershard_bridge.sol", "IntershardBridge"));

    pub static BYTECODE: Lazy<Vec<u8>> = Lazy::new(|| CONTRACT.bytecode.clone());
    pub static CONSTRUCTOR: Lazy<Constructor> =
        Lazy::new(|| CONTRACT.abi.constructor().unwrap().clone());
    pub static BRIDGE: Lazy<Function> =
        Lazy::new(|| CONTRACT.abi.function("bridge").unwrap().clone());
    pub static RELAYED_EVT: Lazy<Event> =
        Lazy::new(|| CONTRACT.abi.event("Relayed").unwrap().clone());
}

pub mod shard_registry {
    use ethabi::{Constructor, Event, Function};
    use once_cell::sync::Lazy;

    use super::{contract, Contract};

    static CONTRACT: Lazy<Contract> =
        Lazy::new(|| contract("src/contracts/shard_registry.sol", "ShardRegistry"));

    pub static BYTECODE: Lazy<Vec<u8>> = Lazy::new(|| CONTRACT.bytecode.clone());
    pub static CONSTRUCTOR: Lazy<Constructor> =
        Lazy::new(|| CONTRACT.abi.constructor().unwrap().clone());
    pub static ADD_SHARD: Lazy<Function> =
        Lazy::new(|| CONTRACT.abi.function("addShard").unwrap().clone());
    pub static SHARD_ADDED_EVT: Lazy<Event> =
        Lazy::new(|| CONTRACT.abi.event("ShardAdded").unwrap().clone());
}

const COMPILED: &str = include_str!("compiled.json");

fn contract(src: &str, name: &str) -> Contract {
    let compiled = serde_json::from_str::<Value>(COMPILED).unwrap();
    let contract = &compiled["contracts"][src][name];
    let abi = serde_json::from_value(contract["abi"].clone()).unwrap();
    let bytecode = hex::decode(contract["evm"]["bytecode"]["object"].as_str().unwrap()).unwrap();

    Contract { abi, bytecode }
}

struct Contract {
    abi: ethabi::Contract,
    bytecode: Vec<u8>,
}

/// This test asserts the contract binaries in this module are correct and reproducible, by recompiling the source
/// files and checking the result is the same. This means we can keep the compiled source code in-tree, while also
/// asserting in CI that the compiled source code is genuine. The tests only run when the `test_contract_bytecode`
/// feature is enabled.
#[cfg(test)]
mod tests {
    use std::{fs::File, path::PathBuf};

    use ethers::solc::{
        artifacts::{output_selection::OutputSelection, Optimizer, Settings, Source},
        remappings::Remapping,
        CompilerInput, EvmVersion, Solc,
    };
    use ethers_solc::CompilerOutput;

    #[test]
    #[cfg_attr(not(feature = "test_contract_bytecode"), ignore)]
    fn compile_all() {
        let root = PathBuf::from(env!("CARGO_MANIFEST_DIR"));
        let input = CompilerInput {
            language: "Solidity".to_owned(),
            sources: Source::read_all(
<<<<<<< HEAD
                [
                    "deposit.sol",
                    "gas_price.sol",
                    "intershard_bridge.sol",
                    "native_token.sol",
                    "shard.sol",
                    "shard_registry.sol",
                ]
                .map(|c| format!("src/contracts/{c}")),
=======
                ["intershard_bridge.sol", "shard.sol", "shard_registry.sol"]
                    .map(|c| format!("src/contracts/{c}")),
>>>>>>> f7cd1f97
            )
            .unwrap(),
            settings: Settings {
                remappings: vec![Remapping {
                    context: None,
                    name: "@openzeppelin".to_owned(),
                    path: "../vendor/openzeppelin-contracts/".to_owned(),
                }],
                optimizer: Optimizer {
                    enabled: Some(true),
                    runs: Some(4294967295),
                    details: None,
                },
                output_selection: OutputSelection::complete_output_selection(),
                evm_version: Some(EvmVersion::Shanghai),
                ..Default::default()
            },
        };

        let solc = Solc::find_or_install_svm_version("0.8.23")
            .unwrap()
            .with_base_path(&root)
            .args(["--allow-paths", "../vendor"]);

        let output = solc.compile_exact(&input).unwrap();
        let output_file = root.join("src").join("contracts").join("compiled.json");

        if std::env::var_os("ZQ_CONTRACT_TEST_BLESS").is_some() {
            let file = File::create(output_file).unwrap();
            serde_json::to_writer_pretty(file, &output).unwrap();

            println!("`compiled.json` updated, please commit these changes");
        } else {
            let file = File::open(output_file).unwrap();
            let current_output: CompilerOutput = serde_json::from_reader(file).unwrap();

            assert_eq!(output, current_output);
        }
    }
}<|MERGE_RESOLUTION|>--- conflicted
+++ resolved
@@ -1,6 +1,5 @@
 use serde_json::Value;
 
-<<<<<<< HEAD
 pub mod deposit {
     use ethabi::Function;
     use once_cell::sync::Lazy;
@@ -25,48 +24,6 @@
         Lazy::new(|| CONTRACT.abi.function("totalStake").unwrap().clone());
 }
 
-pub mod gas_price {
-    use ethabi::{Constructor, Function};
-    use once_cell::sync::Lazy;
-
-    use super::{contract, Contract};
-
-    static CONTRACT: Lazy<Contract> =
-        Lazy::new(|| contract("src/contracts/gas_price.sol", "GasPrice"));
-
-    pub static BYTECODE: Lazy<Vec<u8>> = Lazy::new(|| CONTRACT.bytecode.clone());
-    pub static CONSTRUCTOR: Lazy<Constructor> =
-        Lazy::new(|| CONTRACT.abi.constructor().unwrap().clone());
-    pub static SET_GAS: Lazy<Function> =
-        Lazy::new(|| CONTRACT.abi.function("setGas").unwrap().clone());
-    pub static GET_GAS: Lazy<Function> =
-        Lazy::new(|| CONTRACT.abi.function("value").unwrap().clone());
-}
-
-pub mod native_token {
-    use ethabi::{Constructor, Function};
-    use once_cell::sync::Lazy;
-
-    use super::{contract, Contract};
-
-    static CONTRACT: Lazy<Contract> =
-        Lazy::new(|| contract("src/contracts/native_token.sol", "NativeToken"));
-
-    pub static BYTECODE: Lazy<Vec<u8>> = Lazy::new(|| CONTRACT.bytecode.clone());
-    pub static CONSTRUCTOR: Lazy<Constructor> =
-        Lazy::new(|| CONTRACT.abi.constructor().unwrap().clone());
-    pub static BALANCE_OF: Lazy<Function> =
-        Lazy::new(|| CONTRACT.abi.function("balanceOf").unwrap().clone());
-    pub static SET_BALANCE: Lazy<Function> =
-        Lazy::new(|| CONTRACT.abi.function("setBalance").unwrap().clone());
-    pub static TRANSFER: Lazy<Function> =
-        Lazy::new(|| CONTRACT.abi.function("transfer").unwrap().clone());
-    pub static TOTAL_SUPPLY: Lazy<Function> =
-        Lazy::new(|| CONTRACT.abi.function("totalSupply").unwrap().clone());
-}
-
-=======
->>>>>>> f7cd1f97
 pub mod shard {
     use ethabi::Constructor;
     use once_cell::sync::Lazy;
@@ -154,20 +111,13 @@
         let input = CompilerInput {
             language: "Solidity".to_owned(),
             sources: Source::read_all(
-<<<<<<< HEAD
                 [
                     "deposit.sol",
-                    "gas_price.sol",
                     "intershard_bridge.sol",
-                    "native_token.sol",
                     "shard.sol",
                     "shard_registry.sol",
                 ]
                 .map(|c| format!("src/contracts/{c}")),
-=======
-                ["intershard_bridge.sol", "shard.sol", "shard_registry.sol"]
-                    .map(|c| format!("src/contracts/{c}")),
->>>>>>> f7cd1f97
             )
             .unwrap(),
             settings: Settings {
