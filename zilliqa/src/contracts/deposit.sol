// SPDX-License-Identifier: MIT OR Apache-2.0
pragma solidity ^0.8.20;

// Implementation of a circular queue/buffer of validator public keys
    struct Value {
        bytes key;
        uint256 amount;
    }

    struct KeysQueue {
        // Validator keys
        Value[] values;
        // The physical index of the first element, if it exists. If `len == 0`, the value of `head` is unimportant.
        uint256 head;
        // The logical number of elements in the buffer.
        uint256 len;
    }

    // Returns the physical index of an element, given its logical index.
    function physicalIdx(KeysQueue storage queue, uint256 idx) view returns (uint256) {
        uint256 physical = queue.head + idx;
        // Wrap the physical index in case it is out-of-bounds of the buffer.
        if (physical >= queue.values.length) {
            return queue.values.length - physical;
        } else {
            return physical;
        }
    }

    function length(KeysQueue storage queue) view returns (uint256) {
        return queue.len;
    }

    // Get the element at the given logical index. Reverts if `idx >= queue.length()`.
    function get(KeysQueue storage queue, uint256 idx) view returns (Value storage) {
        if (idx >= queue.len) {
            revert("element does not exist");
        }

        uint256 pIdx = physicalIdx(queue, idx);
        return queue.values[pIdx];
    }

    // Push an empty element to the back of the queue. Returns a reference to the new element.
    function pushBack(KeysQueue storage queue) returns (Value storage) {
        // Add more space in the buffer if it is full.
        if (queue.len == queue.values.length) {
            queue.values.push();
        }

        uint256 idx = physicalIdx(queue, queue.len);
        queue.len += 1;

        return queue.values[idx];
    }

    // Pop an element from the front of the queue. Note that this returns a reference to the element in storage. This
    // means that further mutations of the queue may invalidate the returned element. Do not use this return value
    // after calling any other mutations on the queue.
    function popFront(KeysQueue storage queue) returns (Value storage) {
        if (queue.len == 0) {
            revert("queue is empty");
        }

        uint256 oldHead = queue.head;
        queue.head = physicalIdx(queue, 1);
        queue.len -= 1;
        return queue.values[oldHead];
    }

using {length, get, pushBack, popFront} for KeysQueue;

enum Status { Pending, Active, Suspended, Slashed }

struct Staker {
    // Invariant: `stakedBalance >= minimumStake`
    uint256 stakedBalance;
    // Invariant: `unstakingBalance <= stakedBalance`
    uint256 unstakingBalance;
    uint256 freeBalance;
    // Invariant: `controlAddress != 0`. Usable as a sentinel value to check existence of the validator.
    address controlAddress; 
    // May be zero. Otherwise, may be equal to controlAddress.
    address rewardAddress;
    // The index of this staker's `blsPubKey` in either `committeeKeys` array. Set to -1 if not currently part of the committee.
    int256 keyIndex;
    // libp2p ID, matching the staker's blsPubKey
    bytes peerId;
    Status status;
}

contract Deposit {
    // Wait time for changes. When a deposit/withdraw request is made on epoch `n`,
    // it will actualise on epoch `n + WAIT_EPOCHS`.
    // Set to 2, that means that there will be a minimum of one full epoch of wait
    // time between changes, which avoids race conditions with finalising blocks
    // at the end of one epoch and the committee set changing immediately.
    uint8 constant WAIT_EPOCHS = 2; // epochs

    // using RingBuffer for RingBuffer.KeysQueue;

    // All stakers
    mapping(bytes => Staker) _stakersMap;
    // Mapping from control address to blsPubKey
    mapping(address => bytes) _stakerKeys;
    // Active stakers
    bytes[] committeeKeys;

    KeysQueue[WAIT_EPOCHS] pendingQueues;
    KeysQueue[WAIT_EPOCHS] unstakingQueues;
    KeysQueue kickQueue; // only one queue, as all nodes queued for kicking (slashing or suspending) get processed ASAP in the next epoch

    uint256 public totalStake;
    uint256 public minimumStake;

<<<<<<< HEAD
    uint64 public blocksPerEpoch; // TODO - get this from shard contract instead!

    uint64 public headProcessedEpoch;

    modifier isStaker() {
        bytes storage blsPubKey = _stakerKeys[msg.sender];
        if (blsPubKey.length == 0) {
            revert("Sender address is not a validator.");
        }
        if (_stakersMap[blsPubKey].controlAddress != msg.sender) {
            revert("Sender address matches a known pubkey, but validator with pubkey does not match the sender address - data inconsistency");
        }
        _;
    }

    constructor(uint256 _minimumStake, uint64 _blocksPerEpoch) {
        minimumStake = _minimumStake;
        blocksPerEpoch = _blocksPerEpoch;
=======
    uint256 public _minimumStake;
    uint256 public _maximumStakers;

    constructor(uint256 minimumStake, uint256 maximumStakers) {
        _minimumStake = minimumStake;
        _maximumStakers = maximumStakers;
>>>>>>> 7ee5abea
    }

    function leaderFromRandomness(
        uint256 randomness
    ) private view returns (bytes memory) {
        // Get a random number in the inclusive range of 0 to (totalStake - 1)
        uint256 position = randomness % totalStake;
        uint256 cummulative_stake = 0;

        for (uint256 i = 0; i < committeeKeys.length; i++) {
            bytes storage stakerKey = committeeKeys[i];
            Staker storage staker = _stakersMap[stakerKey];

            cummulative_stake += staker.stakedBalance;

            if (position < cummulative_stake) {
                return stakerKey;
            }
        }

        revert("Unable to select next leader");
    }

    function leader() public view returns (bytes memory) {
        return leaderFromRandomness(uint256(block.prevrandao));
    }

    function leaderAtView(
        uint256 viewNumber
    ) public view returns (bytes memory) {
        uint256 randomness = uint256(
            keccak256(bytes.concat(bytes32(viewNumber)))
        );
        return leaderFromRandomness(randomness);
    }

    // keep in-sync with zilliqa/src/precompiles.rs
    function _popVerify(
        bytes memory pubkey,
        bytes memory signature
    ) private view returns (bool) {
        bytes memory input = abi.encodeWithSelector(
            hex"bfd24965", // bytes4(keccak256("popVerify(bytes,bytes)"))
            signature,
            pubkey
        );
        uint inputLength = input.length;
        bytes memory output = new bytes(32);
        bool success;
        assembly {
            success := staticcall(
                gas(),
                0x5a494c80, // "ZIL\x80"
                add(input, 0x20),
                inputLength,
                add(output, 0x20),
                32
            )
        }
        require(success, "popVerify");
        bool result = abi.decode(output, (bool));
        return result;
    }

    function deposit(
        bytes calldata blsPubKey,
        bytes calldata peerId,
        bytes calldata signature,
        address rewardAddress
    ) public payable {
        require(blsPubKey.length == 48);
        require(peerId.length == 38);
        require(signature.length == 96);

        require(_stakerKeys.length < _maximumStakers, "too many stakers");

        // Verify signature as a proof-of-possession of the private key.
        bool pop = _popVerify(blsPubKey, signature);
        require(pop, "rogue key check");

        // If staker info isn't stored yet, do so
        // peerId is guaranteed to be non-zero for all stakers
        if (_stakersMap[blsPubKey].controlAddress == address(0)) {
            // Initial deposit on staker creation must be above minimal
            if (msg.value < minimumStake) {
                revert("Initial stake is less than minimum stake");
            }

            _stakersMap[blsPubKey].rewardAddress = rewardAddress;
            _stakersMap[blsPubKey].controlAddress = msg.sender;
            _stakersMap[blsPubKey].peerId = peerId;
            _stakersMap[blsPubKey].keyIndex = -1;
            _stakersMap[blsPubKey].status = Status.Pending; // Will be already implicitly initialised to this; explicit assignment for clarity
            _stakerKeys[msg.sender] = blsPubKey;
        }

        queueNewDeposit(blsPubKey, msg.value);
    }

    function depositTopup() public payable isStaker() {
        bytes memory blsPubKey = _stakerKeys[msg.sender];
        queueNewDeposit(blsPubKey, msg.value);
    }

    function queueNewDeposit(bytes memory blsPubKey, uint256 amount) private {
        Value storage newDeposit = pendingQueues[currentQueueIndex()].pushBack();
        newDeposit.key = blsPubKey;
        newDeposit.amount = amount;
    }

    function unstake(
        uint256 amount
    ) public isStaker() {
        bytes storage blsPubKey = _stakerKeys[msg.sender];

        uint256 stakedBalance = _stakersMap[blsPubKey].stakedBalance - _stakersMap[blsPubKey].unstakingBalance;
        if (amount > stakedBalance) {
            revert("Cannot unstake more than current validator staked balance.");
        }
        _stakersMap[blsPubKey].unstakingBalance += amount;

        Value storage newUnstaking = unstakingQueues[currentQueueIndex()].pushBack();
        newUnstaking.key = blsPubKey;
        newUnstaking.amount = amount;
    }

    function withdrawFunds(
        uint256 amount
    ) public isStaker() {
        bytes storage blsPubKey = _stakerKeys[msg.sender];
        if (amount > _stakersMap[blsPubKey].freeBalance) {
            revert("Attempting to withdraw more than the available free balance.");
        }
        _stakersMap[blsPubKey].freeBalance -= amount;
        (bool sent, bytes memory _data) = payable(_stakersMap[blsPubKey].controlAddress).call{value: amount}("");
        require(sent, "Unable to transfer balance");
    }

    function suspend() public isStaker() {
        bytes storage blsPubKey = _stakerKeys[msg.sender];
        if (_stakersMap[blsPubKey].status == Status.Slashed) {
            revert("A slashed validator cannot self-suspend.");
        }

        // Note: we immediately set the validator status to suspended here.
        // This is very generous to the validators: they can simply pause operation at any point, with no penalty.
        // An alternative would be to keep the validator Active. Then it would be removed from consensus at the
        // next epoch boundary (a fast-track compared to simply withdrawing all stake, which would take up to 2 epochs),
        // but would remain liable for liveness until then.
        _stakersMap[blsPubKey].status = Status.Suspended;

        Value storage newSuspension = kickQueue.pushBack();
        newSuspension.key = blsPubKey;
        // no associated amount
    }

    function eject(
        bytes calldata blsPubKey,
        uint256 slashAmount
    ) public isStaker() {
        bytes storage callerKey = _stakerKeys[msg.sender];
        Staker storage caller = _stakersMap[callerKey];

        // Check if the call is authorised.
        if (caller.stakedBalance < (totalStake / 10)) {
            revert(
                "call must come from a reward address corresponding to a staker with more than 10% stake"
            );
        }

        // set status to slashed, put into kickqueue for next epoch
        _stakersMap[blsPubKey].status = Status.Slashed;
        // If a validator is not currently in the committee and has status == Slashed,
        // it should not be possible for it to get into the committee in any way.
        // Thus we only bother queueing a kick if it's currently in the committee.
        if (_stakersMap[blsPubKey].keyIndex >= 0) {
            Value storage ejection = kickQueue.pushBack();
            ejection.key = blsPubKey;
            ejection.amount = slashAmount;
        }
    }

    function swapRemoveValidator(uint index) private {
        _stakersMap[committeeKeys[index]].keyIndex = -1;
        if (index != committeeKeys.length - 1) {
            bytes storage lastValidatorKey = committeeKeys[committeeKeys.length - 1];
            committeeKeys[index] = lastValidatorKey;
            _stakersMap[lastValidatorKey].keyIndex = int(index);
        }
        committeeKeys.pop();
    }


    function currentEpoch() public view returns (uint64) {
        return uint64(block.number / blocksPerEpoch); // TODO - take the value from the shard contract rather than storing it locally
    }

    function currentQueueIndex() private view returns (uint8) {
        return uint8(currentEpoch() % WAIT_EPOCHS);
    }

    function tickEpoch() public {
        // if current epoch has already been processed, exit
        if (headProcessedEpoch >= currentEpoch()) {
            return;
        }

        uint8 queueIndex = currentQueueIndex();

        // Process pending queue for this epoch
        for (uint i = 0; i < pendingQueues[queueIndex].length(); ++i) {
            Value storage newDeposit = pendingQueues[queueIndex].popFront();
            _stakersMap[newDeposit.key].stakedBalance += newDeposit.amount;
            totalStake += newDeposit.amount;
            // If the validator wasn't already active (or suspended or slashed), activate it
            if (_stakersMap[newDeposit.key].status == Status.Pending) {
                _stakersMap[newDeposit.key].status = Status.Active;
                _stakersMap[newDeposit.key].keyIndex = int(committeeKeys.length);
                committeeKeys.push(newDeposit.key);
            }
        }

        // Process unstakings queue for this epoch
        for (uint i = 0; i < unstakingQueues[queueIndex].length(); ++i) {
            Value storage unstaking = unstakingQueues[queueIndex].popFront();
            _stakersMap[unstaking.key].stakedBalance -= unstaking.amount;
            _stakersMap[unstaking.key].unstakingBalance -= unstaking.amount;
            _stakersMap[unstaking.key].freeBalance += unstaking.amount;
            totalStake -= unstaking.amount;

            // If the validator's stakedBalance is now below minimum stake, suspend it
            if (_stakersMap[unstaking.key].stakedBalance < minimumStake && _stakersMap[unstaking.key].status == Status.Active) {
                _stakersMap[unstaking.key].status = Status.Suspended;
                swapRemoveValidator(uint(_stakersMap[unstaking.key].keyIndex)); // should be safe, because it should not be possible for a validator to be Active without having a positive keyIndex
            }
        }

        // Process kick queue - suspensions (voluntary, and for liveness violations) and slashings (for consensus violations)
        for (uint i = 0; i < kickQueue.length(); ++i) {
            Value storage kick = kickQueue.popFront();
            Staker storage staker = _stakersMap[kick.key];
            // Remove the staker from the total stake and the active committee
            totalStake -= staker.stakedBalance;
            // Only remove the staker from the committee if we know it's in it currently
            // There are edge cases where it may not be necessary - e.g. if a withdrawal is processed on the same epoch as a slash/suspend, it will already have been removed just above
            if (staker.keyIndex >= 0) {
                swapRemoveValidator(uint(staker.keyIndex));
            }

            // Apply penalty, if any (might be 0 e.g. for voluntary suspension)
            // TODO: collect these rewards somewhere? Right now they're effectively burned
            staker.stakedBalance -= kick.amount;
            // If currently Active (in the case of a delayed voluntary suspension), ensure it's suspended
            // A slashed staker will already have its status set
            if (staker.status == Status.Active) {
                staker.status = Status.Suspended;
            }
        }

        // Lastly, update last processed epoch number
        headProcessedEpoch = currentEpoch();
    }

    function setStake(
        bytes calldata blsPubKey,
        bytes calldata peerId,
        address rewardAddress,
        address controlAddress,
        uint256 amount
    ) public {
        require(msg.sender == address(0));
        require(blsPubKey.length == 48);
        require(peerId.length == 38);

        if (amount < minimumStake) {
            revert("stake less than minimum stake");
        }

        Staker storage staker = _stakersMap[blsPubKey];

        if (
            staker.controlAddress != address(0) && // staker exists...
                staker.keyIndex >= 0 // ...and is in the committee
        ) {
            // then we remove its stake (before adding the new stake amount below)
            totalStake -= staker.stakedBalance;
        } else {
            // else, we add it to the committee
            staker.keyIndex = int(committeeKeys.length);
            committeeKeys.push(blsPubKey);
        }
        staker.stakedBalance = amount;
        totalStake += amount;
        staker.rewardAddress = rewardAddress;
        staker.controlAddress = controlAddress;
        staker.peerId = peerId;
        staker.status = Status.Active;
        _stakerKeys[controlAddress] = blsPubKey;
    }

    function getStake(bytes calldata blsPubKey) public view returns (uint256) {
        require(blsPubKey.length == 48);

        return _stakersMap[blsPubKey].stakedBalance;
    }

    function getRewardAddress(
        bytes calldata blsPubKey
    ) public view returns (address) {
        require(blsPubKey.length == 48);
        if (_stakersMap[blsPubKey].rewardAddress == address(0)) {
            revert("not staked");
        }
        return _stakersMap[blsPubKey].rewardAddress;
    }

    function getStakers() public view returns (bytes[] memory) {
        return committeeKeys;
    }

    function getPeerId(
        bytes calldata blsPubKey
    ) public view returns (bytes memory) {
        require(blsPubKey.length == 48);
        if (_stakersMap[blsPubKey].rewardAddress == address(0)) {
            revert("not staked");
        }
        return _stakersMap[blsPubKey].peerId;
    }
}<|MERGE_RESOLUTION|>--- conflicted
+++ resolved
@@ -112,8 +112,8 @@
 
     uint256 public totalStake;
     uint256 public minimumStake;
-
-<<<<<<< HEAD
+    uint256 public maximumStakers;
+
     uint64 public blocksPerEpoch; // TODO - get this from shard contract instead!
 
     uint64 public headProcessedEpoch;
@@ -129,17 +129,10 @@
         _;
     }
 
-    constructor(uint256 _minimumStake, uint64 _blocksPerEpoch) {
+    constructor(uint256 _minimumStake, uint256 _maximumStakers, uint64 _blocksPerEpoch) {
         minimumStake = _minimumStake;
         blocksPerEpoch = _blocksPerEpoch;
-=======
-    uint256 public _minimumStake;
-    uint256 public _maximumStakers;
-
-    constructor(uint256 minimumStake, uint256 maximumStakers) {
-        _minimumStake = minimumStake;
-        _maximumStakers = maximumStakers;
->>>>>>> 7ee5abea
+        maximumStakers = _maximumStakers;
     }
 
     function leaderFromRandomness(
@@ -214,7 +207,7 @@
         require(peerId.length == 38);
         require(signature.length == 96);
 
-        require(_stakerKeys.length < _maximumStakers, "too many stakers");
+        require(committeeKeys.length < maximumStakers, "too many stakers");
 
         // Verify signature as a proof-of-possession of the private key.
         bool pop = _popVerify(blsPubKey, signature);
