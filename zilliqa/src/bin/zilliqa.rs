use std::{fs, path::PathBuf};

use anyhow::Result;
use clap::Parser;

use libp2p::{
<<<<<<< HEAD
    gossipsub, identify,
    kad::{store::MemoryStore, Kademlia},
    mdns,
    swarm::NetworkBehaviour,
=======
    core::upgrade,
    futures::StreamExt,
    gossipsub::{self, IdentTopic, MessageAuthenticity},
    identify,
    kad::{
        store::MemoryStore, GetRecordOk, Kademlia, KademliaEvent, PeerRecord, QueryResult, Quorum,
        Record,
    },
    mdns, mplex,
    multiaddr::{Multiaddr, Protocol},
    multihash::Multihash,
    noise,
    swarm::{NetworkBehaviour, SwarmEvent},
    tcp, PeerId, Swarm, Transport,
};
use node::Node;
use opentelemetry::runtime;
use opentelemetry_otlp::{ExportConfig, WithExportConfig};
use tokio::{
    select,
    signal::{self, unix::SignalKind},
    sync::mpsc,
    time::{self, Instant},
};
use tokio_stream::wrappers::UnboundedReceiverStream;
use tower_http::cors::{Any, CorsLayer};
use tracing::{debug, info, trace};
use zilliqa::{
    api,
    cfg::Config,
    crypto::{self, SecretKey},
    message, node,
>>>>>>> c21c82f2
};

use zilliqa::{cfg::Config, crypto::SecretKey, node_launcher::NodeLauncher};

#[derive(Parser, Debug)]
struct Args {
    #[arg(value_parser = SecretKey::from_hex)]
    secret_key: SecretKey,
    #[clap(long, short, default_value = "config.toml")]
    config_file: PathBuf,
    #[clap(long, default_value = "false")]
    no_jsonrpc: bool,
}

#[derive(NetworkBehaviour)]
struct Behaviour {
    gossipsub: gossipsub::Behaviour,
    mdns: mdns::tokio::Behaviour,
    kademlia: Kademlia<MemoryStore>,
    identify: identify::Behaviour,
}

#[tokio::main]
async fn main() -> Result<()> {
    tracing_subscriber::fmt::init();

    let args = Args::parse();

    let config = if args.config_file.exists() {
        fs::read_to_string(&args.config_file)?
    } else {
        // If the configuration file doesn't exist, we can still construct a default configuration file by parsing an
        // empty TOML document.
        String::new()
    };
    let config: Config = toml::from_str(&config)?;

<<<<<<< HEAD
    let p2p_port = if let Some(port) = config.p2p_port {
        port
    } else {
        0
=======
    if let Some(endpoint) = &config.otlp_collector_endpoint {
        let export_config = ExportConfig {
            endpoint: endpoint.clone(),
            ..Default::default()
        };
        opentelemetry_otlp::new_pipeline()
            .metrics(runtime::Tokio)
            .with_period(Duration::from_secs(10))
            .with_exporter(
                opentelemetry_otlp::new_exporter()
                    .tonic()
                    .with_export_config(export_config),
            )
            .build()?;
    }

    let key_pair = args.secret_key.to_libp2p_keypair();
    let peer_id = PeerId::from(key_pair.public());
    info!(%peer_id);

    let transport = tcp::tokio::Transport::new(tcp::Config::default())
        .upgrade(upgrade::Version::V1)
        .authenticate(noise::NoiseAuthenticated::xx(&key_pair)?)
        .multiplex(mplex::MplexConfig::new())
        .boxed();

    let behaviour = Behaviour {
        gossipsub: gossipsub::Behaviour::new(
            MessageAuthenticity::Signed(key_pair.clone()),
            gossipsub::ConfigBuilder::default()
                .build()
                .map_err(|e| anyhow!(e))?,
        )
        .map_err(|e| anyhow!(e))?,
        mdns: mdns::Behaviour::new(Default::default(), peer_id)?,
        kademlia: Kademlia::new(peer_id, MemoryStore::new(peer_id)),
        identify: identify::Behaviour::new(identify::Config::new(
            "/ipfs/id/1.0.0".to_owned(),
            key_pair.public(),
        )),
>>>>>>> c21c82f2
    };

    let mut networked_node = NodeLauncher::new(args.secret_key, config)?;

    if !args.no_jsonrpc {
        let handle = networked_node.launch_rpc_server().await?;
        tokio::spawn(handle.stopped());
    }

<<<<<<< HEAD
    networked_node.start_p2p_node(p2p_port).await
=======
    swarm.listen_on(addr)?;

    let topic = IdentTopic::new("topic");
    swarm.behaviour_mut().gossipsub.subscribe(&topic)?;

    // Store our public key in the DHT, indexed by our peer ID.
    swarm.behaviour_mut().kademlia.put_record(
        Record::new(
            Multihash::from(peer_id), // TODO: Disambiguate this key?
            args.secret_key.public_key().as_bytes(),
        ),
        Quorum::One,
    )?;

    let (message_sender, message_receiver) = mpsc::unbounded_channel();
    let mut message_receiver = UnboundedReceiverStream::new(message_receiver);
    let (reset_timeout_sender, reset_timeout_receiver) = mpsc::unbounded_channel();
    let mut reset_timeout_receiver = UnboundedReceiverStream::new(reset_timeout_receiver);

    let node = Node::new(
        config.clone(),
        args.secret_key,
        message_sender,
        reset_timeout_sender,
    )?;
    let node = Arc::new(Mutex::new(node));

    // Construct the JSON-RPC API server. We inject a [CorsLayer] to ensure web browsers can call our API directly.
    let cors = CorsLayer::new()
        .allow_methods(Method::POST)
        .allow_origin(Any)
        .allow_headers([header::CONTENT_TYPE]);
    let middleware = tower::ServiceBuilder::new().layer(cors);
    let server = jsonrpsee::server::ServerBuilder::new()
        .set_middleware(middleware)
        .build((Ipv4Addr::UNSPECIFIED, config.json_rpc_port))
        .await?;
    let mut rpc_module = api::zilliqa::rpc_module(Arc::clone(&node));
    rpc_module.merge(api::eth::rpc_module(Arc::clone(&node)))?;
    let handle = server.start(rpc_module)?;
    tokio::spawn(handle.stopped());

    let mut terminate = signal::unix::signal(SignalKind::terminate())?;

    let sleep = time::sleep(Duration::from_secs(5));
    tokio::pin!(sleep);
    loop {
        select! {
            event = swarm.next() => match event.expect("swarm stream should be infinite") {
                SwarmEvent::NewListenAddr { address, .. } => {
                    info!(%address, "started listening");
                }
                SwarmEvent::Behaviour(BehaviourEvent::Mdns(mdns::Event::Discovered(list))) => {
                    for (peer, address) in list {
                        swarm.behaviour_mut().gossipsub.add_explicit_peer(&peer);
                        swarm.behaviour_mut().kademlia.add_address(&peer, address);
                        swarm.behaviour_mut().kademlia.get_record(Multihash::from(peer).into());
                    }
                }
                SwarmEvent::Behaviour(BehaviourEvent::Mdns(mdns::Event::Expired(list))) => {
                    for (peer, address) in list {
                        swarm.behaviour_mut().gossipsub.remove_explicit_peer(&peer);
                        swarm.behaviour_mut().kademlia.remove_address(&peer, &address);
                    }
                }
                SwarmEvent::Behaviour(BehaviourEvent::Identify(identify::Event::Received { peer_id, info: identify::Info { listen_addrs, .. }})) => {
                    for address in listen_addrs {
                        swarm.behaviour_mut().gossipsub.add_explicit_peer(&peer_id);
                        swarm.behaviour_mut().kademlia.add_address(&peer_id, address);
                        swarm.behaviour_mut().kademlia.get_record(Multihash::from(peer_id).into());
                    }
                }
                SwarmEvent::Behaviour(BehaviourEvent::Kademlia(KademliaEvent::OutboundQueryProgressed {
                    result: QueryResult::GetRecord(Ok(GetRecordOk::FoundRecord(PeerRecord { record: Record { key, value, .. }, .. }))),
                    ..
                })) => {
                    let peer_id = PeerId::from_multihash(Multihash::from_bytes(key.as_ref())?).expect("key should be a peer ID");
                    let public_key = PublicKey::from_bytes(&value)?;

                    node.lock().unwrap().add_peer(peer_id, public_key)?;
                }
                SwarmEvent::Behaviour(BehaviourEvent::Gossipsub(gossipsub::Event::Message{
                    message: gossipsub::Message {
                        source,
                        data, ..
                    }, ..
                })) => {
                    let source = source.expect("message should have a source");
                    let message = serde_json::from_slice::<Message>(&data).unwrap();
                    let message_type = message.name();
                    debug!(%source, message_type, "message recieved");
                    node.lock().unwrap().handle_message(source, message).unwrap();
                }
                _ => {}
            },
            message = message_receiver.next() => {
                let (dest, message) = message.expect("message stream should be infinite");
                let message_type = message.name();
                debug!(%dest, message_type, "sending message");
                let data = serde_json::to_vec(&message).unwrap();
                swarm.behaviour_mut().gossipsub.publish(topic.hash(), data).ok();
            },
            () = &mut sleep => {
                trace!("timeout elapsed");
                node.lock().unwrap().handle_timeout().unwrap();
                sleep.as_mut().reset(Instant::now() + Duration::from_secs(5));
            },
            r = reset_timeout_receiver.next() => {
                let () = r.expect("reset timeout stream should be infinite");
                trace!("timeout reset");
                sleep.as_mut().reset(Instant::now() + Duration::from_secs(5));
            },
            _ = terminate.recv() => { break; },
            _ = signal::ctrl_c() => { break; },
        }
    }

    Ok(())
>>>>>>> c21c82f2
}<|MERGE_RESOLUTION|>--- conflicted
+++ resolved
@@ -4,46 +4,14 @@
 use clap::Parser;
 
 use libp2p::{
-<<<<<<< HEAD
     gossipsub, identify,
     kad::{store::MemoryStore, Kademlia},
     mdns,
     swarm::NetworkBehaviour,
-=======
-    core::upgrade,
-    futures::StreamExt,
-    gossipsub::{self, IdentTopic, MessageAuthenticity},
-    identify,
-    kad::{
-        store::MemoryStore, GetRecordOk, Kademlia, KademliaEvent, PeerRecord, QueryResult, Quorum,
-        Record,
-    },
-    mdns, mplex,
-    multiaddr::{Multiaddr, Protocol},
-    multihash::Multihash,
-    noise,
-    swarm::{NetworkBehaviour, SwarmEvent},
-    tcp, PeerId, Swarm, Transport,
 };
-use node::Node;
 use opentelemetry::runtime;
 use opentelemetry_otlp::{ExportConfig, WithExportConfig};
-use tokio::{
-    select,
-    signal::{self, unix::SignalKind},
-    sync::mpsc,
-    time::{self, Instant},
-};
-use tokio_stream::wrappers::UnboundedReceiverStream;
-use tower_http::cors::{Any, CorsLayer};
-use tracing::{debug, info, trace};
-use zilliqa::{
-    api,
-    cfg::Config,
-    crypto::{self, SecretKey},
-    message, node,
->>>>>>> c21c82f2
-};
+use tokio::time::Duration;
 
 use zilliqa::{cfg::Config, crypto::SecretKey, node_launcher::NodeLauncher};
 
@@ -80,12 +48,11 @@
     };
     let config: Config = toml::from_str(&config)?;
 
-<<<<<<< HEAD
     let p2p_port = if let Some(port) = config.p2p_port {
         port
     } else {
         0
-=======
+    };
     if let Some(endpoint) = &config.otlp_collector_endpoint {
         let export_config = ExportConfig {
             endpoint: endpoint.clone(),
@@ -100,33 +67,6 @@
                     .with_export_config(export_config),
             )
             .build()?;
-    }
-
-    let key_pair = args.secret_key.to_libp2p_keypair();
-    let peer_id = PeerId::from(key_pair.public());
-    info!(%peer_id);
-
-    let transport = tcp::tokio::Transport::new(tcp::Config::default())
-        .upgrade(upgrade::Version::V1)
-        .authenticate(noise::NoiseAuthenticated::xx(&key_pair)?)
-        .multiplex(mplex::MplexConfig::new())
-        .boxed();
-
-    let behaviour = Behaviour {
-        gossipsub: gossipsub::Behaviour::new(
-            MessageAuthenticity::Signed(key_pair.clone()),
-            gossipsub::ConfigBuilder::default()
-                .build()
-                .map_err(|e| anyhow!(e))?,
-        )
-        .map_err(|e| anyhow!(e))?,
-        mdns: mdns::Behaviour::new(Default::default(), peer_id)?,
-        kademlia: Kademlia::new(peer_id, MemoryStore::new(peer_id)),
-        identify: identify::Behaviour::new(identify::Config::new(
-            "/ipfs/id/1.0.0".to_owned(),
-            key_pair.public(),
-        )),
->>>>>>> c21c82f2
     };
 
     let mut networked_node = NodeLauncher::new(args.secret_key, config)?;
@@ -136,126 +76,5 @@
         tokio::spawn(handle.stopped());
     }
 
-<<<<<<< HEAD
     networked_node.start_p2p_node(p2p_port).await
-=======
-    swarm.listen_on(addr)?;
-
-    let topic = IdentTopic::new("topic");
-    swarm.behaviour_mut().gossipsub.subscribe(&topic)?;
-
-    // Store our public key in the DHT, indexed by our peer ID.
-    swarm.behaviour_mut().kademlia.put_record(
-        Record::new(
-            Multihash::from(peer_id), // TODO: Disambiguate this key?
-            args.secret_key.public_key().as_bytes(),
-        ),
-        Quorum::One,
-    )?;
-
-    let (message_sender, message_receiver) = mpsc::unbounded_channel();
-    let mut message_receiver = UnboundedReceiverStream::new(message_receiver);
-    let (reset_timeout_sender, reset_timeout_receiver) = mpsc::unbounded_channel();
-    let mut reset_timeout_receiver = UnboundedReceiverStream::new(reset_timeout_receiver);
-
-    let node = Node::new(
-        config.clone(),
-        args.secret_key,
-        message_sender,
-        reset_timeout_sender,
-    )?;
-    let node = Arc::new(Mutex::new(node));
-
-    // Construct the JSON-RPC API server. We inject a [CorsLayer] to ensure web browsers can call our API directly.
-    let cors = CorsLayer::new()
-        .allow_methods(Method::POST)
-        .allow_origin(Any)
-        .allow_headers([header::CONTENT_TYPE]);
-    let middleware = tower::ServiceBuilder::new().layer(cors);
-    let server = jsonrpsee::server::ServerBuilder::new()
-        .set_middleware(middleware)
-        .build((Ipv4Addr::UNSPECIFIED, config.json_rpc_port))
-        .await?;
-    let mut rpc_module = api::zilliqa::rpc_module(Arc::clone(&node));
-    rpc_module.merge(api::eth::rpc_module(Arc::clone(&node)))?;
-    let handle = server.start(rpc_module)?;
-    tokio::spawn(handle.stopped());
-
-    let mut terminate = signal::unix::signal(SignalKind::terminate())?;
-
-    let sleep = time::sleep(Duration::from_secs(5));
-    tokio::pin!(sleep);
-    loop {
-        select! {
-            event = swarm.next() => match event.expect("swarm stream should be infinite") {
-                SwarmEvent::NewListenAddr { address, .. } => {
-                    info!(%address, "started listening");
-                }
-                SwarmEvent::Behaviour(BehaviourEvent::Mdns(mdns::Event::Discovered(list))) => {
-                    for (peer, address) in list {
-                        swarm.behaviour_mut().gossipsub.add_explicit_peer(&peer);
-                        swarm.behaviour_mut().kademlia.add_address(&peer, address);
-                        swarm.behaviour_mut().kademlia.get_record(Multihash::from(peer).into());
-                    }
-                }
-                SwarmEvent::Behaviour(BehaviourEvent::Mdns(mdns::Event::Expired(list))) => {
-                    for (peer, address) in list {
-                        swarm.behaviour_mut().gossipsub.remove_explicit_peer(&peer);
-                        swarm.behaviour_mut().kademlia.remove_address(&peer, &address);
-                    }
-                }
-                SwarmEvent::Behaviour(BehaviourEvent::Identify(identify::Event::Received { peer_id, info: identify::Info { listen_addrs, .. }})) => {
-                    for address in listen_addrs {
-                        swarm.behaviour_mut().gossipsub.add_explicit_peer(&peer_id);
-                        swarm.behaviour_mut().kademlia.add_address(&peer_id, address);
-                        swarm.behaviour_mut().kademlia.get_record(Multihash::from(peer_id).into());
-                    }
-                }
-                SwarmEvent::Behaviour(BehaviourEvent::Kademlia(KademliaEvent::OutboundQueryProgressed {
-                    result: QueryResult::GetRecord(Ok(GetRecordOk::FoundRecord(PeerRecord { record: Record { key, value, .. }, .. }))),
-                    ..
-                })) => {
-                    let peer_id = PeerId::from_multihash(Multihash::from_bytes(key.as_ref())?).expect("key should be a peer ID");
-                    let public_key = PublicKey::from_bytes(&value)?;
-
-                    node.lock().unwrap().add_peer(peer_id, public_key)?;
-                }
-                SwarmEvent::Behaviour(BehaviourEvent::Gossipsub(gossipsub::Event::Message{
-                    message: gossipsub::Message {
-                        source,
-                        data, ..
-                    }, ..
-                })) => {
-                    let source = source.expect("message should have a source");
-                    let message = serde_json::from_slice::<Message>(&data).unwrap();
-                    let message_type = message.name();
-                    debug!(%source, message_type, "message recieved");
-                    node.lock().unwrap().handle_message(source, message).unwrap();
-                }
-                _ => {}
-            },
-            message = message_receiver.next() => {
-                let (dest, message) = message.expect("message stream should be infinite");
-                let message_type = message.name();
-                debug!(%dest, message_type, "sending message");
-                let data = serde_json::to_vec(&message).unwrap();
-                swarm.behaviour_mut().gossipsub.publish(topic.hash(), data).ok();
-            },
-            () = &mut sleep => {
-                trace!("timeout elapsed");
-                node.lock().unwrap().handle_timeout().unwrap();
-                sleep.as_mut().reset(Instant::now() + Duration::from_secs(5));
-            },
-            r = reset_timeout_receiver.next() => {
-                let () = r.expect("reset timeout stream should be infinite");
-                trace!("timeout reset");
-                sleep.as_mut().reset(Instant::now() + Duration::from_secs(5));
-            },
-            _ = terminate.recv() => { break; },
-            _ = signal::ctrl_c() => { break; },
-        }
-    }
-
-    Ok(())
->>>>>>> c21c82f2
 }