use std::{fs, path::PathBuf};
use zilliqa::p2p_node::P2pNode;

use anyhow::Result;
use clap::Parser;

use opentelemetry::runtime;
use opentelemetry_otlp::{ExportConfig, WithExportConfig};
use tokio::time::Duration;

use zilliqa::{cfg::Config, crypto::SecretKey};

#[derive(Parser, Debug)]
struct Args {
    #[arg(value_parser = SecretKey::from_hex)]
    secret_key: SecretKey,
    #[clap(long, short, default_value = "config.toml")]
    config_file: PathBuf,
}

#[tokio::main]
async fn main() -> Result<()> {
    tracing_subscriber::fmt::init();

    let args = Args::parse();

    let config = if args.config_file.exists() {
        fs::read_to_string(&args.config_file)?
    } else {
        // If the configuration file doesn't exist, we can still construct a default configuration file by parsing an
        // empty TOML document.
        String::new()
    };
    let config: Config = toml::from_str(&config)?;
    assert!(
<<<<<<< HEAD
        config.nodes.len() > 0,
=======
        !config.nodes.is_empty(),
>>>>>>> ff1ac2c1
        "At least one shard must be configured"
    );

    if let Some(endpoint) = &config.otlp_collector_endpoint {
        let export_config = ExportConfig {
            endpoint: endpoint.clone(),
            ..Default::default()
        };
        opentelemetry_otlp::new_pipeline()
            .metrics(runtime::Tokio)
            .with_period(Duration::from_secs(10))
            .with_exporter(
                opentelemetry_otlp::new_exporter()
                    .tonic()
                    .with_export_config(export_config),
            )
            .build()?;
    };

    let mut node = P2pNode::new(args.secret_key, config.p2p_port, config.bootstrap_address)?;

<<<<<<< HEAD
    node.add_shard_node(config.nodes[0].clone()).await?;
=======
    for shard_config in config.nodes {
        node.add_shard_node(shard_config.clone()).await?;
    }
>>>>>>> ff1ac2c1

    node.start().await
}<|MERGE_RESOLUTION|>--- conflicted
+++ resolved
@@ -33,11 +33,7 @@
     };
     let config: Config = toml::from_str(&config)?;
     assert!(
-<<<<<<< HEAD
-        config.nodes.len() > 0,
-=======
         !config.nodes.is_empty(),
->>>>>>> ff1ac2c1
         "At least one shard must be configured"
     );
 
@@ -57,15 +53,10 @@
             .build()?;
     };
 
-    let mut node = P2pNode::new(args.secret_key, config.p2p_port, config.bootstrap_address)?;
+    let mut node = P2pNode::new(args.secret_key, config.clone())?;
 
-<<<<<<< HEAD
-    node.add_shard_node(config.nodes[0].clone()).await?;
-=======
-    for shard_config in config.nodes {
-        node.add_shard_node(shard_config.clone()).await?;
-    }
->>>>>>> ff1ac2c1
+    node.add_shard_node(config.nodes.first().unwrap().clone())
+        .await?;
 
     node.start().await
 }