--- conflicted
+++ resolved
@@ -54,20 +54,9 @@
 
     let mut node = P2pNode::new(args.secret_key, config.p2p_port, config.bootstrap_address)?;
 
-<<<<<<< HEAD
-    println!("here we are0");
-    if !args.no_jsonrpc {
-        println!("here we are1");
-        let handle = networked_node.launch_rpc_server().await?;
-        println!("here we are2");
-        tokio::spawn(handle.stopped());
-        println!("here we are3");
-=======
     for shard_config in config.nodes {
         node.add_shard_node(shard_config.clone()).await?;
->>>>>>> ff1ac2c1
     }
-    println!("here we are4");
 
     node.start().await
 }