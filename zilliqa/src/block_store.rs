--- conflicted
+++ resolved
@@ -1,6 +1,3 @@
-<<<<<<< HEAD
-use std::{cell::RefCell, cmp, collections::{BTreeSet, HashMap}, num::NonZeroUsize, sync::Arc, time::Duration};
-=======
 use std::{
     cmp,
     collections::{BTreeSet, HashMap},
@@ -8,7 +5,6 @@
     sync::{Arc, RwLock},
     time::Duration,
 };
->>>>>>> 7a3bbfa9
 
 use anyhow::{anyhow, Result};
 use libp2p::PeerId;
@@ -63,10 +59,6 @@
     /// newly created blocks that arrive while we are syncing.
     buffered: LruCache<Hash, Proposal>,
     /// Requests we would like to send, but haven't been able to (e.g. because we have no peers).
-<<<<<<< HEAD
-    //unserviceable_requests: Vec<(u64, u64)>,
-=======
->>>>>>> 7a3bbfa9
     unserviceable_requests: BTreeSet<(u64, u64)>,
     message_sender: MessageSender,
 }
