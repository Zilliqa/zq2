use crate::message::ExternalMessage;
use std::{cell::RefCell, num::NonZeroUsize, sync::Arc};

use anyhow::Result;
use lru::LruCache;
use tracing::*;

use crate::{
    crypto::Hash,
<<<<<<< HEAD
    db::Db,
    message::{Block, BlockBatchRequest, BlockRef, BlockRequest},
=======
    message::{Block, BlockBatchRequest, BlockRef, BlockRequest, QuorumCertificate},
>>>>>>> 8fd1fb08
    node::MessageSender,
};

/// Stores and manages the node's list of blocks. Also responsible for making requests for new blocks. In the future,
/// this may become more complex with retries, batching, snapshots, etc.
#[derive(Debug)]
pub struct BlockStore {
<<<<<<< HEAD
    db: Arc<Db>,
=======
    block_headers: Tree,
    canonical_block_numbers: Tree,
    canonical_block_views: Tree,
    blocks: Tree,
    high_qc: Tree,
>>>>>>> 8fd1fb08
    block_cache: RefCell<LruCache<Hash, Block>>,
    message_sender: MessageSender,
}

impl BlockStore {
    pub fn new(db: Arc<Db>, message_sender: MessageSender) -> Result<Self> {
        Ok(BlockStore {
<<<<<<< HEAD
            db,
=======
            block_headers: db.open_tree(b"block_headers_tree")?,
            canonical_block_numbers: db.open_tree(b"canonical_block_numbers_tree")?,
            canonical_block_views: db.open_tree(b"canonical_block_views_tree")?,
            blocks: db.open_tree(b"blocks_tree")?,
            high_qc: db.open_tree(b"high_qc_tree")?,
>>>>>>> 8fd1fb08
            block_cache: RefCell::new(LruCache::new(NonZeroUsize::new(5).unwrap())),
            message_sender,
        })
    }

    pub fn contains_block(&self, hash: Hash) -> Result<bool> {
        self.db.contains_block(&hash)
    }

    pub fn get_block(&self, hash: Hash) -> Result<Option<Block>> {
        let mut block_cache = self.block_cache.borrow_mut();
        if let Some(block) = block_cache.get(&hash) {
            return Ok(Some(block.clone()));
        }
<<<<<<< HEAD
        let Some(block) = self.db.get_block(&hash)? else { return Ok(None); };
=======
        let Some(block) = self.blocks.get(hash.as_bytes())? else {
            return Ok(None);
        };
        let block: Block = bincode::deserialize(&block)?;
>>>>>>> 8fd1fb08
        block_cache.put(hash, block.clone());
        Ok(Some(block))
    }

    pub fn get_block_by_view(&self, view: u64) -> Result<Option<Block>> {
<<<<<<< HEAD
        let Some(hash) = self.db.get_canonical_block_view(view)? else { return Ok(None); };
=======
        let Some(hash) = self.canonical_block_views.get(view.to_be_bytes())? else {
            return Ok(None);
        };
        let hash = Hash::from_bytes(hash)?;
>>>>>>> 8fd1fb08
        self.get_block(hash)
    }

    pub fn get_block_by_number(&self, number: u64) -> Result<Option<Block>> {
<<<<<<< HEAD
        let Some(hash) = self.db.get_canonical_block_number(number)? else { return Ok(None); };
=======
        let Some(hash) = self.canonical_block_numbers.get(number.to_be_bytes())? else {
            return Ok(None);
        };
        let hash = Hash::from_bytes(hash)?;
>>>>>>> 8fd1fb08
        self.get_block(hash)
    }

    pub fn request_block_by_view(&mut self, view: u64) -> Result<()> {
<<<<<<< HEAD
        if let Some(hash) = self.db.get_canonical_block_view(view)? {
=======
        if let Some(hash) = self.canonical_block_views.get(view.to_be_bytes())? {
            let hash = Hash::from_bytes(hash)?;
>>>>>>> 8fd1fb08
            self.request_block(hash)?;
        } else {
            self.message_sender
                .broadcast_external_message(ExternalMessage::BlockRequest(BlockRequest(
                    BlockRef::View(view),
                )))
                .unwrap();
        }
        Ok(())
    }

    #[allow(dead_code)]
    pub fn request_block_by_number(&mut self, number: u64) -> Result<()> {
<<<<<<< HEAD
        if let Some(hash) = self.db.get_canonical_block_number(number)? {
=======
        if let Some(hash) = self.canonical_block_numbers.get(number.to_be_bytes())? {
            let hash = Hash::from_bytes(hash)?;
>>>>>>> 8fd1fb08
            self.request_block(hash)?;
        } else {
            self.message_sender
                .broadcast_external_message(ExternalMessage::BlockRequest(BlockRequest(
                    BlockRef::Number(number),
                )))
                .unwrap();
        }
        Ok(())
    }

    pub fn request_blocks(&mut self, number: u64) -> Result<()> {
        self.message_sender
            .broadcast_external_message(ExternalMessage::BlockBatchRequest(BlockBatchRequest(
                BlockRef::Number(number),
            )))
            .unwrap();

        Ok(())
    }

    pub fn request_block(&mut self, hash: Hash) -> Result<()> {
        if !self.db.contains_block(&hash)? {
            self.message_sender
                .broadcast_external_message(ExternalMessage::BlockRequest(BlockRequest(
                    BlockRef::Hash(hash),
                )))
                .unwrap();
        } else {
            trace!("Already got the block with hash {hash}");
        }
        Ok(())
    }

    pub fn set_canonical(&mut self, number: u64, view: u64, hash: Hash) -> Result<()> {
<<<<<<< HEAD
        self.db.put_canonical_block_view(view, hash)?;
        self.db.put_canonical_block_number(number, hash)?;
=======
        self.canonical_block_numbers
            .insert(number.to_be_bytes(), &hash.0)?;
        self.canonical_block_views
            .insert(view.to_be_bytes(), &hash.0)?;

>>>>>>> 8fd1fb08
        Ok(())
    }

    pub fn set_high_qc(&mut self, high_qc: QuorumCertificate) -> Result<()> {
        self.high_qc
            .insert("".as_bytes(), bincode::serialize(&high_qc)?)?;

        Ok(())
    }

    pub fn get_high_qc(&mut self) -> Result<Option<QuorumCertificate>> {
        let Some(result) = self.high_qc.get("".as_bytes())? else {
            return Ok(None);
        };

        let result: QuorumCertificate = bincode::deserialize(&result)?;
        Ok(Some(result))
    }

    pub fn process_block(&mut self, block: Block) -> Result<()> {
        trace!(number = block.number(), hash = ?block.hash(), "insert block");
<<<<<<< HEAD
        self.db.insert_block_header(&block.hash(), &block.header)?;
        self.db.insert_block(&block.hash(), &block)?;
=======
        self.block_headers
            .insert(block.hash().as_bytes(), bincode::serialize(&block.header)?)?;
        self.blocks
            .insert(block.hash().as_bytes(), bincode::serialize(&block)?)?;
>>>>>>> 8fd1fb08
        // TODO: Is this correct?
        self.set_canonical(block.number(), block.view(), block.hash())?;
        Ok(())
    }
}<|MERGE_RESOLUTION|>--- conflicted
+++ resolved
@@ -7,12 +7,8 @@
 
 use crate::{
     crypto::Hash,
-<<<<<<< HEAD
     db::Db,
     message::{Block, BlockBatchRequest, BlockRef, BlockRequest},
-=======
-    message::{Block, BlockBatchRequest, BlockRef, BlockRequest, QuorumCertificate},
->>>>>>> 8fd1fb08
     node::MessageSender,
 };
 
@@ -20,15 +16,7 @@
 /// this may become more complex with retries, batching, snapshots, etc.
 #[derive(Debug)]
 pub struct BlockStore {
-<<<<<<< HEAD
     db: Arc<Db>,
-=======
-    block_headers: Tree,
-    canonical_block_numbers: Tree,
-    canonical_block_views: Tree,
-    blocks: Tree,
-    high_qc: Tree,
->>>>>>> 8fd1fb08
     block_cache: RefCell<LruCache<Hash, Block>>,
     message_sender: MessageSender,
 }
@@ -36,15 +24,7 @@
 impl BlockStore {
     pub fn new(db: Arc<Db>, message_sender: MessageSender) -> Result<Self> {
         Ok(BlockStore {
-<<<<<<< HEAD
             db,
-=======
-            block_headers: db.open_tree(b"block_headers_tree")?,
-            canonical_block_numbers: db.open_tree(b"canonical_block_numbers_tree")?,
-            canonical_block_views: db.open_tree(b"canonical_block_views_tree")?,
-            blocks: db.open_tree(b"blocks_tree")?,
-            high_qc: db.open_tree(b"high_qc_tree")?,
->>>>>>> 8fd1fb08
             block_cache: RefCell::new(LruCache::new(NonZeroUsize::new(5).unwrap())),
             message_sender,
         })
@@ -59,49 +39,29 @@
         if let Some(block) = block_cache.get(&hash) {
             return Ok(Some(block.clone()));
         }
-<<<<<<< HEAD
-        let Some(block) = self.db.get_block(&hash)? else { return Ok(None); };
-=======
-        let Some(block) = self.blocks.get(hash.as_bytes())? else {
+        let Some(block) = self.db.get_block(&hash)? else {
             return Ok(None);
         };
-        let block: Block = bincode::deserialize(&block)?;
->>>>>>> 8fd1fb08
         block_cache.put(hash, block.clone());
         Ok(Some(block))
     }
 
     pub fn get_block_by_view(&self, view: u64) -> Result<Option<Block>> {
-<<<<<<< HEAD
-        let Some(hash) = self.db.get_canonical_block_view(view)? else { return Ok(None); };
-=======
-        let Some(hash) = self.canonical_block_views.get(view.to_be_bytes())? else {
+        let Some(hash) = self.db.get_canonical_block_view(view)? else {
             return Ok(None);
         };
-        let hash = Hash::from_bytes(hash)?;
->>>>>>> 8fd1fb08
         self.get_block(hash)
     }
 
     pub fn get_block_by_number(&self, number: u64) -> Result<Option<Block>> {
-<<<<<<< HEAD
-        let Some(hash) = self.db.get_canonical_block_number(number)? else { return Ok(None); };
-=======
-        let Some(hash) = self.canonical_block_numbers.get(number.to_be_bytes())? else {
+        let Some(hash) = self.db.get_canonical_block_number(number)? else {
             return Ok(None);
         };
-        let hash = Hash::from_bytes(hash)?;
->>>>>>> 8fd1fb08
         self.get_block(hash)
     }
 
     pub fn request_block_by_view(&mut self, view: u64) -> Result<()> {
-<<<<<<< HEAD
         if let Some(hash) = self.db.get_canonical_block_view(view)? {
-=======
-        if let Some(hash) = self.canonical_block_views.get(view.to_be_bytes())? {
-            let hash = Hash::from_bytes(hash)?;
->>>>>>> 8fd1fb08
             self.request_block(hash)?;
         } else {
             self.message_sender
@@ -115,12 +75,7 @@
 
     #[allow(dead_code)]
     pub fn request_block_by_number(&mut self, number: u64) -> Result<()> {
-<<<<<<< HEAD
         if let Some(hash) = self.db.get_canonical_block_number(number)? {
-=======
-        if let Some(hash) = self.canonical_block_numbers.get(number.to_be_bytes())? {
-            let hash = Hash::from_bytes(hash)?;
->>>>>>> 8fd1fb08
             self.request_block(hash)?;
         } else {
             self.message_sender
@@ -156,46 +111,15 @@
     }
 
     pub fn set_canonical(&mut self, number: u64, view: u64, hash: Hash) -> Result<()> {
-<<<<<<< HEAD
         self.db.put_canonical_block_view(view, hash)?;
         self.db.put_canonical_block_number(number, hash)?;
-=======
-        self.canonical_block_numbers
-            .insert(number.to_be_bytes(), &hash.0)?;
-        self.canonical_block_views
-            .insert(view.to_be_bytes(), &hash.0)?;
-
->>>>>>> 8fd1fb08
         Ok(())
-    }
-
-    pub fn set_high_qc(&mut self, high_qc: QuorumCertificate) -> Result<()> {
-        self.high_qc
-            .insert("".as_bytes(), bincode::serialize(&high_qc)?)?;
-
-        Ok(())
-    }
-
-    pub fn get_high_qc(&mut self) -> Result<Option<QuorumCertificate>> {
-        let Some(result) = self.high_qc.get("".as_bytes())? else {
-            return Ok(None);
-        };
-
-        let result: QuorumCertificate = bincode::deserialize(&result)?;
-        Ok(Some(result))
     }
 
     pub fn process_block(&mut self, block: Block) -> Result<()> {
         trace!(number = block.number(), hash = ?block.hash(), "insert block");
-<<<<<<< HEAD
         self.db.insert_block_header(&block.hash(), &block.header)?;
         self.db.insert_block(&block.hash(), &block)?;
-=======
-        self.block_headers
-            .insert(block.hash().as_bytes(), bincode::serialize(&block.header)?)?;
-        self.blocks
-            .insert(block.hash().as_bytes(), bincode::serialize(&block)?)?;
->>>>>>> 8fd1fb08
         // TODO: Is this correct?
         self.set_canonical(block.number(), block.view(), block.hash())?;
         Ok(())
