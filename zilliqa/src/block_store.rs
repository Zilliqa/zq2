--- conflicted
+++ resolved
@@ -168,26 +168,12 @@
         trace!(number = block.number(), hash = ?block.hash(), "insert block");
         self.db.insert_block(&block)?;
         self.db
-            .put_canonical_block_number(block.number(), block.hash())?;
+            .set_canonical_block_number(block.number(), block.hash())?;
 
         if let Some(child) = self.buffered.pop(&block.hash()) {
             return Ok(Some(child));
         }
 
-<<<<<<< HEAD
-    pub fn set_canonical(&mut self, number: u64, hash: Hash) -> Result<()> {
-        self.db.set_canonical_block_number(number, hash)?;
-        Ok(())
-    }
-
-    pub fn process_block(&mut self, block: Block) -> Result<()> {
-        trace!(number = block.number(), hash = ?block.hash(), "insert block");
-        self.db.insert_block(&block)?;
-        // TODO: Is this correct?
-        self.set_canonical(block.number(), block.hash())?;
-        Ok(())
-=======
         Ok(None)
->>>>>>> 3d018a01
     }
 }