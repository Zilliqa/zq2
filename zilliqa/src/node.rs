--- conflicted
+++ resolved
@@ -129,75 +129,19 @@
         let message_name = message.name();
         tracing::debug!(%from, %to, %message_name, "handling message");
         match message {
-<<<<<<< HEAD
             ExternalMessage::Proposal(m) => {
+                let m_view = m.header.view;
+
                 if let Some((leader, vote)) = self.consensus.proposal(m)? {
                     self.reset_timeout.send(())?;
                     self.message_sender
                         .send_external_message(leader, ExternalMessage::Vote(vote))?;
-=======
-            Message::External(external_message) => match external_message {
-                ExternalMessage::Proposal(m) => {
-                    let m_view = m.header.view;
-
-                    if let Some((leader, vote)) = self.consensus.proposal(m)? {
-                        self.reset_timeout.send(())?;
-                        self.message_sender
-                            .send_external_message(leader, ExternalMessage::Vote(vote))?;
-                    } else {
-                        info!("We had nothing to respond to proposal, lets try to join committee for view {m_view:}");
-                        self.message_sender.send_external_message(
-                            from,
-                            ExternalMessage::JoinCommittee(self.consensus.public_key()),
-                        )?;
-                    }
-                }
-                ExternalMessage::Vote(m) => {
-                    if let Some((block, transactions)) = self.consensus.vote(m)? {
-                        self.message_sender.broadcast_external_message(
-                            ExternalMessage::Proposal(Proposal::from_parts(block, transactions)),
-                        )?;
-                    }
-                }
-                ExternalMessage::NewView(m) => {
-                    if let Some(block) = self.consensus.new_view(from, *m)? {
-                        self.message_sender.broadcast_external_message(
-                            ExternalMessage::Proposal(Proposal::from_parts(block, vec![])),
-                        )?;
-                    }
-                }
-                ExternalMessage::BlockRequest(m) => {
-                    if !to_self {
-                        self.handle_block_request(from, m)?;
-                    } else {
-                        debug!("ignoring block request to self");
-                    }
-                }
-                ExternalMessage::BlockResponse(m) => {
-                    if !to_self {
-                        self.handle_block_response(from, m)?;
-                    } else {
-                        debug!("ignoring block response to self");
-                    }
-                }
-                ExternalMessage::BlockBatchRequest(m) => {
-                    if !to_self {
-                        self.handle_block_batch_request(from, m)?;
-                    } else {
-                        debug!("ignoring blocks request to self");
-                    }
-                }
-                ExternalMessage::BlockBatchResponse(m) => {
-                    if !to_self {
-                        self.handle_blocks_response(from, m)?;
-                    } else {
-                        debug!("ignoring blocks response to self");
-                    }
-                }
-                ExternalMessage::RequestResponse => {}
-                ExternalMessage::NewTransaction(t) => {
-                    self.consensus.new_transaction(t)?;
->>>>>>> cdf101c3
+                } else {
+                    info!("We had nothing to respond to proposal, lets try to join committee for view {m_view:}");
+                    self.message_sender.send_external_message(
+                        from,
+                        ExternalMessage::JoinCommittee(self.consensus.public_key()),
+                    )?;
                 }
             }
             ExternalMessage::Vote(m) => {
@@ -217,10 +161,32 @@
                 }
             }
             ExternalMessage::BlockRequest(m) => {
-                self.handle_block_request(from, m)?;
+                if !to_self {
+                    self.handle_block_request(from, m)?;
+                } else {
+                    debug!("ignoring block request to self");
+                }
             }
             ExternalMessage::BlockResponse(m) => {
-                self.handle_block_response(from, m)?;
+                if !to_self {
+                    self.handle_block_response(from, m)?;
+                } else {
+                    debug!("ignoring block response to self");
+                }
+            }
+            ExternalMessage::BlockBatchRequest(m) => {
+                if !to_self {
+                    self.handle_block_batch_request(from, m)?;
+                } else {
+                    debug!("ignoring blocks request to self");
+                }
+            }
+            ExternalMessage::BlockBatchResponse(m) => {
+                if !to_self {
+                    self.handle_blocks_response(from, m)?;
+                } else {
+                    debug!("ignoring blocks response to self");
+                }
             }
             ExternalMessage::RequestResponse => {}
             ExternalMessage::NewTransaction(t) => {
