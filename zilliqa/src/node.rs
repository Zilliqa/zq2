use std::{
    fmt::Debug,
    sync::{atomic::AtomicUsize, Arc},
    time::Duration,
};

use alloy::{
    eips::{BlockId, BlockNumberOrTag, RpcBlockHash},
    primitives::Address,
    rpc::types::{
        trace::{
            geth::{
                FourByteFrame, GethDebugBuiltInTracerType, GethDebugTracerType,
                GethDebugTracingOptions, GethTrace, NoopFrame, TraceResult,
            },
            parity::{TraceResults, TraceType},
        },
        TransactionInfo,
    },
};
use anyhow::{anyhow, Result};
use libp2p::{request_response::OutboundFailure, PeerId};
use revm::{primitives::ExecutionResult, Inspector};
use revm_inspectors::tracing::{
    js::JsInspector, FourByteInspector, MuxInspector, TracingInspector, TracingInspectorConfig,
    TransactionContext,
};
use tokio::sync::{broadcast, mpsc::UnboundedSender};
use tracing::*;

use crate::{
    cfg::NodeConfig,
    consensus::Consensus,
    crypto::{Hash, SecretKey},
    db::Db,
    exec::{PendingState, TransactionApplyResult},
    inspector::{self, ScillaInspector},
    message::{
        Block, BlockHeader, BlockResponse, ExternalMessage, InjectedProposal, InternalMessage,
        IntershardCall, Proposal,
    },
    node_launcher::ResponseChannel,
    p2p_node::{LocalMessageTuple, OutboundMessageTuple},
    pool::{TxAddResult, TxPoolContent},
    state::State,
    sync::SyncPeers,
    transaction::{
        EvmGas, SignedTransaction, TransactionReceipt, TxIntershard, VerifiedTransaction,
    },
};

#[derive(Debug, Copy, Clone, Eq, PartialEq, Hash, Default)]
pub struct RequestId(u64);

#[derive(Debug)]
pub struct OutgoingMessageFailure {
    pub peer: PeerId,
    pub request_id: RequestId,
    pub error: OutboundFailure,
}

#[derive(Debug, Clone)]
pub struct MessageSender {
    pub our_shard: u64,
    pub our_peer_id: PeerId,
    pub outbound_channel: UnboundedSender<OutboundMessageTuple>,
    pub local_channel: UnboundedSender<LocalMessageTuple>,
    pub request_id: RequestId,
}

impl MessageSender {
    /// Send message to the p2p/coordinator thread
    pub fn send_message_to_coordinator(&self, message: InternalMessage) -> Result<()> {
        self.local_channel
            .send((self.our_shard, self.our_shard, message))?;
        Ok(())
    }

    /// Send a message to a locally running shard node
    pub fn send_message_to_shard(
        &self,
        destination_shard: u64,
        message: InternalMessage,
    ) -> Result<()> {
        self.local_channel
            .send((self.our_shard, destination_shard, message))?;
        Ok(())
    }

    pub fn next_request_id(&mut self) -> RequestId {
        let request_id = self.request_id;
        self.request_id.0 = self.request_id.0.wrapping_add(1);
        request_id
    }

    /// Send a message to a remote node of the same shard.
    /// Note that if this ever fails for individual messages (rather than because the channel is closed),
    /// you will need to adjust consensus.rs to attempt to retain as much of multiple block responses
    /// as possible.
    pub fn send_external_message(
        &mut self,
        peer: PeerId,
        message: ExternalMessage,
    ) -> Result<RequestId> {
        debug!("sending {message} from {} to {}", self.our_peer_id, peer);
        let request_id = self.next_request_id();
        self.outbound_channel
            .send((Some((peer, request_id)), self.our_shard, message))?;
        Ok(request_id)
    }

    /// Broadcast to the entire network of this shard
    pub fn broadcast_external_message(&self, message: ExternalMessage) -> Result<()> {
        self.outbound_channel
            .send((None, self.our_shard, message))?;
        Ok(())
    }

    /// Broadcast to the entire network of this shard
    // This is a duplicate of [MessageSender::broadcast_external_message] but it allows for
    // a separate treatment for proposals, if desired for debugging or future purposes.
    pub fn broadcast_proposal(&self, message: ExternalMessage) -> Result<()> {
        self.outbound_channel
            .send((None, self.our_shard, message))?;
        Ok(())
    }
}

/// Messages sent by [Consensus].
/// Tuple of (destination, message).
pub type NetworkMessage = (Option<PeerId>, ExternalMessage);

/// The central data structure for a blockchain node.
///
/// # Transaction Lifecycle
/// 1. New transactions are created with a call to [`Node::new_transaction()`].
///    The node gossips the transaction to the network and itself via a [`Message::NewTransaction`] message.
///    This initial node also stores the transaction hash in `new_transactions`.
///
/// 1. When a node recieves a [`NewTransaction`] via [`Node::handle_message()`], it stores it in `new_transactions`.
///    This contains all transactions which have been receieved, but not yet executed.
///
/// 2. When the initial node is a leader of a block, it adds all transaction hashes in `new_transactions` to the block.
///
/// 3. When a node recieves a block proposal, it looks up the transactions in `new_transactions` and executes them against its `state`.
///    Successfully executed transactions are added to `transactions` so they can be returned via APIs.
#[derive(Debug)]
pub struct Node {
    pub config: NodeConfig,
    pub db: Arc<Db>,
    peer_id: PeerId,
    message_sender: MessageSender,
    /// Send responses to requests down this channel. The `ResponseChannel` passed must correspond to a
    /// `ResponseChannel` received via `handle_request`.
    request_responses: UnboundedSender<(ResponseChannel, ExternalMessage)>,
    reset_timeout: UnboundedSender<Duration>,
    pub consensus: Consensus,
    peer_num: Arc<AtomicUsize>,
    pub chain_id: ChainId,
}

#[derive(Debug, Copy, Clone)]
pub struct ChainId {
    pub eth: u64,
}

impl ChainId {
    pub fn new(eth_chain_id: u64) -> Self {
        ChainId { eth: eth_chain_id }
    }
    pub fn zil(&self) -> u64 {
        self.eth - 0x8000
    }
}

impl Node {
    #[allow(clippy::too_many_arguments)]
    pub fn new(
        config: NodeConfig,
        secret_key: SecretKey,
        message_sender_channel: UnboundedSender<OutboundMessageTuple>,
        local_sender_channel: UnboundedSender<LocalMessageTuple>,
        request_responses: UnboundedSender<(ResponseChannel, ExternalMessage)>,
        reset_timeout: UnboundedSender<Duration>,
        peer_num: Arc<AtomicUsize>,
        peers: Arc<SyncPeers>,
    ) -> Result<Node> {
        config.validate()?;
        let peer_id = secret_key.to_libp2p_keypair().public().to_peer_id();
        let message_sender = MessageSender {
            our_shard: config.eth_chain_id,
            our_peer_id: peer_id,
            outbound_channel: message_sender_channel,
            local_channel: local_sender_channel,
            request_id: RequestId::default(),
        };
        let db = Arc::new(Db::new(
            config.data_dir.as_ref(),
            config.eth_chain_id,
            config.state_cache_size,
        )?);
        let node = Node {
            config: config.clone(),
            peer_id,
            message_sender: message_sender.clone(),
            request_responses,
            reset_timeout: reset_timeout.clone(),
            db: db.clone(),
            chain_id: ChainId::new(config.eth_chain_id),
            consensus: Consensus::new(
                secret_key,
                config,
                message_sender,
                reset_timeout,
                db,
                peers,
            )?,
            peer_num,
        };
        Ok(node)
    }

    pub fn handle_broadcast(&mut self, from: PeerId, message: ExternalMessage) -> Result<()> {
        debug!(%from, to = %self.peer_id, %message, "handling broadcast");
        match message {
            // `NewTransaction`s are always broadcasted.
            ExternalMessage::NewTransaction(t) => {
                // Don't process again txn sent by this node (it's already in the mempool)
                if self.peer_id != from {
                    self.consensus.handle_new_transaction(t)?;
                }
            }
            // Repeated `NewView`s might get broadcast.
            ExternalMessage::NewView(m) => {
                if let Some((block, transactions)) = self.consensus.new_view(*m)? {
                    self.message_sender
                        .broadcast_proposal(ExternalMessage::Proposal(Proposal::from_parts(
                            block,
                            transactions,
                        )))?;
                }
            }
            // `Proposals` are re-routed to `handle_request()`
            _ => {
                warn!("unexpected message type");
            }
        }

        Ok(())
    }

    pub fn handle_request(
        &mut self,
        from: PeerId,
        id: &str,
        message: ExternalMessage,
        response_channel: ResponseChannel,
    ) -> Result<()> {
        debug!(%from, to = %self.peer_id, %id, %message, "handling request");
        match message {
            ExternalMessage::Vote(m) => {
                if let Some((block, transactions)) = self.consensus.vote(*m)? {
                    self.message_sender
                        .broadcast_proposal(ExternalMessage::Proposal(Proposal::from_parts(
                            block,
                            transactions,
                        )))?;
                }
                // Acknowledge this vote.
                self.request_responses
                    .send((response_channel, ExternalMessage::Acknowledgement))?;
            }
            ExternalMessage::NewView(m) => {
                if let Some((block, transactions)) = self.consensus.new_view(*m)? {
                    self.message_sender
                        .broadcast_proposal(ExternalMessage::Proposal(Proposal::from_parts(
                            block,
                            transactions,
                        )))?;
                }
                // Acknowledge this new view.
                self.request_responses
                    .send((response_channel, ExternalMessage::Acknowledgement))?;
            }
            // RFC-161 sync algorithm, phase 2.
            ExternalMessage::MultiBlockRequest(request) => {
                let message = self
                    .consensus
                    .sync
                    .handle_multiblock_request(from, request)?;
                self.request_responses.send((response_channel, message))?;
            }
            // RFC-161 sync algorithm, phase 1.
            ExternalMessage::MetaDataRequest(request) => {
                let message = self.consensus.sync.handle_metadata_request(from, request)?;
                self.request_responses.send((response_channel, message))?;
            }
            // This just breaks down group block messages into individual messages to stop them blocking threads
            // for long periods.
            ExternalMessage::InjectedProposal(p) => {
                self.handle_injected_proposal(from, p)?;
            }
            // Respond negatively to block request from old nodes
            ExternalMessage::BlockRequest(_) => {
                // respond with an invalid response
                let message = ExternalMessage::BlockResponse(BlockResponse {
                    availability: None,
                    proposals: vec![],
                    from_view: u64::MAX,
                });
                self.request_responses.send((response_channel, message))?;
            }
            // Handle requests which contain a block proposal. Initially sent as a broadcast, it is re-routed into
            // a Request by the underlying layer, with a faux request-id. This is to mitigate issues when there are
            // too many transactions in the broadcast queue.
            ExternalMessage::Proposal(m) => {
                self.handle_proposal(from, m)?;

                // Acknowledge the proposal.
                self.request_responses
                    .send((response_channel, ExternalMessage::Acknowledgement))?;
            }
            msg => {
                warn!(%msg, "unexpected message type");
            }
        }

        Ok(())
    }

    pub fn handle_request_failure(
        &mut self,
        to: PeerId,
        failure: OutgoingMessageFailure,
    ) -> Result<()> {
        debug!(from = %self.peer_id, %to, ?failure, "handling message failure");
        self.consensus.sync.handle_request_failure(failure)?;
        Ok(())
    }

    pub fn handle_response(&mut self, from: PeerId, message: ExternalMessage) -> Result<()> {
        debug!(%from, to = %self.peer_id, %message, "handling response");
        match message {
            ExternalMessage::MultiBlockResponse(response) => self
                .consensus
                .sync
                .handle_multiblock_response(from, response)?,

            ExternalMessage::MetaDataResponse(response) => self
                .consensus
                .sync
                .handle_metadata_response(from, response)?,
            ExternalMessage::BlockResponse(response) => {
                self.consensus.sync.handle_block_response(from, response)?
            }
            ExternalMessage::Acknowledgement => {
                self.consensus.sync.handle_acknowledgement(from)?;
            }
            msg => {
                warn!(%msg, "unexpected message type");
            }
        }

        Ok(())
    }

    pub fn handle_internal_message(&mut self, from: u64, message: InternalMessage) -> Result<()> {
        let to = self.chain_id.eth;
        tracing::debug!(%from, %to, %message, "handling message");
        match message {
            InternalMessage::IntershardCall(intershard_call) => {
                self.inject_intershard_transaction(intershard_call)?
            }
            InternalMessage::LaunchLink(source) => {
                self.message_sender
                    .send_message_to_coordinator(InternalMessage::LaunchShard(source))?;
            }
            InternalMessage::LaunchShard(..) | InternalMessage::ExportBlockCheckpoint(..) => {
                warn!(
                    "{message} type messages should be handled by the coordinator, not forwarded to a node.",
                );
            }
        }
        Ok(())
    }

    fn inject_intershard_transaction(&mut self, intershard_call: IntershardCall) -> Result<()> {
        let tx = SignedTransaction::Intershard {
            tx: TxIntershard {
                chain_id: self.chain_id.eth,
                bridge_nonce: intershard_call.bridge_nonce,
                source_chain: intershard_call.source_chain_id,
                gas_price: intershard_call.gas_price,
                gas_limit: intershard_call.gas_limit,
                to_addr: intershard_call.target_address,
                payload: intershard_call.calldata,
            },
            from: intershard_call.source_address,
        };
        let verified_tx = tx.verify()?;
        trace!("Injecting intershard transaction {}", verified_tx.hash);
        self.consensus.new_transaction(verified_tx)?;
        Ok(())
    }

    // handle timeout - true if something happened
    pub fn handle_timeout(&mut self) -> Result<bool> {
        if let Some((leader, response)) = self.consensus.timeout()? {
            if let Some(leader) = leader {
                self.message_sender
                    .send_external_message(leader, response)
                    .unwrap();
            } else {
                self.message_sender.broadcast_external_message(response)?;
            }
            return Ok(true);
        }
        Ok(false)
    }

    pub fn create_transaction(&mut self, txn: SignedTransaction) -> Result<(Hash, TxAddResult)> {
        let hash = txn.calculate_hash();

        info!(?hash, "seen new txn {:?}", txn);

        let result = self.consensus.handle_new_transaction(txn.clone())?;
        if result.was_added() {
            // TODO: Avoid redundant self-broadcast
            self.message_sender
                .broadcast_external_message(ExternalMessage::NewTransaction(txn))?;
        }

        Ok((hash, result))
    }

    pub fn number(&self) -> u64 {
        self.consensus.head_block().header.number
    }

    pub fn resolve_block_number(&self, block_number: BlockNumberOrTag) -> Result<Option<Block>> {
        match block_number {
            BlockNumberOrTag::Number(n) => self.consensus.get_canonical_block_by_number(n),

            BlockNumberOrTag::Earliest => self.consensus.get_canonical_block_by_number(0),
            BlockNumberOrTag::Latest => Ok(Some(self.consensus.head_block())),
            BlockNumberOrTag::Pending => self.consensus.get_pending_block(),
            BlockNumberOrTag::Finalized => {
                let Some(view) = self.db.get_finalized_view()? else {
                    return self.resolve_block_number(BlockNumberOrTag::Earliest);
                };
                let Some(block) = self.db.get_block_by_view(view)? else {
                    return self.resolve_block_number(BlockNumberOrTag::Earliest);
                };
                Ok(Some(block))
            }
            // Safe block tag in our consensus refers to the block that the node's highQC points to
            // (high_qc means it's the latest = high, and it's a QC where 2/3 validators voted for it).
            BlockNumberOrTag::Safe => {
                let block_hash = self.consensus.high_qc.block_hash;

                let Some(safe_block) = self.consensus.get_block(&block_hash)? else {
                    return self.resolve_block_number(BlockNumberOrTag::Earliest);
                };
                Ok(Some(safe_block))
            }
        }
    }

    pub fn get_latest_finalized_block(&self) -> Result<Option<Block>> {
        self.resolve_block_number(BlockNumberOrTag::Finalized)
    }

    pub fn get_latest_finalized_block_number(&self) -> Result<u64> {
        match self.resolve_block_number(BlockNumberOrTag::Finalized)? {
            Some(block) => Ok(block.number()),
            None => Ok(0),
        }
    }

    pub fn get_block(&self, block_id: impl Into<BlockId>) -> Result<Option<Block>> {
        match block_id.into() {
            BlockId::Hash(RpcBlockHash {
                block_hash,
                require_canonical,
            }) => {
                // See https://eips.ethereum.org/EIPS/eip-1898
                let Some(block) = self.consensus.get_block(&block_hash.into())? else {
                    return Ok(None);
                };
                // Get latest finalized block number
                let finalized_block = self
                    .resolve_block_number(BlockNumberOrTag::Finalized)?
                    .ok_or_else(|| anyhow!("Unable to retrieve finalized block!"))?;
                let require_canonical = require_canonical.unwrap_or(false);

                // If the caller requests canonical block then it must be finalized
                if require_canonical && block.number() > finalized_block.number() {
                    return Ok(None);
                }

                Ok(Some(block))
            }
            BlockId::Number(number) => self.resolve_block_number(number),
        }
    }

    pub fn get_state(&self, block: &Block) -> Result<State> {
        Ok(self
            .consensus
            .state()
            .at_root(block.state_root_hash().into()))
    }

    pub fn trace_evm_transaction(
        &self,
        txn_hash: Hash,
        trace_types: &revm::primitives::HashSet<TraceType>,
    ) -> Result<TraceResults> {
        let txn = self
            .get_transaction_by_hash(txn_hash)?
            .ok_or_else(|| anyhow!("transaction not found: {txn_hash}"))?;
        let receipt = self
            .get_transaction_receipt(txn_hash)?
            .ok_or_else(|| anyhow!("transaction not mined: {txn_hash}"))?;

        let block = self
            .get_block(receipt.block_hash)?
            .ok_or_else(|| anyhow!("missing block: {}", receipt.block_hash))?;
        let parent = self
            .get_block(block.parent_hash())?
            .ok_or_else(|| anyhow!("missing block: {}", block.parent_hash()))?;
        let mut state = self
            .consensus
            .state()
            .at_root(parent.state_root_hash().into());

        for other_txn_hash in block.transactions {
            if txn_hash != other_txn_hash {
                let other_txn = self
                    .get_transaction_by_hash(other_txn_hash)?
                    .ok_or_else(|| anyhow!("transaction not found: {other_txn_hash}"))?;
                state.apply_transaction(other_txn, block.header, inspector::noop(), false)?;
            } else {
                let config = TracingInspectorConfig::from_parity_config(trace_types);
                let mut inspector = TracingInspector::new(config);
                let pre_state = state.try_clone()?;

                let result = state.apply_transaction(txn, block.header, &mut inspector, true)?;

                let TransactionApplyResult::Evm(result, ..) = result else {
                    return Err(anyhow!("not an EVM transaction"));
                };

                let builder = inspector.into_parity_builder();
                let trace =
                    builder.into_trace_results_with_state(&result, trace_types, &pre_state)?;

                return Ok(trace);
            }
        }

        Err(anyhow!("transaction not found in block: {txn_hash}"))
    }

    pub fn replay_transaction<I: Inspector<PendingState> + ScillaInspector>(
        &self,
        txn_hash: Hash,
        inspector: I,
    ) -> Result<TransactionApplyResult> {
        let txn = self
            .get_transaction_by_hash(txn_hash)?
            .ok_or_else(|| anyhow!("transaction not found: {txn_hash}"))?;
        let receipt = self
            .get_transaction_receipt(txn_hash)?
            .ok_or_else(|| anyhow!("transaction not mined: {txn_hash}"))?;

        let block = self
            .get_block(receipt.block_hash)?
            .ok_or_else(|| anyhow!("missing block: {}", receipt.block_hash))?;
        let parent = self
            .get_block(block.parent_hash())?
            .ok_or_else(|| anyhow!("missing block: {}", block.parent_hash()))?;
        let mut state = self
            .consensus
            .state()
            .at_root(parent.state_root_hash().into());

        for other_txn_hash in block.transactions {
            if txn_hash != other_txn_hash {
                let other_txn = self
                    .get_transaction_by_hash(other_txn_hash)?
                    .ok_or_else(|| anyhow!("transaction not found: {other_txn_hash}"))?;
                state.apply_transaction(other_txn, parent.header, inspector::noop(), false)?;
            } else {
                let result = state.apply_transaction(txn, block.header, inspector, true)?;

                return Ok(result);
            }
        }

        Err(anyhow!("transaction not found in block: {txn_hash}"))
    }

    pub fn debug_trace_block(
        &self,
        block_number: BlockNumberOrTag,
        trace_opts: GethDebugTracingOptions,
    ) -> Result<Vec<TraceResult>> {
        let block = self
            .get_block(block_number)?
            .ok_or_else(|| anyhow!("missing block: {block_number}"))?;
        let parent = self
            .get_block(block.parent_hash())?
            .ok_or_else(|| anyhow!("missing block: {}", block.parent_hash()))?;
        let mut state = self
            .consensus
            .state()
            .at_root(parent.state_root_hash().into());

        let mut traces: Vec<TraceResult> = Vec::new();

        for (index, &txn_hash) in block.transactions.iter().enumerate() {
            if let Ok(Some(trace)) = self.debug_trace_transaction(
                &mut state,
                txn_hash,
                index,
                &block,
                trace_opts.clone(),
            ) {
                traces.push(trace);
            }
        }

        Ok(traces)
    }

    fn debug_trace_transaction(
        &self,
        state: &mut State,
        txn_hash: Hash,
        txn_index: usize,
        block: &Block,
        trace_opts: GethDebugTracingOptions,
    ) -> Result<Option<TraceResult>> {
        let GethDebugTracingOptions {
            config,
            tracer,
            tracer_config,
            ..
        } = trace_opts;

        let txn = self
            .get_transaction_by_hash(txn_hash)?
            .ok_or_else(|| anyhow!("transaction not found: {txn_hash}"))?;

        let Some(tracer) = tracer else {
            let inspector_config = TracingInspectorConfig::from_geth_config(&config);
            let mut inspector = TracingInspector::new(inspector_config);

            let result = state.apply_transaction(txn, block.header, &mut inspector, true)?;

            let TransactionApplyResult::Evm(result, ..) = result else {
                return Ok(None);
            };

            let builder = inspector.into_geth_builder();
            let trace = builder.geth_traces(
                result.result.gas_used(),
                result.result.into_output().unwrap_or_default(),
                config,
            );
            return Ok(Some(TraceResult::Success {
                result: trace.into(),
                tx_hash: Some(txn_hash.0.into()),
            }));
        };

        match tracer {
            GethDebugTracerType::BuiltInTracer(tracer) => match tracer {
                GethDebugBuiltInTracerType::CallTracer => {
                    let call_config = tracer_config.into_call_config()?;
                    let mut inspector = TracingInspector::new(
                        TracingInspectorConfig::from_geth_call_config(&call_config),
                    );

                    let result =
                        state.apply_transaction(txn, block.header, &mut inspector, true)?;

                    let TransactionApplyResult::Evm(result, ..) = result else {
                        return Ok(None);
                    };

                    let trace = inspector
                        .into_geth_builder()
                        .geth_call_traces(call_config, result.result.gas_used());

                    Ok(Some(TraceResult::Success {
                        result: trace.into(),
                        tx_hash: Some(txn_hash.0.into()),
                    }))
                }
                GethDebugBuiltInTracerType::FlatCallTracer => {
                    Err(anyhow!("`flatCallTracer` is not implemented"))
                }
                GethDebugBuiltInTracerType::FourByteTracer => {
                    let mut inspector = FourByteInspector::default();
                    let result =
                        state.apply_transaction(txn, block.header, &mut inspector, true)?;

                    let TransactionApplyResult::Evm(_, _) = result else {
                        return Ok(None);
                    };

                    Ok(Some(TraceResult::Success {
                        result: FourByteFrame::from(&inspector).into(),
                        tx_hash: Some(txn_hash.0.into()),
                    }))
                }
                GethDebugBuiltInTracerType::MuxTracer => {
                    let mux_config = tracer_config.into_mux_config()?;

                    let mut inspector = MuxInspector::try_from_config(mux_config)?;
                    let result =
                        state.apply_transaction(txn, block.header, &mut inspector, true)?;

                    let TransactionApplyResult::Evm(result, ..) = result else {
                        return Ok(None);
                    };
                    let state_ref = &(*state);
                    let tx_info = TransactionInfo {
                        hash: Some(txn_hash.into()),
                        index: Some(txn_index as u64),
                        block_hash: Some(block.hash().into()),
                        block_number: Some(block.number()),
                        base_fee: state.gas_price.try_into().ok(),
                    };
                    let trace = inspector.try_into_mux_frame(&result, &state_ref, tx_info)?;
                    Ok(Some(TraceResult::Success {
                        result: trace.into(),
                        tx_hash: Some(txn_hash.0.into()),
                    }))
                }
                GethDebugBuiltInTracerType::NoopTracer => Ok(Some(TraceResult::Success {
                    result: NoopFrame::default().into(),
                    tx_hash: Some(txn_hash.0.into()),
                })),
                GethDebugBuiltInTracerType::PreStateTracer => {
                    let prestate_config = tracer_config.into_pre_state_config()?;

                    let mut inspector = TracingInspector::new(
                        TracingInspectorConfig::from_geth_prestate_config(&prestate_config),
                    );
                    let result =
                        state.apply_transaction(txn, block.header, &mut inspector, true)?;

                    let TransactionApplyResult::Evm(result, ..) = result else {
                        return Ok(None);
                    };
                    let state_ref = &(*state);
                    let trace = inspector.into_geth_builder().geth_prestate_traces(
                        &result,
                        &prestate_config,
                        state_ref,
                    )?;

                    Ok(Some(TraceResult::Success {
                        result: trace.into(),
                        tx_hash: Some(txn_hash.0.into()),
                    }))
                }
            },
            GethDebugTracerType::JsTracer(js_code) => {
                let config = tracer_config.into_json();

                let transaction_context = TransactionContext {
                    block_hash: Some(block.hash().0.into()),
                    tx_hash: Some(txn_hash.0.into()),
                    tx_index: txn_index.into(),
                };
                let mut inspector =
                    JsInspector::with_transaction_context(js_code, config, transaction_context)
                        .map_err(|e| anyhow!("Unable to create js inspector: {e}"))?;

                let result = state.apply_transaction(txn, block.header, &mut inspector, true)?;

                let TransactionApplyResult::Evm(result, env) = result else {
                    return Ok(None);
                };
                let state_ref = &(*state);
                let result = inspector
                    .json_result(result, &env, &state_ref)
                    .map_err(|e| anyhow!("Unable to create json result: {e}"))?;

                Ok(Some(TraceResult::Success {
                    result: GethTrace::JS(result),
                    tx_hash: Some(txn_hash.0.into()),
                }))
            }
        }
    }

    pub fn call_contract(
        &mut self,
        block: &Block,
        from_addr: Address,
        to_addr: Option<Address>,
        data: Vec<u8>,
        amount: u128,
    ) -> Result<ExecutionResult> {
        trace!("call_contract: block={:?}", block);

        let state = self
            .consensus
            .state()
            .at_root(block.state_root_hash().into());

        state.call_contract(from_addr, to_addr, data, amount, block.header)
    }

    pub fn get_proposer_reward_address(&self, header: BlockHeader) -> Result<Option<Address>> {
        // Return the zero address for the genesis block. There was no reward for it.
        if header.view == 0 {
            return Ok(None);
        }

        let parent = self
            .get_block(header.qc.block_hash)?
            .ok_or_else(|| anyhow!("missing parent: {}", header.qc.block_hash))?;
        let proposer = self
            .consensus
            .leader_at_block(&parent, header.view)
            .unwrap()
            .public_key;

        self.consensus.state().get_reward_address(proposer)
    }

    pub fn get_touched_transactions(&self, address: Address) -> Result<Vec<Hash>> {
        self.consensus.get_touched_transactions(address)
    }

    pub fn get_gas_price(&self) -> u128 {
        *self.config.consensus.gas_price
    }

    #[allow(clippy::too_many_arguments)]
    pub fn estimate_gas(
        &mut self,
        block_number: BlockNumberOrTag,
        from_addr: Address,
        to_addr: Option<Address>,
        data: Vec<u8>,
        gas: Option<EvmGas>,
        gas_price: Option<u128>,
        value: u128,
    ) -> Result<u64> {
        let block = self
            .get_block(block_number)?
            .ok_or_else(|| anyhow!("missing block: {block_number}"))?;
        let state = self.get_state(&block)?;

        state.estimate_gas(
            from_addr,
            to_addr,
            data,
            block.header,
            gas,
            gas_price,
            value,
        )
    }

    pub fn subscribe_to_new_blocks(&self) -> broadcast::Receiver<BlockHeader> {
        self.consensus.new_blocks.subscribe()
    }

    /// Returns a stream of pairs of (receipt, index of transaction in block)
    pub fn subscribe_to_receipts(&self) -> broadcast::Receiver<(TransactionReceipt, usize)> {
        self.consensus.new_receipts.subscribe()
    }

    pub fn subscribe_to_new_transactions(&self) -> broadcast::Receiver<VerifiedTransaction> {
        self.consensus.new_transactions.subscribe()
    }

    pub fn subscribe_to_new_transaction_hashes(&self) -> broadcast::Receiver<Hash> {
        self.consensus.new_transaction_hashes.subscribe()
    }

    pub fn get_chain_tip(&self) -> u64 {
        self.consensus.head_block().header.number
    }

    pub fn get_transaction_receipts_in_block(
        &self,
        block_hash: Hash,
    ) -> Result<Vec<TransactionReceipt>> {
        self.db.get_transaction_receipts_in_block(&block_hash)
    }

    pub fn get_finalized_height(&self) -> Result<u64> {
        self.consensus.get_finalized_view()
    }

    pub fn get_current_view(&self) -> Result<u64> {
        self.consensus.get_view()
    }

    pub fn get_transaction_receipt(&self, tx_hash: Hash) -> Result<Option<TransactionReceipt>> {
        self.consensus.get_transaction_receipt(&tx_hash)
    }

    pub fn get_transaction_by_hash(&self, hash: Hash) -> Result<Option<VerifiedTransaction>> {
        self.consensus.get_transaction_by_hash(hash)
    }

    pub fn txpool_content(&self) -> Result<TxPoolContent> {
        self.consensus.txpool_content()
    }

    pub fn get_peer_num(&self) -> usize {
        self.peer_num.load(std::sync::atomic::Ordering::Relaxed)
    }

    fn handle_proposal(&mut self, from: PeerId, proposal: Proposal) -> Result<()> {
        if let Some((to, message)) = self.consensus.proposal(from, proposal.clone(), false)? {
            self.reset_timeout
                .send(self.config.consensus.consensus_timeout)?;
            if let Some(to) = to {
                self.message_sender.send_external_message(to, message)?;
            } else {
                self.message_sender.broadcast_proposal(message)?;
            }
        } else {
            self.consensus.sync.sync_from_proposal(proposal)?; // proposal is already verified
        }

        Ok(())
    }

    fn handle_injected_proposal(&mut self, peer: PeerId, req: InjectedProposal) -> Result<()> {
        let InjectedProposal { from, block } = req;
        if peer != from || from != self.consensus.peer_id() {
            warn!("Someone ({peer}) sent me a InjectedProposal; illegal- ignoring");
            return Ok(());
        }
<<<<<<< HEAD
        // ZQ1 blocks have zero state root hash - https://github.com/Zilliqa/zq2/issues/2054
        if block.header.state_root_hash != Hash::ZERO {
            // Execute ZQ2 blocks
            trace!("Handling ZQ2 proposal for view {}", block.header.view);
            let proposal = self.consensus.receive_block(from, block)?;
            if let Some(proposal) = proposal {
                trace!("Broadcasting proposal for view {}", proposal.header.view);
                self.message_sender
                    .broadcast_proposal(ExternalMessage::Proposal(proposal))?;
            }
        } else {
            // Store ZQ1 blocks - https://github.com/Zilliqa/zq2/issues/2232
            trace!("Handling ZQ1 proposal for view {}", block.header.view);
            let (blk, txns) = block.into_parts();
            self.db.with_sqlite_tx(|sqlite_tx| {
                self.db.insert_block_with_db_tx(sqlite_tx, &blk)?;
                for (txh, txn) in blk.transactions.iter().zip(txns.iter()) {
                    self.db.insert_transaction_with_db_tx(sqlite_tx, txh, txn)?;
                }
                Ok(())
            })?;
=======
        trace!("Handling proposal for view {0}", req.block.header.view);
        let proposal = self.consensus.receive_block(from, req.block)?;
        self.consensus.sync.mark_received_proposal()?;
        if let Some(proposal) = proposal {
            trace!(
                " ... broadcasting proposal for view {0}",
                proposal.header.view
            );
            self.message_sender
                .broadcast_proposal(ExternalMessage::Proposal(proposal))?;
>>>>>>> a5dde94c
        }
        self.consensus.sync.mark_received_proposal()?;
        Ok(())
    }
}<|MERGE_RESOLUTION|>--- conflicted
+++ resolved
@@ -944,7 +944,6 @@
             warn!("Someone ({peer}) sent me a InjectedProposal; illegal- ignoring");
             return Ok(());
         }
-<<<<<<< HEAD
         // ZQ1 blocks have zero state root hash - https://github.com/Zilliqa/zq2/issues/2054
         if block.header.state_root_hash != Hash::ZERO {
             // Execute ZQ2 blocks
@@ -966,20 +965,8 @@
                 }
                 Ok(())
             })?;
-=======
-        trace!("Handling proposal for view {0}", req.block.header.view);
-        let proposal = self.consensus.receive_block(from, req.block)?;
+        }
         self.consensus.sync.mark_received_proposal()?;
-        if let Some(proposal) = proposal {
-            trace!(
-                " ... broadcasting proposal for view {0}",
-                proposal.header.view
-            );
-            self.message_sender
-                .broadcast_proposal(ExternalMessage::Proposal(proposal))?;
->>>>>>> a5dde94c
-        }
-        self.consensus.sync.mark_received_proposal()?;
         Ok(())
     }
 }