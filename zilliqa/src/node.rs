use crate::{
    message::BlockNumber,
    state::{SignedTransaction, TransactionReceipt},
};
use primitive_types::H256;

use anyhow::{anyhow, Result};
use libp2p::PeerId;
use primitive_types::U256;
use tokio::sync::mpsc::UnboundedSender;

use crate::{
    cfg::Config,
    consensus::Consensus,
    crypto::{Hash, NodePublicKey, SecretKey},
    message::{Block, BlockRequest, BlockResponse, Message, Proposal},
    state::{Account, Address},
};

/// The central data structure for a blockchain node.
///
/// # Transaction Lifecycle
/// 1. New transactions are created with a call to [`Node::new_transaction()`].
/// The node gossips the transaction to the network and itself via a [`Message::NewTransaction`] message.
/// This initial node also stores the transaction hash in `new_transactions`.
///
/// 1. When a node recieves a [`NewTransaction`] via [`Node::handle_message()`], it stores it in `new_transactions`.
/// This contains all transactions which have been receieved, but not yet executed.
///
/// 2. When the initial node is a leader of a block, it adds all transaction hashes in `new_transactions` to the block.
///
/// 3. When a node recieves a block proposal, it looks up the transactions in `new_transactions` and executes them against its `state`.
/// Successfully executed transactions are added to `transactions` so they can be returned via APIs.
#[derive(Debug)]
pub struct Node {
    pub config: Config,
    peer_id: PeerId,
    message_sender: UnboundedSender<(Option<PeerId>, Message)>,
    reset_timeout: UnboundedSender<()>,
    consensus: Consensus,
}

impl Node {
    pub fn new(
        config: Config,
        secret_key: SecretKey,
        message_sender: UnboundedSender<(Option<PeerId>, Message)>,
        reset_timeout: UnboundedSender<()>,
    ) -> Result<Node> {
        let node = Node {
            config: config.clone(),
            peer_id: secret_key.to_libp2p_keypair().public().to_peer_id(),
            message_sender,
            reset_timeout,
            consensus: Consensus::new(secret_key, config)?,
        };

        Ok(node)
    }

    // TODO: Multithreading - `&mut self` -> `&self`
    pub fn handle_message(&mut self, source: PeerId, message: Message) -> Result<()> {
        match message {
            Message::Proposal(m) => {
                if let Some((leader, vote)) = self.consensus.proposal(m)? {
                    self.reset_timeout.send(())?;
                    self.send_message(leader, Message::Vote(vote))?;
                }
            }
            Message::Vote(m) => {
                if let Some((block, transactions)) = self.consensus.vote(source, m)? {
                    self.broadcast_message(Message::Proposal(Proposal {
                        header: block.header,
                        qc: block.qc,
                        agg: block.agg,
                        transactions,
                    }))?;
                }
            }
            Message::NewView(m) => {
                if let Some(block) = self.consensus.new_view(source, m)? {
                    self.broadcast_message(Message::Proposal(Proposal {
                        header: block.header,
                        qc: block.qc,
                        agg: block.agg,
                        transactions: vec![],
                    }))?;
                }
            }
            Message::BlockRequest(m) => {
                self.handle_block_request(source, m)?;
            }
            Message::BlockResponse(m) => {
                self.handle_block_response(source, m)?;
            }
            Message::RequestResponse => {}
            Message::NewTransaction(t) => {
                self.consensus.new_transaction(t)?;
            }
        }

        Ok(())
    }

    pub fn handle_timeout(&mut self) -> Result<()> {
        if let Some((leader, new_view)) = self.consensus.timeout()? {
            self.send_message(leader, Message::NewView(new_view))?;
        }

        Ok(())
    }

    pub fn add_peer(&mut self, peer: PeerId, public_key: NodePublicKey) -> Result<()> {
        if let Some((leader, vote)) = self.consensus.add_peer(peer, public_key)? {
            self.reset_timeout.send(())?;
            self.send_message(leader, Message::Vote(vote))?;
        }

        Ok(())
    }

    pub fn create_transaction(&mut self, txn: SignedTransaction) -> Result<Hash> {
        let hash = txn.hash();

        txn.verify()?;

        // Make sure TX hasn't been seen before
        if !self.consensus.seen_tx_already(&hash)? {
            self.broadcast_message(Message::NewTransaction(txn))?;
        }

        Ok(hash)
    }

    pub fn view(&self) -> u64 {
        self.consensus.view()
    }

    fn get_view(&self, block_number: BlockNumber) -> u64 {
        match block_number {
            BlockNumber::Number(n) => n,
            BlockNumber::Earliest => 0,
            BlockNumber::Latest => self.get_chain_tip(),
            BlockNumber::Pending => self.get_chain_tip(), // use latest for now
            BlockNumber::Finalized => self.get_chain_tip().saturating_sub(2),
            BlockNumber::Safe => self.get_chain_tip().saturating_sub(2), // same as finalized
        }
    }

    pub fn peer_id(&self) -> PeerId {
        self.peer_id
    }

    pub fn call_contract(
        &self,
        block_number: BlockNumber,
        from_addr: Address,
        to_addr: Option<Address>,
        data: Vec<u8>,
    ) -> Result<Vec<u8>> {
        // TODO: optimise this to get header directly once persistance is merged
        // (which will provide a header index)
        let block = self
            .get_block_by_view(self.get_view(block_number))?
            .ok_or_else(|| anyhow!("block not found"))?;
        let state = self
            .consensus
            .state()
            .at_root(H256(block.state_root_hash().0));

        state.call_contract(
            from_addr,
            to_addr,
            data,
            self.config.eth_chain_id,
            block.header,
        )
    }

    pub fn get_chain_tip(&self) -> u64 {
        self.consensus.view().saturating_sub(1)
    }

    pub fn get_account(&self, address: Address, block_number: BlockNumber) -> Result<Account> {
        self.consensus
            .try_get_state_at(self.get_view(block_number))?
            .get_account(address)
    }

    pub fn get_account_storage(
        &self,
        address: Address,
        index: H256,
        block_number: BlockNumber,
    ) -> Result<H256> {
        self.consensus
            .try_get_state_at(self.get_view(block_number))?
            .get_account_storage(address, index)
    }

    pub fn get_native_balance(&self, address: Address, block_number: BlockNumber) -> Result<U256> {
        self.consensus
            .try_get_state_at(self.get_view(block_number))?
            .get_native_balance(address)
    }

<<<<<<< HEAD
    pub fn get_latest_block(&self) -> Result<Option<Block>> {
        self.get_block_by_view(self.consensus.view().saturating_sub(1))
=======
    pub fn get_latest_block(&self) -> Option<&Block> {
        self.get_block_by_view(self.get_chain_tip())
    }

    pub fn get_block_by_number(&self, block_number: BlockNumber) -> Option<&Block> {
        self.get_block_by_view(self.get_view(block_number))
>>>>>>> c1325c6d
    }

    pub fn get_finalized_height(&self) -> Result<u64> {
        self.consensus.finalized_view()
    }

    pub fn get_block_by_view(&self, view: u64) -> Result<Option<Block>> {
        self.consensus.get_block_by_view(view)
    }

    pub fn get_block_by_hash(&self, hash: Hash) -> Result<Option<Block>> {
        self.consensus.maybe_get_block(&hash)
    }

    pub fn get_transaction_receipt(&self, hash: Hash) -> Result<Option<TransactionReceipt>> {
        self.consensus.get_transaction_receipt(hash)
    }

    pub fn get_transaction_by_hash(&self, hash: Hash) -> Result<Option<SignedTransaction>> {
        self.consensus.get_transaction_by_hash(hash)
    }

    pub fn get_touched_transactions(&self, address: Address) -> Result<Vec<Hash>> {
        self.consensus.get_touched_transactions(address)
    }

    fn send_message(&mut self, peer: PeerId, message: Message) -> Result<()> {
        if peer == self.peer_id {
            // We need to 'send' this message to ourselves.
            self.handle_message(peer, message)?;
        } else {
            self.message_sender.send((Some(peer), message))?;
        }
        Ok(())
    }

    fn broadcast_message(&mut self, message: Message) -> Result<()> {
        self.message_sender.send((None, message.clone()))?;
        // Also handle it ourselves
        self.handle_message(self.peer_id, message)?;
        Ok(())
    }

    fn handle_block_request(&mut self, source: PeerId, request: BlockRequest) -> Result<()> {
        let block = self.consensus.get_block(&request.hash)?;

        self.send_message(source, Message::BlockResponse(BlockResponse { block }))?;

        Ok(())
    }

    fn handle_block_response(&mut self, _: PeerId, response: BlockResponse) -> Result<()> {
        self.consensus.add_block(response.block)?;

        Ok(())
    }
}<|MERGE_RESOLUTION|>--- conflicted
+++ resolved
@@ -204,17 +204,12 @@
             .get_native_balance(address)
     }
 
-<<<<<<< HEAD
     pub fn get_latest_block(&self) -> Result<Option<Block>> {
-        self.get_block_by_view(self.consensus.view().saturating_sub(1))
-=======
-    pub fn get_latest_block(&self) -> Option<&Block> {
         self.get_block_by_view(self.get_chain_tip())
     }
 
-    pub fn get_block_by_number(&self, block_number: BlockNumber) -> Option<&Block> {
+    pub fn get_block_by_number(&self, block_number: BlockNumber) -> Result<Option<Block>> {
         self.get_block_by_view(self.get_view(block_number))
->>>>>>> c1325c6d
     }
 
     pub fn get_finalized_height(&self) -> Result<u64> {
