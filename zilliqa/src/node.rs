use crate::{
    cfg::NodeConfig,
    message::{BlockNumber, InternalMessage, Message},
    p2p_node::OutboundMessageTuple,
    state::{SignedTransaction, TransactionReceipt},
};
use primitive_types::H256;

use evm_ds::protos::evm_proto::{self as EvmProto};

use anyhow::{anyhow, Result};
use libp2p::PeerId;

use primitive_types::U256;
use tokio::sync::mpsc::UnboundedSender;
use tracing::*;

use crate::{
    consensus::Consensus,
    crypto::{Hash, NodePublicKey, SecretKey},
    message::{
        Block, BlockRequest, BlockResponse, BlocksRequest, BlocksResponse, ExternalMessage,
        Proposal,
    },
    state::{Account, Address},
};

#[derive(Debug, Clone)]
pub struct MessageSender {
    our_shard: u64,
    our_peer_id: PeerId,
    outbound_channel: UnboundedSender<OutboundMessageTuple>,
}

impl MessageSender {
    /// Send message to the p2p/coordinator thread
    pub fn send_message_to_coordinator(&self, message: InternalMessage) -> Result<()> {
        self.outbound_channel
            .send((None, self.our_shard, Message::Internal(message)))?;
        Ok(())
    }

    /// Send a message to a locally running shard node
    pub fn send_message_to_shard(&self, shard: u64, message: InternalMessage) -> Result<()> {
        self.outbound_channel
            .send((None, shard, Message::Internal(message)))?;
        Ok(())
    }

    /// Send a message to a remote node of the same shard.
    pub fn send_external_message(&self, peer: PeerId, message: ExternalMessage) -> Result<()> {
        debug!(
            "sending {} from {} to {}",
            message.name(),
            self.our_peer_id,
            peer
        );
        self.outbound_channel
            .send((Some(peer), self.our_shard, Message::External(message)))?;
        Ok(())
    }

    /// Broadcast to the entire network of this shard
    pub fn broadcast_external_message(&self, message: ExternalMessage) -> Result<()> {
        self.outbound_channel
            .send((None, self.our_shard, Message::External(message)))?;
        Ok(())
    }
}

/// The central data structure for a blockchain node.
///
/// # Transaction Lifecycle
/// 1. New transactions are created with a call to [`Node::new_transaction()`].
/// The node gossips the transaction to the network and itself via a [`Message::NewTransaction`] message.
/// This initial node also stores the transaction hash in `new_transactions`.
///
/// 1. When a node recieves a [`NewTransaction`] via [`Node::handle_message()`], it stores it in `new_transactions`.
/// This contains all transactions which have been receieved, but not yet executed.
///
/// 2. When the initial node is a leader of a block, it adds all transaction hashes in `new_transactions` to the block.
///
/// 3. When a node recieves a block proposal, it looks up the transactions in `new_transactions` and executes them against its `state`.
/// Successfully executed transactions are added to `transactions` so they can be returned via APIs.
#[derive(Debug)]
pub struct Node {
    pub config: NodeConfig,
    peer_id: PeerId,
    message_sender: MessageSender,
    reset_timeout: UnboundedSender<()>,
    consensus: Consensus,
}

impl Node {
    pub fn new(
        config: NodeConfig,
        secret_key: SecretKey,
        message_sender_channel: UnboundedSender<OutboundMessageTuple>,
        reset_timeout: UnboundedSender<()>,
    ) -> Result<Node> {
        let peer_id = secret_key.to_libp2p_keypair().public().to_peer_id();
        let message_sender = MessageSender {
            our_shard: config.eth_chain_id,
            our_peer_id: peer_id,
            outbound_channel: message_sender_channel,
        };
        let node = Node {
            config: config.clone(),
            peer_id,
            message_sender: message_sender.clone(),
            reset_timeout,
            consensus: Consensus::new(secret_key, config, message_sender)?,
        };
        Ok(node)
    }

    // TODO: Multithreading - `&mut self` -> `&self`
    pub fn handle_message(&mut self, from: PeerId, message: Message) -> Result<()> {
        let to = self.peer_id;
        let to_self = from == to;
        let message_name = message.name();
        tracing::debug!(%from, %to, %message_name, "handling message");
        match message {
            Message::External(external_message) => match external_message {
                ExternalMessage::Proposal(m) => {
                    let m_view = m.header.view;

                    if let Some((leader, vote)) = self.consensus.proposal(m)? {
                        self.reset_timeout.send(())?;
                        self.message_sender
                            .send_external_message(leader, ExternalMessage::Vote(vote))?;
                    } else {
                        info!("We had nothing to respond to proposal, lets try to join committee for view {m_view:}");
                        self.message_sender.send_external_message(
                            from,
                            ExternalMessage::JoinCommittee(self.consensus.public_key()),
                        )?;
                    }
                }
                ExternalMessage::Vote(m) => {
                    if let Some((block, transactions)) = self.consensus.vote(m)? {
                        self.message_sender.broadcast_external_message(
                            ExternalMessage::Proposal(Proposal::from_parts(block, transactions)),
                        )?;
                    }
                }
                ExternalMessage::NewView(m) => {
                    if let Some(block) = self.consensus.new_view(from, *m)? {
                        self.message_sender.broadcast_external_message(
                            ExternalMessage::Proposal(Proposal::from_parts(block, vec![])),
                        )?;
                    }
                }
                ExternalMessage::BlockRequest(m) => {
                    if !to_self {
                        self.handle_block_request(from, m)?;
                    } else {
                        debug!("ignoring block request to self");
                    }
                }
                ExternalMessage::BlockResponse(m) => {
                    if !to_self {
                        self.handle_block_response(from, m)?;
                    } else {
                        debug!("ignoring block response to self");
                    }
                }
                ExternalMessage::BlocksRequest(m) => {
                    if !to_self {
                        self.handle_blocks_request(from, m)?;
                    } else {
                        debug!("ignoring blocks request to self");
                    }
                }
                ExternalMessage::BlocksResponse(m) => {
                    if !to_self {
                        self.handle_blocks_response(from, m)?;
                    } else {
                        debug!("ignoring blocks response to self");
                    }
                }
                ExternalMessage::RequestResponse => {}
                ExternalMessage::NewTransaction(t) => {
                    self.consensus.new_transaction(t)?;
                }
                ExternalMessage::JoinCommittee(public_key) => {
                    self.add_peer(from, public_key)?;
                }
            },
            Message::Internal(internal_message) => match internal_message {
                InternalMessage::AddPeer(public_key) => {
                    self.add_peer(from, public_key)?;
                }
                InternalMessage::LaunchShard(_) => {
                    warn!("LaunchShard messages should not be passed to the node.");
                }
            },
        }

        Ok(())
    }

    // handle timeout - true if something happened
    pub fn handle_timeout(&mut self) -> bool {
        if let Some((leader, response)) = self.consensus.timeout() {
            self.message_sender
                .send_external_message(leader, response)
                .unwrap();
            return true;
        }
        false
    }

    pub fn add_peer(&mut self, peer: PeerId, public_key: NodePublicKey) -> Result<()> {
        if let Some((dest, message)) = self.consensus.add_peer(peer, public_key)? {
            self.reset_timeout.send(())?;
            if let Some(leader) = dest {
                self.message_sender.send_external_message(leader, message)?;
            } else {
                self.message_sender.broadcast_external_message(message)?;
            }
        }
        Ok(())
    }

    pub fn create_transaction(&mut self, txn: SignedTransaction) -> Result<Hash> {
        let hash = txn.hash();

        info!(?hash, "seen new txn {:?}", txn);

        // Make sure TX hasn't been seen before
        if !self.consensus.seen_tx_already(&hash)? {
            // There is a race on querying txn hash, so avoid it by immediately putting it into the pool
            self.consensus.new_transaction(txn.clone())?;

            self.message_sender
                .broadcast_external_message(ExternalMessage::NewTransaction(txn))?;
        }

        Ok(hash)
    }

    pub fn number(&self) -> u64 {
        self.consensus.head_block().header.number
    }

    // todo: this doesn't respect two-chain finalization
    pub fn get_number(&self, block_number: BlockNumber) -> u64 {
        match block_number {
            BlockNumber::Number(n) => n,
            BlockNumber::Earliest => 0,
            BlockNumber::Latest => self.get_chain_tip(),
            BlockNumber::Pending => self.get_chain_tip(), // use latest for now
            BlockNumber::Finalized => self.get_chain_tip().saturating_sub(2),
            BlockNumber::Safe => self.get_chain_tip().saturating_sub(2), // same as finalized
        }
    }

    pub fn peer_id(&self) -> PeerId {
        self.peer_id
    }

    pub fn call_contract(
        &self,
        block_number: BlockNumber,
        from_addr: Address,
        to_addr: Option<Address>,
        data: Vec<u8>,
        amount: U256,
        tracing: bool,
    ) -> Result<EvmProto::EvmResult> {
        let block = self
            .get_block_by_number(self.get_number(block_number))?
            .ok_or_else(|| anyhow!("block not found"))?;

        trace!("call_contract: block={:?}", block);

        let state = self
            .consensus
            .state()
            .at_root(H256(block.state_root_hash().0));

        state.call_contract(
            from_addr,
            to_addr,
            data,
            amount,
            self.config.eth_chain_id,
            block.header,
            true,
            tracing,
        )
    }

    pub fn get_gas_price(&self) -> u64 {
        self.consensus.state().get_gas_price().unwrap()
    }

    #[allow(clippy::too_many_arguments)]
    pub fn estimate_gas(
        &self,
        block_number: BlockNumber,
        from_addr: Address,
        to_addr: Option<Address>,
        data: Vec<u8>,
        gas: u64,
        gas_price: u64,
        value: U256,
    ) -> Result<u64> {
        // TODO: optimise this to get header directly once persistance is merged
        // (which will provide a header index)
        let block = self
            .get_block_by_number(self.get_number(block_number))?
            .ok_or_else(|| anyhow!("block not found"))?;
        let state = self
            .consensus
            .state()
            .at_root(H256(block.state_root_hash().0));

        state.estimate_gas(
            from_addr,
            to_addr,
            data,
            self.config.eth_chain_id,
            block.header,
            true,
            gas,
            gas_price,
            value,
        )
    }

    pub fn get_chain_id(&self) -> u64 {
        self.config.eth_chain_id // using eth as a universal ID for now
    }

    pub fn get_chain_tip(&self) -> u64 {
        self.consensus.head_block().header.number
    }

    pub fn get_account(&self, address: Address, block_number: BlockNumber) -> Result<Account> {
        self.consensus
            .try_get_state_at(self.get_number(block_number))?
            .get_account(address)
    }

    pub fn get_account_storage(
        &self,
        address: Address,
        index: H256,
        block_number: BlockNumber,
    ) -> Result<H256> {
        self.consensus
            .try_get_state_at(self.get_number(block_number))?
            .get_account_storage(address, index)
    }

    pub fn get_native_balance(&self, address: Address, block_number: BlockNumber) -> Result<U256> {
        self.consensus
            .try_get_state_at(self.get_number(block_number))?
            .get_native_balance(address, false)
    }

    pub fn get_latest_block(&self) -> Result<Option<Block>> {
        self.get_block_by_number(self.get_chain_tip())
    }

    pub fn get_block_by_number(&self, block_number: u64) -> Result<Option<Block>> {
        //self.get_block_by_number(self.get_number(block_number))
        self.consensus.get_block_by_number(block_number)
    }

    pub fn get_finalized_height(&self) -> u64 {
        self.consensus.finalized_view()
    }

<<<<<<< HEAD
    pub fn get_block_by_view_reserved(&self, view: u64) -> Result<Option<Block>> {
        self.consensus.get_block_by_number(view) // TODO: deleteme
=======
    pub fn get_genesis_hash(&self) -> Result<Hash> {
        self.consensus.get_genesis_hash()
    }

    pub fn get_block_hash_by_view(&self, view: u64) -> Result<Option<Hash>> {
        self.consensus.get_block_hash_by_view(view)
    }

    pub fn get_block_by_view(&self, view: u64) -> Result<Option<Block>> {
        self.consensus.get_block_by_view(view)
>>>>>>> b04d3cdc
    }

    pub fn get_block_by_hash(&self, hash: Hash) -> Result<Option<Block>> {
        self.consensus.get_block(&hash)
    }

    pub fn get_block_hash_from_transaction(&self, tx_hash: Hash) -> Result<Option<Hash>> {
        self.consensus.get_block_hash_from_transaction(&tx_hash)
    }

    pub fn get_transaction_receipts_in_block(
        &self,
        block_hash: Hash,
    ) -> Result<Vec<TransactionReceipt>> {
        self.consensus.get_transaction_receipts_in_block(block_hash)
    }

    pub fn get_transaction_receipt(&self, tx_hash: Hash) -> Result<Option<TransactionReceipt>> {
        self.consensus.get_transaction_receipt(&tx_hash)
    }

    pub fn get_transaction_by_hash(&self, hash: Hash) -> Result<Option<SignedTransaction>> {
        self.consensus.get_transaction_by_hash(hash)
    }

    pub fn get_touched_transactions(&self, address: Address) -> Result<Vec<Hash>> {
        self.consensus.get_touched_transactions(address)
    }

    fn handle_block_request(&mut self, source: PeerId, request: BlockRequest) -> Result<()> {
        let block = match request.0 {
            crate::message::BlockRef::Hash(hash) => self.consensus.get_block(&hash),
            crate::message::BlockRef::View(view) => self.consensus.get_block_by_view(view), // todo: consider removing
            crate::message::BlockRef::Number(number) => self.consensus.get_block_by_number(number),
        }?;
        let Some(block) = block else {
            debug!("ignoring block request for unknown block: {:?}", request.0);
            return Ok(());
        };

        self.message_sender.send_external_message(
            source,
            ExternalMessage::BlockResponse(BlockResponse { block }),
        )?;

        Ok(())
    }

    fn handle_block_response(&mut self, _: PeerId, response: BlockResponse) -> Result<()> {
        self.consensus.receive_block(response.block)?;

        Ok(())
    }

    fn handle_blocks_request(&mut self, source: PeerId, request: BlocksRequest) -> Result<()> {
        let block = match request.0 {
            crate::message::BlockRef::Hash(hash) => self.consensus.get_block(&hash),
            crate::message::BlockRef::View(view) => self.consensus.get_block_by_view(view),
            crate::message::BlockRef::Number(number) => self.consensus.get_block_by_number(number),
        }?;

        let block = match block {
            Some(block) => block,
            None => {
                debug!("ignoring blocks request for unknown block: {:?}", request.0);
                return Ok(());
            }
        };

        let block_number = block.header.number;
        let mut blocks: Vec<Block> = Vec::new();

        for i in block_number..block_number + 100 {
            let block = self.consensus.get_block_by_number(i);
            if let Ok(Some(block)) = block {
                blocks.push(block);
            } else {
                break;
            }
        }

        trace!(
            "Responding to new blocks request of {:?} starting {} with {} blocks",
            request,
            block_number,
            blocks.len()
        );

        self.message_sender.send_external_message(
            source,
            ExternalMessage::BlocksResponse(BlocksResponse { blocks }),
        )?;

        Ok(())
    }

    fn handle_blocks_response(&mut self, _: PeerId, response: BlocksResponse) -> Result<()> {
        trace!(
            "Received blocks response of length {}",
            response.blocks.len()
        );
        let mut was_new = false;

        for block in response.blocks {
            was_new = self.consensus.receive_block(block)?;
        }

        if was_new {
            trace!(
                "Requesting additional blocks after successful block download. Start: {}",
                self.consensus.head_block().header.number
            );
            self.consensus.download_blocks_up_to_head()?;
        }

        Ok(())
    }
}<|MERGE_RESOLUTION|>--- conflicted
+++ resolved
@@ -374,21 +374,21 @@
         self.consensus.finalized_view()
     }
 
-<<<<<<< HEAD
-    pub fn get_block_by_view_reserved(&self, view: u64) -> Result<Option<Block>> {
-        self.consensus.get_block_by_number(view) // TODO: deleteme
-=======
     pub fn get_genesis_hash(&self) -> Result<Hash> {
-        self.consensus.get_genesis_hash()
-    }
-
-    pub fn get_block_hash_by_view(&self, view: u64) -> Result<Option<Hash>> {
-        self.consensus.get_block_hash_by_view(view)
-    }
+        Ok(self
+            .consensus
+            .get_block_by_number(0)
+            .unwrap()
+            .unwrap()
+            .hash())
+    }
+
+    //pub fn get_block_hash_by_view(&self, view: u64) -> Result<Option<Hash>> {
+    //    self.consensus.block_store.get_block_hash_by_view(view)
+    //}
 
     pub fn get_block_by_view(&self, view: u64) -> Result<Option<Block>> {
         self.consensus.get_block_by_view(view)
->>>>>>> b04d3cdc
     }
 
     pub fn get_block_by_hash(&self, hash: Hash) -> Result<Option<Block>> {
