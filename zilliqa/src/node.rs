--- conflicted
+++ resolved
@@ -156,17 +156,8 @@
         to_addr: Option<Address>,
         data: Vec<u8>,
     ) -> Result<Vec<u8>> {
-<<<<<<< HEAD
-        let current_block = self
-            .get_latest_block()?
-            .ok_or_else(|| anyhow!("no blocks"))?
-            .header;
-        self.consensus.state().call_contract(
-            caller,
-            contract,
-=======
         let block = self
-            .get_block_by_view(self.get_view(block_number))
+            .get_block_by_view(self.get_view(block_number))?
             .ok_or_else(|| anyhow!("block not found"))?;
         let state = self
             .consensus
@@ -176,7 +167,6 @@
         state.call_contract(
             from_addr,
             to_addr,
->>>>>>> c1320bdd
             data,
             self.config.eth_chain_id,
             block.header,
