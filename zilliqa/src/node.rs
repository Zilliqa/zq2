use std::borrow::Cow;

use anyhow::Result;
use libp2p::PeerId;
use primitive_types::H256;
use tokio::sync::mpsc::UnboundedSender;

use crate::{
    api::types::{EthTransaction, EthTransactionReceipt},
    cfg::Config,
    consensus::Consensus,
    crypto::{Hash, PublicKey, SecretKey},
    message::{Block, BlockRequest, BlockResponse, Message, Proposal},
    state::{Account, Address, NewTransaction},
};

/// The central data structure for a blockchain node.
///
/// # Transaction Lifecycle
/// 1. New transactions are created with a call to [`Node::new_transaction()`].
/// The node gossips the transaction to the network via a [`Message::NewTransaction`] message.
/// This initial node also stores the transaction hash in `pending_transactions`.
///
/// 1. When a node recieves a [`NewTransaction`] via [`Node::handle_message()`], it stores it in `new_transactions`.
/// This contains all transactions which have been receieved, but not yet executed.
///
/// 1. When the initial node is a leader of a block, it adds all transaction hashes in `pending_transactions` to the block.
///
/// 1. When a node recieves a block proposal, it looks up the transactions in `new_transactions` and executes them against its `state`.
/// Successfully executed transactions are added to `transactions` so they can be returned via APIs.
pub struct Node {
    pub config: Config,
    peer_id: PeerId,
    message_sender: UnboundedSender<(PeerId, Message)>,
    reset_timeout: UnboundedSender<()>,
    consensus: Consensus,
}

impl Node {
    pub fn new(
        config: Config,
        secret_key: SecretKey,
        message_sender: UnboundedSender<(PeerId, Message)>,
        reset_timeout: UnboundedSender<()>,
    ) -> Result<Node> {
        let node = Node {
            config,
            peer_id: secret_key.to_libp2p_keypair().public().to_peer_id(),
            message_sender,
            reset_timeout,
            consensus: Consensus::new(secret_key),
        };

        Ok(node)
    }

    // TODO: Multithreading - `&mut self` -> `&self`
    pub fn handle_message(&mut self, source: PeerId, message: Message) -> Result<()> {
        match message {
            Message::Proposal(m) => {
                if let Some((leader, vote)) = self.consensus.proposal(m.block)? {
                    self.reset_timeout.send(())?;
                    self.send_message(leader, Message::Vote(vote))?;
                }
            }
            Message::Vote(m) => {
                if let Some(proposal) = self.consensus.vote(source, m)? {
                    self.broadcast_message(Message::Proposal(Proposal { block: proposal }))?;
                }
            }
            Message::NewView(m) => {
                if let Some(proposal) = self.consensus.new_view(source, m)? {
                    self.broadcast_message(Message::Proposal(Proposal { block: proposal }))?;
                }
            }
            Message::BlockRequest(m) => {
                self.handle_block_request(source, m)?;
            }
            Message::BlockResponse(m) => {
                self.handle_block_response(source, m)?;
            }
            Message::NewTransaction(t) => {
                self.consensus.new_transaction(t)?;
            }
        }

        Ok(())
    }

    pub fn handle_timeout(&mut self) -> Result<()> {
        if let Some((leader, new_view)) = self.consensus.timeout()? {
            self.send_message(leader, Message::NewView(new_view))?;
        }

        Ok(())
    }

    pub fn add_peer(&mut self, peer: PeerId, public_key: PublicKey) -> Result<()> {
        if let Some((leader, vote)) = self.consensus.add_peer(peer, public_key)? {
            self.reset_timeout.send(())?;
            self.send_message(leader, Message::Vote(vote))?;
        }

        Ok(())
    }

    pub fn create_transaction(&mut self, txn: NewTransaction) -> Result<Hash> {
        let hash = txn.hash();
        self.consensus.create_transaction(&txn)?;
        self.broadcast_message(Message::NewTransaction(txn))?;

        Ok(hash)
    }

    pub fn view(&self) -> u64 {
        self.consensus.view()
    }

    pub fn call_contract(&self, contract: Address, data: Vec<u8>) -> Result<Vec<u8>> {
        self.consensus.state().call_contract(contract, data)
    }

    pub fn get_account(&self, address: Address) -> Result<Cow<'_, Account>> {
        Ok(self.consensus.state().get_account(address))
    }

    pub fn get_latest_block(&self) -> Option<&Block> {
<<<<<<< HEAD
        self.get_block_by_view(self.consensus.view())
=======
        self.get_block_by_view(self.consensus.view() - 1)
>>>>>>> c21c82f2
    }

    pub fn get_block_by_view(&self, view: u64) -> Option<&Block> {
        self.consensus.get_block_by_view(view)
    }

    pub fn get_block_by_hash(&self, hash: Hash) -> Option<&Block> {
        self.consensus.get_block(&hash).ok()
    }

    pub fn get_transaction_receipt(&self, hash: Hash) -> Option<EthTransactionReceipt> {
        let transaction = self.consensus.get_transaction_by_hash(hash)?;
        // TODO: Return error if block does not exist.
        let block = self.consensus.get_block(&transaction.block_hash).ok()?;

        let receipt = EthTransactionReceipt {
            transaction_hash: H256(hash.0),
            transaction_index: block.transactions.iter().position(|t| *t == hash).unwrap() as u64,
            block_hash: H256::from_slice(block.hash.as_bytes()),
            block_number: block.view,
            from: transaction.from_addr.0,
            to: transaction.to_addr.0,
            cumulative_gas_used: 0,
            effective_gas_price: 0,
            gas_used: 0,
            contract_address: transaction.contract_address.map(|a| a.0),
            logs: vec![],
            logs_bloom: [0; 256],
            ty: 0,
            status: true,
        };

        Some(receipt)
    }

    pub fn get_transaction_by_hash(&self, hash: Hash) -> Option<EthTransaction> {
        let transaction = self.consensus.get_transaction_by_hash(hash)?;
        // TODO: Return error if block does not exist.
        let block = self.consensus.get_block(&transaction.block_hash).ok()?;

        let response = EthTransaction {
            block_hash: H256(transaction.block_hash.0),
            block_number: block.view,
            from: transaction.from_addr.0,
            gas: 0,
            gas_price: transaction.gas_price as u64,
            input: transaction.payload.clone(),
            nonce: transaction.nonce,
            // `to` should be `None` if `transaction` is a contract creation.
            to: if transaction.contract_address.is_none() {
                Some(transaction.to_addr.0)
            } else {
                None
            },
            transaction_index: block.transactions.iter().position(|t| *t == hash).unwrap() as u64,
            value: transaction.amount as u64,
            v: 0,
            r: [0; 32],
            s: [0; 32],
        };

        Some(response)
    }

    fn send_message(&mut self, peer: PeerId, message: Message) -> Result<()> {
        if peer == self.peer_id {
            // We need to 'send' this message to ourselves.
            self.handle_message(peer, message)?;
        } else {
            self.message_sender.send((peer, message))?;
        }
        Ok(())
    }

    fn broadcast_message(&mut self, message: Message) -> Result<()> {
<<<<<<< HEAD
=======
        self.handle_message(self.peer_id, message.clone())?;
>>>>>>> c21c82f2
        // FIXME: We broadcast everything, so the recipient doesn't matter.
        self.message_sender
            .send((PeerId::random(), message.clone()))?;
        // Also handle it ourselves
        self.handle_message(self.peer_id, message)?;
        Ok(())
    }

    fn handle_block_request(&mut self, source: PeerId, request: BlockRequest) -> Result<()> {
        let block = self.consensus.get_block(&request.hash)?;

        self.send_message(
            source,
            Message::BlockResponse(BlockResponse {
                block: block.clone(),
            }),
        )?;

        Ok(())
    }

    fn handle_block_response(&mut self, _: PeerId, response: BlockResponse) -> Result<()> {
        self.consensus.add_block(response.block);

        Ok(())
    }
}<|MERGE_RESOLUTION|>--- conflicted
+++ resolved
@@ -125,11 +125,7 @@
     }
 
     pub fn get_latest_block(&self) -> Option<&Block> {
-<<<<<<< HEAD
-        self.get_block_by_view(self.consensus.view())
-=======
         self.get_block_by_view(self.consensus.view() - 1)
->>>>>>> c21c82f2
     }
 
     pub fn get_block_by_view(&self, view: u64) -> Option<&Block> {
@@ -205,10 +201,6 @@
     }
 
     fn broadcast_message(&mut self, message: Message) -> Result<()> {
-<<<<<<< HEAD
-=======
-        self.handle_message(self.peer_id, message.clone())?;
->>>>>>> c21c82f2
         // FIXME: We broadcast everything, so the recipient doesn't matter.
         self.message_sender
             .send((PeerId::random(), message.clone()))?;
