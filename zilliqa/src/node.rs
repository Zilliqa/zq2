--- conflicted
+++ resolved
@@ -334,11 +334,7 @@
         )
     }
 
-<<<<<<< HEAD
-    pub fn get_proposer_reward_address(&mut self, block: &Block) -> Result<Option<Address>> {
-=======
     pub fn get_proposer_reward_address(&self, header: BlockHeader) -> Result<Option<Address>> {
->>>>>>> 4250d797
         // Return the zero address for the genesis block. There was no reward for it.
         if header.view == 0 {
             return Ok(None);
@@ -349,11 +345,7 @@
             .ok_or_else(|| anyhow!("missing parent: {}", header.parent_hash))?;
         let proposer = self
             .consensus
-<<<<<<< HEAD
-            .leader_at_block(&parent, block.view())
-=======
-            .leader(&parent.committee, header.view)
->>>>>>> 4250d797
+            .leader_at_block(&parent, header.view)
             .public_key;
         self.consensus.state().get_reward_address(proposer)
     }
