use std::{
    fmt::Debug,
<<<<<<< HEAD
    sync::{atomic::AtomicUsize, Arc, Mutex},
=======
    sync::{Arc, atomic::AtomicUsize},
>>>>>>> ad8c7fa8
    time::Duration,
};

use alloy::{
    eips::{BlockId, BlockNumberOrTag, RpcBlockHash},
    primitives::Address,
    rpc::types::{
        TransactionInfo,
        trace::{
            geth::{
                FourByteFrame, GethDebugBuiltInTracerType, GethDebugTracerType,
                GethDebugTracingOptions, GethTrace, NoopFrame, TraceResult,
            },
            parity::{TraceResults, TraceType},
        },
    },
};
use anyhow::{Result, anyhow};
use itertools::Itertools;
use libp2p::{PeerId, request_response::OutboundFailure};
use revm::{Inspector, primitives::ExecutionResult};
use revm_inspectors::tracing::{
    FourByteInspector, MuxInspector, TracingInspector, TracingInspectorConfig, TransactionContext,
    js::JsInspector,
};
use tokio::sync::{broadcast, mpsc::UnboundedSender};
use tracing::*;

use crate::{
    api::types::filters::Filters,
    cfg::NodeConfig,
    consensus::Consensus,
    crypto::{Hash, SecretKey},
    db::Db,
    exec::{PendingState, TransactionApplyResult},
    inspector::{self, ScillaInspector},
    message::{
        Block, BlockHeader, BlockResponse, ExternalMessage, InjectedProposal, InternalMessage,
        IntershardCall, Proposal, SyncBlockHeader,
    },
    node_launcher::ResponseChannel,
    p2p_node::{LocalMessageTuple, OutboundMessageTuple},
    pool::{TxAddResult, TxPoolContent},
    state::State,
    sync::SyncPeers,
    transaction::{
        EvmGas, SignedTransaction, TransactionReceipt, TxIntershard, VerifiedTransaction,
    },
};

#[derive(Debug, Copy, Clone, Eq, PartialEq, Hash, Default)]
pub struct RequestId(u64);

#[derive(Debug)]
pub struct OutgoingMessageFailure {
    pub peer: PeerId,
    pub request_id: RequestId,
    pub error: OutboundFailure,
}

#[derive(Debug, Clone)]
pub struct MessageSender {
    pub our_shard: u64,
    pub our_peer_id: PeerId,
    pub outbound_channel: UnboundedSender<OutboundMessageTuple>,
    pub local_channel: UnboundedSender<LocalMessageTuple>,
    pub request_id: RequestId,
}

impl MessageSender {
    /// Send message to the p2p/coordinator thread
    pub fn send_message_to_coordinator(&self, message: InternalMessage) -> Result<()> {
        self.local_channel
            .send((self.our_shard, self.our_shard, message))?;
        Ok(())
    }

    /// Send a message to a locally running shard node
    pub fn send_message_to_shard(
        &self,
        destination_shard: u64,
        message: InternalMessage,
    ) -> Result<()> {
        self.local_channel
            .send((self.our_shard, destination_shard, message))?;
        Ok(())
    }

    pub fn next_request_id(&mut self) -> RequestId {
        let request_id = self.request_id;
        self.request_id.0 = self.request_id.0.wrapping_add(1);
        request_id
    }

    /// Send a message to a remote node of the same shard.
    /// Note that if this ever fails for individual messages (rather than because the channel is closed),
    /// you will need to adjust consensus.rs to attempt to retain as much of multiple block responses
    /// as possible.
    pub fn send_external_message(
        &mut self,
        peer: PeerId,
        message: ExternalMessage,
    ) -> Result<RequestId> {
        debug!("sending {message} from {} to {}", self.our_peer_id, peer);
        let request_id = self.next_request_id();
        self.outbound_channel
            .send((Some((peer, request_id)), self.our_shard, message))?;
        Ok(request_id)
    }

    /// Broadcast to the entire network of this shard
    pub fn broadcast_external_message(&self, message: ExternalMessage) -> Result<()> {
        self.outbound_channel
            .send((None, self.our_shard, message))?;
        Ok(())
    }

    /// Broadcast to the entire network of this shard
    // This is a duplicate of [MessageSender::broadcast_external_message] but it allows for
    // a separate treatment for proposals, if desired for debugging or future purposes.
    pub fn broadcast_proposal(&self, message: ExternalMessage) -> Result<()> {
        self.outbound_channel
            .send((None, self.our_shard, message))?;
        Ok(())
    }
}

/// Messages sent by [Consensus].
/// Tuple of (destination, message).
pub type NetworkMessage = (Option<PeerId>, ExternalMessage);

/// The central data structure for a blockchain node.
///
/// # Transaction Lifecycle
/// 1. New transactions are created with a call to [`Node::new_transaction()`].
///    The node gossips the transaction to the network and itself via a [`Message::NewTransaction`] message.
///    This initial node also stores the transaction hash in `new_transactions`.
///
/// 1. When a node recieves a [`NewTransaction`] via [`Node::handle_message()`], it stores it in `new_transactions`.
///    This contains all transactions which have been receieved, but not yet executed.
///
/// 2. When the initial node is a leader of a block, it adds all transaction hashes in `new_transactions` to the block.
///
/// 3. When a node recieves a block proposal, it looks up the transactions in `new_transactions` and executes them against its `state`.
///    Successfully executed transactions are added to `transactions` so they can be returned via APIs.
#[derive(Debug)]
pub struct Node {
    pub config: NodeConfig,
    pub db: Arc<Db>,
    peer_id: PeerId,
    message_sender: MessageSender,
    /// Send responses to requests down this channel. The `ResponseChannel` passed must correspond to a
    /// `ResponseChannel` received via `handle_request`.
    request_responses: UnboundedSender<(ResponseChannel, ExternalMessage)>,
    reset_timeout: UnboundedSender<Duration>,
    pub consensus: Consensus,
    peer_num: Arc<AtomicUsize>,
    pub chain_id: ChainId,
    pub filters: Arc<Mutex<Filters>>,
}

#[derive(Debug, Copy, Clone)]
pub struct ChainId {
    pub eth: u64,
}

impl ChainId {
    pub fn new(eth_chain_id: u64) -> Self {
        ChainId { eth: eth_chain_id }
    }
    pub fn zil(&self) -> u64 {
        self.eth - 0x8000
    }
}

impl Node {
    #[allow(clippy::too_many_arguments)]
    pub fn new(
        config: NodeConfig,
        secret_key: SecretKey,
        message_sender_channel: UnboundedSender<OutboundMessageTuple>,
        local_sender_channel: UnboundedSender<LocalMessageTuple>,
        request_responses: UnboundedSender<(ResponseChannel, ExternalMessage)>,
        reset_timeout: UnboundedSender<Duration>,
        peer_num: Arc<AtomicUsize>,
        peers: Arc<SyncPeers>,
    ) -> Result<Node> {
        config.validate()?;
        let peer_id = secret_key.to_libp2p_keypair().public().to_peer_id();
        let message_sender = MessageSender {
            our_shard: config.eth_chain_id,
            our_peer_id: peer_id,
            outbound_channel: message_sender_channel,
            local_channel: local_sender_channel,
            request_id: RequestId::default(),
        };
        let db = Arc::new(Db::new(
            config.data_dir.as_ref(),
            config.eth_chain_id,
            config.state_cache_size,
        )?);
        let node = Node {
            config: config.clone(),
            peer_id,
            message_sender: message_sender.clone(),
            request_responses,
            reset_timeout: reset_timeout.clone(),
            db: db.clone(),
            chain_id: ChainId::new(config.eth_chain_id),
            consensus: Consensus::new(
                secret_key,
                config,
                message_sender,
                reset_timeout,
                db,
                peers,
            )?,
            peer_num,
            filters: Arc::new(Mutex::new(Filters::new())),
        };
        Ok(node)
    }

    pub fn handle_broadcast(&mut self, from: PeerId, message: ExternalMessage) -> Result<()> {
        debug!(%from, to = %self.peer_id, %message, "handling broadcast");
        match message {
            // This just breaks down group block messages into individual messages to stop them blocking threads
            // for long periods.
            ExternalMessage::InjectedProposal(p) => {
                self.handle_injected_proposal(from, p)?;
            }
            // `NewTransaction`s are always broadcasted.
            ExternalMessage::NewTransaction(t) => {
                // Don't process again txn sent by this node (it's already in the mempool)
                if self.peer_id != from {
                    self.consensus.handle_new_transaction(t)?;
                }
            }
            // Repeated `NewView`s might get broadcast.
            ExternalMessage::NewView(m) => {
                if let Some((block, transactions)) = self.consensus.new_view(*m)? {
                    self.message_sender
                        .broadcast_proposal(ExternalMessage::Proposal(Proposal::from_parts(
                            block,
                            transactions,
                        )))?;
                }
            }
            // `Proposals` are re-routed to `handle_request()`
            _ => {
                warn!("unexpected message type");
            }
        }

        Ok(())
    }

    pub fn handle_request(
        &mut self,
        from: PeerId,
        id: &str,
        message: ExternalMessage,
        response_channel: ResponseChannel,
    ) -> Result<()> {
        debug!(%from, to = %self.peer_id, %id, %message, "handling request");
        match message {
            ExternalMessage::Vote(m) => {
                if let Some((block, transactions)) = self.consensus.vote(*m)? {
                    self.message_sender
                        .broadcast_proposal(ExternalMessage::Proposal(Proposal::from_parts(
                            block,
                            transactions,
                        )))?;
                }
                // Acknowledge this vote.
                self.request_responses
                    .send((response_channel, ExternalMessage::Acknowledgement))?;
            }
            ExternalMessage::NewView(m) => {
                if let Some((block, transactions)) = self.consensus.new_view(*m)? {
                    self.message_sender
                        .broadcast_proposal(ExternalMessage::Proposal(Proposal::from_parts(
                            block,
                            transactions,
                        )))?;
                }
                // Acknowledge this new view.
                self.request_responses
                    .send((response_channel, ExternalMessage::Acknowledgement))?;
            }
            // RFC-161 sync algorithm, phase 2.
            ExternalMessage::MultiBlockRequest(request) => {
                let message = self
                    .consensus
                    .sync
                    .handle_multiblock_request(from, request)?;
                self.request_responses.send((response_channel, message))?;
            }
            // RFC-161 sync algorithm, phase 1.
            ExternalMessage::MetaDataRequest(request) => {
                let message = self.consensus.sync.handle_metadata_request(from, request)?;
                self.request_responses.send((response_channel, message))?;
            }
            // Respond negatively to block request from old nodes
            ExternalMessage::BlockRequest(_) => {
                // respond with an invalid response
                let message = ExternalMessage::BlockResponse(BlockResponse {
                    availability: None,
                    proposals: vec![],
                    from_view: u64::MAX,
                });
                self.request_responses.send((response_channel, message))?;
            }
            // Handle requests which contain a block proposal. Initially sent as a broadcast, it is re-routed into
            // a Request by the underlying layer, with a faux request-id. This is to mitigate issues when there are
            // too many transactions in the broadcast queue.
            ExternalMessage::Proposal(m) => {
                self.handle_proposal(from, m)?;

                // Acknowledge the proposal.
                self.request_responses
                    .send((response_channel, ExternalMessage::Acknowledgement))?;
            }
            msg => {
                warn!(%msg, "unexpected message type");
            }
        }

        Ok(())
    }

    pub fn handle_request_failure(
        &mut self,
        to: PeerId,
        failure: OutgoingMessageFailure,
    ) -> Result<()> {
        debug!(from = %self.peer_id, %to, ?failure, "handling message failure");
        self.consensus.sync.handle_request_failure(to, failure)?;
        Ok(())
    }

    pub fn handle_response(&mut self, from: PeerId, message: ExternalMessage) -> Result<()> {
        debug!(%from, to = %self.peer_id, %message, "handling response");
        match message {
            ExternalMessage::MultiBlockResponse(response) => self
                .consensus
                .sync
                .handle_multiblock_response(from, Some(response))?,
            ExternalMessage::SyncBlockHeaders(response) => self
                .consensus
                .sync
                .handle_metadata_response(from, Some(response))?,
            // FIXME: 0.6.0 compatibility, to be removed after all nodes >= 0.7.0
            ExternalMessage::MetaDataResponse(response) => {
                let response = response
                    .into_iter()
                    .map(|bh| SyncBlockHeader {
                        header: bh,
                        size_estimate: (1024 * 1024 * bh.gas_used.0 / bh.gas_limit.0) as usize, // guesstimate
                    })
                    .collect_vec();
                self.consensus
                    .sync
                    .handle_metadata_response(from, Some(response))?
            }
            ExternalMessage::BlockResponse(response) => {
                self.consensus.sync.handle_block_response(from, response)?
            }
            ExternalMessage::Acknowledgement => {
                self.consensus.sync.handle_acknowledgement(from)?;
            }
            msg => {
                warn!(%msg, "unexpected message type");
            }
        }

        Ok(())
    }

    pub fn handle_internal_message(&mut self, from: u64, message: InternalMessage) -> Result<()> {
        let to = self.chain_id.eth;
        tracing::debug!(%from, %to, %message, "handling message");
        match message {
            InternalMessage::IntershardCall(intershard_call) => {
                self.inject_intershard_transaction(intershard_call)?
            }
            InternalMessage::LaunchLink(source) => {
                self.message_sender
                    .send_message_to_coordinator(InternalMessage::LaunchShard(source))?;
            }
            InternalMessage::LaunchShard(..) | InternalMessage::ExportBlockCheckpoint(..) => {
                warn!(
                    "{message} type messages should be handled by the coordinator, not forwarded to a node.",
                );
            }
        }
        Ok(())
    }

    fn inject_intershard_transaction(&mut self, intershard_call: IntershardCall) -> Result<()> {
        let tx = SignedTransaction::Intershard {
            tx: TxIntershard {
                chain_id: self.chain_id.eth,
                bridge_nonce: intershard_call.bridge_nonce,
                source_chain: intershard_call.source_chain_id,
                gas_price: intershard_call.gas_price,
                gas_limit: intershard_call.gas_limit,
                to_addr: intershard_call.target_address,
                payload: intershard_call.calldata,
            },
            from: intershard_call.source_address,
        };
        let verified_tx = tx.verify()?;
        trace!("Injecting intershard transaction {}", verified_tx.hash);
        self.consensus.new_transaction(verified_tx)?;
        Ok(())
    }

    // handle timeout - true if something happened
    pub fn handle_timeout(&mut self) -> Result<bool> {
        if let Some((leader, response)) = self.consensus.timeout()? {
            if let Some(leader) = leader {
                self.message_sender
                    .send_external_message(leader, response)
                    .unwrap();
            } else {
                self.message_sender.broadcast_external_message(response)?;
            }
            return Ok(true);
        }
        Ok(false)
    }

    pub fn create_transaction(&mut self, txn: SignedTransaction) -> Result<(Hash, TxAddResult)> {
        let hash = txn.calculate_hash();

        info!(?hash, "seen new txn {:?}", txn);

        let result = self.consensus.handle_new_transaction(txn.clone())?;
        if result.was_added() {
            // TODO: Avoid redundant self-broadcast
            self.message_sender
                .broadcast_external_message(ExternalMessage::NewTransaction(txn))?;
        }

        Ok((hash, result))
    }

    pub fn number(&self) -> u64 {
        self.consensus.head_block().header.number
    }

    pub fn resolve_block_number(&self, block_number: BlockNumberOrTag) -> Result<Option<Block>> {
        match block_number {
            BlockNumberOrTag::Number(n) => self.consensus.get_canonical_block_by_number(n),

            BlockNumberOrTag::Earliest => self.consensus.get_canonical_block_by_number(0),
            BlockNumberOrTag::Latest => Ok(Some(self.consensus.head_block())),
            BlockNumberOrTag::Pending => self.consensus.get_pending_block(),
            BlockNumberOrTag::Finalized => {
                let Some(view) = self.db.get_finalized_view()? else {
                    return self.resolve_block_number(BlockNumberOrTag::Earliest);
                };
                let Some(block) = self.db.get_block_by_view(view)? else {
                    return self.resolve_block_number(BlockNumberOrTag::Earliest);
                };
                Ok(Some(block))
            }
            // Safe block tag in our consensus refers to the block that the node's highQC points to
            // (high_qc means it's the latest = high, and it's a QC where 2/3 validators voted for it).
            BlockNumberOrTag::Safe => {
                let block_hash = self.consensus.high_qc.block_hash;

                let Some(safe_block) = self.consensus.get_block(&block_hash)? else {
                    return self.resolve_block_number(BlockNumberOrTag::Earliest);
                };
                Ok(Some(safe_block))
            }
        }
    }

    pub fn get_latest_finalized_block(&self) -> Result<Option<Block>> {
        self.resolve_block_number(BlockNumberOrTag::Finalized)
    }

    pub fn get_latest_finalized_block_number(&self) -> Result<u64> {
        match self.resolve_block_number(BlockNumberOrTag::Finalized)? {
            Some(block) => Ok(block.number()),
            None => Ok(0),
        }
    }

    pub fn get_block(&self, block_id: impl Into<BlockId>) -> Result<Option<Block>> {
        match block_id.into() {
            BlockId::Hash(RpcBlockHash {
                block_hash,
                require_canonical,
            }) => {
                // See https://eips.ethereum.org/EIPS/eip-1898
                let Some(block) = self.consensus.get_block(&block_hash.into())? else {
                    return Ok(None);
                };
                // Get latest finalized block number
                let finalized_block = self
                    .resolve_block_number(BlockNumberOrTag::Finalized)?
                    .ok_or_else(|| anyhow!("Unable to retrieve finalized block!"))?;
                let require_canonical = require_canonical.unwrap_or(false);

                // If the caller requests canonical block then it must be finalized
                if require_canonical && block.number() > finalized_block.number() {
                    return Ok(None);
                }

                Ok(Some(block))
            }
            BlockId::Number(number) => self.resolve_block_number(number),
        }
    }

    pub fn get_state(&self, block: &Block) -> Result<State> {
        Ok(self
            .consensus
            .state()
            .at_root(block.state_root_hash().into()))
    }

    pub fn trace_evm_transaction(
        &self,
        txn_hash: Hash,
        trace_types: &revm::primitives::HashSet<TraceType>,
    ) -> Result<TraceResults> {
        let txn = self
            .get_transaction_by_hash(txn_hash)?
            .ok_or_else(|| anyhow!("transaction not found: {txn_hash}"))?;
        let receipt = self
            .get_transaction_receipt(txn_hash)?
            .ok_or_else(|| anyhow!("transaction not mined: {txn_hash}"))?;

        let block = self
            .get_block(receipt.block_hash)?
            .ok_or_else(|| anyhow!("missing block: {}", receipt.block_hash))?;
        let parent = self
            .get_block(block.parent_hash())?
            .ok_or_else(|| anyhow!("missing block: {}", block.parent_hash()))?;
        let mut state = self
            .consensus
            .state()
            .at_root(parent.state_root_hash().into());

        for other_txn_hash in block.transactions {
            if txn_hash != other_txn_hash {
                let other_txn = self
                    .get_transaction_by_hash(other_txn_hash)?
                    .ok_or_else(|| anyhow!("transaction not found: {other_txn_hash}"))?;
                state.apply_transaction(other_txn, block.header, inspector::noop(), false)?;
            } else {
                let config = TracingInspectorConfig::from_parity_config(trace_types);
                let mut inspector = TracingInspector::new(config);
                let pre_state = state.try_clone()?;

                let result = state.apply_transaction(txn, block.header, &mut inspector, true)?;

                let TransactionApplyResult::Evm(result, ..) = result else {
                    return Err(anyhow!("not an EVM transaction"));
                };

                let builder = inspector.into_parity_builder();
                let trace =
                    builder.into_trace_results_with_state(&result, trace_types, &pre_state)?;

                return Ok(trace);
            }
        }

        Err(anyhow!("transaction not found in block: {txn_hash}"))
    }

    pub fn replay_transaction<I: Inspector<PendingState> + ScillaInspector>(
        &self,
        txn_hash: Hash,
        inspector: I,
    ) -> Result<TransactionApplyResult> {
        let txn = self
            .get_transaction_by_hash(txn_hash)?
            .ok_or_else(|| anyhow!("transaction not found: {txn_hash}"))?;
        let receipt = self
            .get_transaction_receipt(txn_hash)?
            .ok_or_else(|| anyhow!("transaction not mined: {txn_hash}"))?;

        let block = self
            .get_block(receipt.block_hash)?
            .ok_or_else(|| anyhow!("missing block: {}", receipt.block_hash))?;
        let parent = self
            .get_block(block.parent_hash())?
            .ok_or_else(|| anyhow!("missing block: {}", block.parent_hash()))?;
        let mut state = self
            .consensus
            .state()
            .at_root(parent.state_root_hash().into());

        for other_txn_hash in block.transactions {
            if txn_hash != other_txn_hash {
                let other_txn = self
                    .get_transaction_by_hash(other_txn_hash)?
                    .ok_or_else(|| anyhow!("transaction not found: {other_txn_hash}"))?;
                state.apply_transaction(other_txn, parent.header, inspector::noop(), false)?;
            } else {
                let result = state.apply_transaction(txn, block.header, inspector, true)?;

                return Ok(result);
            }
        }

        Err(anyhow!("transaction not found in block: {txn_hash}"))
    }

    pub fn debug_trace_block(
        &self,
        block_number: BlockNumberOrTag,
        trace_opts: GethDebugTracingOptions,
    ) -> Result<Vec<TraceResult>> {
        let block = self
            .get_block(block_number)?
            .ok_or_else(|| anyhow!("missing block: {block_number}"))?;
        let parent = self
            .get_block(block.parent_hash())?
            .ok_or_else(|| anyhow!("missing block: {}", block.parent_hash()))?;
        let mut state = self
            .consensus
            .state()
            .at_root(parent.state_root_hash().into());

        let mut traces: Vec<TraceResult> = Vec::new();

        for (index, &txn_hash) in block.transactions.iter().enumerate() {
            if let Ok(Some(trace)) = self.debug_trace_transaction(
                &mut state,
                txn_hash,
                index,
                &block,
                trace_opts.clone(),
            ) {
                traces.push(trace);
            }
        }

        Ok(traces)
    }

    fn debug_trace_transaction(
        &self,
        state: &mut State,
        txn_hash: Hash,
        txn_index: usize,
        block: &Block,
        trace_opts: GethDebugTracingOptions,
    ) -> Result<Option<TraceResult>> {
        let GethDebugTracingOptions {
            config,
            tracer,
            tracer_config,
            ..
        } = trace_opts;

        let txn = self
            .get_transaction_by_hash(txn_hash)?
            .ok_or_else(|| anyhow!("transaction not found: {txn_hash}"))?;

        let Some(tracer) = tracer else {
            let inspector_config = TracingInspectorConfig::from_geth_config(&config);
            let mut inspector = TracingInspector::new(inspector_config);

            let result = state.apply_transaction(txn, block.header, &mut inspector, true)?;

            let TransactionApplyResult::Evm(result, ..) = result else {
                return Ok(None);
            };

            let builder = inspector.into_geth_builder();
            let trace = builder.geth_traces(
                result.result.gas_used(),
                result.result.into_output().unwrap_or_default(),
                config,
            );
            return Ok(Some(TraceResult::Success {
                result: trace.into(),
                tx_hash: Some(txn_hash.0.into()),
            }));
        };

        match tracer {
            GethDebugTracerType::BuiltInTracer(tracer) => match tracer {
                GethDebugBuiltInTracerType::CallTracer => {
                    let call_config = tracer_config.into_call_config()?;
                    let mut inspector = TracingInspector::new(
                        TracingInspectorConfig::from_geth_call_config(&call_config),
                    );

                    let result =
                        state.apply_transaction(txn, block.header, &mut inspector, true)?;

                    let TransactionApplyResult::Evm(result, ..) = result else {
                        return Ok(None);
                    };

                    let trace = inspector
                        .into_geth_builder()
                        .geth_call_traces(call_config, result.result.gas_used());

                    Ok(Some(TraceResult::Success {
                        result: trace.into(),
                        tx_hash: Some(txn_hash.0.into()),
                    }))
                }
                GethDebugBuiltInTracerType::FlatCallTracer => {
                    Err(anyhow!("`flatCallTracer` is not implemented"))
                }
                GethDebugBuiltInTracerType::FourByteTracer => {
                    let mut inspector = FourByteInspector::default();
                    let result =
                        state.apply_transaction(txn, block.header, &mut inspector, true)?;

                    let TransactionApplyResult::Evm(_, _) = result else {
                        return Ok(None);
                    };

                    Ok(Some(TraceResult::Success {
                        result: FourByteFrame::from(&inspector).into(),
                        tx_hash: Some(txn_hash.0.into()),
                    }))
                }
                GethDebugBuiltInTracerType::MuxTracer => {
                    let mux_config = tracer_config.into_mux_config()?;

                    let mut inspector = MuxInspector::try_from_config(mux_config)?;
                    let result =
                        state.apply_transaction(txn, block.header, &mut inspector, true)?;

                    let TransactionApplyResult::Evm(result, ..) = result else {
                        return Ok(None);
                    };
                    let state_ref = &(*state);
                    let tx_info = TransactionInfo {
                        hash: Some(txn_hash.into()),
                        index: Some(txn_index as u64),
                        block_hash: Some(block.hash().into()),
                        block_number: Some(block.number()),
                        base_fee: state.gas_price.try_into().ok(),
                    };
                    let trace = inspector.try_into_mux_frame(&result, &state_ref, tx_info)?;
                    Ok(Some(TraceResult::Success {
                        result: trace.into(),
                        tx_hash: Some(txn_hash.0.into()),
                    }))
                }
                GethDebugBuiltInTracerType::NoopTracer => Ok(Some(TraceResult::Success {
                    result: NoopFrame::default().into(),
                    tx_hash: Some(txn_hash.0.into()),
                })),
                GethDebugBuiltInTracerType::PreStateTracer => {
                    let prestate_config = tracer_config.into_pre_state_config()?;

                    let mut inspector = TracingInspector::new(
                        TracingInspectorConfig::from_geth_prestate_config(&prestate_config),
                    );
                    let result =
                        state.apply_transaction(txn, block.header, &mut inspector, true)?;

                    let TransactionApplyResult::Evm(result, ..) = result else {
                        return Ok(None);
                    };
                    let state_ref = &(*state);
                    let trace = inspector.into_geth_builder().geth_prestate_traces(
                        &result,
                        &prestate_config,
                        state_ref,
                    )?;

                    Ok(Some(TraceResult::Success {
                        result: trace.into(),
                        tx_hash: Some(txn_hash.0.into()),
                    }))
                }
            },
            GethDebugTracerType::JsTracer(js_code) => {
                let config = tracer_config.into_json();

                let transaction_context = TransactionContext {
                    block_hash: Some(block.hash().0.into()),
                    tx_hash: Some(txn_hash.0.into()),
                    tx_index: txn_index.into(),
                };
                let mut inspector =
                    JsInspector::with_transaction_context(js_code, config, transaction_context)
                        .map_err(|e| anyhow!("Unable to create js inspector: {e}"))?;

                let result = state.apply_transaction(txn, block.header, &mut inspector, true)?;

                let TransactionApplyResult::Evm(result, env) = result else {
                    return Ok(None);
                };
                let state_ref = &(*state);
                let result = inspector
                    .json_result(result, &env, &state_ref)
                    .map_err(|e| anyhow!("Unable to create json result: {e}"))?;

                Ok(Some(TraceResult::Success {
                    result: GethTrace::JS(result),
                    tx_hash: Some(txn_hash.0.into()),
                }))
            }
        }
    }

    pub fn call_contract(
        &mut self,
        block: &Block,
        from_addr: Address,
        to_addr: Option<Address>,
        data: Vec<u8>,
        amount: u128,
    ) -> Result<ExecutionResult> {
        trace!("call_contract: block={:?}", block);

        let state = self
            .consensus
            .state()
            .at_root(block.state_root_hash().into());

        state.call_contract(from_addr, to_addr, data, amount, block.header)
    }

    pub fn get_proposer_reward_address(&self, header: BlockHeader) -> Result<Option<Address>> {
        // Return the zero address for the genesis block. There was no reward for it.
        if header.view == 0 {
            return Ok(None);
        }

        let parent = self
            .get_block(header.qc.block_hash)?
            .ok_or_else(|| anyhow!("missing parent: {}", header.qc.block_hash))?;
        let proposer = self
            .consensus
            .leader_at_block(&parent, header.view)
            .unwrap()
            .public_key;

        self.consensus.state().get_reward_address(proposer)
    }

    pub fn get_touched_transactions(&self, address: Address) -> Result<Vec<Hash>> {
        self.consensus.get_touched_transactions(address)
    }

    pub fn get_gas_price(&self) -> u128 {
        *self.config.consensus.gas_price
    }

    #[allow(clippy::too_many_arguments)]
    pub fn estimate_gas(
        &mut self,
        block_number: BlockNumberOrTag,
        from_addr: Address,
        to_addr: Option<Address>,
        data: Vec<u8>,
        gas: Option<EvmGas>,
        gas_price: Option<u128>,
        value: u128,
    ) -> Result<u64> {
        let block = self
            .get_block(block_number)?
            .ok_or_else(|| anyhow!("missing block: {block_number}"))?;
        let state = self.get_state(&block)?;

        state.estimate_gas(
            from_addr,
            to_addr,
            data,
            block.header,
            gas,
            gas_price,
            value,
        )
    }

    pub fn subscribe_to_new_blocks(&self) -> broadcast::Receiver<BlockHeader> {
        self.consensus.new_blocks.subscribe()
    }

    /// Returns a stream of pairs of (receipt, index of transaction in block)
    pub fn subscribe_to_receipts(&self) -> broadcast::Receiver<(TransactionReceipt, usize)> {
        self.consensus.new_receipts.subscribe()
    }

    pub fn subscribe_to_new_transactions(&self) -> broadcast::Receiver<VerifiedTransaction> {
        self.consensus.new_transactions.subscribe()
    }

    pub fn subscribe_to_new_transaction_hashes(&self) -> broadcast::Receiver<Hash> {
        self.consensus.new_transaction_hashes.subscribe()
    }

    pub fn get_chain_tip(&self) -> u64 {
        self.consensus.head_block().header.number
    }

    pub fn get_transaction_receipts_in_block(
        &self,
        block_hash: Hash,
    ) -> Result<Vec<TransactionReceipt>> {
        self.db.get_transaction_receipts_in_block(&block_hash)
    }

    pub fn get_finalized_height(&self) -> Result<u64> {
        self.consensus.get_finalized_view()
    }

    pub fn get_current_view(&self) -> Result<u64> {
        self.consensus.get_view()
    }

    pub fn get_transaction_receipt(&self, tx_hash: Hash) -> Result<Option<TransactionReceipt>> {
        self.consensus.get_transaction_receipt(&tx_hash)
    }

    pub fn get_transaction_by_hash(&self, hash: Hash) -> Result<Option<VerifiedTransaction>> {
        self.consensus.get_transaction_by_hash(hash)
    }

    pub fn txpool_content(&self) -> Result<TxPoolContent> {
        self.consensus.txpool_content()
    }

    pub fn get_peer_num(&self) -> usize {
        self.peer_num.load(std::sync::atomic::Ordering::Relaxed)
    }

    fn handle_proposal(&mut self, from: PeerId, proposal: Proposal) -> Result<()> {
        if let Some((to, message)) = self.consensus.proposal(from, proposal.clone(), false)? {
            self.reset_timeout
                .send(self.config.consensus.consensus_timeout)?;
            if let Some(to) = to {
                self.message_sender.send_external_message(to, message)?;
            } else {
                self.message_sender.broadcast_proposal(message)?;
            }
        }
        self.consensus.sync.sync_from_proposal(proposal)?;
        Ok(())
    }

    fn handle_injected_proposal(&mut self, from: PeerId, req: InjectedProposal) -> Result<()> {
        if from != self.consensus.peer_id() {
            warn!("Someone ({from}) sent me a InjectedProposal; illegal- ignoring");
            return Ok(());
        }
        trace!("Handling proposal for view {0}", req.block.header.view);
        let block_number = req.block.number();
        let proposal = self.consensus.receive_block(from, req.block)?;
        // decrement after - if there are issues in receive_block() it will stop syncing;
        self.consensus.sync.mark_received_proposal(block_number)?;
        if let Some(proposal) = proposal {
            trace!(
                " ... broadcasting proposal for view {0}",
                proposal.header.view
            );
            self.message_sender
                .broadcast_proposal(ExternalMessage::Proposal(proposal))?;
        }
        Ok(())
    }
}<|MERGE_RESOLUTION|>--- conflicted
+++ resolved
@@ -1,10 +1,6 @@
 use std::{
     fmt::Debug,
-<<<<<<< HEAD
-    sync::{atomic::AtomicUsize, Arc, Mutex},
-=======
-    sync::{Arc, atomic::AtomicUsize},
->>>>>>> ad8c7fa8
+    sync::{Arc, Mutex, atomic::AtomicUsize},
     time::Duration,
 };
 
