use std::{collections::HashSet, fmt::Debug, sync::Arc, time::Duration};

use alloy_eips::{BlockId, BlockNumberOrTag, RpcBlockHash};
use alloy_primitives::Address;
use alloy_rpc_types_trace::{
    geth::{
        FourByteFrame, GethDebugBuiltInTracerType, GethDebugTracerType, GethDebugTracingOptions,
        GethTrace, NoopFrame, TraceResult,
    },
    parity::{TraceResults, TraceType},
};
use anyhow::{anyhow, Result};
use libp2p::PeerId;
use revm::Inspector;
use revm_inspectors::tracing::{
    js::{JsInspector, TransactionContext},
    FourByteInspector, MuxInspector, TracingInspector, TracingInspectorConfig,
};
use tokio::sync::{broadcast, mpsc::UnboundedSender};
use tracing::*;

use crate::{
    cfg::NodeConfig,
    consensus::Consensus,
    crypto::{Hash, SecretKey},
    db::Db,
    exec::TransactionApplyResult,
    inspector::{self, ScillaInspector},
    message::{
        Block, BlockHeader, BlockRequest, BlockResponse, ExternalMessage, InternalMessage,
        IntershardCall, Proposal,
    },
    p2p_node::{LocalMessageTuple, OutboundMessageTuple},
    pool::TxPoolContent,
    state::State,
    transaction::{
        EvmGas, SignedTransaction, TransactionReceipt, TxIntershard, VerifiedTransaction,
    },
};

#[derive(Debug, Clone)]
pub struct MessageSender {
    pub our_shard: u64,
    pub our_peer_id: PeerId,
    pub outbound_channel: UnboundedSender<OutboundMessageTuple>,
    pub local_channel: UnboundedSender<LocalMessageTuple>,
}

impl MessageSender {
    /// Send message to the p2p/coordinator thread
    pub fn send_message_to_coordinator(&self, message: InternalMessage) -> Result<()> {
        self.local_channel
            .send((self.our_shard, self.our_shard, message))?;
        Ok(())
    }

    /// Send a message to a locally running shard node
    pub fn send_message_to_shard(
        &self,
        destination_shard: u64,
        message: InternalMessage,
    ) -> Result<()> {
        self.local_channel
            .send((self.our_shard, destination_shard, message))?;
        Ok(())
    }

    /// Send a message to a remote node of the same shard.
    pub fn send_external_message(&self, peer: PeerId, message: ExternalMessage) -> Result<()> {
        debug!("sending {message} from {} to {}", self.our_peer_id, peer);
        self.outbound_channel
            .send((Some(peer), self.our_shard, message))?;
        Ok(())
    }

    /// Broadcast to the entire network of this shard
    pub fn broadcast_external_message(&self, message: ExternalMessage) -> Result<()> {
        self.outbound_channel
            .send((None, self.our_shard, message))?;
        Ok(())
    }
}

/// Messages sent by [Consensus].
/// Tuple of (destination, message).
pub type NetworkMessage = (Option<PeerId>, ExternalMessage);

/// The central data structure for a blockchain node.
///
/// # Transaction Lifecycle
/// 1. New transactions are created with a call to [`Node::new_transaction()`].
/// The node gossips the transaction to the network and itself via a [`Message::NewTransaction`] message.
/// This initial node also stores the transaction hash in `new_transactions`.
///
/// 1. When a node recieves a [`NewTransaction`] via [`Node::handle_message()`], it stores it in `new_transactions`.
/// This contains all transactions which have been receieved, but not yet executed.
///
/// 2. When the initial node is a leader of a block, it adds all transaction hashes in `new_transactions` to the block.
///
/// 3. When a node recieves a block proposal, it looks up the transactions in `new_transactions` and executes them against its `state`.
/// Successfully executed transactions are added to `transactions` so they can be returned via APIs.
#[derive(Debug)]
pub struct Node {
    pub config: NodeConfig,
    pub db: Arc<Db>,
    peer_id: PeerId,
    message_sender: MessageSender,
    reset_timeout: UnboundedSender<Duration>,
    consensus: Consensus,
}

const DEFAULT_SLEEP_TIME_MS: Duration = Duration::from_millis(5000);

impl Node {
    pub fn new(
        config: NodeConfig,
        secret_key: SecretKey,
        message_sender_channel: UnboundedSender<OutboundMessageTuple>,
        local_sender_channel: UnboundedSender<LocalMessageTuple>,
        reset_timeout: UnboundedSender<Duration>,
    ) -> Result<Node> {
        let peer_id = secret_key.to_libp2p_keypair().public().to_peer_id();
        let message_sender = MessageSender {
            our_shard: config.eth_chain_id,
            our_peer_id: peer_id,
            outbound_channel: message_sender_channel,
            local_channel: local_sender_channel,
        };
        let db = Arc::new(Db::new(config.data_dir.as_ref(), config.eth_chain_id)?);
        let node = Node {
            config: config.clone(),
            peer_id,
            message_sender: message_sender.clone(),
            reset_timeout: reset_timeout.clone(),
            db: db.clone(),
            consensus: Consensus::new(secret_key, config, message_sender, reset_timeout, db)?,
        };
        Ok(node)
    }

    // TODO: Multithreading - `&mut self` -> `&self`
    pub fn handle_network_message(&mut self, from: PeerId, message: ExternalMessage) -> Result<()> {
        let to = self.peer_id;
        let to_self = from == to;
        debug!(%from, %to, %message, "handling message");
        match message {
            ExternalMessage::Proposal(m) => {
                if let Some((to, message)) = self.consensus.proposal(m, false)? {
                    self.reset_timeout.send(DEFAULT_SLEEP_TIME_MS)?;
                    if let Some(to) = to {
                        self.message_sender.send_external_message(to, message)?;
                    } else {
                        self.message_sender.broadcast_external_message(message)?;
                    }
                }
            }
            ExternalMessage::Vote(m) => {
                if let Some((block, transactions)) = self.consensus.vote(*m)? {
                    self.message_sender
                        .broadcast_external_message(ExternalMessage::Proposal(
                            Proposal::from_parts(block, transactions),
                        ))?;
                }
            }
            ExternalMessage::NewView(m) => {
                if let Some(block) = self.consensus.new_view(from, *m)? {
                    self.message_sender
                        .broadcast_external_message(ExternalMessage::Proposal(
                            Proposal::from_parts(block, vec![]),
                        ))?;
                }
            }
            ExternalMessage::BlockRequest(m) => {
                if !to_self {
                    self.handle_block_request(from, m)?;
                } else {
                    debug!("ignoring blocks request to self");
                }
            }
            ExternalMessage::BlockResponse(m) => {
                self.handle_block_response(from, m)?;
            }
            ExternalMessage::RequestResponse => {}
            ExternalMessage::NewTransaction(t) => {
                let inserted = self.consensus.new_transaction(t.verify()?)?;
                if inserted {
                    if let Some((_, message)) = self.consensus.try_to_propose_new_block()? {
                        self.message_sender.broadcast_external_message(message)?;
                    }
                }
            }
        }

        Ok(())
    }

    pub fn handle_internal_message(&mut self, from: u64, message: InternalMessage) -> Result<()> {
        let to = self.config.eth_chain_id;
        tracing::debug!(%from, %to, %message, "handling message");
        match message {
            InternalMessage::IntershardCall(intershard_call) => {
                self.inject_intershard_transaction(intershard_call)?
            }
            InternalMessage::LaunchLink(source) => {
                self.message_sender
                    .send_message_to_coordinator(InternalMessage::LaunchShard(source))?;
            }
            InternalMessage::LaunchShard(_) => {
                warn!("LaunchShard messages should be handled by the coordinator, not forwarded to a node.");
            }
        }
        Ok(())
    }

    fn inject_intershard_transaction(&mut self, intershard_call: IntershardCall) -> Result<()> {
        let tx = SignedTransaction::Intershard {
            tx: TxIntershard {
                chain_id: self.config.eth_chain_id,
                bridge_nonce: intershard_call.bridge_nonce,
                source_chain: intershard_call.source_chain_id,
                gas_price: intershard_call.gas_price,
                gas_limit: intershard_call.gas_limit,
                to_addr: intershard_call.target_address,
                payload: intershard_call.calldata,
            },
            from: intershard_call.source_address,
        };
        let verified_tx = tx.verify()?;
        trace!("Injecting intershard transaction {}", verified_tx.hash);
        self.consensus.new_transaction(verified_tx)?;
        Ok(())
    }

    // handle timeout - true if something happened
    pub fn handle_timeout(&mut self) -> Result<bool> {
        if let Some((leader, response)) = self.consensus.timeout()? {
            if let Some(leader) = leader {
                self.message_sender
                    .send_external_message(leader, response)
                    .unwrap();
            } else {
                self.message_sender.broadcast_external_message(response)?;
            }
            return Ok(true);
        }
        Ok(false)
    }

    pub fn create_transaction(&mut self, txn: SignedTransaction) -> Result<Hash> {
        let hash = txn.calculate_hash();

        info!(?hash, "seen new txn {:?}", txn);

        if self.consensus.new_transaction(txn.clone().verify()?)? {
            self.message_sender
                .broadcast_external_message(ExternalMessage::NewTransaction(txn))?;
        }

        Ok(hash)
    }

    pub fn number(&self) -> u64 {
        self.consensus.head_block().header.number
    }

<<<<<<< HEAD
    pub fn get_number(&self, block_number: BlockNumber) -> u64 {
        match block_number {
            BlockNumber::Number(n) => n,
            BlockNumber::Earliest => 0,
            BlockNumber::Latest => self.get_chain_tip(),
            BlockNumber::Pending => self.get_chain_tip(), // use latest for now
            // Because block finality time is very low - we can assume that safe and finalized are almost the same
            BlockNumber::Finalized => {
                let Ok(Some(view)) = self.db.get_latest_finalized_view() else {
                    return 0u64;
                };
                let Ok(Some(block)) = self.db.get_block_by_view(&view) else {
                    return 0u64;
                };
                block.number()
            }
            // From whitepaper: If the proposed block’s view number
            // is one larger than its QC’s view number and
            // is larger or equal to the validator’s local
            // view number, the validator regards the
            // proposed block as safe (which is then referenced as head_block())
            BlockNumber::Safe => {
                let head_block = self.consensus.head_block();
                head_block.number()
            }
=======
    pub fn resolve_block_number(&self, number: BlockNumberOrTag) -> u64 {
        // TODO(#863): This doesn't respect two-chain finalization.
        match number {
            BlockNumberOrTag::Latest => self.get_chain_tip(),
            BlockNumberOrTag::Finalized => self.get_chain_tip().saturating_sub(2),
            BlockNumberOrTag::Safe => self.get_chain_tip().saturating_sub(2),
            BlockNumberOrTag::Earliest => 0,
            BlockNumberOrTag::Pending => self.get_chain_tip(),
            BlockNumberOrTag::Number(n) => n,
>>>>>>> 7ca5d5e8
        }
    }

    pub fn get_block(&self, block_id: impl Into<BlockId>) -> Result<Option<Block>> {
        match block_id.into() {
            BlockId::Hash(RpcBlockHash {
                block_hash,
                require_canonical: _,
            }) => {
                // TODO(#863): require_canonical
                self.consensus.get_block(&block_hash.into())
            }
            BlockId::Number(number) => self
                .consensus
                .get_block_by_number(self.resolve_block_number(number)),
        }
    }

    pub fn get_state(&self, block_id: impl Into<BlockId> + Copy + Debug) -> Result<State> {
        let block = self
            .get_block(block_id)?
            .ok_or_else(|| anyhow!("missing block: {block_id:?}"))?;

        Ok(self
            .consensus
            .state()
            .at_root(block.state_root_hash().into()))
    }

    pub fn trace_evm_transaction(
        &self,
        txn_hash: Hash,
        trace_types: &HashSet<TraceType>,
    ) -> Result<TraceResults> {
        let txn = self
            .get_transaction_by_hash(txn_hash)?
            .ok_or_else(|| anyhow!("transaction not found: {txn_hash}"))?;
        let receipt = self
            .get_transaction_receipt(txn_hash)?
            .ok_or_else(|| anyhow!("transaction not mined: {txn_hash}"))?;

        let block = self
            .get_block(receipt.block_hash)?
            .ok_or_else(|| anyhow!("missing block: {}", receipt.block_hash))?;
        let parent = self
            .get_block(block.parent_hash())?
            .ok_or_else(|| anyhow!("missing block: {}", block.parent_hash()))?;
        let mut state = self
            .consensus
            .state()
            .at_root(parent.state_root_hash().into());

        for other_txn_hash in block.transactions {
            if txn_hash != other_txn_hash {
                let other_txn = self
                    .get_transaction_by_hash(other_txn_hash)?
                    .ok_or_else(|| anyhow!("transaction not found: {other_txn_hash}"))?;
                state.apply_transaction(
                    other_txn,
                    self.get_chain_id(),
                    parent.header,
                    inspector::noop(),
                )?;
            } else {
                let config = TracingInspectorConfig::from_parity_config(trace_types);
                let mut inspector = TracingInspector::new(config);
                let pre_state = state.try_clone()?;

                let result = state.apply_transaction(
                    txn,
                    self.get_chain_id(),
                    parent.header,
                    &mut inspector,
                )?;

                let TransactionApplyResult::Evm(result, ..) = result else {
                    return Err(anyhow!("not an EVM transaction"));
                };

                let builder = inspector.into_parity_builder();
                let trace =
                    builder.into_trace_results_with_state(&result, trace_types, &pre_state)?;

                return Ok(trace);
            }
        }

        Err(anyhow!("transaction not found in block: {txn_hash}"))
    }

    pub fn replay_transaction<I: for<'s> Inspector<&'s State> + ScillaInspector>(
        &self,
        txn_hash: Hash,
        inspector: I,
    ) -> Result<TransactionApplyResult> {
        let txn = self
            .get_transaction_by_hash(txn_hash)?
            .ok_or_else(|| anyhow!("transaction not found: {txn_hash}"))?;
        let receipt = self
            .get_transaction_receipt(txn_hash)?
            .ok_or_else(|| anyhow!("transaction not mined: {txn_hash}"))?;

        let block = self
            .get_block(receipt.block_hash)?
            .ok_or_else(|| anyhow!("missing block: {}", receipt.block_hash))?;
        let parent = self
            .get_block(block.parent_hash())?
            .ok_or_else(|| anyhow!("missing block: {}", block.parent_hash()))?;
        let mut state = self
            .consensus
            .state()
            .at_root(parent.state_root_hash().into());

        for other_txn_hash in block.transactions {
            if txn_hash != other_txn_hash {
                let other_txn = self
                    .get_transaction_by_hash(other_txn_hash)?
                    .ok_or_else(|| anyhow!("transaction not found: {other_txn_hash}"))?;
                state.apply_transaction(
                    other_txn,
                    self.get_chain_id(),
                    parent.header,
                    inspector::noop(),
                )?;
            } else {
                let result =
                    state.apply_transaction(txn, self.get_chain_id(), parent.header, inspector)?;

                return Ok(result);
            }
        }

        Err(anyhow!("transaction not found in block: {txn_hash}"))
    }

    pub fn debug_trace_block(
        &self,
        block_number: BlockNumberOrTag,
        trace_opts: GethDebugTracingOptions,
    ) -> Result<Vec<TraceResult>> {
        let block = self
            .get_block(block_number)?
            .ok_or_else(|| anyhow!("missing block: {block_number}"))?;
        let parent = self
            .get_block(block.parent_hash())?
            .ok_or_else(|| anyhow!("missing block: {}", block.parent_hash()))?;
        let mut state = self
            .consensus
            .state()
            .at_root(parent.state_root_hash().into());

        let mut traces: Vec<TraceResult> = Vec::new();

        for (index, &txn_hash) in block.transactions.iter().enumerate() {
            if let Ok(Some(trace)) = self.debug_trace_transaction(
                &mut state,
                txn_hash,
                index,
                &block,
                &parent,
                trace_opts.clone(),
            ) {
                traces.push(trace);
            }
        }

        Ok(traces)
    }

    fn debug_trace_transaction(
        &self,
        state: &mut State,
        txn_hash: Hash,
        txn_index: usize,
        block: &Block,
        parent_block: &Block,
        trace_opts: GethDebugTracingOptions,
    ) -> Result<Option<TraceResult>> {
        let GethDebugTracingOptions {
            config,
            tracer,
            tracer_config,
            ..
        } = trace_opts;

        let txn = self
            .get_transaction_by_hash(txn_hash)?
            .ok_or_else(|| anyhow!("transaction not found: {txn_hash}"))?;

        let Some(tracer) = tracer else {
            let inspector_config = TracingInspectorConfig::from_geth_config(&config);
            let mut inspector = TracingInspector::new(inspector_config);

            let result = state.apply_transaction(
                txn,
                self.get_chain_id(),
                parent_block.header,
                &mut inspector,
            )?;

            let TransactionApplyResult::Evm(result, ..) = result else {
                return Ok(None);
            };

            let builder = inspector.into_geth_builder();
            let trace = builder.geth_traces(
                result.result.gas_used(),
                result.result.into_output().unwrap_or_default(),
                config,
            );
            return Ok(Some(TraceResult::Success {
                result: trace.into(),
                tx_hash: Some(txn_hash.0.into()),
            }));
        };

        match tracer {
            GethDebugTracerType::BuiltInTracer(tracer) => match tracer {
                GethDebugBuiltInTracerType::CallTracer => {
                    let call_config = tracer_config.into_call_config()?;
                    let mut inspector = TracingInspector::new(
                        TracingInspectorConfig::from_geth_call_config(&call_config),
                    );

                    let result = state.apply_transaction(
                        txn,
                        self.get_chain_id(),
                        parent_block.header,
                        &mut inspector,
                    )?;

                    let TransactionApplyResult::Evm(result, ..) = result else {
                        return Ok(None);
                    };

                    let trace = inspector
                        .into_geth_builder()
                        .geth_call_traces(call_config, result.result.gas_used());

                    Ok(Some(TraceResult::Success {
                        result: trace.into(),
                        tx_hash: Some(txn_hash.0.into()),
                    }))
                }
                GethDebugBuiltInTracerType::FourByteTracer => {
                    let mut inspector = FourByteInspector::default();
                    let result = state.apply_transaction(
                        txn,
                        self.get_chain_id(),
                        parent_block.header,
                        &mut inspector,
                    )?;

                    let TransactionApplyResult::Evm(_, _) = result else {
                        return Ok(None);
                    };

                    Ok(Some(TraceResult::Success {
                        result: FourByteFrame::from(inspector).into(),
                        tx_hash: Some(txn_hash.0.into()),
                    }))
                }
                GethDebugBuiltInTracerType::MuxTracer => {
                    let mux_config = tracer_config.into_mux_config()?;

                    let mut inspector = MuxInspector::try_from_config(mux_config)?;
                    let result = state.apply_transaction(
                        txn,
                        self.get_chain_id(),
                        parent_block.header,
                        &mut inspector,
                    )?;

                    let TransactionApplyResult::Evm(result, ..) = result else {
                        return Ok(None);
                    };
                    let state_ref = &(*state);
                    let trace = inspector.try_into_mux_frame(&result, &state_ref)?;
                    Ok(Some(TraceResult::Success {
                        result: trace.into(),
                        tx_hash: Some(txn_hash.0.into()),
                    }))
                }
                GethDebugBuiltInTracerType::NoopTracer => Ok(Some(TraceResult::Success {
                    result: NoopFrame::default().into(),
                    tx_hash: Some(txn_hash.0.into()),
                })),
                GethDebugBuiltInTracerType::PreStateTracer => {
                    let prestate_config = tracer_config.into_pre_state_config()?;

                    let mut inspector = TracingInspector::new(
                        TracingInspectorConfig::from_geth_prestate_config(&prestate_config),
                    );
                    let result = state.apply_transaction(
                        txn,
                        self.get_chain_id(),
                        parent_block.header,
                        &mut inspector,
                    )?;

                    let TransactionApplyResult::Evm(result, ..) = result else {
                        return Ok(None);
                    };
                    let state_ref = &(*state);
                    let trace = inspector.into_geth_builder().geth_prestate_traces(
                        &result,
                        prestate_config,
                        state_ref,
                    )?;

                    Ok(Some(TraceResult::Success {
                        result: trace.into(),
                        tx_hash: Some(txn_hash.0.into()),
                    }))
                }
            },
            GethDebugTracerType::JsTracer(js_code) => {
                let config = tracer_config.into_json();

                let transaction_context = TransactionContext {
                    block_hash: Some(block.hash().0.into()),
                    tx_hash: Some(txn_hash.0.into()),
                    tx_index: txn_index.into(),
                };
                let mut inspector =
                    JsInspector::with_transaction_context(js_code, config, transaction_context)
                        .map_err(|e| anyhow!("Unable to create js inspector: {e}"))?;

                let result = state.apply_transaction(
                    txn,
                    self.get_chain_id(),
                    parent_block.header,
                    &mut inspector,
                )?;

                let TransactionApplyResult::Evm(result, env) = result else {
                    return Ok(None);
                };
                let state_ref = &(*state);
                let result = inspector
                    .json_result(result, &env, &state_ref)
                    .map_err(|e| anyhow!("Unable to create json result: {e}"))?;

                Ok(Some(TraceResult::Success {
                    result: GethTrace::JS(result),
                    tx_hash: Some(txn_hash.0.into()),
                }))
            }
        }
    }

    pub fn call_contract(
        &mut self,
        block_id: BlockId,
        from_addr: Address,
        to_addr: Option<Address>,
        data: Vec<u8>,
        amount: u128,
    ) -> Result<Vec<u8>> {
        let block = self
            .get_block(block_id)?
            .ok_or_else(|| anyhow!("block not found"))?;

        trace!("call_contract: block={:?}", block);

        let state = self
            .consensus
            .state()
            .at_root(block.state_root_hash().into());

        state.call_contract(
            from_addr,
            to_addr,
            data,
            amount,
            self.config.eth_chain_id,
            block.header,
        )
    }

    pub fn get_proposer_reward_address(&self, header: BlockHeader) -> Result<Option<Address>> {
        // Return the zero address for the genesis block. There was no reward for it.
        if header.view == 0 {
            return Ok(None);
        }

        let parent = self
            .get_block(header.parent_hash)?
            .ok_or_else(|| anyhow!("missing parent: {}", header.parent_hash))?;
        let proposer = self
            .consensus
            .leader_at_block(&parent, header.view)
            .unwrap()
            .public_key;

        self.consensus.state().get_reward_address(proposer)
    }

    pub fn get_touched_transactions(&self, address: Address) -> Result<Vec<Hash>> {
        self.consensus.get_touched_transactions(address)
    }

    pub fn get_gas_price(&self) -> u128 {
        *self.config.consensus.gas_price
    }

    #[allow(clippy::too_many_arguments)]
    pub fn estimate_gas(
        &mut self,
        block_number: BlockNumberOrTag,
        from_addr: Address,
        to_addr: Option<Address>,
        data: Vec<u8>,
        gas: Option<EvmGas>,
        gas_price: Option<u128>,
        value: u128,
    ) -> Result<u64> {
        let block = self
            .get_block(block_number)?
            .ok_or_else(|| anyhow!("missing block: {block_number}"))?;
        let state = self.get_state(block_number)?;

        state.estimate_gas(
            from_addr,
            to_addr,
            data,
            self.config.eth_chain_id,
            block.header,
            gas,
            gas_price,
            value,
        )
    }

    pub fn subscribe_to_new_blocks(&self) -> broadcast::Receiver<BlockHeader> {
        self.consensus.new_blocks.subscribe()
    }

    /// Returns a stream of pairs of (receipt, index of transaction in block)
    pub fn subscribe_to_receipts(&self) -> broadcast::Receiver<(TransactionReceipt, usize)> {
        self.consensus.receipts.subscribe()
    }

    pub fn subscribe_to_new_transactions(&self) -> broadcast::Receiver<VerifiedTransaction> {
        self.consensus.new_transactions.subscribe()
    }

    pub fn subscribe_to_new_transaction_hashes(&self) -> broadcast::Receiver<Hash> {
        self.consensus.new_transaction_hashes.subscribe()
    }

    pub fn get_chain_id(&self) -> u64 {
        self.config.eth_chain_id
    }

    pub fn get_chain_tip(&self) -> u64 {
        self.consensus.head_block().header.number
    }

    pub fn get_transaction_receipts_in_block(
        &self,
        block_hash: Hash,
    ) -> Result<Vec<TransactionReceipt>> {
        self.db.get_transaction_receipts_in_block(&block_hash)
    }

    pub fn get_finalized_height(&self) -> u64 {
        self.consensus.finalized_view()
    }

    pub fn get_transaction_receipt(&self, tx_hash: Hash) -> Result<Option<TransactionReceipt>> {
        self.consensus.get_transaction_receipt(&tx_hash)
    }

    pub fn get_transaction_by_hash(&self, hash: Hash) -> Result<Option<VerifiedTransaction>> {
        self.consensus.get_transaction_by_hash(hash)
    }

    pub fn txpool_content(&self) -> TxPoolContent {
        self.consensus.txpool_content()
    }

    /// Convenience function to convert a block to a proposal (add full txs)
    /// NOTE: Includes intershard transactions. Should only be used for syncing history,
    /// not for consensus messages regarding new blocks.
    fn block_to_proposal(&self, block: Block) -> Proposal {
        let txs: Vec<_> = block
            .transactions
            .iter()
            .map(|tx_hash| {
                self.consensus
                    .get_transaction_by_hash(*tx_hash)
                    .unwrap()
                    .unwrap()
            })
            .collect();

        Proposal::from_parts(block, txs)
    }

    fn handle_block_request(&mut self, source: PeerId, request: BlockRequest) -> Result<()> {
        let proposals = (request.from_view..=request.to_view)
            .take(self.config.block_request_limit)
            .filter_map(|view| {
                self.consensus
                    .get_block_by_view(view)
                    .transpose()
                    .map(|block| Ok(self.block_to_proposal(block?)))
            })
            .collect::<Result<_>>()?;

        trace!("responding to new blocks request of {request:?}");

        self.message_sender.send_external_message(
            source,
            ExternalMessage::BlockResponse(BlockResponse { proposals }),
        )?;

        Ok(())
    }

    fn handle_block_response(&mut self, _: PeerId, response: BlockResponse) -> Result<()> {
        trace!(
            "Received blocks response of length {}",
            response.proposals.len()
        );

        for block in response.proposals {
            let proposal = self.consensus.receive_block(block)?;
            if let Some(proposal) = proposal {
                self.message_sender
                    .broadcast_external_message(ExternalMessage::Proposal(proposal))?;
            }
        }

        Ok(())
    }
}<|MERGE_RESOLUTION|>--- conflicted
+++ resolved
@@ -263,8 +263,7 @@
         self.consensus.head_block().header.number
     }
 
-<<<<<<< HEAD
-    pub fn get_number(&self, block_number: BlockNumber) -> u64 {
+    pub fn get_number(&self, block_number: BlockNumberOrTag) -> u64 {
         match block_number {
             BlockNumber::Number(n) => n,
             BlockNumber::Earliest => 0,
@@ -289,17 +288,6 @@
                 let head_block = self.consensus.head_block();
                 head_block.number()
             }
-=======
-    pub fn resolve_block_number(&self, number: BlockNumberOrTag) -> u64 {
-        // TODO(#863): This doesn't respect two-chain finalization.
-        match number {
-            BlockNumberOrTag::Latest => self.get_chain_tip(),
-            BlockNumberOrTag::Finalized => self.get_chain_tip().saturating_sub(2),
-            BlockNumberOrTag::Safe => self.get_chain_tip().saturating_sub(2),
-            BlockNumberOrTag::Earliest => 0,
-            BlockNumberOrTag::Pending => self.get_chain_tip(),
-            BlockNumberOrTag::Number(n) => n,
->>>>>>> 7ca5d5e8
         }
     }
 
