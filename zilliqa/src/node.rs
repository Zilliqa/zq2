use std::{
    fmt::Debug,
<<<<<<< HEAD
    sync::{Arc, Mutex, atomic::AtomicUsize},
=======
    sync::{
        Arc,
        atomic::{AtomicPtr, AtomicUsize},
    },
>>>>>>> 9e182530
    time::Duration,
};

use alloy::{
    eips::{BlockId, BlockNumberOrTag, RpcBlockHash},
    primitives::Address,
    rpc::types::{
        TransactionInfo,
        trace::{
            geth::{
                FourByteFrame, GethDebugBuiltInTracerType, GethDebugTracerType,
                GethDebugTracingOptions, GethTrace, NoopFrame, TraceResult,
            },
            parity::{TraceResults, TraceType},
        },
    },
};
use anyhow::{Result, anyhow};
use itertools::Itertools;
use libp2p::{PeerId, request_response::OutboundFailure};
use rand::RngCore;
use revm::{Inspector, primitives::ExecutionResult};
use revm_inspectors::tracing::{
    FourByteInspector, MuxInspector, TracingInspector, TracingInspectorConfig, TransactionContext,
    js::JsInspector,
};
use tokio::sync::{broadcast, mpsc::UnboundedSender};
use tracing::*;

use crate::{
<<<<<<< HEAD
    api::types::filters::Filters,
    cfg::NodeConfig,
=======
    cfg::{ForkName, NodeConfig},
>>>>>>> 9e182530
    consensus::Consensus,
    crypto::{Hash, SecretKey},
    db::Db,
    exec::{PendingState, TransactionApplyResult},
    inspector::{self, ScillaInspector},
    message::{
        Block, BlockHeader, BlockTransactionsReceipts, ExternalMessage, InjectedProposal,
        InternalMessage, IntershardCall, Proposal, SyncBlockHeader,
    },
    node_launcher::ResponseChannel,
    p2p_node::{LocalMessageTuple, OutboundMessageTuple},
    pool::{TxAddResult, TxPoolContent},
    state::State,
    sync::SyncPeers,
    transaction::{
        EvmGas, SignedTransaction, TransactionReceipt, TxIntershard, VerifiedTransaction,
    },
};

#[derive(Debug, Copy, Clone, Eq, PartialEq, Hash, Default)]
pub struct RequestId(u64);

impl RequestId {
    pub fn random() -> Self {
        Self(rand::thread_rng().next_u64())
    }
}

#[derive(Debug)]
pub struct OutgoingMessageFailure {
    pub peer: PeerId,
    pub request_id: RequestId,
    pub error: OutboundFailure,
}

#[derive(Debug, Clone)]
pub struct MessageSender {
    pub our_shard: u64,
    pub our_peer_id: PeerId,
    pub outbound_channel: UnboundedSender<OutboundMessageTuple>,
    pub local_channel: UnboundedSender<LocalMessageTuple>,
    pub request_id: RequestId,
}

impl MessageSender {
    /// Send message to the p2p/coordinator thread
    pub fn send_message_to_coordinator(&self, message: InternalMessage) -> Result<()> {
        self.local_channel
            .send((self.our_shard, self.our_shard, message))?;
        Ok(())
    }

    /// Send a message to a locally running shard node
    pub fn send_message_to_shard(
        &self,
        destination_shard: u64,
        message: InternalMessage,
    ) -> Result<()> {
        self.local_channel
            .send((self.our_shard, destination_shard, message))?;
        Ok(())
    }

    pub fn next_request_id(&mut self) -> RequestId {
        let request_id = self.request_id;
        self.request_id.0 = self.request_id.0.wrapping_add(1);
        request_id
    }

    /// Send a message to a remote node of the same shard.
    /// Note that if this ever fails for individual messages (rather than because the channel is closed),
    /// you will need to adjust consensus.rs to attempt to retain as much of multiple block responses
    /// as possible.
    pub fn send_external_message(
        &mut self,
        peer: PeerId,
        message: ExternalMessage,
    ) -> Result<RequestId> {
        debug!("sending {message} from {} to {}", self.our_peer_id, peer);
        let request_id = self.next_request_id();
        self.outbound_channel
            .send((Some((peer, request_id)), self.our_shard, message))?;
        Ok(request_id)
    }

    /// Broadcast to the entire network of this shard
    pub fn broadcast_external_message(&self, message: ExternalMessage) -> Result<()> {
        self.outbound_channel
            .send((None, self.our_shard, message))?;
        Ok(())
    }

    /// Broadcast to the entire network of this shard
    // This is a duplicate of [MessageSender::broadcast_external_message] but it allows for
    // a separate treatment for proposals, if desired for debugging or future purposes.
    pub fn broadcast_proposal(&self, message: ExternalMessage) -> Result<()> {
        self.outbound_channel
            .send((None, self.our_shard, message))?;
        Ok(())
    }
}

/// Messages sent by [Consensus].
/// Tuple of (destination, message).
pub type NetworkMessage = (Option<PeerId>, ExternalMessage);

/// The central data structure for a blockchain node.
///
/// # Transaction Lifecycle
/// 1. New transactions are created with a call to [`Node::new_transaction()`].
///    The node gossips the transaction to the network and itself via a [`Message::NewTransaction`] message.
///    This initial node also stores the transaction hash in `new_transactions`.
///
/// 1. When a node recieves a [`NewTransaction`] via [`Node::handle_message()`], it stores it in `new_transactions`.
///    This contains all transactions which have been receieved, but not yet executed.
///
/// 2. When the initial node is a leader of a block, it adds all transaction hashes in `new_transactions` to the block.
///
/// 3. When a node recieves a block proposal, it looks up the transactions in `new_transactions` and executes them against its `state`.
///    Successfully executed transactions are added to `transactions` so they can be returned via APIs.
#[derive(Debug)]
pub struct Node {
    pub config: NodeConfig,
    pub db: Arc<Db>,
    peer_id: PeerId,
    message_sender: MessageSender,
    /// Send responses to requests down this channel. The `ResponseChannel` passed must correspond to a
    /// `ResponseChannel` received via `handle_request`.
    request_responses: UnboundedSender<(ResponseChannel, ExternalMessage)>,
    reset_timeout: UnboundedSender<Duration>,
    pub consensus: Consensus,
    peer_num: Arc<AtomicUsize>,
    pub chain_id: ChainId,
<<<<<<< HEAD
    pub filters: Arc<Mutex<Filters>>,
=======
    swarm_peers: Arc<AtomicPtr<Vec<PeerId>>>,
>>>>>>> 9e182530
}

#[derive(Debug, Copy, Clone)]
pub struct ChainId {
    pub eth: u64,
}

impl ChainId {
    pub fn new(eth_chain_id: u64) -> Self {
        ChainId { eth: eth_chain_id }
    }
    pub fn zil(&self) -> u64 {
        self.eth - 0x8000
    }
}

impl Node {
    #[allow(clippy::too_many_arguments)]
    pub fn new(
        config: NodeConfig,
        secret_key: SecretKey,
        message_sender_channel: UnboundedSender<OutboundMessageTuple>,
        local_sender_channel: UnboundedSender<LocalMessageTuple>,
        request_responses: UnboundedSender<(ResponseChannel, ExternalMessage)>,
        reset_timeout: UnboundedSender<Duration>,
        peer_num: Arc<AtomicUsize>,
        sync_peers: Arc<SyncPeers>,
        swarm_peers: Arc<AtomicPtr<Vec<PeerId>>>,
    ) -> Result<Node> {
        config.validate()?;
        let peer_id = secret_key.to_libp2p_keypair().public().to_peer_id();
        let message_sender = MessageSender {
            our_shard: config.eth_chain_id,
            our_peer_id: peer_id,
            outbound_channel: message_sender_channel,
            local_channel: local_sender_channel,
            request_id: RequestId::default(),
        };
        let executable_blocks_height = config
            .consensus
            .get_forks()?
            .find_height_fork_first_activated(ForkName::ExecutableBlocks);
        let db = Arc::new(Db::new(
            config.data_dir.as_ref(),
            config.eth_chain_id,
            config.state_cache_size,
            executable_blocks_height,
        )?);
        let node = Node {
            config: config.clone(),
            peer_id,
            message_sender: message_sender.clone(),
            request_responses,
            reset_timeout: reset_timeout.clone(),
            db: db.clone(),
            chain_id: ChainId::new(config.eth_chain_id),
            consensus: Consensus::new(
                secret_key,
                config,
                message_sender,
                reset_timeout,
                db,
                sync_peers,
            )?,
            peer_num,
<<<<<<< HEAD
            filters: Arc::new(Mutex::new(Filters::new())),
=======
            swarm_peers,
>>>>>>> 9e182530
        };
        Ok(node)
    }

    pub fn handle_broadcast(&mut self, from: PeerId, message: ExternalMessage) -> Result<()> {
        debug!(%from, to = %self.peer_id, %message, "handling broadcast");
        match message {
            // `NewTransaction`s are always broadcasted.
            ExternalMessage::NewTransaction(t) => {
                // Don't process again txn sent by this node (it's already in the mempool)
                if self.peer_id != from {
                    self.consensus.handle_new_transaction(t)?;
                }
            }
            // Repeated `NewView`s might get broadcast.
            ExternalMessage::NewView(m) => {
                if let Some(network_message) = self.consensus.new_view(*m)? {
                    self.handle_network_message_response(network_message)?;
                }
            }
            // `Proposals` are re-routed to `handle_request()`
            msg => {
                warn!(%msg, "unexpected message type");
            }
        }

        Ok(())
    }

    pub fn handle_request(
        &mut self,
        from: PeerId,
        id: &str,
        message: ExternalMessage,
        response_channel: ResponseChannel,
    ) -> Result<()> {
        debug!(%from, to = %self.peer_id, %id, %message, "handling request");
        match message {
            ExternalMessage::Vote(m) => {
                // Acknowledge this vote.
                self.request_responses
                    .send((response_channel, ExternalMessage::Acknowledgement))?;

                if let Some(network_message) = self.consensus.vote(*m)? {
                    self.handle_network_message_response(network_message)?;
                }
            }
            ExternalMessage::NewView(m) => {
                // Acknowledge this new view.
                self.request_responses
                    .send((response_channel, ExternalMessage::Acknowledgement))?;

                if let Some(network_message) = self.consensus.new_view(*m)? {
                    self.handle_network_message_response(network_message)?;
                }
            }
            // RFC-161 sync algorithm, phase 2.
            ExternalMessage::MultiBlockRequest(request) => {
                let message = self
                    .consensus
                    .sync
                    .handle_multiblock_request(from, request)?;
                self.request_responses.send((response_channel, message))?;
            }
            ExternalMessage::PassiveSyncRequest(request) => {
                let message = self.consensus.sync.handle_passive_request(from, request)?;
                self.request_responses.send((response_channel, message))?;
            }
            // RFC-161 sync algorithm, phase 1.
            ExternalMessage::MetaDataRequest(request) => {
                let message = self.consensus.sync.handle_active_request(from, request)?;
                self.request_responses.send((response_channel, message))?;
            }
            // Respond to block probe requests.
            ExternalMessage::BlockRequest(request) => {
                // respond with an invalid response
                let message = self.consensus.sync.handle_block_request(from, request)?;
                self.request_responses.send((response_channel, message))?;
            }
            // This just breaks down group block messages into individual messages to stop them blocking threads
            // for long periods.
            ExternalMessage::InjectedProposal(p) => {
                self.handle_injected_proposal(from, p)?;
            }
            // Handle requests which contain a block proposal. Initially sent as a broadcast, it is re-routed into
            // a Request by the underlying layer, with a faux request-id. This is to mitigate issues when there are
            // too many transactions in the broadcast queue.
            ExternalMessage::Proposal(m) => {
                if from != self.peer_id {
                    self.handle_proposal(from, m)?;

                    // Acknowledge the proposal.
                    self.request_responses
                        .send((response_channel, ExternalMessage::Acknowledgement))?;
                } else {
                    debug!("Ignoring own Proposal broadcast")
                }
            }
            msg => {
                warn!(%msg, "unexpected message type");
            }
        }

        Ok(())
    }

    pub fn handle_request_failure(
        &mut self,
        to: PeerId,
        failure: OutgoingMessageFailure,
    ) -> Result<()> {
        debug!(from = %self.peer_id, %to, ?failure, "handling message failure");
        self.consensus.sync.handle_request_failure(to, failure)?;
        Ok(())
    }

    pub fn handle_response(&mut self, from: PeerId, message: ExternalMessage) -> Result<()> {
        debug!(%from, to = %self.peer_id, %message, "handling response");
        match message {
            // 0.6.0
            ExternalMessage::MultiBlockResponse(response) => self
                .consensus
                .sync
                .handle_multiblock_response(from, Some(response))?,
            // 0.7.0
            ExternalMessage::SyncBlockHeaders(response) => self
                .consensus
                .sync
                .handle_active_response(from, Some(response))?,
            // 0.8.0 probe response
            ExternalMessage::BlockResponse(response) => {
                self.consensus.sync.handle_block_response(from, response)?
            }
            // 0.8.0 passive sync
            ExternalMessage::PassiveSyncResponse(response) => self
                .consensus
                .sync
                .handle_passive_response(from, Some(response))?,
            ExternalMessage::PassiveSyncResponseLZ(response) => {
                // decompress the block
                let mut decoder = lz4::Decoder::new(std::io::Cursor::new(response))?;
                let mut buf = Vec::new();
                std::io::Read::read_to_end(&mut decoder, &mut buf).unwrap();
                let response =
                    cbor4ii::serde::from_slice::<BlockTransactionsReceipts>(&buf).unwrap();
                self.consensus
                    .sync
                    .handle_passive_response(from, Some(vec![response]))?;
            }
            // FIXME: 0.6.0 compatibility, to be removed after all nodes > 0.7.0
            ExternalMessage::MetaDataResponse(response) => {
                let response = response
                    .into_iter()
                    .map(|bh| SyncBlockHeader {
                        header: bh,
                        size_estimate: (1024 * 1024 * bh.gas_used.0 / bh.gas_limit.0) as usize, // guesstimate
                    })
                    .collect_vec();
                self.consensus
                    .sync
                    .handle_active_response(from, Some(response))?
            }
            ExternalMessage::Acknowledgement => {
                self.consensus.sync.handle_acknowledgement(from)?;
            }
            msg => {
                warn!(%msg, "unexpected message type");
            }
        }

        Ok(())
    }

    pub fn handle_internal_message(&mut self, from: u64, message: InternalMessage) -> Result<()> {
        let to = self.chain_id.eth;
        tracing::debug!(%from, %to, %message, "handling message");
        match message {
            InternalMessage::IntershardCall(intershard_call) => {
                self.inject_intershard_transaction(intershard_call)?
            }
            InternalMessage::LaunchLink(source) => {
                self.message_sender
                    .send_message_to_coordinator(InternalMessage::LaunchShard(source))?;
            }
            InternalMessage::LaunchShard(..) | InternalMessage::ExportBlockCheckpoint(..) => {
                warn!(
                    "{message} type messages should be handled by the coordinator, not forwarded to a node.",
                );
            }
        }
        Ok(())
    }

    fn inject_intershard_transaction(&mut self, intershard_call: IntershardCall) -> Result<()> {
        let tx = SignedTransaction::Intershard {
            tx: TxIntershard {
                chain_id: self.chain_id.eth,
                bridge_nonce: intershard_call.bridge_nonce,
                source_chain: intershard_call.source_chain_id,
                gas_price: intershard_call.gas_price,
                gas_limit: intershard_call.gas_limit,
                to_addr: intershard_call.target_address,
                payload: intershard_call.calldata,
            },
            from: intershard_call.source_address,
        };
        let verified_tx = tx.verify()?;
        trace!("Injecting intershard transaction {}", verified_tx.hash);
        self.consensus.new_transaction(verified_tx)?;
        Ok(())
    }

    fn broadcast_and_execute_proposal(&mut self, proposal: Proposal) -> Result<()> {
        self.message_sender
            .broadcast_proposal(ExternalMessage::Proposal(proposal.clone()))?;
        self.handle_proposal(self.peer_id, proposal)?;
        Ok(())
    }

    fn handle_network_message_response(&mut self, message: NetworkMessage) -> Result<()> {
        let (peer_id, response) = message;
        if let Some(peer_id) = peer_id {
            self.message_sender
                .send_external_message(peer_id, response)?;
        } else if let ExternalMessage::Proposal(new_proposal) = response {
            // Recursively process own Proposal
            self.broadcast_and_execute_proposal(new_proposal)?;
        } else {
            self.message_sender.broadcast_external_message(response)?;
        }
        Ok(())
    }

    // handle timeout - true if something happened
    pub fn handle_timeout(&mut self) -> Result<bool> {
        if let Some(network_message) = self.consensus.timeout()? {
            self.handle_network_message_response(network_message)?;
            return Ok(true);
        }

        Ok(false)
    }

    pub fn create_transaction(&mut self, txn: SignedTransaction) -> Result<(Hash, TxAddResult)> {
        let hash = txn.calculate_hash();

        info!(?hash, "seen new txn {:?}", txn);

        let result = self.consensus.handle_new_transaction(txn.clone())?;
        if result.was_added() {
            // TODO: Avoid redundant self-broadcast
            self.message_sender
                .broadcast_external_message(ExternalMessage::NewTransaction(txn))?;
        }

        Ok((hash, result))
    }

    pub fn number(&self) -> u64 {
        self.consensus.head_block().header.number
    }

    pub fn resolve_block_number(&self, block_number: BlockNumberOrTag) -> Result<Option<Block>> {
        match block_number {
            BlockNumberOrTag::Number(n) => self.consensus.get_canonical_block_by_number(n),

            BlockNumberOrTag::Earliest => self.consensus.get_canonical_block_by_number(0),
            BlockNumberOrTag::Latest => Ok(Some(self.consensus.head_block())),
            BlockNumberOrTag::Pending => self.consensus.get_pending_block(),
            BlockNumberOrTag::Finalized => {
                let Some(view) = self.db.get_finalized_view()? else {
                    return self.resolve_block_number(BlockNumberOrTag::Earliest);
                };
                let Some(block) = self.db.get_block_by_view(view)? else {
                    return self.resolve_block_number(BlockNumberOrTag::Earliest);
                };
                Ok(Some(block))
            }
            // Safe block tag in our consensus refers to the block that the node's highQC points to
            // (high_qc means it's the latest = high, and it's a QC where 2/3 validators voted for it).
            BlockNumberOrTag::Safe => {
                let block_hash = self.consensus.high_qc.block_hash;

                let Some(safe_block) = self.consensus.get_block(&block_hash)? else {
                    return self.resolve_block_number(BlockNumberOrTag::Earliest);
                };
                Ok(Some(safe_block))
            }
        }
    }

    pub fn get_latest_finalized_block(&self) -> Result<Option<Block>> {
        self.resolve_block_number(BlockNumberOrTag::Finalized)
    }

    pub fn get_latest_finalized_block_number(&self) -> Result<u64> {
        match self.resolve_block_number(BlockNumberOrTag::Finalized)? {
            Some(block) => Ok(block.number()),
            None => Ok(0),
        }
    }

    pub fn get_block(&self, block_id: impl Into<BlockId>) -> Result<Option<Block>> {
        match block_id.into() {
            BlockId::Hash(RpcBlockHash {
                block_hash,
                require_canonical,
            }) => {
                // See https://eips.ethereum.org/EIPS/eip-1898
                let Some(block) = self.consensus.get_block(&block_hash.into())? else {
                    return Ok(None);
                };
                // Get latest finalized block number
                let finalized_block = self
                    .resolve_block_number(BlockNumberOrTag::Finalized)?
                    .ok_or_else(|| anyhow!("Unable to retrieve finalized block!"))?;
                let require_canonical = require_canonical.unwrap_or(false);

                // If the caller requests canonical block then it must be finalized
                if require_canonical && block.number() > finalized_block.number() {
                    return Ok(None);
                }

                Ok(Some(block))
            }
            BlockId::Number(number) => self.resolve_block_number(number),
        }
    }

    pub fn get_state(&self, block: &Block) -> Result<State> {
        Ok(self
            .consensus
            .state()
            .at_root(block.state_root_hash().into()))
    }

    pub fn trace_evm_transaction(
        &self,
        txn_hash: Hash,
        trace_types: &revm::primitives::HashSet<TraceType>,
    ) -> Result<TraceResults> {
        let txn = self
            .get_transaction_by_hash(txn_hash)?
            .ok_or_else(|| anyhow!("transaction not found: {txn_hash}"))?;
        let receipt = self
            .get_transaction_receipt(txn_hash)?
            .ok_or_else(|| anyhow!("transaction not mined: {txn_hash}"))?;

        let block = self
            .get_block(receipt.block_hash)?
            .ok_or_else(|| anyhow!("missing block: {}", receipt.block_hash))?;
        let parent = self
            .get_block(block.parent_hash())?
            .ok_or_else(|| anyhow!("missing block: {}", block.parent_hash()))?;

        let mut state = self
            .consensus
            .state()
            .at_root(parent.state_root_hash().into());
        if state.is_empty() {
            return Err(anyhow!("State required to execute request does not exist"));
        }

        for other_txn_hash in block.transactions {
            if txn_hash != other_txn_hash {
                let other_txn = self
                    .get_transaction_by_hash(other_txn_hash)?
                    .ok_or_else(|| anyhow!("transaction not found: {other_txn_hash}"))?;
                state.apply_transaction(other_txn, block.header, inspector::noop(), false)?;
            } else {
                let config = TracingInspectorConfig::from_parity_config(trace_types);
                let mut inspector = TracingInspector::new(config);
                let pre_state = state.try_clone()?;

                let result = state.apply_transaction(txn, block.header, &mut inspector, true)?;

                let TransactionApplyResult::Evm(result, ..) = result else {
                    return Err(anyhow!("not an EVM transaction"));
                };

                let builder = inspector.into_parity_builder();
                let trace =
                    builder.into_trace_results_with_state(&result, trace_types, &pre_state)?;

                return Ok(trace);
            }
        }

        Err(anyhow!("transaction not found in block: {txn_hash}"))
    }

    pub fn replay_transaction<I: Inspector<PendingState> + ScillaInspector>(
        &self,
        txn_hash: Hash,
        inspector: I,
    ) -> Result<TransactionApplyResult> {
        let txn = self
            .get_transaction_by_hash(txn_hash)?
            .ok_or_else(|| anyhow!("transaction not found: {txn_hash}"))?;
        let receipt = self
            .get_transaction_receipt(txn_hash)?
            .ok_or_else(|| anyhow!("transaction not mined: {txn_hash}"))?;

        let block = self
            .get_block(receipt.block_hash)?
            .ok_or_else(|| anyhow!("missing block: {}", receipt.block_hash))?;
        let parent = self
            .get_block(block.parent_hash())?
            .ok_or_else(|| anyhow!("missing block: {}", block.parent_hash()))?;

        let mut state = self
            .consensus
            .state()
            .at_root(parent.state_root_hash().into());
        if state.is_empty() {
            return Err(anyhow!("State required to execute request does not exist"));
        }

        for other_txn_hash in block.transactions {
            if txn_hash != other_txn_hash {
                let other_txn = self
                    .get_transaction_by_hash(other_txn_hash)?
                    .ok_or_else(|| anyhow!("transaction not found: {other_txn_hash}"))?;
                state.apply_transaction(other_txn, parent.header, inspector::noop(), false)?;
            } else {
                let result = state.apply_transaction(txn, block.header, inspector, true)?;

                return Ok(result);
            }
        }

        Err(anyhow!("transaction not found in block: {txn_hash}"))
    }

    pub fn debug_trace_block(
        &self,
        block_number: BlockNumberOrTag,
        trace_opts: GethDebugTracingOptions,
    ) -> Result<Vec<TraceResult>> {
        let block = self
            .get_block(block_number)?
            .ok_or_else(|| anyhow!("missing block: {block_number}"))?;
        let parent = self
            .get_block(block.parent_hash())?
            .ok_or_else(|| anyhow!("missing block: {}", block.parent_hash()))?;
        let mut state = self
            .consensus
            .state()
            .at_root(parent.state_root_hash().into());
        if state.is_empty() {
            return Err(anyhow!("State required to execute request does not exist"));
        }

        let mut traces: Vec<TraceResult> = Vec::new();

        for (index, &txn_hash) in block.transactions.iter().enumerate() {
            if let Ok(Some(trace)) = self.debug_trace_transaction(
                &mut state,
                txn_hash,
                index,
                &block,
                trace_opts.clone(),
            ) {
                traces.push(trace);
            }
        }

        Ok(traces)
    }

    pub fn debug_trace_transaction(
        &self,
        state: &mut State,
        txn_hash: Hash,
        txn_index: usize,
        block: &Block,
        trace_opts: GethDebugTracingOptions,
    ) -> Result<Option<TraceResult>> {
        let GethDebugTracingOptions {
            config,
            tracer,
            tracer_config,
            ..
        } = trace_opts;

        let txn = self
            .get_transaction_by_hash(txn_hash)?
            .ok_or_else(|| anyhow!("transaction not found: {txn_hash}"))?;

        let Some(tracer) = tracer else {
            let inspector_config = TracingInspectorConfig::from_geth_config(&config);
            let mut inspector = TracingInspector::new(inspector_config);

            let result = state.apply_transaction(txn, block.header, &mut inspector, true)?;

            let TransactionApplyResult::Evm(result, ..) = result else {
                return Ok(None);
            };

            let builder = inspector.into_geth_builder();
            let trace = builder.geth_traces(
                result.result.gas_used(),
                result.result.into_output().unwrap_or_default(),
                config,
            );
            return Ok(Some(TraceResult::Success {
                result: trace.into(),
                tx_hash: Some(txn_hash.0.into()),
            }));
        };

        match tracer {
            GethDebugTracerType::BuiltInTracer(tracer) => match tracer {
                GethDebugBuiltInTracerType::CallTracer => {
                    let call_config = tracer_config.into_call_config()?;
                    let mut inspector = TracingInspector::new(
                        TracingInspectorConfig::from_geth_call_config(&call_config),
                    );

                    let result =
                        state.apply_transaction(txn, block.header, &mut inspector, true)?;

                    let TransactionApplyResult::Evm(result, ..) = result else {
                        return Ok(None);
                    };

                    let trace = inspector
                        .into_geth_builder()
                        .geth_call_traces(call_config, result.result.gas_used());

                    Ok(Some(TraceResult::Success {
                        result: trace.into(),
                        tx_hash: Some(txn_hash.0.into()),
                    }))
                }
                GethDebugBuiltInTracerType::FlatCallTracer => {
                    Err(anyhow!("`flatCallTracer` is not implemented"))
                }
                GethDebugBuiltInTracerType::FourByteTracer => {
                    let mut inspector = FourByteInspector::default();
                    let result =
                        state.apply_transaction(txn, block.header, &mut inspector, true)?;

                    let TransactionApplyResult::Evm(_, _) = result else {
                        return Ok(None);
                    };

                    Ok(Some(TraceResult::Success {
                        result: FourByteFrame::from(&inspector).into(),
                        tx_hash: Some(txn_hash.0.into()),
                    }))
                }
                GethDebugBuiltInTracerType::MuxTracer => {
                    let mux_config = tracer_config.into_mux_config()?;

                    let mut inspector = MuxInspector::try_from_config(mux_config)?;
                    let result =
                        state.apply_transaction(txn, block.header, &mut inspector, true)?;

                    let TransactionApplyResult::Evm(result, ..) = result else {
                        return Ok(None);
                    };
                    let state_ref = &(*state);
                    let tx_info = TransactionInfo {
                        hash: Some(txn_hash.into()),
                        index: Some(txn_index as u64),
                        block_hash: Some(block.hash().into()),
                        block_number: Some(block.number()),
                        base_fee: state.gas_price.try_into().ok(),
                    };
                    let trace = inspector.try_into_mux_frame(&result, &state_ref, tx_info)?;
                    Ok(Some(TraceResult::Success {
                        result: trace.into(),
                        tx_hash: Some(txn_hash.0.into()),
                    }))
                }
                GethDebugBuiltInTracerType::NoopTracer => Ok(Some(TraceResult::Success {
                    result: NoopFrame::default().into(),
                    tx_hash: Some(txn_hash.0.into()),
                })),
                GethDebugBuiltInTracerType::PreStateTracer => {
                    let prestate_config = tracer_config.into_pre_state_config()?;

                    let mut inspector = TracingInspector::new(
                        TracingInspectorConfig::from_geth_prestate_config(&prestate_config),
                    );
                    let result =
                        state.apply_transaction(txn, block.header, &mut inspector, true)?;

                    let TransactionApplyResult::Evm(result, ..) = result else {
                        return Ok(None);
                    };
                    let state_ref = &(*state);
                    let trace = inspector.into_geth_builder().geth_prestate_traces(
                        &result,
                        &prestate_config,
                        state_ref,
                    )?;

                    Ok(Some(TraceResult::Success {
                        result: trace.into(),
                        tx_hash: Some(txn_hash.0.into()),
                    }))
                }
            },
            GethDebugTracerType::JsTracer(js_code) => {
                let config = tracer_config.into_json();

                let transaction_context = TransactionContext {
                    block_hash: Some(block.hash().0.into()),
                    tx_hash: Some(txn_hash.0.into()),
                    tx_index: txn_index.into(),
                };
                let mut inspector =
                    JsInspector::with_transaction_context(js_code, config, transaction_context)
                        .map_err(|e| anyhow!("Unable to create js inspector: {e}"))?;

                let result = state.apply_transaction(txn, block.header, &mut inspector, true)?;

                let TransactionApplyResult::Evm(result, env) = result else {
                    return Ok(None);
                };
                let state_ref = &(*state);
                let result = inspector
                    .json_result(result, &env, &state_ref)
                    .map_err(|e| anyhow!("Unable to create json result: {e}"))?;

                Ok(Some(TraceResult::Success {
                    result: GethTrace::JS(result),
                    tx_hash: Some(txn_hash.0.into()),
                }))
            }
        }
    }

    pub fn call_contract(
        &mut self,
        block: &Block,
        from_addr: Address,
        to_addr: Option<Address>,
        data: Vec<u8>,
        amount: u128,
    ) -> Result<ExecutionResult> {
        trace!("call_contract: block={:?}", block);

        let state = self
            .consensus
            .state()
            .at_root(block.state_root_hash().into());
        if state.is_empty() {
            return Err(anyhow!("State required to execute request does not exist"));
        }

        state.call_contract(from_addr, to_addr, data, amount, block.header)
    }

    pub fn get_proposer_reward_address(&self, header: BlockHeader) -> Result<Option<Address>> {
        // Return the zero address for the genesis block. There was no reward for it.
        if header.view == 0 {
            return Ok(None);
        }

        let parent = self
            .get_block(header.qc.block_hash)?
            .ok_or_else(|| anyhow!("missing parent: {}", header.qc.block_hash))?;

        let Some(proposer) = self.consensus.leader_at_block(&parent, header.view) else {
            return Ok(None);
        };

        self.consensus
            .state()
            .get_reward_address(proposer.public_key)
    }

    pub fn get_touched_transactions(&self, address: Address) -> Result<Vec<Hash>> {
        self.consensus.get_touched_transactions(address)
    }

    pub fn get_gas_price(&self) -> u128 {
        *self.config.consensus.gas_price
    }

    #[allow(clippy::too_many_arguments)]
    pub fn estimate_gas(
        &mut self,
        block_number: BlockNumberOrTag,
        from_addr: Address,
        to_addr: Option<Address>,
        data: Vec<u8>,
        gas: Option<EvmGas>,
        gas_price: Option<u128>,
        value: u128,
    ) -> Result<u64> {
        let block = self
            .get_block(block_number)?
            .ok_or_else(|| anyhow!("missing block: {block_number}"))?;
        let state = self.get_state(&block)?;
        if state.is_empty() {
            return Err(anyhow!("State required to execute request does not exist"));
        }

        state.estimate_gas(
            from_addr,
            to_addr,
            data,
            block.header,
            gas,
            gas_price,
            value,
        )
    }

    pub fn subscribe_to_new_blocks(&self) -> broadcast::Receiver<BlockHeader> {
        self.consensus.new_blocks.subscribe()
    }

    /// Returns a stream of pairs of (receipt, index of transaction in block)
    pub fn subscribe_to_receipts(&self) -> broadcast::Receiver<(TransactionReceipt, usize)> {
        self.consensus.new_receipts.subscribe()
    }

    pub fn subscribe_to_new_transactions(&self) -> broadcast::Receiver<VerifiedTransaction> {
        self.consensus.new_transactions.subscribe()
    }

    pub fn subscribe_to_new_transaction_hashes(&self) -> broadcast::Receiver<Hash> {
        self.consensus.new_transaction_hashes.subscribe()
    }

    pub fn get_chain_tip(&self) -> u64 {
        self.consensus.head_block().header.number
    }

    pub fn get_transaction_receipts_in_block(
        &self,
        block_hash: Hash,
    ) -> Result<Vec<TransactionReceipt>> {
        self.db.get_transaction_receipts_in_block(&block_hash)
    }

    pub fn get_finalized_height(&self) -> Result<u64> {
        self.consensus.get_finalized_view()
    }

    pub fn get_current_view(&self) -> Result<u64> {
        self.consensus.get_view()
    }

    pub fn get_transaction_receipt(&self, tx_hash: Hash) -> Result<Option<TransactionReceipt>> {
        self.consensus.get_transaction_receipt(&tx_hash)
    }

    pub fn get_transaction_by_hash(&self, hash: Hash) -> Result<Option<VerifiedTransaction>> {
        self.consensus.get_transaction_by_hash(hash)
    }

    pub fn txpool_content(&self) -> Result<TxPoolContent> {
        self.consensus.txpool_content()
    }

    pub fn get_peer_num(&self) -> usize {
        self.peer_num.load(std::sync::atomic::Ordering::Relaxed)
    }

    fn handle_proposal(&mut self, from: PeerId, proposal: Proposal) -> Result<()> {
        if let Some(network_message) = self.consensus.proposal(from, proposal.clone(), false)? {
            self.reset_timeout
                .send(self.config.consensus.consensus_timeout)?;
            self.handle_network_message_response(network_message)?;
        }
        self.consensus.sync.sync_from_proposal(proposal)?;
        Ok(())
    }

    fn handle_injected_proposal(&mut self, from: PeerId, req: InjectedProposal) -> Result<()> {
        if from != self.consensus.peer_id() {
            warn!("Someone ({from}) sent me a InjectedProposal; illegal- ignoring");
            return Ok(());
        }
        trace!("Handling proposal for view {0}", req.block.header.view);
        let block_number = req.block.number();
        let proposal = self.consensus.receive_block(from, req.block)?;
        // decrement after - if there are issues in receive_block() it will stop syncing;
        self.consensus.sync.mark_received_proposal(block_number)?;
        if let Some(proposal) = proposal {
            trace!(
                " ... broadcasting proposal for view {0}",
                proposal.header.view
            );
            self.message_sender
                .broadcast_proposal(ExternalMessage::Proposal(proposal))?;
        }
        Ok(())
    }

    pub fn get_peer_ids(&self) -> Result<(Vec<PeerId>, Vec<PeerId>)> {
        let sync_peers = self.consensus.sync.peer_ids();
        let swarm_peers: Vec<PeerId>;
        unsafe {
            let swarm_ptr = self.swarm_peers.load(std::sync::atomic::Ordering::Relaxed);
            swarm_peers = (*swarm_ptr).clone();
        }
        Ok((swarm_peers, sync_peers))
    }
}<|MERGE_RESOLUTION|>--- conflicted
+++ resolved
@@ -1,13 +1,9 @@
 use std::{
     fmt::Debug,
-<<<<<<< HEAD
-    sync::{Arc, Mutex, atomic::AtomicUsize},
-=======
     sync::{
-        Arc,
+        Arc, Mutex,
         atomic::{AtomicPtr, AtomicUsize},
     },
->>>>>>> 9e182530
     time::Duration,
 };
 
@@ -38,12 +34,8 @@
 use tracing::*;
 
 use crate::{
-<<<<<<< HEAD
     api::types::filters::Filters,
-    cfg::NodeConfig,
-=======
     cfg::{ForkName, NodeConfig},
->>>>>>> 9e182530
     consensus::Consensus,
     crypto::{Hash, SecretKey},
     db::Db,
@@ -177,11 +169,8 @@
     pub consensus: Consensus,
     peer_num: Arc<AtomicUsize>,
     pub chain_id: ChainId,
-<<<<<<< HEAD
     pub filters: Arc<Mutex<Filters>>,
-=======
     swarm_peers: Arc<AtomicPtr<Vec<PeerId>>>,
->>>>>>> 9e182530
 }
 
 #[derive(Debug, Copy, Clone)]
@@ -247,11 +236,8 @@
                 sync_peers,
             )?,
             peer_num,
-<<<<<<< HEAD
             filters: Arc::new(Mutex::new(Filters::new())),
-=======
             swarm_peers,
->>>>>>> 9e182530
         };
         Ok(node)
     }
