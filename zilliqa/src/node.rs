use std::{sync::Arc, time::Duration};

use anyhow::{anyhow, Result};
use libp2p::PeerId;
use primitive_types::H256;
use tokio::sync::{broadcast, mpsc::UnboundedSender};
use tracing::*;

use crate::{
    cfg::NodeConfig,
    consensus::Consensus,
    crypto::{Hash, NodePublicKey, SecretKey},
    db::Db,
    exec::GAS_PRICE,
    message::{
        Block, BlockBatchRequest, BlockBatchResponse, BlockHeader, BlockNumber, BlockRequest,
        BlockResponse, ExternalMessage, InternalMessage, IntershardCall, Proposal,
    },
    p2p_node::{LocalMessageTuple, OutboundMessageTuple},
    state::{Account, Address},
    transaction::{SignedTransaction, TransactionReceipt, TxIntershard, VerifiedTransaction},
};

#[derive(Debug, Clone)]
pub struct MessageSender {
    our_shard: u64,
    our_peer_id: PeerId,
    outbound_channel: UnboundedSender<OutboundMessageTuple>,
    local_channel: UnboundedSender<LocalMessageTuple>,
}

impl MessageSender {
    /// Send message to the p2p/coordinator thread
    pub fn send_message_to_coordinator(&self, message: InternalMessage) -> Result<()> {
        self.local_channel
            .send((self.our_shard, self.our_shard, message))?;
        Ok(())
    }

    /// Send a message to a locally running shard node
    pub fn send_message_to_shard(
        &self,
        destination_shard: u64,
        message: InternalMessage,
    ) -> Result<()> {
        self.local_channel
            .send((self.our_shard, destination_shard, message))?;
        Ok(())
    }

    /// Send a message to a remote node of the same shard.
    pub fn send_external_message(&self, peer: PeerId, message: ExternalMessage) -> Result<()> {
        debug!(
            "sending {} from {} to {}",
            message.name(),
            self.our_peer_id,
            peer
        );
        self.outbound_channel
            .send((Some(peer), self.our_shard, message))?;
        Ok(())
    }

    /// Broadcast to the entire network of this shard
    pub fn broadcast_external_message(&self, message: ExternalMessage) -> Result<()> {
        self.outbound_channel
            .send((None, self.our_shard, message))?;
        Ok(())
    }
}

/// Messages sent by [Consensus].
/// Tuple of (destination, message).
pub type NetworkMessage = (Option<PeerId>, ExternalMessage);

/// The central data structure for a blockchain node.
///
/// # Transaction Lifecycle
/// 1. New transactions are created with a call to [`Node::new_transaction()`].
/// The node gossips the transaction to the network and itself via a [`Message::NewTransaction`] message.
/// This initial node also stores the transaction hash in `new_transactions`.
///
/// 1. When a node recieves a [`NewTransaction`] via [`Node::handle_message()`], it stores it in `new_transactions`.
/// This contains all transactions which have been receieved, but not yet executed.
///
/// 2. When the initial node is a leader of a block, it adds all transaction hashes in `new_transactions` to the block.
///
/// 3. When a node recieves a block proposal, it looks up the transactions in `new_transactions` and executes them against its `state`.
/// Successfully executed transactions are added to `transactions` so they can be returned via APIs.
#[derive(Debug)]
pub struct Node {
    pub config: NodeConfig,
    pub db: Arc<Db>,
    peer_id: PeerId,
    message_sender: MessageSender,
    reset_timeout: UnboundedSender<Duration>,
    consensus: Consensus,
}

const DEFAULT_SLEEP_TIME_MS: Duration = Duration::from_millis(5000);

impl Node {
    pub fn new(
        config: NodeConfig,
        secret_key: SecretKey,
        message_sender_channel: UnboundedSender<OutboundMessageTuple>,
        local_sender_channel: UnboundedSender<LocalMessageTuple>,
        reset_timeout: UnboundedSender<Duration>,
    ) -> Result<Node> {
        let peer_id = secret_key.to_libp2p_keypair().public().to_peer_id();
        let message_sender = MessageSender {
            our_shard: config.eth_chain_id,
            our_peer_id: peer_id,
            outbound_channel: message_sender_channel,
            local_channel: local_sender_channel,
        };
        let db = Arc::new(Db::new(config.data_dir.as_ref(), config.eth_chain_id)?);
        let node = Node {
            config: config.clone(),
            peer_id,
            message_sender: message_sender.clone(),
            reset_timeout: reset_timeout.clone(),
            db: db.clone(),
            consensus: Consensus::new(secret_key, config, message_sender, reset_timeout, db)?,
        };
        Ok(node)
    }

    // TODO: Multithreading - `&mut self` -> `&self`
    pub fn handle_network_message(&mut self, from: PeerId, message: ExternalMessage) -> Result<()> {
        let to = self.peer_id;
        let to_self = from == to;
        let message_name = message.name();
        tracing::debug!(%from, %to, %message_name, "handling message");
        match message {
            ExternalMessage::Proposal(m) => {
                let m_view = m.header.view;

<<<<<<< HEAD
                if let Some((leader, vote)) = self.consensus.proposal(m, false)? {
                    self.reset_timeout.send(DEFAULT_SLEEP_TIME_MS)?;
                    self.message_sender
                        .send_external_message(leader, ExternalMessage::Vote(vote))?;
=======
                if let Some((to, message)) = self.consensus.proposal(m, false)? {
                    self.reset_timeout.send(())?;
                    if let Some(to) = to {
                        self.message_sender.send_external_message(to, message)?;
                    } else {
                        self.message_sender.broadcast_external_message(message)?;
                    }
>>>>>>> fd02ed06
                } else {
                    info!("We had nothing to respond to proposal, lets try to join committee for view {m_view:}");
                    self.message_sender.send_external_message(
                        from,
                        ExternalMessage::JoinCommittee(self.consensus.public_key()),
                    )?;
                }
            }
            ExternalMessage::Vote(m) => {
                if let Some((block, transactions)) = self.consensus.vote(m)? {
                    self.message_sender
                        .broadcast_external_message(ExternalMessage::Proposal(
                            Proposal::from_parts(block, transactions),
                        ))?;
                }
            }
            ExternalMessage::NewView(m) => {
                if let Some(block) = self.consensus.new_view(from, *m)? {
                    self.message_sender
                        .broadcast_external_message(ExternalMessage::Proposal(
                            Proposal::from_parts(block, vec![]),
                        ))?;
                }
            }
            ExternalMessage::BlockRequest(m) => {
                if !to_self {
                    self.handle_block_request(from, m)?;
                } else {
                    debug!("ignoring block request to self");
                }
            }
            ExternalMessage::BlockResponse(m) => {
                if !to_self {
                    self.handle_block_response(from, m)?;
                } else {
                    debug!("ignoring block response to self");
                }
            }
            ExternalMessage::BlockBatchRequest(m) => {
                if !to_self {
                    self.handle_block_batch_request(from, m)?;
                } else {
                    debug!("ignoring blocks request to self");
                }
            }
            ExternalMessage::BlockBatchResponse(m) => {
                if !to_self {
                    self.handle_blocks_response(from, m)?;
                } else {
                    debug!("ignoring blocks response to self");
                }
            }
            ExternalMessage::RequestResponse => {}
            ExternalMessage::NewTransaction(t) => {
                let inserted = self.consensus.new_transaction(t.verify()?)?;
                if inserted {
                    if let Some((_, message)) = self.consensus.try_to_propose_new_block()? {
                        self.message_sender.broadcast_external_message(message)?;
                    }
                }
            }
            ExternalMessage::JoinCommittee(public_key) => {
                self.add_peer(from, public_key)?;
            }
        }

        Ok(())
    }

    pub fn handle_internal_message(&mut self, from: u64, message: InternalMessage) -> Result<()> {
        let to = self.config.eth_chain_id;
        let message_name = message.name();
        tracing::debug!(%from, %to, %message_name, "handling message");
        match message {
            InternalMessage::IntershardCall(intershard_call) => {
                self.inject_intershard_transaction(intershard_call)?
            }
            InternalMessage::LaunchLink(source) => {
                self.message_sender
                    .send_message_to_coordinator(InternalMessage::LaunchShard(source))?;
            }
            InternalMessage::LaunchShard(_) => {
                warn!("LaunchShard messages should be handled by the coordinator, not forwarded to a node.");
            }
        }
        Ok(())
    }

    fn inject_intershard_transaction(&mut self, intershard_call: IntershardCall) -> Result<()> {
        let tx = SignedTransaction::Intershard {
            tx: TxIntershard {
                chain_id: self.config.eth_chain_id,
                bridge_nonce: intershard_call.bridge_nonce,
                source_chain: intershard_call.source_chain_id,
                gas_price: intershard_call.gas_price,
                gas_limit: intershard_call.gas_limit,
                to_addr: intershard_call.target_address,
                payload: intershard_call.calldata,
            },
            from: intershard_call.source_address,
        };
        let verified_tx = tx.verify()?;
        trace!("Injecting intershard transaction {}", verified_tx.hash);
        self.consensus.new_transaction(verified_tx)?;
        Ok(())
    }

    // handle timeout - true if something happened
    pub fn handle_timeout(&mut self) -> Result<bool> {
        if let Some((leader, response)) = self.consensus.timeout()? {
            if let Some(leader) = leader {
                self.message_sender
                    .send_external_message(leader, response)
                    .unwrap();
            } else {
                self.message_sender.broadcast_external_message(response)?;
            }
            return Ok(true);
        }
        Ok(false)
    }

    pub fn add_peer(&mut self, peer: PeerId, public_key: NodePublicKey) -> Result<()> {
        if let Some((dest, message)) = self.consensus.add_peer(peer, public_key)? {
            self.reset_timeout.send(DEFAULT_SLEEP_TIME_MS)?;
            if let Some(leader) = dest {
                self.message_sender.send_external_message(leader, message)?;
            } else {
                self.message_sender.broadcast_external_message(message)?;
            }
        }
        Ok(())
    }

    pub fn create_transaction(&mut self, txn: SignedTransaction) -> Result<Hash> {
        let hash = txn.calculate_hash();

        info!(?hash, "seen new txn {:?}", txn);

        if self.consensus.new_transaction(txn.clone().verify()?)? {
            self.message_sender
                .broadcast_external_message(ExternalMessage::NewTransaction(txn))?;
        }

        Ok(hash)
    }

    pub fn number(&self) -> u64 {
        self.consensus.head_block().header.number
    }

    // todo: this doesn't respect two-chain finalization
    pub fn get_number(&self, block_number: BlockNumber) -> u64 {
        match block_number {
            BlockNumber::Number(n) => n,
            BlockNumber::Earliest => 0,
            BlockNumber::Latest => self.get_chain_tip(),
            BlockNumber::Pending => self.get_chain_tip(), // use latest for now
            BlockNumber::Finalized => self.get_chain_tip().saturating_sub(2),
            BlockNumber::Safe => self.get_chain_tip().saturating_sub(2), // same as finalized
        }
    }

    pub fn peer_id(&self) -> PeerId {
        self.peer_id
    }

    pub fn call_contract(
        &mut self,
        block_number: BlockNumber,
        from_addr: Address,
        to_addr: Option<Address>,
        data: Vec<u8>,
        amount: u128,
    ) -> Result<Vec<u8>> {
        let block = self
            .get_block_by_number(self.get_number(block_number))?
            .ok_or_else(|| anyhow!("block not found"))?;

        trace!("call_contract: block={:?}", block);

        let state = self
            .consensus
            .state()
            .at_root(H256(block.state_root_hash().0));

        state.call_contract(
            from_addr,
            to_addr,
            data,
            amount,
            self.config.eth_chain_id,
            block.header,
        )
    }

    pub fn get_proposer_reward_address(&self, header: BlockHeader) -> Result<Option<Address>> {
        // Return the zero address for the genesis block. There was no reward for it.
        if header.view == 0 {
            return Ok(None);
        }

        let parent = self
            .get_block_by_hash(header.parent_hash)?
            .ok_or_else(|| anyhow!("missing parent: {}", header.parent_hash))?;
        let proposer = self
            .consensus
            .leader(&parent.committee, header.view)
            .public_key;
        self.consensus.state().get_reward_address(proposer)
    }

    pub fn get_gas_price(&self) -> u128 {
        GAS_PRICE
    }

    #[allow(clippy::too_many_arguments)]
    pub fn estimate_gas(
        &mut self,
        block_number: BlockNumber,
        from_addr: Address,
        to_addr: Option<Address>,
        data: Vec<u8>,
        gas: Option<u64>,
        gas_price: Option<u128>,
        value: u128,
    ) -> Result<u64> {
        // TODO: optimise this to get header directly once persistance is merged
        // (which will provide a header index)
        let block = self
            .get_block_by_number(self.get_number(block_number))?
            .ok_or_else(|| anyhow!("block not found"))?;
        let state = self
            .consensus
            .state()
            .at_root(H256(block.state_root_hash().0));

        state.estimate_gas(
            from_addr,
            to_addr,
            data,
            self.config.eth_chain_id,
            block.header,
            gas,
            gas_price,
            value,
        )
    }

    pub fn subscribe_to_new_blocks(&self) -> broadcast::Receiver<BlockHeader> {
        self.consensus.new_blocks.subscribe()
    }

    pub fn get_chain_id(&self) -> u64 {
        self.config.eth_chain_id // using eth as a universal ID for now
    }

    pub fn get_chain_tip(&self) -> u64 {
        self.consensus.head_block().header.number
    }

    pub fn get_account(&self, address: Address, block_number: BlockNumber) -> Result<Account> {
        self.consensus
            .try_get_state_at(self.get_number(block_number))?
            .get_account(address)
    }

    pub fn get_account_storage(
        &self,
        address: Address,
        index: H256,
        block_number: BlockNumber,
    ) -> Result<H256> {
        self.consensus
            .try_get_state_at(self.get_number(block_number))?
            .get_account_storage(address, index)
    }

    pub fn get_native_balance(&self, address: Address, block_number: BlockNumber) -> Result<u128> {
        Ok(self
            .consensus
            .try_get_state_at(self.get_number(block_number))?
            .get_account(address)?
            .balance)
    }

    pub fn get_latest_block(&self) -> Result<Option<Block>> {
        self.get_block_by_number(self.get_chain_tip())
    }

    pub fn get_block_by_blocknum(&self, block_number: BlockNumber) -> Result<Option<Block>> {
        let block_number = self.get_number(block_number);
        self.consensus.get_block_by_number(block_number)
    }

    pub fn get_block_by_number(&self, block_number: u64) -> Result<Option<Block>> {
        self.consensus.get_block_by_number(block_number)
    }

    pub fn get_transaction_receipts_in_block(
        &self,
        block_hash: Hash,
    ) -> Result<Vec<TransactionReceipt>> {
        Ok(self
            .db
            .get_transaction_receipts(&block_hash)?
            .unwrap_or_default())
    }

    pub fn get_finalized_height(&self) -> u64 {
        self.consensus.finalized_view()
    }

    pub fn get_genesis_hash(&self) -> Result<Hash> {
        Ok(self
            .consensus
            .get_block_by_number(0)
            .unwrap()
            .unwrap()
            .hash())
    }

    pub fn get_block_by_view(&self, view: u64) -> Result<Option<Block>> {
        self.consensus.get_block_by_view(view)
    }

    pub fn get_block_by_hash(&self, hash: Hash) -> Result<Option<Block>> {
        self.consensus.get_block(&hash)
    }

    pub fn get_transaction_receipt(&self, tx_hash: Hash) -> Result<Option<TransactionReceipt>> {
        self.consensus.get_transaction_receipt(&tx_hash)
    }

    pub fn get_transaction_by_hash(&self, hash: Hash) -> Result<Option<VerifiedTransaction>> {
        self.consensus.get_transaction_by_hash(hash)
    }

    fn handle_block_request(&mut self, source: PeerId, request: BlockRequest) -> Result<()> {
        let block = match request.0 {
            crate::message::BlockRef::Hash(hash) => self.consensus.get_block(&hash),
            crate::message::BlockRef::View(view) => self.consensus.get_block_by_view(view), // todo: consider removing
            crate::message::BlockRef::Number(number) => self.consensus.get_block_by_number(number),
        }?;
        let Some(block) = block else {
            debug!("ignoring block request for unknown block: {:?}", request.0);
            return Ok(());
        };

        self.message_sender.send_external_message(
            source,
            ExternalMessage::BlockResponse(BlockResponse {
                proposal: self.block_to_proposal(block),
            }),
        )?;

        Ok(())
    }

    fn handle_block_response(&mut self, _: PeerId, response: BlockResponse) -> Result<()> {
        let _ = self.consensus.receive_block(response.proposal)?;

        Ok(())
    }

    /// Convenience function to convert a block to a proposal (add full txs)
    /// NOTE: Includes intershard transactions. Should only be used for syncing history,
    /// not for consensus messages regarding new blocks.
    fn block_to_proposal(&self, block: Block) -> Proposal {
        let txs: Vec<_> = block
            .transactions
            .iter()
            .map(|tx_hash| {
                self.consensus
                    .get_transaction_by_hash(*tx_hash)
                    .unwrap()
                    .unwrap()
            })
            .collect();

        Proposal::from_parts(block, txs)
    }

    fn handle_block_batch_request(
        &mut self,
        source: PeerId,
        request: BlockBatchRequest,
    ) -> Result<()> {
        let block = match request.0 {
            crate::message::BlockRef::Hash(hash) => self.consensus.get_block(&hash),
            crate::message::BlockRef::View(view) => self.consensus.get_block_by_view(view),
            crate::message::BlockRef::Number(number) => self.consensus.get_block_by_number(number),
        }?;

        let block = match block {
            Some(block) => block,
            None => {
                debug!("ignoring blocks request for unknown block: {:?}", request.0);
                return Ok(());
            }
        };

        let mut proposal = self.block_to_proposal(block);
        let block_number = proposal.header.number;
        let mut proposals: Vec<Proposal> = Vec::new();

        for i in block_number..block_number + 100 {
            let block = self.consensus.get_block_by_number(i);
            if let Ok(Some(block)) = block {
                proposal = self.block_to_proposal(block);
                proposals.push(proposal);
            } else {
                break;
            }
        }

        trace!(
            "Responding to new blocks request of {:?} starting {} with {} blocks",
            request,
            block_number,
            proposals.len()
        );

        self.message_sender.send_external_message(
            source,
            ExternalMessage::BlockBatchResponse(BlockBatchResponse { proposals }),
        )?;

        Ok(())
    }

    fn handle_blocks_response(&mut self, _: PeerId, response: BlockBatchResponse) -> Result<()> {
        trace!(
            "Received blocks response of length {}",
            response.proposals.len()
        );
        let mut was_new = false;
        let length_recvd = response.proposals.len();

        for block in response.proposals {
            let (new, proposal) = self.consensus.receive_block(block)?;
            was_new = new;
            if let Some(proposal) = proposal {
                self.message_sender
                    .broadcast_external_message(ExternalMessage::Proposal(proposal))?;
            }
        }

        if was_new && length_recvd > 1 {
            trace!(
                "Requesting additional blocks after successful block download. Start: {}",
                self.consensus.head_block().header.number
            );
            self.consensus.download_blocks_up_to_head()?;
        }

        Ok(())
    }
}<|MERGE_RESOLUTION|>--- conflicted
+++ resolved
@@ -136,20 +136,13 @@
             ExternalMessage::Proposal(m) => {
                 let m_view = m.header.view;
 
-<<<<<<< HEAD
-                if let Some((leader, vote)) = self.consensus.proposal(m, false)? {
+                if let Some((to, message)) = self.consensus.proposal(m, false)? {
                     self.reset_timeout.send(DEFAULT_SLEEP_TIME_MS)?;
-                    self.message_sender
-                        .send_external_message(leader, ExternalMessage::Vote(vote))?;
-=======
-                if let Some((to, message)) = self.consensus.proposal(m, false)? {
-                    self.reset_timeout.send(())?;
                     if let Some(to) = to {
                         self.message_sender.send_external_message(to, message)?;
                     } else {
                         self.message_sender.broadcast_external_message(message)?;
                     }
->>>>>>> fd02ed06
                 } else {
                     info!("We had nothing to respond to proposal, lets try to join committee for view {m_view:}");
                     self.message_sender.send_external_message(
