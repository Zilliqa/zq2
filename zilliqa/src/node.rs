--- conflicted
+++ resolved
@@ -201,14 +201,10 @@
     peer_id: PeerId,
     message_sender: MessageSender,
     reset_timeout: UnboundedSender<Duration>,
-<<<<<<< HEAD
-    consensus: Consensus,
+    pub consensus: Consensus,
     /// Tuple arguments correspond to filter, block number last time `eth_getFilterChanges` was called, and `Instant` at last time
     /// the filter was used was called.
     pub filters: LruCache<B256, (Filter, u64, Instant)>,
-=======
-    pub consensus: Consensus,
->>>>>>> ccd64daa
 }
 
 const DEFAULT_SLEEP_TIME_MS: Duration = Duration::from_millis(5000);
