use std::{
    fmt::Debug,
    sync::{atomic::AtomicUsize, Arc},
    time::Duration,
};

use alloy::{
    eips::{BlockId, BlockNumberOrTag, RpcBlockHash},
    primitives::Address,
    rpc::types::trace::{
        geth::{
            FourByteFrame, GethDebugBuiltInTracerType, GethDebugTracerType,
            GethDebugTracingOptions, GethTrace, NoopFrame, TraceResult,
        },
        parity::{TraceResults, TraceType},
    },
};
use anyhow::{anyhow, Result};
use libp2p::{request_response::OutboundFailure, PeerId};
use revm::{primitives::ExecutionResult, Inspector};
use revm_inspectors::tracing::{
    js::JsInspector, FourByteInspector, MuxInspector, TracingInspector, TracingInspectorConfig,
    TransactionContext,
};
use tokio::sync::{broadcast, mpsc::UnboundedSender};
use tracing::*;

use crate::{
    cfg::NodeConfig,
    consensus::Consensus,
    crypto::{Hash, SecretKey},
    db::Db,
    exec::{PendingState, TransactionApplyResult},
    inspector::{self, ScillaInspector},
    message::{
        Block, BlockHeader, BlockResponse, ExternalMessage, InternalMessage, IntershardCall,
        ProcessProposal, Proposal,
    },
    node_launcher::ResponseChannel,
    p2p_node::{LocalMessageTuple, OutboundMessageTuple},
    pool::{TxAddResult, TxPoolContent},
    state::State,
    transaction::{
        EvmGas, SignedTransaction, TransactionReceipt, TxIntershard, VerifiedTransaction,
    },
};

#[derive(Debug, Copy, Clone, Eq, PartialEq, Hash, Default)]
pub struct RequestId(u64);

#[derive(Debug)]
pub struct OutgoingMessageFailure {
    pub peer: PeerId,
    pub request_id: RequestId,
    pub error: OutboundFailure,
}

#[derive(Debug, Clone)]
pub struct MessageSender {
    pub our_shard: u64,
    pub our_peer_id: PeerId,
    pub outbound_channel: UnboundedSender<OutboundMessageTuple>,
    pub local_channel: UnboundedSender<LocalMessageTuple>,
    pub request_id: RequestId,
}

impl MessageSender {
    /// Send message to the p2p/coordinator thread
    pub fn send_message_to_coordinator(&self, message: InternalMessage) -> Result<()> {
        self.local_channel
            .send((self.our_shard, self.our_shard, message))?;
        Ok(())
    }

    /// Send a message to a locally running shard node
    pub fn send_message_to_shard(
        &self,
        destination_shard: u64,
        message: InternalMessage,
    ) -> Result<()> {
        self.local_channel
            .send((self.our_shard, destination_shard, message))?;
        Ok(())
    }

    pub fn next_request_id(&mut self) -> RequestId {
        let request_id = self.request_id;
        self.request_id.0 = self.request_id.0.wrapping_add(1);
        request_id
    }

    /// Send a message to a remote node of the same shard.
    /// Note that if this ever fails for individual messages (rather than because the channel is closed),
    /// you will need to adjust consensus.rs to attempt to retain as much of multiple block responses
    /// as possible.
    pub fn send_external_message(
        &mut self,
        peer: PeerId,
        message: ExternalMessage,
    ) -> Result<RequestId> {
        debug!("sending {message} from {} to {}", self.our_peer_id, peer);
        let request_id = self.next_request_id();
        self.outbound_channel
            .send((Some((peer, request_id)), self.our_shard, message))?;
        Ok(request_id)
    }

    /// Broadcast to the entire network of this shard
    pub fn broadcast_external_message(&self, message: ExternalMessage) -> Result<()> {
        self.outbound_channel
            .send((None, self.our_shard, message))?;
        Ok(())
    }

    /// Broadcast to the entire network of this shard
    // This is a duplicate of [MessageSender::broadcast_external_message] but it allows for
    // a separate treatment for proposals, if desired for debugging or future purposes.
    pub fn broadcast_proposal(&self, message: ExternalMessage) -> Result<()> {
        self.outbound_channel
            .send((None, self.our_shard, message))?;
        Ok(())
    }
}

/// Messages sent by [Consensus].
/// Tuple of (destination, message).
pub type NetworkMessage = (Option<PeerId>, ExternalMessage);

/// The central data structure for a blockchain node.
///
/// # Transaction Lifecycle
/// 1. New transactions are created with a call to [`Node::new_transaction()`].
///    The node gossips the transaction to the network and itself via a [`Message::NewTransaction`] message.
///    This initial node also stores the transaction hash in `new_transactions`.
///
/// 1. When a node recieves a [`NewTransaction`] via [`Node::handle_message()`], it stores it in `new_transactions`.
///    This contains all transactions which have been receieved, but not yet executed.
///
/// 2. When the initial node is a leader of a block, it adds all transaction hashes in `new_transactions` to the block.
///
/// 3. When a node recieves a block proposal, it looks up the transactions in `new_transactions` and executes them against its `state`.
///    Successfully executed transactions are added to `transactions` so they can be returned via APIs.
#[derive(Debug)]
pub struct Node {
    pub config: NodeConfig,
    pub db: Arc<Db>,
    peer_id: PeerId,
    message_sender: MessageSender,
    /// Send responses to requests down this channel. The `ResponseChannel` passed must correspond to a
    /// `ResponseChannel` received via `handle_request`.
    request_responses: UnboundedSender<(ResponseChannel, ExternalMessage)>,
    reset_timeout: UnboundedSender<Duration>,
    pub consensus: Consensus,
    peer_num: Arc<AtomicUsize>,
    pub chain_id: ChainId,
}

#[derive(Debug, Copy, Clone)]
pub struct ChainId {
    pub eth: u64,
}

impl ChainId {
    pub fn new(eth_chain_id: u64) -> Self {
        ChainId { eth: eth_chain_id }
    }
    pub fn zil(&self) -> u64 {
        self.eth - 0x8000
    }
}

impl Node {
    pub fn new(
        config: NodeConfig,
        secret_key: SecretKey,
        message_sender_channel: UnboundedSender<OutboundMessageTuple>,
        local_sender_channel: UnboundedSender<LocalMessageTuple>,
        request_responses: UnboundedSender<(ResponseChannel, ExternalMessage)>,
        reset_timeout: UnboundedSender<Duration>,
        peer_num: Arc<AtomicUsize>,
    ) -> Result<Node> {
        let peer_id = secret_key.to_libp2p_keypair().public().to_peer_id();
        let message_sender = MessageSender {
            our_shard: config.eth_chain_id,
            our_peer_id: peer_id,
            outbound_channel: message_sender_channel,
            local_channel: local_sender_channel,
            request_id: RequestId::default(),
        };
        let db = Arc::new(Db::new(
            config.data_dir.as_ref(),
            config.eth_chain_id,
            config.state_cache_size,
        )?);
        let node = Node {
            config: config.clone(),
            peer_id,
            message_sender: message_sender.clone(),
            request_responses,
            reset_timeout: reset_timeout.clone(),
            db: db.clone(),
            chain_id: ChainId::new(config.eth_chain_id),
            consensus: Consensus::new(secret_key, config, message_sender, reset_timeout, db)?,
            peer_num,
        };
        Ok(node)
    }

    pub fn handle_broadcast(&mut self, from: PeerId, message: ExternalMessage) -> Result<()> {
        debug!(%from, to = %self.peer_id, %message, "handling broadcast");
<<<<<<< HEAD
        // We only expect `Proposal`s and `BatchedTransactions` to be broadcast.
        match message {
            ExternalMessage::Proposal(m) => {
                self.handle_proposal(from, m)?;
            }
            ExternalMessage::BatchedTransactions(transactions) => {
                if self.peer_id == from {
                    return Ok(());
                }
                for txn in transactions {
                    let from_broadcast = true;
                    self.consensus.handle_new_transaction(txn, from_broadcast)?;
=======
        // We only expect `NewTransaction`s to be broadcast.
        // `Proposals` are re-routed to `handle_request()`.
        match message {
            ExternalMessage::NewTransaction(t) => {
                // Don't process again txn sent by this node (it's already in the mempool)
                if self.peer_id != from {
                    self.consensus.handle_new_transaction(t)?;
>>>>>>> af2279fe
                }
            }
            _ => {
                warn!("unexpected message type");
            }
        }

        Ok(())
    }

    pub fn handle_request(
        &mut self,
        from: PeerId,
        id: &str,
        message: ExternalMessage,
        response_channel: ResponseChannel,
    ) -> Result<()> {
        debug!(%from, to = %self.peer_id, %id, %message, "handling request");
        match message {
            ExternalMessage::Vote(m) => {
                if let Some((block, transactions)) = self.consensus.vote(*m)? {
                    self.message_sender
                        .broadcast_proposal(ExternalMessage::Proposal(Proposal::from_parts(
                            block,
                            transactions,
                        )))?;
                }
                // Acknowledge this vote.
                self.request_responses
                    .send((response_channel, ExternalMessage::Acknowledgement))?;
            }
            ExternalMessage::NewView(m) => {
                if let Some((block, transactions)) = self.consensus.new_view(*m)? {
                    self.message_sender
                        .broadcast_proposal(ExternalMessage::Proposal(Proposal::from_parts(
                            block,
                            transactions,
                        )))?;
                }
                // Acknowledge this new view.
                self.request_responses
                    .send((response_channel, ExternalMessage::Acknowledgement))?;
            }
            ExternalMessage::BlockRequest(request) => {
                if from == self.peer_id {
                    debug!("block_store::BlockRequest : ignoring blocks request to self");
                    return Ok(());
                }

                trace!(
                    "block_store::BlockRequest : received a block request - {}",
                    self.peer_id
                );
                // Note that it is very important that we limit this by number of blocks
                // returned, _not_ by max view range returned. If we don't, then any
                // view gap larger than block_request_limit will never be filliable
                // because no node will ever be prepared to return the block after it.
                let proposals: Vec<Proposal> = (request.from_view..=request.to_view)
                    .take(self.config.block_request_limit)
                    .filter_map(|view| {
                        self.consensus
                            .get_block_by_view(view)
                            .transpose()
                            .map(|block| Ok(self.block_to_proposal(block?)))
                    })
                    .collect::<Result<_>>()?;

                let availability = self.consensus.block_store.availability()?;
                trace!("block_store::BlockRequest - responding to new blocks request {id:?} from {from:?} of {request:?} with props {0:?} availability {availability:?}",
                       proposals.iter().fold("".to_string(), |state, x| format!("{},{}", state, x.header.view)));

                // Send the response to this block request.
                self.request_responses.send((
                    response_channel,
                    ExternalMessage::BlockResponse(BlockResponse {
                        proposals,
                        from_view: request.from_view,
                        availability,
                    }),
                ))?;
            }
            // We don't usually expect a [BlockResponse] to be received as a request, however this can occur when our
            // [BlockStore] has re-sent a previously unusable block because we didn't (yet) have the block's parent.
            // Having knowledge of this here breaks our abstraction boundaries slightly, but it also keeps things
            // simple.
            ExternalMessage::BlockResponse(m) => {
                self.handle_block_response(from, m)?;
                // Acknowledge this block response. This does nothing because the `BlockResponse` request was sent by
                // us, but we keep it here for symmetry with the other handlers.
                self.request_responses
                    .send((response_channel, ExternalMessage::Acknowledgement))?;
            }
            // This just breaks down group block messages into individual messages to stop them blocking threads
            // for long periods.
            ExternalMessage::ProcessProposal(m) => {
                self.handle_process_proposal(from, m)?;
            }
            // Handle requests which contain a block proposal. Initially sent as a broadcast, it is re-routed into
            // a Request by the underlying layer, with a faux request-id. This is to mitigate issues when there are
            // too many transactions in the broadcast queue.
            ExternalMessage::Proposal(m) => {
                self.handle_proposal(from, m)?;

                // Acknowledge the proposal.
                self.request_responses
                    .send((response_channel, ExternalMessage::Acknowledgement))?;
            }
            _ => {
                warn!("unexpected message type");
            }
        }

        Ok(())
    }

    pub fn handle_request_failure(
        &mut self,
        to: PeerId,
        failure: OutgoingMessageFailure,
    ) -> Result<()> {
        debug!(from = %self.peer_id, %to, ?failure, "handling message failure");
        self.consensus.report_outgoing_message_failure(failure)?;
        Ok(())
    }

    pub fn handle_response(&mut self, from: PeerId, message: ExternalMessage) -> Result<()> {
        debug!(%from, to = %self.peer_id, %message, "handling response");
        match message {
            ExternalMessage::BlockResponse(m) => self.handle_block_response(from, m)?,
            ExternalMessage::Acknowledgement => {}
            _ => {
                warn!("unexpected message type");
            }
        }

        Ok(())
    }

    pub fn handle_internal_message(&mut self, from: u64, message: InternalMessage) -> Result<()> {
        let to = self.chain_id.eth;
        tracing::debug!(%from, %to, %message, "handling message");
        match message {
            InternalMessage::IntershardCall(intershard_call) => {
                self.inject_intershard_transaction(intershard_call)?
            }
            InternalMessage::LaunchLink(source) => {
                self.message_sender
                    .send_message_to_coordinator(InternalMessage::LaunchShard(source))?;
            }
            InternalMessage::LaunchShard(..) | InternalMessage::ExportBlockCheckpoint(..) => {
                warn!(
                    "{message} type messages should be handled by the coordinator, not forwarded to a node.",
                );
            }
        }
        Ok(())
    }

    fn inject_intershard_transaction(&mut self, intershard_call: IntershardCall) -> Result<()> {
        let tx = SignedTransaction::Intershard {
            tx: TxIntershard {
                chain_id: self.chain_id.eth,
                bridge_nonce: intershard_call.bridge_nonce,
                source_chain: intershard_call.source_chain_id,
                gas_price: intershard_call.gas_price,
                gas_limit: intershard_call.gas_limit,
                to_addr: intershard_call.target_address,
                payload: intershard_call.calldata,
            },
            from: intershard_call.source_address,
        };
        let verified_tx = tx.verify()?;
        trace!("Injecting intershard transaction {}", verified_tx.hash);
        self.consensus.new_transaction(verified_tx, false)?;
        Ok(())
    }

    // handle timeout - true if something happened
    pub fn handle_timeout(&mut self) -> Result<bool> {
        if let Some((leader, response)) = self.consensus.timeout()? {
            if let Some(leader) = leader {
                self.message_sender
                    .send_external_message(leader, response)
                    .unwrap();
            } else {
                self.message_sender.broadcast_proposal(response)?;
            }
            return Ok(true);
        }
        Ok(false)
    }

    pub fn create_transaction(&mut self, txn: SignedTransaction) -> Result<(Hash, TxAddResult)> {
        let hash = txn.calculate_hash();

        debug!(?hash, "seen new txn {:?}", txn);

        let from_broadcast = false;
        let result = self
            .consensus
            .handle_new_transaction(txn.clone(), from_broadcast)?;
        if !result.was_added() {
            debug!(?result, "Transaction cannot be added to mempool");
        }

        Ok((hash, result))
    }

    pub fn process_transactions_to_broadcast(&mut self) -> Result<()> {
        let txns_to_broadcast = self.consensus.transaction_pool.pull_txns_to_broadcast()?;
        if txns_to_broadcast.is_empty() {
            return Ok(());
        }
        self.message_sender
            .broadcast_external_message(ExternalMessage::BatchedTransactions(txns_to_broadcast))
    }

    pub fn number(&self) -> u64 {
        self.consensus.head_block().header.number
    }

    pub fn resolve_block_number(&self, block_number: BlockNumberOrTag) -> Result<Option<Block>> {
        match block_number {
            BlockNumberOrTag::Number(n) => self.consensus.get_canonical_block_by_number(n),

            BlockNumberOrTag::Earliest => self.consensus.get_canonical_block_by_number(0),
            BlockNumberOrTag::Latest => Ok(Some(self.consensus.head_block())),
            BlockNumberOrTag::Pending => self.consensus.get_pending_block(),
            BlockNumberOrTag::Finalized => {
                let Some(view) = self.db.get_finalized_view()? else {
                    return self.resolve_block_number(BlockNumberOrTag::Earliest);
                };
                let Some(block) = self.db.get_block_by_view(view)? else {
                    return self.resolve_block_number(BlockNumberOrTag::Earliest);
                };
                Ok(Some(block))
            }
            // Safe block tag in our consensus refers to the block that the node's highQC points to
            // (high_qc means it's the latest = high, and it's a QC where 2/3 validators voted for it).
            BlockNumberOrTag::Safe => {
                let block_hash = self.consensus.high_qc.block_hash;

                let Some(safe_block) = self.consensus.get_block(&block_hash)? else {
                    return self.resolve_block_number(BlockNumberOrTag::Earliest);
                };
                Ok(Some(safe_block))
            }
        }
    }

    pub fn get_block(&self, block_id: impl Into<BlockId>) -> Result<Option<Block>> {
        match block_id.into() {
            BlockId::Hash(RpcBlockHash {
                block_hash,
                require_canonical,
            }) => {
                // See https://eips.ethereum.org/EIPS/eip-1898
                let Some(block) = self.consensus.get_block(&block_hash.into())? else {
                    return Ok(None);
                };
                // Get latest finalized block number
                let finalized_block = self
                    .resolve_block_number(BlockNumberOrTag::Finalized)?
                    .ok_or_else(|| anyhow!("Unable to retrieve finalized block!"))?;
                let require_canonical = require_canonical.unwrap_or(false);

                // If the caller requests canonical block then it must be finalized
                if require_canonical && block.number() > finalized_block.number() {
                    return Ok(None);
                }

                Ok(Some(block))
            }
            BlockId::Number(number) => self.resolve_block_number(number),
        }
    }

    pub fn get_state(&self, block: &Block) -> Result<State> {
        Ok(self
            .consensus
            .state()
            .at_root(block.state_root_hash().into()))
    }

    pub fn trace_evm_transaction(
        &self,
        txn_hash: Hash,
        trace_types: &revm::primitives::HashSet<TraceType>,
    ) -> Result<TraceResults> {
        let txn = self
            .get_transaction_by_hash(txn_hash)?
            .ok_or_else(|| anyhow!("transaction not found: {txn_hash}"))?;
        let receipt = self
            .get_transaction_receipt(txn_hash)?
            .ok_or_else(|| anyhow!("transaction not mined: {txn_hash}"))?;

        let block = self
            .get_block(receipt.block_hash)?
            .ok_or_else(|| anyhow!("missing block: {}", receipt.block_hash))?;
        let parent = self
            .get_block(block.parent_hash())?
            .ok_or_else(|| anyhow!("missing block: {}", block.parent_hash()))?;
        let mut state = self
            .consensus
            .state()
            .at_root(parent.state_root_hash().into());

        for other_txn_hash in block.transactions {
            if txn_hash != other_txn_hash {
                let other_txn = self
                    .get_transaction_by_hash(other_txn_hash)?
                    .ok_or_else(|| anyhow!("transaction not found: {other_txn_hash}"))?;
                state.apply_transaction(other_txn, block.header, inspector::noop())?;
            } else {
                let config = TracingInspectorConfig::from_parity_config(trace_types);
                let mut inspector = TracingInspector::new(config);
                let pre_state = state.try_clone()?;

                let result = state.apply_transaction(txn, block.header, &mut inspector)?;

                let TransactionApplyResult::Evm(result, ..) = result else {
                    return Err(anyhow!("not an EVM transaction"));
                };

                let builder = inspector.into_parity_builder();
                let trace =
                    builder.into_trace_results_with_state(&result, trace_types, &pre_state)?;

                return Ok(trace);
            }
        }

        Err(anyhow!("transaction not found in block: {txn_hash}"))
    }

    pub fn replay_transaction<I: Inspector<PendingState> + ScillaInspector>(
        &self,
        txn_hash: Hash,
        inspector: I,
    ) -> Result<TransactionApplyResult> {
        let txn = self
            .get_transaction_by_hash(txn_hash)?
            .ok_or_else(|| anyhow!("transaction not found: {txn_hash}"))?;
        let receipt = self
            .get_transaction_receipt(txn_hash)?
            .ok_or_else(|| anyhow!("transaction not mined: {txn_hash}"))?;

        let block = self
            .get_block(receipt.block_hash)?
            .ok_or_else(|| anyhow!("missing block: {}", receipt.block_hash))?;
        let parent = self
            .get_block(block.parent_hash())?
            .ok_or_else(|| anyhow!("missing block: {}", block.parent_hash()))?;
        let mut state = self
            .consensus
            .state()
            .at_root(parent.state_root_hash().into());

        for other_txn_hash in block.transactions {
            if txn_hash != other_txn_hash {
                let other_txn = self
                    .get_transaction_by_hash(other_txn_hash)?
                    .ok_or_else(|| anyhow!("transaction not found: {other_txn_hash}"))?;
                state.apply_transaction(other_txn, parent.header, inspector::noop())?;
            } else {
                let result = state.apply_transaction(txn, block.header, inspector)?;

                return Ok(result);
            }
        }

        Err(anyhow!("transaction not found in block: {txn_hash}"))
    }

    pub fn debug_trace_block(
        &self,
        block_number: BlockNumberOrTag,
        trace_opts: GethDebugTracingOptions,
    ) -> Result<Vec<TraceResult>> {
        let block = self
            .get_block(block_number)?
            .ok_or_else(|| anyhow!("missing block: {block_number}"))?;
        let parent = self
            .get_block(block.parent_hash())?
            .ok_or_else(|| anyhow!("missing block: {}", block.parent_hash()))?;
        let mut state = self
            .consensus
            .state()
            .at_root(parent.state_root_hash().into());

        let mut traces: Vec<TraceResult> = Vec::new();

        for (index, &txn_hash) in block.transactions.iter().enumerate() {
            if let Ok(Some(trace)) = self.debug_trace_transaction(
                &mut state,
                txn_hash,
                index,
                &block,
                trace_opts.clone(),
            ) {
                traces.push(trace);
            }
        }

        Ok(traces)
    }

    fn debug_trace_transaction(
        &self,
        state: &mut State,
        txn_hash: Hash,
        txn_index: usize,
        block: &Block,
        trace_opts: GethDebugTracingOptions,
    ) -> Result<Option<TraceResult>> {
        let GethDebugTracingOptions {
            config,
            tracer,
            tracer_config,
            ..
        } = trace_opts;

        let txn = self
            .get_transaction_by_hash(txn_hash)?
            .ok_or_else(|| anyhow!("transaction not found: {txn_hash}"))?;

        let Some(tracer) = tracer else {
            let inspector_config = TracingInspectorConfig::from_geth_config(&config);
            let mut inspector = TracingInspector::new(inspector_config);

            let result = state.apply_transaction(txn, block.header, &mut inspector)?;

            let TransactionApplyResult::Evm(result, ..) = result else {
                return Ok(None);
            };

            let builder = inspector.into_geth_builder();
            let trace = builder.geth_traces(
                result.result.gas_used(),
                result.result.into_output().unwrap_or_default(),
                config,
            );
            return Ok(Some(TraceResult::Success {
                result: trace.into(),
                tx_hash: Some(txn_hash.0.into()),
            }));
        };

        match tracer {
            GethDebugTracerType::BuiltInTracer(tracer) => match tracer {
                GethDebugBuiltInTracerType::CallTracer => {
                    let call_config = tracer_config.into_call_config()?;
                    let mut inspector = TracingInspector::new(
                        TracingInspectorConfig::from_geth_call_config(&call_config),
                    );

                    let result = state.apply_transaction(txn, block.header, &mut inspector)?;

                    let TransactionApplyResult::Evm(result, ..) = result else {
                        return Ok(None);
                    };

                    let trace = inspector
                        .into_geth_builder()
                        .geth_call_traces(call_config, result.result.gas_used());

                    Ok(Some(TraceResult::Success {
                        result: trace.into(),
                        tx_hash: Some(txn_hash.0.into()),
                    }))
                }
                GethDebugBuiltInTracerType::FlatCallTracer => {
                    Err(anyhow!("`flatCallTracer` is not implemented"))
                }
                GethDebugBuiltInTracerType::FourByteTracer => {
                    let mut inspector = FourByteInspector::default();
                    let result = state.apply_transaction(txn, block.header, &mut inspector)?;

                    let TransactionApplyResult::Evm(_, _) = result else {
                        return Ok(None);
                    };

                    Ok(Some(TraceResult::Success {
                        result: FourByteFrame::from(&inspector).into(),
                        tx_hash: Some(txn_hash.0.into()),
                    }))
                }
                GethDebugBuiltInTracerType::MuxTracer => {
                    let mux_config = tracer_config.into_mux_config()?;

                    let mut inspector = MuxInspector::try_from_config(mux_config)?;
                    let result = state.apply_transaction(txn, block.header, &mut inspector)?;

                    let TransactionApplyResult::Evm(result, ..) = result else {
                        return Ok(None);
                    };
                    let state_ref = &(*state);
                    let trace = inspector.try_into_mux_frame(&result, &state_ref)?;
                    Ok(Some(TraceResult::Success {
                        result: trace.into(),
                        tx_hash: Some(txn_hash.0.into()),
                    }))
                }
                GethDebugBuiltInTracerType::NoopTracer => Ok(Some(TraceResult::Success {
                    result: NoopFrame::default().into(),
                    tx_hash: Some(txn_hash.0.into()),
                })),
                GethDebugBuiltInTracerType::PreStateTracer => {
                    let prestate_config = tracer_config.into_pre_state_config()?;

                    let mut inspector = TracingInspector::new(
                        TracingInspectorConfig::from_geth_prestate_config(&prestate_config),
                    );
                    let result = state.apply_transaction(txn, block.header, &mut inspector)?;

                    let TransactionApplyResult::Evm(result, ..) = result else {
                        return Ok(None);
                    };
                    let state_ref = &(*state);
                    let trace = inspector.into_geth_builder().geth_prestate_traces(
                        &result,
                        &prestate_config,
                        state_ref,
                    )?;

                    Ok(Some(TraceResult::Success {
                        result: trace.into(),
                        tx_hash: Some(txn_hash.0.into()),
                    }))
                }
            },
            GethDebugTracerType::JsTracer(js_code) => {
                let config = tracer_config.into_json();

                let transaction_context = TransactionContext {
                    block_hash: Some(block.hash().0.into()),
                    tx_hash: Some(txn_hash.0.into()),
                    tx_index: txn_index.into(),
                };
                let mut inspector =
                    JsInspector::with_transaction_context(js_code, config, transaction_context)
                        .map_err(|e| anyhow!("Unable to create js inspector: {e}"))?;

                let result = state.apply_transaction(txn, block.header, &mut inspector)?;

                let TransactionApplyResult::Evm(result, env) = result else {
                    return Ok(None);
                };
                let state_ref = &(*state);
                let result = inspector
                    .json_result(result, &env, &state_ref)
                    .map_err(|e| anyhow!("Unable to create json result: {e}"))?;

                Ok(Some(TraceResult::Success {
                    result: GethTrace::JS(result),
                    tx_hash: Some(txn_hash.0.into()),
                }))
            }
        }
    }

    pub fn call_contract(
        &mut self,
        block: &Block,
        from_addr: Address,
        to_addr: Option<Address>,
        data: Vec<u8>,
        amount: u128,
    ) -> Result<ExecutionResult> {
        trace!("call_contract: block={:?}", block);

        let state = self
            .consensus
            .state()
            .at_root(block.state_root_hash().into());

        state.call_contract(from_addr, to_addr, data, amount, block.header)
    }

    pub fn get_proposer_reward_address(&self, header: BlockHeader) -> Result<Option<Address>> {
        // Return the zero address for the genesis block. There was no reward for it.
        if header.view == 0 {
            return Ok(None);
        }

        let parent = self
            .get_block(header.qc.block_hash)?
            .ok_or_else(|| anyhow!("missing parent: {}", header.qc.block_hash))?;
        let proposer = self
            .consensus
            .leader_at_block(&parent, header.view)
            .unwrap()
            .public_key;

        self.consensus.state().get_reward_address(proposer)
    }

    pub fn get_touched_transactions(&self, address: Address) -> Result<Vec<Hash>> {
        self.consensus.get_touched_transactions(address)
    }

    pub fn get_gas_price(&self) -> u128 {
        *self.config.consensus.gas_price
    }

    #[allow(clippy::too_many_arguments)]
    pub fn estimate_gas(
        &mut self,
        block_number: BlockNumberOrTag,
        from_addr: Address,
        to_addr: Option<Address>,
        data: Vec<u8>,
        gas: Option<EvmGas>,
        gas_price: Option<u128>,
        value: u128,
    ) -> Result<u64> {
        let block = self
            .get_block(block_number)?
            .ok_or_else(|| anyhow!("missing block: {block_number}"))?;
        let state = self.get_state(&block)?;

        state.estimate_gas(
            from_addr,
            to_addr,
            data,
            block.header,
            gas,
            gas_price,
            value,
        )
    }

    pub fn subscribe_to_new_blocks(&self) -> broadcast::Receiver<BlockHeader> {
        self.consensus.new_blocks.subscribe()
    }

    /// Returns a stream of pairs of (receipt, index of transaction in block)
    pub fn subscribe_to_receipts(&self) -> broadcast::Receiver<(TransactionReceipt, usize)> {
        self.consensus.new_receipts.subscribe()
    }

    pub fn subscribe_to_new_transactions(&self) -> broadcast::Receiver<VerifiedTransaction> {
        self.consensus.new_transactions.subscribe()
    }

    pub fn subscribe_to_new_transaction_hashes(&self) -> broadcast::Receiver<Hash> {
        self.consensus.new_transaction_hashes.subscribe()
    }

    pub fn get_chain_tip(&self) -> u64 {
        self.consensus.head_block().header.number
    }

    pub fn get_transaction_receipts_in_block(
        &self,
        block_hash: Hash,
    ) -> Result<Vec<TransactionReceipt>> {
        self.db.get_transaction_receipts_in_block(&block_hash)
    }

    pub fn get_finalized_height(&self) -> Result<u64> {
        self.consensus.get_finalized_view()
    }

    pub fn get_current_view(&self) -> Result<u64> {
        self.consensus.get_view()
    }

    pub fn get_transaction_receipt(&self, tx_hash: Hash) -> Result<Option<TransactionReceipt>> {
        self.consensus.get_transaction_receipt(&tx_hash)
    }

    pub fn get_transaction_by_hash(&self, hash: Hash) -> Result<Option<VerifiedTransaction>> {
        self.consensus.get_transaction_by_hash(hash)
    }

    pub fn txpool_content(&self) -> Result<TxPoolContent> {
        self.consensus.txpool_content()
    }

    pub fn get_peer_num(&self) -> usize {
        self.peer_num.load(std::sync::atomic::Ordering::Relaxed)
    }

    /// Convenience function to convert a block to a proposal (add full txs)
    /// NOTE: Includes intershard transactions. Should only be used for syncing history,
    /// not for consensus messages regarding new blocks.
    fn block_to_proposal(&self, block: Block) -> Proposal {
        let txs: Vec<_> = block
            .transactions
            .iter()
            .map(|tx_hash| {
                self.consensus
                    .get_transaction_by_hash(*tx_hash)
                    .unwrap()
                    .unwrap()
            })
            .collect();

        Proposal::from_parts(block, txs)
    }

    fn handle_proposal(&mut self, from: PeerId, proposal: Proposal) -> Result<()> {
        if let Some((to, message)) = self.consensus.proposal(from, proposal, false)? {
            self.reset_timeout
                .send(self.config.consensus.consensus_timeout)?;
            if let Some(to) = to {
                self.message_sender.send_external_message(to, message)?;
            } else {
                self.message_sender.broadcast_proposal(message)?;
            }
        }

        Ok(())
    }

    fn handle_block_response(&mut self, from: PeerId, response: BlockResponse) -> Result<()> {
        trace!(
            "block_store::handle_block_response - received blocks response of length {}",
            response.proposals.len()
        );
        self.consensus
            .receive_block_availability(from, &response.availability)?;

        self.consensus
            .buffer_lack_of_proposals(response.from_view, &response.proposals)?;

        for block in response.proposals {
            // Buffer the block so that we know we have it - in fact, add it to the cache so
            // that we can include it in the chain if necessary.
            self.consensus.buffer_proposal(from, block)?;
        }
        trace!("block_store::handle_block_response: finished handling response");
        Ok(())
    }

    fn handle_process_proposal(&mut self, from: PeerId, req: ProcessProposal) -> Result<()> {
        if from != self.consensus.peer_id() {
            warn!("Someone ({from}) sent me a ProcessProposal; illegal- ignoring");
            return Ok(());
        }
        trace!("Handling proposal for view {0}", req.block.header.view);
        let proposal = self.consensus.receive_block(from, req.block)?;
        if let Some(proposal) = proposal {
            trace!(
                " ... broadcasting proposal for view {0}",
                proposal.header.view
            );
            self.message_sender
                .broadcast_proposal(ExternalMessage::Proposal(proposal))?;
        }
        Ok(())
    }
}<|MERGE_RESOLUTION|>--- conflicted
+++ resolved
@@ -208,12 +208,9 @@
 
     pub fn handle_broadcast(&mut self, from: PeerId, message: ExternalMessage) -> Result<()> {
         debug!(%from, to = %self.peer_id, %message, "handling broadcast");
-<<<<<<< HEAD
-        // We only expect `Proposal`s and `BatchedTransactions` to be broadcast.
+        // We only expect `BatchedTransactions`s to be broadcast.
+        // `Proposals` are re-routed to `handle_request()`.
         match message {
-            ExternalMessage::Proposal(m) => {
-                self.handle_proposal(from, m)?;
-            }
             ExternalMessage::BatchedTransactions(transactions) => {
                 if self.peer_id == from {
                     return Ok(());
@@ -221,15 +218,6 @@
                 for txn in transactions {
                     let from_broadcast = true;
                     self.consensus.handle_new_transaction(txn, from_broadcast)?;
-=======
-        // We only expect `NewTransaction`s to be broadcast.
-        // `Proposals` are re-routed to `handle_request()`.
-        match message {
-            ExternalMessage::NewTransaction(t) => {
-                // Don't process again txn sent by this node (it's already in the mempool)
-                if self.peer_id != from {
-                    self.consensus.handle_new_transaction(t)?;
->>>>>>> af2279fe
                 }
             }
             _ => {
@@ -425,7 +413,7 @@
     pub fn create_transaction(&mut self, txn: SignedTransaction) -> Result<(Hash, TxAddResult)> {
         let hash = txn.calculate_hash();
 
-        debug!(?hash, "seen new txn {:?}", txn);
+        info!(?hash, "seen new txn {:?}", txn);
 
         let from_broadcast = false;
         let result = self
