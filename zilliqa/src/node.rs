use std::sync::Arc;

use anyhow::{anyhow, Result};

use libp2p::PeerId;
use primitive_types::H256;
use tokio::sync::mpsc::UnboundedSender;
use tracing::*;

use crate::{
    cfg::NodeConfig,
    consensus::Consensus,
    crypto::{Hash, NodePublicKey, SecretKey},
    db::Db,
    exec::GAS_PRICE,
    message::{
        Block, BlockBatchRequest, BlockBatchResponse, BlockNumber, BlockRequest, BlockResponse,
        ExternalMessage, InternalMessage, IntershardCall, Proposal,
    },
    p2p_node::{LocalMessageTuple, OutboundMessageTuple},
    state::{Account, Address},
    transaction::{SignedTransaction, TransactionReceipt, TxIntershard, VerifiedTransaction},
};

#[derive(Debug, Clone)]
pub struct MessageSender {
    our_shard: u64,
    our_peer_id: PeerId,
    outbound_channel: UnboundedSender<OutboundMessageTuple>,
    local_channel: UnboundedSender<LocalMessageTuple>,
}

impl MessageSender {
    /// Send message to the p2p/coordinator thread
    pub fn send_message_to_coordinator(&self, message: InternalMessage) -> Result<()> {
        self.local_channel
            .send((self.our_shard, self.our_shard, message))?;
        Ok(())
    }

    /// Send a message to a locally running shard node
    pub fn send_message_to_shard(
        &self,
        destination_shard: u64,
        message: InternalMessage,
    ) -> Result<()> {
        self.local_channel
            .send((self.our_shard, destination_shard, message))?;
        Ok(())
    }

    /// Send a message to a remote node of the same shard.
    pub fn send_external_message(&self, peer: PeerId, message: ExternalMessage) -> Result<()> {
        debug!(
            "sending {} from {} to {}",
            message.name(),
            self.our_peer_id,
            peer
        );
        self.outbound_channel
            .send((Some(peer), self.our_shard, message))?;
        Ok(())
    }

    /// Broadcast to the entire network of this shard
    pub fn broadcast_external_message(&self, message: ExternalMessage) -> Result<()> {
        self.outbound_channel
            .send((None, self.our_shard, message))?;
        Ok(())
    }
}

/// The central data structure for a blockchain node.
///
/// # Transaction Lifecycle
/// 1. New transactions are created with a call to [`Node::new_transaction()`].
/// The node gossips the transaction to the network and itself via a [`Message::NewTransaction`] message.
/// This initial node also stores the transaction hash in `new_transactions`.
///
/// 1. When a node recieves a [`NewTransaction`] via [`Node::handle_message()`], it stores it in `new_transactions`.
/// This contains all transactions which have been receieved, but not yet executed.
///
/// 2. When the initial node is a leader of a block, it adds all transaction hashes in `new_transactions` to the block.
///
/// 3. When a node recieves a block proposal, it looks up the transactions in `new_transactions` and executes them against its `state`.
/// Successfully executed transactions are added to `transactions` so they can be returned via APIs.
#[derive(Debug)]
pub struct Node {
    pub config: NodeConfig,
    pub db: Arc<Db>,
    peer_id: PeerId,
    message_sender: MessageSender,
    reset_timeout: UnboundedSender<()>,
    consensus: Consensus,
}

impl Node {
    pub fn new(
        config: NodeConfig,
        secret_key: SecretKey,
        message_sender_channel: UnboundedSender<OutboundMessageTuple>,
        local_sender_channel: UnboundedSender<LocalMessageTuple>,
        reset_timeout: UnboundedSender<()>,
    ) -> Result<Node> {
        let peer_id = secret_key.to_libp2p_keypair().public().to_peer_id();
        let message_sender = MessageSender {
            our_shard: config.eth_chain_id,
            our_peer_id: peer_id,
            outbound_channel: message_sender_channel,
            local_channel: local_sender_channel,
        };
        let db = Arc::new(Db::new(config.data_dir.as_ref(), config.eth_chain_id)?);
        let node = Node {
            config: config.clone(),
            peer_id,
            message_sender: message_sender.clone(),
            reset_timeout,
            db: db.clone(),
            consensus: Consensus::new(secret_key, config, message_sender, db)?,
        };
        Ok(node)
    }

    // TODO: Multithreading - `&mut self` -> `&self`
    pub fn handle_network_message(&mut self, from: PeerId, message: ExternalMessage) -> Result<()> {
        let to = self.peer_id;
        let to_self = from == to;
        let message_name = message.name();
        tracing::debug!(%from, %to, %message_name, "handling message");
        match message {
            ExternalMessage::Proposal(m) => {
                let m_view = m.header.view;

                if let Some((leader, vote)) = self.consensus.proposal(m, false)? {
                    self.reset_timeout.send(())?;
                    self.message_sender
                        .send_external_message(leader, ExternalMessage::Vote(vote))?;
                } else {
                    info!("We had nothing to respond to proposal, lets try to join committee for view {m_view:}");
                    self.message_sender.send_external_message(
                        from,
                        ExternalMessage::JoinCommittee(self.consensus.public_key()),
                    )?;
                }
            }
            ExternalMessage::Vote(m) => {
                if let Some((block, transactions)) = self.consensus.vote(m)? {
                    self.message_sender
                        .broadcast_external_message(ExternalMessage::Proposal(
                            Proposal::from_parts(block, transactions),
                        ))?;
                }
            }
            ExternalMessage::NewView(m) => {
                if let Some(block) = self.consensus.new_view(from, *m)? {
                    self.message_sender
                        .broadcast_external_message(ExternalMessage::Proposal(
                            Proposal::from_parts(block, vec![]),
                        ))?;
                }
            }
            ExternalMessage::BlockRequest(m) => {
                if !to_self {
                    self.handle_block_request(from, m)?;
                } else {
                    debug!("ignoring block request to self");
                }
            }
            ExternalMessage::BlockResponse(m) => {
                if !to_self {
                    self.handle_block_response(from, m)?;
                } else {
                    debug!("ignoring block response to self");
                }
            }
            ExternalMessage::BlockBatchRequest(m) => {
                if !to_self {
                    self.handle_block_batch_request(from, m)?;
                } else {
                    debug!("ignoring blocks request to self");
                }
            }
            ExternalMessage::BlockBatchResponse(m) => {
                if !to_self {
                    self.handle_blocks_response(from, m)?;
                } else {
                    debug!("ignoring blocks response to self");
                }
            }
            ExternalMessage::RequestResponse => {}
            ExternalMessage::NewTransaction(t) => {
                self.consensus.new_transaction(t.verify()?)?;
            }
            ExternalMessage::JoinCommittee(public_key) => {
                self.add_peer(from, public_key)?;
            }
        }

        Ok(())
    }

    pub fn handle_internal_message(&mut self, from: u64, message: InternalMessage) -> Result<()> {
        let to = self.config.eth_chain_id;
        let message_name = message.name();
        tracing::debug!(%from, %to, %message_name, "handling message");
        match message {
            InternalMessage::IntershardCall(intershard_call) => {
                self.inject_intershard_transaction(intershard_call)?
            }
            InternalMessage::LaunchShard(_) => {
                warn!("LaunchShard messages should be handled by the coordinator, not forwarded to a node.");
            }
        }
        Ok(())
    }

    fn inject_intershard_transaction(&mut self, intershard_call: IntershardCall) -> Result<()> {
        let tx = SignedTransaction::Intershard {
            tx: TxIntershard {
                chain_id: self.config.eth_chain_id,
                bridge_nonce: intershard_call.bridge_nonce,
                source_chain: intershard_call.source_chain_id,
                gas_price: intershard_call.gas_price,
                gas_limit: intershard_call.gas_limit,
                to_addr: intershard_call.target_address,
                payload: intershard_call.calldata,
            },
            from: intershard_call.source_address,
        };
        self.consensus.new_transaction(tx.verify()?)?;
        Ok(())
    }

    // handle timeout - true if something happened
    pub fn handle_timeout(&mut self) -> Result<bool> {
        if let Some((leader, response)) = self.consensus.timeout()? {
            self.message_sender
                .send_external_message(leader, response)
                .unwrap();
            return Ok(true);
        }
        Ok(false)
    }

    pub fn add_peer(&mut self, peer: PeerId, public_key: NodePublicKey) -> Result<()> {
        if let Some((dest, message)) = self.consensus.add_peer(peer, public_key)? {
            self.reset_timeout.send(())?;
            if let Some(leader) = dest {
                self.message_sender.send_external_message(leader, message)?;
            } else {
                self.message_sender.broadcast_external_message(message)?;
            }
        }
        Ok(())
    }

    pub fn create_transaction(&mut self, txn: SignedTransaction) -> Result<Hash> {
        let hash = txn.calculate_hash();

        info!(?hash, "seen new txn {:?}", txn);

        if self.consensus.new_transaction(txn.clone().verify()?)? {
            self.message_sender
                .broadcast_external_message(ExternalMessage::NewTransaction(txn))?;
        }

        Ok(hash)
    }

    pub fn number(&self) -> u64 {
        self.consensus.head_block().header.number
    }

    // todo: this doesn't respect two-chain finalization
    pub fn get_number(&self, block_number: BlockNumber) -> u64 {
        match block_number {
            BlockNumber::Number(n) => n,
            BlockNumber::Earliest => 0,
            BlockNumber::Latest => self.get_chain_tip(),
            BlockNumber::Pending => self.get_chain_tip(), // use latest for now
            BlockNumber::Finalized => self.get_chain_tip().saturating_sub(2),
            BlockNumber::Safe => self.get_chain_tip().saturating_sub(2), // same as finalized
        }
    }

    pub fn peer_id(&self) -> PeerId {
        self.peer_id
    }

    pub fn call_contract(
        &mut self,
        block_number: BlockNumber,
        from_addr: Address,
        to_addr: Option<Address>,
        data: Vec<u8>,
        amount: u128,
    ) -> Result<Vec<u8>> {
        let block = self
            .get_block_by_number(self.get_number(block_number))?
            .ok_or_else(|| anyhow!("block not found"))?;

        trace!("call_contract: block={:?}", block);

        let mut state = self
            .consensus
            .state()
            .at_root(H256(block.state_root_hash().0));

        state.call_contract(
            from_addr,
            to_addr,
            data,
            amount,
            self.config.eth_chain_id,
            block.header,
        )
    }

<<<<<<< HEAD
    pub fn get_proposer_reward_address(&self, block: &Block) -> Result<Option<Address>> {
        // Return the zero address for the genesis block. There was no reward for it.
        if block.view() == 0 {
            return Ok(None);
        }

        let parent = self
            .get_block_by_hash(block.parent_hash())?
            .ok_or_else(|| anyhow!("missing parent: {}", block.parent_hash()))?;
        let proposer = self
            .consensus
            .leader(&parent.committee, block.view())
            .public_key;
        self.consensus.state().get_reward_address(proposer)
    }

    pub fn get_gas_price(&self) -> u64 {
        self.consensus.state().get_gas_price().unwrap()
=======
    pub fn get_gas_price(&self) -> u128 {
        GAS_PRICE
>>>>>>> f7cd1f97
    }

    #[allow(clippy::too_many_arguments)]
    pub fn estimate_gas(
        &mut self,
        block_number: BlockNumber,
        from_addr: Address,
        to_addr: Option<Address>,
        data: Vec<u8>,
        gas: Option<u64>,
        gas_price: Option<u128>,
        value: u128,
    ) -> Result<u64> {
        // TODO: optimise this to get header directly once persistance is merged
        // (which will provide a header index)
        let block = self
            .get_block_by_number(self.get_number(block_number))?
            .ok_or_else(|| anyhow!("block not found"))?;
        let state = self
            .consensus
            .state()
            .at_root(H256(block.state_root_hash().0));

        state.estimate_gas(
            from_addr,
            to_addr,
            data,
            self.config.eth_chain_id,
            block.header,
            gas,
            gas_price,
            value,
        )
    }

    pub fn get_chain_id(&self) -> u64 {
        self.config.eth_chain_id // using eth as a universal ID for now
    }

    pub fn get_chain_tip(&self) -> u64 {
        self.consensus.head_block().header.number
    }

    pub fn get_account(&self, address: Address, block_number: BlockNumber) -> Result<Account> {
        self.consensus
            .try_get_state_at(self.get_number(block_number))?
            .get_account(address)
    }

    pub fn get_account_storage(
        &self,
        address: Address,
        index: H256,
        block_number: BlockNumber,
    ) -> Result<H256> {
        self.consensus
            .try_get_state_at(self.get_number(block_number))?
            .get_account_storage(address, index)
    }

    pub fn get_native_balance(&self, address: Address, block_number: BlockNumber) -> Result<u128> {
        Ok(self
            .consensus
            .try_get_state_at(self.get_number(block_number))?
            .get_account(address)?
            .balance)
    }

    pub fn get_latest_block(&self) -> Result<Option<Block>> {
        self.get_block_by_number(self.get_chain_tip())
    }

    pub fn get_block_by_blocknum(&self, block_number: BlockNumber) -> Result<Option<Block>> {
        let block_number = self.get_number(block_number);
        self.consensus.get_block_by_number(block_number)
    }

    pub fn get_block_by_number(&self, block_number: u64) -> Result<Option<Block>> {
        self.consensus.get_block_by_number(block_number)
    }

    pub fn get_transaction_receipts_in_block(
        &self,
        block_hash: Hash,
    ) -> Result<Vec<TransactionReceipt>> {
        Ok(self
            .db
            .get_transaction_receipts(&block_hash)?
            .unwrap_or_default())
    }

    pub fn get_finalized_height(&self) -> u64 {
        self.consensus.finalized_view()
    }

    pub fn get_genesis_hash(&self) -> Result<Hash> {
        Ok(self
            .consensus
            .get_block_by_number(0)
            .unwrap()
            .unwrap()
            .hash())
    }

    pub fn get_block_by_view(&self, view: u64) -> Result<Option<Block>> {
        self.consensus.get_block_by_view(view)
    }

    pub fn get_block_by_hash(&self, hash: Hash) -> Result<Option<Block>> {
        self.consensus.get_block(&hash)
    }

    pub fn get_transaction_receipt(&self, tx_hash: Hash) -> Result<Option<TransactionReceipt>> {
        self.consensus.get_transaction_receipt(&tx_hash)
    }

    pub fn get_transaction_by_hash(&self, hash: Hash) -> Result<Option<VerifiedTransaction>> {
        self.consensus.get_transaction_by_hash(hash)
    }

    fn handle_block_request(&mut self, source: PeerId, request: BlockRequest) -> Result<()> {
        let block = match request.0 {
            crate::message::BlockRef::Hash(hash) => self.consensus.get_block(&hash),
            crate::message::BlockRef::View(view) => self.consensus.get_block_by_view(view), // todo: consider removing
            crate::message::BlockRef::Number(number) => self.consensus.get_block_by_number(number),
        }?;
        let Some(block) = block else {
            debug!("ignoring block request for unknown block: {:?}", request.0);
            return Ok(());
        };

        self.message_sender.send_external_message(
            source,
            ExternalMessage::BlockResponse(BlockResponse {
                proposal: self.block_to_proposal(block),
            }),
        )?;

        Ok(())
    }

    fn handle_block_response(&mut self, _: PeerId, response: BlockResponse) -> Result<()> {
        let _ = self.consensus.receive_block(response.proposal)?;

        Ok(())
    }

    /// Convenience function to convert a block to a proposal (add full txs)
    /// NOTE: Includes intershard transactions. Should only be used for syncing history,
    /// not for consensus messages regarding new blocks.
    fn block_to_proposal(&self, block: Block) -> Proposal {
        let txs: Vec<_> = block
            .transactions
            .iter()
            .map(|tx_hash| {
                self.consensus
                    .get_transaction_by_hash(*tx_hash)
                    .unwrap()
                    .unwrap()
            })
            .collect();

        Proposal::from_parts(block, txs)
    }

    fn handle_block_batch_request(
        &mut self,
        source: PeerId,
        request: BlockBatchRequest,
    ) -> Result<()> {
        let block = match request.0 {
            crate::message::BlockRef::Hash(hash) => self.consensus.get_block(&hash),
            crate::message::BlockRef::View(view) => self.consensus.get_block_by_view(view),
            crate::message::BlockRef::Number(number) => self.consensus.get_block_by_number(number),
        }?;

        let block = match block {
            Some(block) => block,
            None => {
                debug!("ignoring blocks request for unknown block: {:?}", request.0);
                return Ok(());
            }
        };

        let mut proposal = self.block_to_proposal(block);
        let block_number = proposal.header.number;
        let mut proposals: Vec<Proposal> = Vec::new();

        for i in block_number..block_number + 100 {
            let block = self.consensus.get_block_by_number(i);
            if let Ok(Some(block)) = block {
                proposal = self.block_to_proposal(block);
                proposals.push(proposal);
            } else {
                break;
            }
        }

        trace!(
            "Responding to new blocks request of {:?} starting {} with {} blocks",
            request,
            block_number,
            proposals.len()
        );

        self.message_sender.send_external_message(
            source,
            ExternalMessage::BlockBatchResponse(BlockBatchResponse { proposals }),
        )?;

        Ok(())
    }

    fn handle_blocks_response(&mut self, _: PeerId, response: BlockBatchResponse) -> Result<()> {
        trace!(
            "Received blocks response of length {}",
            response.proposals.len()
        );
        let mut was_new = false;
        let length_recvd = response.proposals.len();

        for block in response.proposals {
            was_new = self.consensus.receive_block(block)?;
        }

        if was_new && length_recvd > 1 {
            trace!(
                "Requesting additional blocks after successful block download. Start: {}",
                self.consensus.head_block().header.number
            );
            self.consensus.download_blocks_up_to_head()?;
        }

        Ok(())
    }
}<|MERGE_RESOLUTION|>--- conflicted
+++ resolved
@@ -301,7 +301,7 @@
 
         trace!("call_contract: block={:?}", block);
 
-        let mut state = self
+        let state = self
             .consensus
             .state()
             .at_root(H256(block.state_root_hash().0));
@@ -316,7 +316,6 @@
         )
     }
 
-<<<<<<< HEAD
     pub fn get_proposer_reward_address(&self, block: &Block) -> Result<Option<Address>> {
         // Return the zero address for the genesis block. There was no reward for it.
         if block.view() == 0 {
@@ -333,12 +332,8 @@
         self.consensus.state().get_reward_address(proposer)
     }
 
-    pub fn get_gas_price(&self) -> u64 {
-        self.consensus.state().get_gas_price().unwrap()
-=======
     pub fn get_gas_price(&self) -> u128 {
         GAS_PRICE
->>>>>>> f7cd1f97
     }
 
     #[allow(clippy::too_many_arguments)]
