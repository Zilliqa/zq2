--- conflicted
+++ resolved
@@ -107,19 +107,16 @@
     }
 
     pub fn handle_timeout(&mut self) -> Result<()> {
-<<<<<<< HEAD
-
         if self.consensus.blockchain_active() {
             println!("No committee members, skipping timeout");
             return Ok(());
         } else {
             println!("some committee members, allowing timeout {:?}", self.consensus.committee());
         }
-=======
+
         let (leader, new_view) = self.consensus.timeout()?;
 
         self.send_message(leader, Message::NewView(Box::new(new_view)))?;
->>>>>>> ee7c8f50
 
         let (leader, new_view) = self.consensus.timeout()?;
 
