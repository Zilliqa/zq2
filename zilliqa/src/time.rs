//! When the `fake_time` feature is disabled, this module just re-exports [std::time::SystemTime].
//!
//! When the `fake_time` feature is enabled, an alternative fake [SystemTime] is exported, which can be controlled by
//! the `pause_at_epoch` and `advance` methods. This allows tests to run the system in a fully deterministic way.

#[cfg(not(feature = "fake_time"))]
pub type SystemTime = std::time::SystemTime;

<<<<<<< HEAD
pub type OffsetDateTime = time::OffsetDateTime;

#[cfg(feature = "fake_time")]
impl From<time_impl::SystemTime> for OffsetDateTime {
    fn from(time: time_impl::SystemTime) -> Self {
        let duration = time
            .duration_since(time_impl::SystemTime::UNIX_EPOCH)
            .unwrap();
        time::OffsetDateTime::from_unix_timestamp(duration.as_secs() as i64).unwrap()
    }
}

=======
>>>>>>> 4114dc54
#[cfg(feature = "fake_time")]
pub use time_impl::*;

#[cfg(feature = "fake_time")]
mod time_impl {
    use futures::Future;
    use serde::{Deserialize, Serialize};
    use std::{error::Error, fmt, sync::Mutex, time::Duration};

    /// A fake implementation of [std::time::SystemTime]. The value of `SystemTime::now` can be controlled with [advance_time].
    #[derive(Debug, Copy, Clone, PartialEq, Eq, PartialOrd, Ord, Serialize, Deserialize)]
    pub struct SystemTime(std::time::SystemTime);

    impl SystemTime {
        pub const UNIX_EPOCH: SystemTime = SystemTime(std::time::SystemTime::UNIX_EPOCH);

        pub fn now() -> Self {
            CURRENT_TIME
                .try_with(|current_time| {
                    let current_time = *current_time.lock().unwrap();
                    SystemTime(std::time::SystemTime::UNIX_EPOCH + current_time)
                })
                .unwrap_or_else(|_| {
                    // We are not within the scope of `with_fake_time()`, so use the real time.
                    SystemTime(std::time::SystemTime::now())
                })
        }

        pub fn elapsed(&self) -> Result<Duration, SystemTimeError> {
            self.duration_since(SystemTime::now())
        }

        pub fn duration_since(&self, other: SystemTime) -> Result<Duration, SystemTimeError> {
            self.0
                .duration_since(other.0)
                .map_err(|e| SystemTimeError(e.duration()))
        }
    }

    #[derive(Debug, Copy, Clone, PartialEq, Eq, PartialOrd, Ord)]
    pub struct SystemTimeError(Duration);

    impl SystemTimeError {
        pub fn duration(&self) -> Duration {
            self.0
        }
    }
    impl fmt::Display for SystemTimeError {
        fn fmt(&self, f: &mut fmt::Formatter<'_>) -> fmt::Result {
            write!(f, "second time provided was later than self")
        }
    }

    impl Error for SystemTimeError {
        fn description(&self) -> &str {
            "other time was not earlier than self"
        }
    }

    tokio::task_local! {
        /// Stores the duration between the currently set fake time time and the `UNIX_EPOCH`.
        static CURRENT_TIME: Mutex<Duration>;
    }

    pub fn with_fake_time<F: Future>(f: F) -> impl Future<Output = F::Output> {
        CURRENT_TIME.scope(Mutex::new(Duration::ZERO), f)
    }

    /// Advance the fake time by this duration. Panics if not called within the scope of `with_fake_time()`.
    pub fn advance(delta: Duration) {
        CURRENT_TIME.with(|current_time| {
            let mut current_time = current_time.lock().unwrap();
            *current_time += delta;
        });
    }
}<|MERGE_RESOLUTION|>--- conflicted
+++ resolved
@@ -6,21 +6,6 @@
 #[cfg(not(feature = "fake_time"))]
 pub type SystemTime = std::time::SystemTime;
 
-<<<<<<< HEAD
-pub type OffsetDateTime = time::OffsetDateTime;
-
-#[cfg(feature = "fake_time")]
-impl From<time_impl::SystemTime> for OffsetDateTime {
-    fn from(time: time_impl::SystemTime) -> Self {
-        let duration = time
-            .duration_since(time_impl::SystemTime::UNIX_EPOCH)
-            .unwrap();
-        time::OffsetDateTime::from_unix_timestamp(duration.as_secs() as i64).unwrap()
-    }
-}
-
-=======
->>>>>>> 4114dc54
 #[cfg(feature = "fake_time")]
 pub use time_impl::*;
 
