use std::{
    cmp::{max, Ordering, PartialOrd},
    collections::BTreeMap,
    fmt::{self, Display, Formatter},
    ops::{Add, AddAssign, Sub},
    str::FromStr,
};

use alloy::{
    consensus::{transaction::RlpEcdsaTx, SignableTransaction, TxEip1559, TxEip2930, TxLegacy},
    primitives::{keccak256, Address, PrimitiveSignature, TxKind, B256, U256},
    rlp::{Encodable, Header, EMPTY_STRING_CODE},
    sol_types::SolValue,
};
use anyhow::{anyhow, Result};
use bytes::{BufMut, BytesMut};
use itertools::Itertools;
use k256::elliptic_curve::sec1::ToEncodedPoint;
use serde::{Deserialize, Serialize};
use sha2::Sha256;
use sha3::{
    digest::generic_array::{
        sequence::Split,
        typenum::{U12, U20},
        GenericArray,
    },
    Digest, Keccak256,
};
use tracing::warn;

use crate::{
    constants::{
        EVM_MAX_INIT_CODE_SIZE, EVM_MAX_TX_INPUT_SIZE, EVM_MIN_GAS_UNITS, SCILLA_INVOKE_RUNNER,
        SCILLA_TRANSFER, ZIL_CONTRACT_CREATE_GAS, ZIL_CONTRACT_INVOKE_GAS, ZIL_MAX_CODE_SIZE,
        ZIL_NORMAL_TXN_GAS,
    },
    crypto::{self, Hash},
    exec::{ScillaError, ScillaException, ScillaTransition},
    schnorr,
    scilla::ParamValue,
    serde_util::vec_param_value,
    state::Account,
    zq1_proto::{Code, Data, Nonce, ProtoTransactionCoreInfo},
};

/// Represents a validation result.
/// This could be Result<String>, except that we would then return
/// Result<Result<String>>, which would be confusing.
/// The argument is a human-readable error message which can be returned to the
/// user to indicate the problem with the transaction.
#[derive(Debug, Copy, Clone)]
pub enum ValidationOutcome {
    Success,
    /// Transaction input size exceeds configured limit - (size, limit)
    TransactionInputSizeExceeded(usize, usize),
    /// Transaction initcode size exceeds configured limit - (size, limit)
    InitCodeSizeExceeded(usize, usize),
    /// Gas limit exceeds block gas limit - (gas_limit, block_gas_limit)
    BlockGasLimitExceeded(EvmGas, EvmGas),
    /// Insufficient gas for zil transaction - (given, required)
    InsufficientGasZil(ScillaGas, ScillaGas),
    /// Insufficient gas for EVM transaction
    InsufficientGasEvm(EvmGas, EvmGas),
    /// Chain id was incorrect - (received, expected)
    IncorrectChainId(u64, u64),
    /// Insufficient funds in account - (txn_cost, account_balance)
    InsufficientFunds(u128, u128),
    /// Nonce too low - arg is the nonce we were expecting - (nonce, expected_nonce)
    NonceTooLow(u64, u64),
    /// Unrecognised type - not invocation, creation or transfer
    UnknownTransactionType,
}

impl ValidationOutcome {
    // I did try this with a vector, but sadly this involves too much
    // trait magic to be convenient.
    pub fn and_then<T>(&self, test: T) -> Result<ValidationOutcome>
    where
        T: FnOnce() -> Result<ValidationOutcome>,
    {
        if self.is_ok() {
            test()
        } else {
            Ok(*self)
        }
    }

    pub fn is_ok(&self) -> bool {
        matches!(self, Self::Success)
    }

    pub fn to_msg_string(&self) -> String {
        match self {
            Self::Success => "Txn accepted".to_string(),
            Self::TransactionInputSizeExceeded(size, limit) => {
                format!("Transaction input size ({size}) exceeds limit ({limit})")
            }
            Self::InitCodeSizeExceeded(size, limit) => {
                format!("Init code size ({size}) exceeds limit ({limit})")
            }
            Self::BlockGasLimitExceeded(gas, limit) => {
                format!("Txn gas limit ({gas}) exceeeds block gas limit ({limit})")
            }
            Self::InsufficientGasZil(gas, limit) => {
                format!("Insufficient Zilliqa txn gas supplied ({gas}) - required ({limit})")
            }
            Self::InsufficientGasEvm(gas, limit) => {
                format!("Insufficient EVM txn gas supplied ({gas}) - required ({limit})")
            }
            Self::IncorrectChainId(got, wanted) => {
                format!("Txn has chain id {got}, expected chain {wanted}")
            }
            Self::InsufficientFunds(txn_cost, bal) => {
                format!("Insufficient funds - txn cost {txn_cost} but account balance {bal}")
            }
            Self::NonceTooLow(txn_nonce, expected) => {
                format!("Txn nonce ({txn_nonce}) is too low for account ({expected})")
            }
            Self::UnknownTransactionType => {
                "Txn is not transfer, contract creation or contract invocation".to_string()
            }
        }
    }
}

/// A [Transaction] plus its signature. The underlying transaction can be obtained with
/// [`SignedTransaction::into_transaction()`]. The transaction's signer and hash can be obtained by converting this to a
/// [VerifiedTransaction] with [`SignedTransaction::verify()`].
#[derive(Debug, Clone, Serialize, Deserialize, PartialEq, Eq)]
pub enum SignedTransaction {
    Legacy {
        #[serde(with = "ser_rlp")]
        tx: TxLegacy,
        sig: PrimitiveSignature,
    },
    Eip2930 {
        #[serde(with = "ser_rlp")]
        tx: TxEip2930,
        sig: PrimitiveSignature,
    },
    Eip1559 {
        #[serde(with = "ser_rlp")]
        tx: TxEip1559,
        sig: PrimitiveSignature,
    },
    Zilliqa {
        tx: TxZilliqa,
        key: schnorr::PublicKey,
        sig: schnorr::Signature,
    },
    Intershard {
        tx: TxIntershard,
        // no signature as the transaction can only originate from a local (trusted) process
        // instead use raw from-address
        from: Address,
    },
}

// alloy's transaction types contain annotations (such as `skip_serializing_if`) which cause issues when
// (de)serializing with serde. Therefore, we serialize these transactions in their RLP form instead.
mod ser_rlp {
    use std::marker::PhantomData;

    use alloy::rlp::{Decodable, Encodable};
    use serde::{de, Deserializer, Serializer};

    pub fn serialize<T, S>(value: &T, serializer: S) -> Result<S::Ok, S::Error>
    where
        T: Encodable,
        S: Serializer,
    {
        let mut buf = Vec::with_capacity(value.length());
        value.encode(&mut buf);
        serializer.serialize_bytes(&buf)
    }

    pub fn deserialize<'de, T, D>(deserializer: D) -> Result<T, D::Error>
    where
        T: Decodable,
        D: Deserializer<'de>,
    {
        struct Visitor<T>(PhantomData<T>);

        impl<'de, T: Decodable> serde::de::Visitor<'de> for Visitor<T> {
            type Value = T;

            fn expecting(&self, formatter: &mut std::fmt::Formatter) -> std::fmt::Result {
                write!(formatter, "a byte array")
            }

            fn visit_bytes<E>(self, mut v: &[u8]) -> Result<Self::Value, E>
            where
                E: de::Error,
            {
                T::decode(&mut v).map_err(de::Error::custom)
            }

            fn visit_seq<A>(self, mut seq: A) -> Result<Self::Value, A::Error>
            where
                A: de::SeqAccess<'de>,
            {
                // Limit the length we preallocate.
                let len = seq.size_hint().unwrap_or(0).min(4096);
                let mut bytes = Vec::with_capacity(len);

                while let Some(byte) = seq.next_element()? {
                    bytes.push(byte);
                }

                T::decode(&mut bytes.as_slice()).map_err(de::Error::custom)
            }
        }

        deserializer.deserialize_bytes(Visitor(PhantomData))
    }
}

impl SignedTransaction {
    pub fn into_transaction(self) -> Transaction {
        match self {
            SignedTransaction::Legacy { tx, .. } => tx.into(),
            SignedTransaction::Eip2930 { tx, .. } => tx.into(),
            SignedTransaction::Eip1559 { tx, .. } => tx.into(),
            SignedTransaction::Zilliqa { tx, .. } => tx.into(),
            SignedTransaction::Intershard { tx, .. } => tx.into(),
        }
    }

    pub fn sig_r(&self) -> U256 {
        match self {
            SignedTransaction::Legacy { sig, .. } => sig.r(),
            SignedTransaction::Eip2930 { sig, .. } => sig.r(),
            SignedTransaction::Eip1559 { sig, .. } => sig.r(),
            SignedTransaction::Zilliqa { sig, .. } => {
                U256::from_be_bytes(sig.r().to_bytes().into())
            }
            SignedTransaction::Intershard { .. } => U256::ZERO,
        }
    }

    pub fn sig_s(&self) -> U256 {
        match self {
            SignedTransaction::Legacy { sig, .. } => sig.s(),
            SignedTransaction::Eip2930 { sig, .. } => sig.s(),
            SignedTransaction::Eip1559 { sig, .. } => sig.s(),
            SignedTransaction::Zilliqa { sig, .. } => {
                U256::from_be_bytes(sig.s().to_bytes().into())
            }
            SignedTransaction::Intershard { .. } => U256::ZERO,
        }
    }

    pub fn sig_v(&self) -> u64 {
        match self {
            SignedTransaction::Legacy { sig, .. } => sig.v() as u64,
            SignedTransaction::Eip2930 { sig, .. } => sig.v() as u64,
            SignedTransaction::Eip1559 { sig, .. } => sig.v() as u64,
            SignedTransaction::Zilliqa { .. } => 0,
            SignedTransaction::Intershard { .. } => 0,
        }
    }

    pub fn chain_id(&self) -> Option<u64> {
        match self {
            SignedTransaction::Legacy { tx, .. } => tx.chain_id,
            SignedTransaction::Eip2930 { tx, .. } => Some(tx.chain_id),
            SignedTransaction::Eip1559 { tx, .. } => Some(tx.chain_id),
            SignedTransaction::Zilliqa { tx, .. } => Some(tx.chain_id as u64),
            SignedTransaction::Intershard { tx, .. } => Some(tx.chain_id),
        }
    }

    pub fn nonce(&self) -> Option<u64> {
        match self {
            SignedTransaction::Legacy { tx, .. } => Some(tx.nonce),
            SignedTransaction::Eip2930 { tx, .. } => Some(tx.nonce),
            SignedTransaction::Eip1559 { tx, .. } => Some(tx.nonce),
            // Zilliqa nonces are 1-indexed rather than zero indexed.
            SignedTransaction::Zilliqa { tx, .. } => Some(tx.nonce - 1),
            SignedTransaction::Intershard { .. } => None,
        }
    }

    pub fn gas_price_per_evm_gas(&self) -> u128 {
        match self {
            SignedTransaction::Legacy { tx, .. } => tx.gas_price,
            SignedTransaction::Eip2930 { tx, .. } => tx.gas_price,
            // We ignore the priority fee and just use the maximum fee.
            SignedTransaction::Eip1559 { tx, .. } => tx.max_fee_per_gas,
            SignedTransaction::Zilliqa { tx, .. } => {
                tx.gas_price.get() / (EVM_GAS_PER_SCILLA_GAS as u128)
            }
            SignedTransaction::Intershard { tx, .. } => tx.gas_price,
        }
    }

    // ZilAmount / EvmGas
    // EvmGas / ScillaGas

    pub fn gas_price_per_scilla_gas(&self) -> ZilAmount {
        /// Convert a gas price in (10^-18) ZILs per [EvmGas] to [ZilAmount] ((10^-12) ZILs) per [ScillaGas].
        fn convert(price: u128) -> ZilAmount {
            // Units of `price`: u128 / EvmGas
            let price = ZilAmount::from_amount(price);
            // Units of `price`: ZilAmount / EvmGas
            // Units of `EVM_GAS_PER_SCILLA_GAS`: EvmGas / ScillaGas
            ZilAmount::from_raw(price.0 * (EVM_GAS_PER_SCILLA_GAS as u128))
            // Units of returned value: ZilAmount / ScillaGas
        }
        match self {
            SignedTransaction::Legacy { tx, .. } => convert(tx.gas_price),
            SignedTransaction::Eip2930 { tx, .. } => convert(tx.gas_price),
            // We ignore the priority fee and just use the maximum fee.
            SignedTransaction::Eip1559 { tx, .. } => convert(tx.max_fee_per_gas),
            SignedTransaction::Zilliqa { tx, .. } => tx.gas_price,
            SignedTransaction::Intershard { tx, .. } => convert(tx.gas_price),
        }
    }

    pub fn gas_limit(&self) -> EvmGas {
        match self {
            SignedTransaction::Legacy { tx, .. } => EvmGas(tx.gas_limit),
            SignedTransaction::Eip2930 { tx, .. } => EvmGas(tx.gas_limit),
            SignedTransaction::Eip1559 { tx, .. } => EvmGas(tx.gas_limit),
            SignedTransaction::Zilliqa { tx, .. } => tx.gas_limit.into(),
            SignedTransaction::Intershard { tx, .. } => tx.gas_limit,
        }
    }

    pub fn gas_limit_scilla(&self) -> ScillaGas {
        match self {
            SignedTransaction::Legacy { tx, .. } => EvmGas(tx.gas_limit).into(),
            SignedTransaction::Eip2930 { tx, .. } => EvmGas(tx.gas_limit).into(),
            SignedTransaction::Eip1559 { tx, .. } => EvmGas(tx.gas_limit).into(),
            SignedTransaction::Zilliqa { tx, .. } => tx.gas_limit,
            SignedTransaction::Intershard { tx, .. } => tx.gas_limit.into(),
        }
    }

    pub fn zil_amount(&self) -> ZilAmount {
        match self {
            SignedTransaction::Legacy { tx, .. } => ZilAmount::from_amount(tx.value.to()),
            SignedTransaction::Eip2930 { tx, .. } => ZilAmount::from_amount(tx.value.to()),
            SignedTransaction::Eip1559 { tx, .. } => ZilAmount::from_amount(tx.value.to()),
            SignedTransaction::Zilliqa { tx, .. } => tx.amount,
            SignedTransaction::Intershard { .. } => ZilAmount::from_raw(0),
        }
    }

<<<<<<< HEAD
    pub(crate) fn maximum_cost(&self) -> Result<u128> {
=======
    // We don't validate Zilliqa txns against their maximum cost, but against
    // the deposit size.
    fn maximum_validation_cost(&self) -> Result<u128> {
>>>>>>> 3cd0f9f4
        match self {
            SignedTransaction::Legacy { tx, .. } => {
                Ok(tx.gas_limit as u128 * tx.gas_price + u128::try_from(tx.value)?)
            }
            SignedTransaction::Eip2930 { tx, .. } => {
                Ok(tx.gas_limit as u128 * tx.gas_price + u128::try_from(tx.value)?)
            }
            SignedTransaction::Eip1559 { tx, .. } => {
                Ok(tx.gas_limit as u128 * tx.max_fee_per_gas + u128::try_from(tx.value)?)
            }
            SignedTransaction::Zilliqa { tx, .. } => {
                // This is a copy of Transaction.h::GetTransactionType()
                // We validate against slightly different thresholds since we don't have the
                // mainnet constants to hand in Rust in zq2.
                Ok(total_scilla_gas_price(
                    if !tx.to_addr.is_zero() && !tx.data.is_empty() && tx.code.is_empty() {
                        // It's a contract call (erm, probably)
                        SCILLA_INVOKE_RUNNER
                    } else if !tx.code.is_empty() && tx.to_addr.is_zero() {
                        // create
                        SCILLA_INVOKE_RUNNER
                    } else {
                        // Validate as an EOA
                        SCILLA_TRANSFER
                    },
                    tx.gas_price,
                )
                .0)
            }
            SignedTransaction::Intershard { tx, .. } => Ok(tx.gas_price * tx.gas_limit.0 as u128),
        }
    }

    pub fn verify(self) -> Result<VerifiedTransaction> {
        let (tx, signer, hash) = match self {
            SignedTransaction::Legacy { tx, sig } => {
                let signed = tx.into_signed(sig);
                let signer = signed.recover_signer()?;
                let (tx, _, hash) = signed.into_parts();
                (SignedTransaction::Legacy { tx, sig }, signer, hash.into())
            }
            SignedTransaction::Eip2930 { tx, sig } => {
                let signed = tx.into_signed(sig);
                let signer = signed.recover_signer()?;
                let (tx, _, hash) = signed.into_parts();
                (SignedTransaction::Eip2930 { tx, sig }, signer, hash.into())
            }
            SignedTransaction::Eip1559 { tx, sig } => {
                let signed = tx.into_signed(sig);
                let signer = signed.recover_signer()?;
                let (tx, _, hash) = signed.into_parts();
                (SignedTransaction::Eip1559 { tx, sig }, signer, hash.into())
            }
            SignedTransaction::Zilliqa { tx, key, sig } => {
                let txn_data = encode_zilliqa_transaction(&tx, key);

                schnorr::verify(&txn_data, key, sig).ok_or_else(|| anyhow!("invalid signature"))?;

                let hashed = Sha256::digest(key.to_encoded_point(true).as_bytes());
                let (_, bytes): (GenericArray<u8, U12>, GenericArray<u8, U20>) = hashed.split();
                let signer = Address::new(bytes.into());

                let tx = SignedTransaction::Zilliqa { tx, key, sig };
                let hash = tx.calculate_hash();
                (tx, signer, hash)
            }
            SignedTransaction::Intershard { tx, from } => {
                let tx = SignedTransaction::Intershard { tx, from };
                let hash = tx.calculate_hash();
                (tx, from, hash)
            }
        };

        Ok(VerifiedTransaction { tx, signer, hash })
    }

    /// Calculate the hash of this transaction. If you need to do this more than once, consider caching the result
    /// using [`Self::verify()`] and the `hash` field from [RecoveredTransaction].
    pub fn calculate_hash(&self) -> crypto::Hash {
        match self {
            SignedTransaction::Legacy { tx, sig } => tx.tx_hash(sig).into(),
            SignedTransaction::Eip2930 { tx, sig } => tx.tx_hash(sig).into(),
            SignedTransaction::Eip1559 { tx, sig } => tx.tx_hash(sig).into(),
            SignedTransaction::Zilliqa { tx, key, .. } => {
                let txn_data = encode_zilliqa_transaction(tx, *key);
                crypto::Hash(Sha256::digest(txn_data).into())
            }
            SignedTransaction::Intershard { tx, from } => {
                let mut buffer = BytesMut::with_capacity(1024);
                Header {
                    list: true,
                    payload_length: 7,
                }
                .encode(&mut buffer);
                tx.encode_fields(&mut buffer);
                from.encode(&mut buffer);
                crypto::Hash(Keccak256::digest(buffer).into())
            }
        }
    }

    pub fn validate(
        &self,
        account: &Account,
        block_gas_limit: EvmGas,
        eth_chain_id: u64,
    ) -> Result<ValidationOutcome> {
        let result = ValidationOutcome::Success
            .and_then(|| self.validate_input_size())?
            .and_then(|| self.validate_gas_limit(block_gas_limit))?
            .and_then(|| self.validate_chain_id(eth_chain_id))?
            .and_then(|| self.validate_sender_account(account))?;
        Ok(result)
    }

    fn validate_input_size(&self) -> Result<ValidationOutcome> {
        if let SignedTransaction::Zilliqa { tx, .. } = self {
            if tx.code.len() > ZIL_MAX_CODE_SIZE {
                warn!(
                    "Zil transaction input size: {} exceeds limit: {ZIL_MAX_CODE_SIZE}",
                    tx.code.len()
                );
                return Ok(ValidationOutcome::TransactionInputSizeExceeded(
                    tx.code.len(),
                    ZIL_MAX_CODE_SIZE,
                ));
            }
            return Ok(ValidationOutcome::Success);
        };

        let (input_size, tx_kind) = match self {
            SignedTransaction::Legacy { tx, .. } => (tx.input.len(), tx.to),
            SignedTransaction::Eip2930 { tx, .. } => (tx.input.len(), tx.to),
            SignedTransaction::Eip1559 { tx, .. } => (tx.input.len(), tx.to),
            _ => return Ok(ValidationOutcome::Success),
        };

        if input_size > EVM_MAX_TX_INPUT_SIZE {
            warn!(
                "Evm transaction input size: {input_size} exceeds limit: {EVM_MAX_TX_INPUT_SIZE}"
            );
            return Ok(ValidationOutcome::TransactionInputSizeExceeded(
                input_size,
                EVM_MAX_TX_INPUT_SIZE,
            ));
        }

        if tx_kind == TxKind::Create && input_size > EVM_MAX_INIT_CODE_SIZE {
            warn!("Evm transaction initcode size: {input_size} exceeds limit: {EVM_MAX_INIT_CODE_SIZE}");
            return Ok(ValidationOutcome::InitCodeSizeExceeded(
                input_size,
                EVM_MAX_INIT_CODE_SIZE,
            ));
        }

        Ok(ValidationOutcome::Success)
    }

    fn validate_gas_limit(&self, block_gas_limit: EvmGas) -> Result<ValidationOutcome> {
        if self.gas_limit() > block_gas_limit {
            warn!("Transaction gas limit exceeds block gas limit!");
            return Ok(ValidationOutcome::BlockGasLimitExceeded(
                self.gas_limit(),
                block_gas_limit,
            ));
        }

        // The following logic is taken from ZQ1
        if let SignedTransaction::Zilliqa { tx, .. } = self {
            let required_gas = tx.get_deposit_gas()?;
            if tx.gas_limit < required_gas {
                warn!("Insufficient gas give for zil transaction, given: {}, required: {required_gas}!", tx.gas_limit);
                return Ok(ValidationOutcome::InsufficientGasZil(
                    tx.gas_limit,
                    required_gas,
                ));
            }
            return Ok(ValidationOutcome::Success);
        }

        let gas_limit = self.gas_limit();

        if gas_limit < EVM_MIN_GAS_UNITS {
            warn!("Insufficient gas give for evm transaction, given: {gas_limit}, required: {EVM_MIN_GAS_UNITS}!");
            return Ok(ValidationOutcome::InsufficientGasEvm(
                gas_limit,
                EVM_MIN_GAS_UNITS,
            ));
        }

        Ok(ValidationOutcome::Success)
    }

    fn validate_chain_id(&self, eth_chain_id: u64) -> Result<ValidationOutcome> {
        let node_chain_id = match &self {
            SignedTransaction::Zilliqa { .. } => eth_chain_id - 0x8000,
            _ => eth_chain_id,
        };

        if let Some(txn_chain_id) = self.chain_id() {
            if node_chain_id != txn_chain_id {
                warn!(
                    "Chain_id provided in transaction: {} is different than node chain_id: {}",
                    txn_chain_id, node_chain_id
                );
                return Ok(ValidationOutcome::IncorrectChainId(
                    txn_chain_id,
                    node_chain_id,
                ));
            }
        }
        Ok(ValidationOutcome::Success)
    }

    fn validate_sender_account(&self, account: &Account) -> Result<ValidationOutcome> {
        let txn_cost = self.maximum_validation_cost()?;
        if txn_cost > account.balance {
            warn!("Insufficient funds");
            return Ok(ValidationOutcome::InsufficientFunds(
                txn_cost,
                account.balance,
            ));
        }

        let Some(nonce) = self.nonce() else {
            return Ok(ValidationOutcome::Success);
        };
        if nonce < account.nonce {
            warn!("Nonce is too low");
            return Ok(ValidationOutcome::NonceTooLow(nonce, account.nonce));
        }
        Ok(ValidationOutcome::Success)
    }
}

#[derive(Debug, Clone, PartialEq, Eq)]
/// A [SignedTransaction] which has had the signature verified and the signer recovered. The transaction's hash is also
/// calculated and cached.
///
/// [Serialize] and [Deserialize] are deliberately not implemented for this type. [SignedTransaction]s should be sent
/// accross the network the signer should be verified and recovered independently.
pub struct VerifiedTransaction {
    pub tx: SignedTransaction,
    pub signer: Address,
    pub hash: crypto::Hash,
}

/// The core information of a transaction.
#[derive(Debug, Clone, Serialize, Deserialize, PartialEq, Eq)]
pub enum Transaction {
    Legacy(TxLegacy),
    Eip2930(TxEip2930),
    Eip1559(TxEip1559),
    Zilliqa(TxZilliqa),
    Intershard(TxIntershard),
}

impl Transaction {
    pub fn chain_id(&self) -> Option<u64> {
        match self {
            Transaction::Legacy(TxLegacy { chain_id, .. }) => *chain_id,
            Transaction::Eip2930(TxEip2930 { chain_id, .. }) => Some(*chain_id),
            Transaction::Eip1559(TxEip1559 { chain_id, .. }) => Some(*chain_id),
            Transaction::Zilliqa(TxZilliqa { chain_id, .. }) => Some(*chain_id as u64),
            Transaction::Intershard(TxIntershard { chain_id, .. }) => Some(*chain_id),
        }
    }

    pub fn nonce(&self) -> Option<u64> {
        match self {
            Transaction::Legacy(TxLegacy { nonce, .. }) => Some(*nonce),
            Transaction::Eip2930(TxEip2930 { nonce, .. }) => Some(*nonce),
            Transaction::Eip1559(TxEip1559 { nonce, .. }) => Some(*nonce),
            // Zilliqa nonces are 1-indexed rather than zero indexed.
            Transaction::Zilliqa(TxZilliqa { nonce, .. }) => Some(*nonce - 1),
            Transaction::Intershard(TxIntershard { .. }) => None,
        }
    }

    pub fn max_fee_per_gas(&self) -> u128 {
        match self {
            Transaction::Legacy(TxLegacy { gas_price, .. }) => *gas_price,
            Transaction::Eip2930(TxEip2930 { gas_price, .. }) => *gas_price,
            Transaction::Eip1559(TxEip1559 {
                max_fee_per_gas, ..
            }) => *max_fee_per_gas,
            Transaction::Zilliqa(t) => t.gas_price.get() / (EVM_GAS_PER_SCILLA_GAS as u128),
            Transaction::Intershard(TxIntershard { gas_price, .. }) => *gas_price,
        }
    }

    pub fn gas_limit(&self) -> EvmGas {
        match self {
            Transaction::Legacy(TxLegacy { gas_limit, .. }) => EvmGas(*gas_limit),
            Transaction::Eip2930(TxEip2930 { gas_limit, .. }) => EvmGas(*gas_limit),
            Transaction::Eip1559(TxEip1559 { gas_limit, .. }) => EvmGas(*gas_limit),
            Transaction::Zilliqa(TxZilliqa { gas_limit, .. }) => (*gas_limit).into(),
            Transaction::Intershard(TxIntershard { gas_limit, .. }) => *gas_limit,
        }
    }

    pub fn to_addr(&self) -> Option<Address> {
        match self {
            Transaction::Legacy(TxLegacy { to, .. }) => to.to().copied(),
            Transaction::Eip2930(TxEip2930 { to, .. }) => to.to().copied(),
            Transaction::Eip1559(TxEip1559 { to, .. }) => to.to().copied(),
            // Note: we map the zero address to 'None' here so it is consistent with eth txs (contract creation).
            Transaction::Zilliqa(TxZilliqa { to_addr, .. }) => {
                if !to_addr.is_zero() {
                    Some(*to_addr)
                } else {
                    None
                }
            }
            Transaction::Intershard(TxIntershard { to_addr, .. }) => *to_addr,
        }
    }

    pub fn amount(&self) -> u128 {
        match self {
            Transaction::Legacy(TxLegacy { value, .. }) => value.to(),
            Transaction::Eip2930(TxEip2930 { value, .. }) => value.to(),
            Transaction::Eip1559(TxEip1559 { value, .. }) => value.to(),
            Transaction::Zilliqa(t) => t.amount.get(),
            Transaction::Intershard(_) => 0,
        }
    }

    pub fn payload(&self) -> &[u8] {
        match self {
            Transaction::Legacy(TxLegacy { input, .. }) => input.as_ref(),
            Transaction::Eip2930(TxEip2930 { input, .. }) => input.as_ref(),
            Transaction::Eip1559(TxEip1559 { input, .. }) => input.as_ref(),
            // Zilliqa transactions can have both code and data set, but code takes precedence if it is non-empty.
            Transaction::Zilliqa(TxZilliqa { code, data, .. }) => {
                if !code.is_empty() {
                    code.as_bytes()
                } else {
                    data.as_bytes()
                }
            }
            Transaction::Intershard(TxIntershard { payload, .. }) => payload,
        }
    }

    pub fn access_list(&self) -> Option<Vec<(Address, Vec<B256>)>> {
        match self {
            Transaction::Legacy(_) => None,
            Transaction::Eip2930(TxEip2930 { access_list, .. }) => Some(
                access_list
                    .0
                    .iter()
                    .map(|i| (i.address, i.storage_keys.clone()))
                    .collect(),
            ),
            Transaction::Eip1559(TxEip1559 { access_list, .. }) => Some(
                access_list
                    .0
                    .iter()
                    .map(|i| (i.address, i.storage_keys.clone()))
                    .collect(),
            ),
            Transaction::Zilliqa(_) => None,
            Transaction::Intershard(_) => None,
        }
    }
}

impl From<TxLegacy> for Transaction {
    fn from(tx: TxLegacy) -> Self {
        Transaction::Legacy(tx)
    }
}

impl From<TxEip2930> for Transaction {
    fn from(tx: TxEip2930) -> Self {
        Transaction::Eip2930(tx)
    }
}

impl From<TxEip1559> for Transaction {
    fn from(tx: TxEip1559) -> Self {
        Transaction::Eip1559(tx)
    }
}

impl From<TxZilliqa> for Transaction {
    fn from(tx: TxZilliqa) -> Self {
        Transaction::Zilliqa(tx)
    }
}

impl From<TxIntershard> for Transaction {
    fn from(tx: TxIntershard) -> Self {
        Transaction::Intershard(tx)
    }
}

/// Nonceless
#[derive(Debug, Clone, Serialize, Deserialize, PartialEq, Eq)]
pub struct TxIntershard {
    pub chain_id: u64,
    /// The bridge nonce alongside the source chain together guarantee hash uniqueness.
    pub bridge_nonce: u64,
    pub source_chain: u64,
    pub gas_price: u128,
    pub gas_limit: EvmGas,
    pub to_addr: Option<Address>,
    // Amount intentionally missing: cannot send native amount cross-shard
    pub payload: Vec<u8>,
}

impl TxIntershard {
    fn encode_fields(&self, out: &mut BytesMut) {
        self.chain_id.encode(out);
        self.source_chain.encode(out);
        self.bridge_nonce.encode(out);
        self.gas_price.encode(out);
        self.gas_limit.encode(out);
        encode_option_addr(&self.to_addr, out);
        self.payload.as_slice().encode(out);
    }
}

#[derive(Debug, Clone, Serialize, Deserialize, PartialEq, Eq)]
pub struct TxZilliqa {
    pub chain_id: u16,
    pub nonce: u64,
    pub gas_price: ZilAmount,
    pub gas_limit: ScillaGas,
    pub to_addr: Address,
    pub amount: ZilAmount,
    pub code: String,
    pub data: String,
}

impl TxZilliqa {
    pub fn get_deposit_gas(&self) -> Result<ScillaGas> {
        // Contract call
        if !self.to_addr.is_zero() && !self.data.is_empty() && self.code.is_empty() {
            Ok(ScillaGas(
                max(ZIL_CONTRACT_INVOKE_GAS, self.data.len()).try_into()?,
            ))
        }
        // Contract creation
        else if self.to_addr.is_zero() && !self.code.is_empty() {
            Ok(ScillaGas(
                max(ZIL_CONTRACT_CREATE_GAS, self.data.len() + self.code.len()).try_into()?,
            ))
        }
        // Transfer
        else if !self.to_addr.is_zero() && self.data.is_empty() && self.code.is_empty() {
            Ok(ScillaGas(ZIL_NORMAL_TXN_GAS.try_into()?))
        } else {
            warn!("transaction is none of: contract invocation, contract creation, transfer");
            Err(anyhow!("Unknown transaction type"))
        }
    }
}

/// A wrapper for ZIL amounts in the Zilliqa API. These are represented in units of (10^-12) ZILs, rather than (10^-18)
/// like in the rest of our code. The implementations of [Serialize], [Deserialize], [Display] and [FromStr] represent
/// the amount in units of (10^-12) ZILs, so this type can be used in the Zilliqa API layer.
#[derive(Debug, Copy, Clone, Serialize, Deserialize, PartialEq, Eq)]
#[serde(transparent)]
pub struct ZilAmount(u128);

impl ZilAmount {
    pub const ZERO: ZilAmount = ZilAmount(0);

    /// Construct a [ZilAmount] from an amount in (10^-18) ZILs. The value will be truncated and rounded down.
    pub fn from_amount(amount: u128) -> ZilAmount {
        ZilAmount(amount / 10u128.pow(6))
    }

    // Construct a [ZilAmount] from an amount in (10^-12) ZILs.
    pub fn from_raw(amount: u128) -> ZilAmount {
        ZilAmount(amount)
    }

    /// Get the ZIL amount in units of (10^-18) ZILs.
    pub fn get(self) -> u128 {
        self.0.checked_mul(10u128.pow(6)).expect("amount overflow")
    }

    /// Return the memory representation of this amount as a big-endian byte array.
    pub fn to_be_bytes(self) -> [u8; 16] {
        self.0.to_be_bytes()
    }

    pub fn checked_sub(&self, v: &Self) -> Option<Self> {
        if v.0 < self.0 {
            Some(ZilAmount(self.0 - v.0))
        } else {
            None
        }
    }
}

impl Add for ZilAmount {
    type Output = ZilAmount;

    fn add(self, rhs: Self) -> Self::Output {
        ZilAmount(self.0.checked_add(rhs.0).expect("amount overflow"))
    }
}

impl PartialOrd for ZilAmount {
    fn partial_cmp(&self, other: &Self) -> Option<Ordering> {
        Some(self.0.cmp(&other.0))
    }
}

impl Display for ZilAmount {
    fn fmt(&self, f: &mut Formatter<'_>) -> fmt::Result {
        self.0.fmt(f)
    }
}

impl FromStr for ZilAmount {
    type Err = <u128 as FromStr>::Err;

    fn from_str(s: &str) -> Result<Self, Self::Err> {
        Ok(Self(u128::from_str(s)?))
    }
}

/// Calculate the total price of a given `quantity` of [ScillaGas] at the specified `price`.
/// Note that the units of the `price` should really be ([ZilAmount] / [ScillaGas])
pub fn total_scilla_gas_price(quantity: ScillaGas, price: ZilAmount) -> ZilAmount {
    ZilAmount(
        (quantity.0 as u128)
            .checked_mul(price.0)
            .expect("amount overflow"),
    )
}

pub const EVM_GAS_PER_SCILLA_GAS: u64 = 420;

/// A quantity of Scilla gas. This is the currency used to pay for [TxZilliqa] transactions. When EVM gas is converted
/// to Scilla gas, the quantity is rounded down.
#[derive(Debug, Copy, Clone, Serialize, Deserialize, PartialEq, Eq, PartialOrd, Ord)]
#[serde(transparent)]
pub struct ScillaGas(pub u64);

impl ScillaGas {
    pub fn checked_sub(self, rhs: ScillaGas) -> Option<ScillaGas> {
        Some(ScillaGas(self.0.checked_sub(rhs.0)?))
    }
}

impl Sub for ScillaGas {
    type Output = ScillaGas;

    fn sub(self, rhs: Self) -> Self::Output {
        self.checked_sub(rhs).expect("scilla gas underflow")
    }
}

impl From<EvmGas> for ScillaGas {
    fn from(gas: EvmGas) -> Self {
        ScillaGas(gas.0 / EVM_GAS_PER_SCILLA_GAS)
    }
}

impl Display for ScillaGas {
    fn fmt(&self, f: &mut Formatter<'_>) -> fmt::Result {
        self.0.fmt(f)
    }
}

impl FromStr for ScillaGas {
    type Err = <u64 as FromStr>::Err;

    fn from_str(s: &str) -> Result<Self, Self::Err> {
        Ok(Self(u64::from_str(s)?))
    }
}

/// A quantity of EVM gas. This is the currency used to pay for EVM transactions.
#[derive(Debug, Copy, Clone, Serialize, Deserialize, PartialEq, Eq, PartialOrd, Ord)]
#[serde(transparent)]
pub struct EvmGas(pub u64);

impl EvmGas {
    pub fn checked_sub(self, rhs: EvmGas) -> Option<EvmGas> {
        Some(EvmGas(self.0.checked_sub(rhs.0)?))
    }
}

impl Sub for EvmGas {
    type Output = EvmGas;

    fn sub(self, rhs: Self) -> Self::Output {
        self.checked_sub(rhs).expect("evm gas underflow")
    }
}

impl From<ScillaGas> for EvmGas {
    fn from(gas: ScillaGas) -> Self {
        EvmGas(gas.0 * EVM_GAS_PER_SCILLA_GAS)
    }
}

impl Display for EvmGas {
    fn fmt(&self, f: &mut Formatter<'_>) -> fmt::Result {
        self.0.fmt(f)
    }
}

impl FromStr for EvmGas {
    type Err = <u64 as FromStr>::Err;

    fn from_str(s: &str) -> Result<Self, Self::Err> {
        Ok(Self(u64::from_str(s)?))
    }
}

impl AddAssign for EvmGas {
    fn add_assign(&mut self, rhs: Self) {
        self.0.add_assign(rhs.0)
    }
}

impl alloy::rlp::Decodable for EvmGas {
    fn decode(buf: &mut &[u8]) -> alloy::rlp::Result<Self> {
        Ok(EvmGas(<u64 as alloy::rlp::Decodable>::decode(buf)?))
    }
}

impl alloy::rlp::Encodable for EvmGas {
    fn encode(&self, out: &mut dyn BufMut) {
        self.0.encode(out);
    }

    fn length(&self) -> usize {
        self.0.length()
    }
}

#[derive(Clone, Debug, PartialEq, Eq, Serialize, Deserialize)]
pub struct EvmLog {
    pub address: Address,
    pub topics: Vec<B256>,
    pub data: Vec<u8>,
}

#[derive(Clone, Debug, PartialEq, Eq, Serialize, Deserialize)]
pub struct ScillaLog {
    pub address: Address,
    #[serde(rename = "_eventname")]
    pub event_name: String,
    #[serde(with = "vec_param_value")]
    pub params: Vec<ParamValue>,
}

impl ScillaLog {
    pub fn into_evm(self) -> EvmLog {
        /// A version of [ScillaLog] which lets us serialise the `address` manually, so we can exclude the checksum, and doesn't encode the `params` values as strings.
        #[derive(Clone, Serialize, Debug)]
        pub struct ScillaLogRaw {
            address: String,
            #[serde(rename = "_eventname")]
            event_name: String,
            params: Vec<ParamValue>,
        }

        let address = self.address;
        let log = ScillaLogRaw {
            address: format!("{address:?}"),
            event_name: self.event_name,
            params: self.params,
        };

        // Unwrap is safe because [ScillaLogRaw::Serialize] is infallible.
        let data = serde_json::to_string(&log).unwrap().abi_encode();
        EvmLog {
            address,
            topics: vec![keccak256(
                format!("{}(string)", log.event_name).into_bytes(),
            )],
            data,
        }
    }
}

#[derive(Clone, Debug, PartialEq, Eq, Serialize, Deserialize)]
pub enum Log {
    Evm(EvmLog),
    Scilla(ScillaLog),
}

impl Log {
    pub fn into_evm(self) -> Option<EvmLog> {
        match self {
            Log::Evm(l) => Some(l),
            _ => None,
        }
    }

    pub fn as_evm(&self) -> Option<&EvmLog> {
        match self {
            Log::Evm(l) => Some(l),
            _ => None,
        }
    }

    pub fn into_scilla(self) -> Option<ScillaLog> {
        match self {
            Log::Scilla(l) => Some(l),
            _ => None,
        }
    }

    pub fn compute_hash(&self) -> Hash {
        match self {
            Log::Scilla(log) => Hash::builder()
                .with(log.event_name.as_bytes())
                .with(
                    log.params
                        .iter()
                        .map(|param| param.compute_hash())
                        .map(|hash| hash.as_bytes().to_vec())
                        .concat(),
                )
                .with(log.address.as_slice())
                .finalize(),
            Log::Evm(log) => Hash::builder()
                .with(log.address.as_slice())
                .with(&log.data)
                .with(log.topics.iter().map(|topic| topic.to_vec()).concat())
                .finalize(),
        }
    }
}

/// A transaction receipt stores data about the execution of a transaction.
#[derive(Debug, Clone, Serialize, Deserialize)]
pub struct TransactionReceipt {
    pub block_hash: crypto::Hash,
    pub index: u64,
    pub tx_hash: crypto::Hash,
    pub success: bool,
    pub gas_used: EvmGas,
    pub cumulative_gas_used: EvmGas,
    pub contract_address: Option<Address>,
    pub logs: Vec<Log>,
    pub transitions: Vec<ScillaTransition>,
    pub accepted: Option<bool>,
    pub errors: BTreeMap<u64, Vec<ScillaError>>,
    pub exceptions: Vec<ScillaException>,
}

impl TransactionReceipt {
    pub fn compute_hash(&self) -> Hash {
        let success = [u8::from(self.success); 1];
        let accepted = [u8::from(self.accepted.unwrap_or_default()); 1];
        Hash::builder()
            .with(self.index.to_be_bytes())
            .with(self.tx_hash.as_bytes())
            .with(success.as_slice())
            .with(self.gas_used.0.to_be_bytes())
            .with(self.cumulative_gas_used.0.to_be_bytes())
            .with(
                self.contract_address
                    .unwrap_or_default()
                    .to_vec()
                    .as_slice(),
            )
            .with(
                self.logs
                    .iter()
                    .map(|log| log.compute_hash().as_bytes().to_vec())
                    .concat(),
            )
            .with(
                self.transitions
                    .iter()
                    .map(|transition| transition.compute_hash().as_bytes().to_vec())
                    .concat(),
            )
            .with(accepted.as_slice())
            .with(
                self.exceptions
                    .iter()
                    .map(|exception| exception.compute_hash().as_bytes().to_vec())
                    .concat(),
            )
            .finalize()
    }
}

/// RLP-encode an `Option<Address>`.
/// `None` is represented as an empty string.
fn encode_option_addr(addr: &Option<Address>, out: &mut BytesMut) {
    match addr {
        Some(addr) => {
            addr.encode(out);
        }
        None => {
            out.put_u8(EMPTY_STRING_CODE);
        }
    }
}

fn encode_zilliqa_transaction(txn: &TxZilliqa, pub_key: schnorr::PublicKey) -> Vec<u8> {
    let oneof8 = (!txn.code.is_empty()).then_some(Code::Code(txn.code.clone().into_bytes()));
    let oneof9 = (!txn.data.is_empty()).then_some(Data::Data(txn.data.clone().into_bytes()));
    let proto = ProtoTransactionCoreInfo {
        version: (((txn.chain_id) as u32) << 16) | 0x0001,
        toaddr: txn.to_addr.as_slice().to_vec(),
        senderpubkey: Some(pub_key.to_sec1_bytes().into()),
        amount: Some((txn.amount).to_be_bytes().to_vec().into()),
        gasprice: Some((txn.gas_price).to_be_bytes().to_vec().into()),
        gaslimit: txn.gas_limit.0,
        oneof2: Some(Nonce::Nonce(txn.nonce)),
        oneof8,
        oneof9,
    };
    prost::Message::encode_to_vec(&proto)
}<|MERGE_RESOLUTION|>--- conflicted
+++ resolved
@@ -347,13 +347,9 @@
         }
     }
 
-<<<<<<< HEAD
-    pub(crate) fn maximum_cost(&self) -> Result<u128> {
-=======
     // We don't validate Zilliqa txns against their maximum cost, but against
     // the deposit size.
-    fn maximum_validation_cost(&self) -> Result<u128> {
->>>>>>> 3cd0f9f4
+    pub(crate) fn maximum_validation_cost(&self) -> Result<u128> {
         match self {
             SignedTransaction::Legacy { tx, .. } => {
                 Ok(tx.gas_limit as u128 * tx.gas_price + u128::try_from(tx.value)?)
