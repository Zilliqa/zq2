--- conflicted
+++ resolved
@@ -78,15 +78,10 @@
             panic!("No genesis accounts provided");
         }
 
-<<<<<<< HEAD
-        for (address, balance) in genesis_accounts {
-            state.set_native_balance(*address, balance.parse()?)?;
+        for (address, balance) in config.genesis_accounts {
+            state.set_native_balance(address, balance.parse()?)?;
             let account_new = state.get_account(*address)?;
             state.save_account(*address, account_new)?;
-=======
-        for (address, balance) in config.genesis_accounts {
-            state.set_native_balance(address, balance.parse()?)?;
->>>>>>> 83ca8b21
         }
 
         Ok(state)
