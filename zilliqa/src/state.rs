--- conflicted
+++ resolved
@@ -14,12 +14,9 @@
 use once_cell::sync::Lazy;
 use serde::{Deserialize, Serialize};
 use sha3::{Digest, Keccak256};
-<<<<<<< HEAD
 use tracing::info;
-=======
 use tracing::debug;
 
->>>>>>> d4958500
 use crate::{
     block_store::BlockStore,
     cfg::{Amount, Forks, NodeConfig, ScillaExtLibsPath},
