--- conflicted
+++ resolved
@@ -1,13 +1,16 @@
+use crate::exec::BLOCK_GAS_LIMIT;
+use crate::exec::GAS_PRICE;
 use std::{hash::Hash, sync::Arc};
 
 use anyhow::{anyhow, Result};
 use eth_trie::{EthTrie as PatriciaTrie, Trie};
 use ethabi::{Constructor, Token};
 use primitive_types::{H160, H256, U256};
+use revm::primitives::ResultAndState;
 use serde::{Deserialize, Serialize};
 use sha3::{Digest, Keccak256};
 
-use crate::{cfg::ConsensusConfig, contracts, crypto, db::TrieStorage};
+use crate::{cfg::ConsensusConfig, contracts, crypto, db::TrieStorage, message::BlockHeader};
 
 #[derive(Debug)]
 /// The state of the blockchain, consisting of:
@@ -61,15 +64,9 @@
         }
 
         for (address, balance) in config.genesis_accounts {
-<<<<<<< HEAD
-            state.set_native_balance(address, U256::from_dec_str(&balance)?)?;
-            let account_new = state.get_account(address)?;
-            state.save_account(address, account_new)?;
-=======
             let mut account = state.get_account(address)?;
             account.balance = balance.parse()?;
             state.save_account(address, account)?;
->>>>>>> f7cd1f97
         }
 
         let deposit_data = Constructor { inputs: vec![] }
@@ -82,11 +79,24 @@
                 Token::Address(reward_address),
                 Token::Uint(U256::from_dec_str(&stake)?),
             ])?;
-            let (result, _) = state.force_execute_payload(Some(contract_addr::DEPOSIT), data)?;
-            if !result.succeeded() {
+            let ResultAndState {
+                result,
+                state: result_state,
+            } = state.apply_transaction_inner(
+                Address::zero(),
+                Some(contract_addr::DEPOSIT),
+                GAS_PRICE,
+                BLOCK_GAS_LIMIT,
+                0,
+                data,
+                None,
+                0,
+                BlockHeader::default(),
+            )?;
+            if !result.is_success() {
                 return Err(anyhow!("setting stake failed: {result:?}"));
             }
-            state.apply_delta(result.apply)?;
+            state.apply_delta(result_state)?;
         }
 
         Ok(state)
