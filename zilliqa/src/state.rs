use eth_trie::{EthTrie as PatriciaTrie, Trie};
use ethabi::Token;
use generic_array::{
    sequence::Split,
    typenum::{U12, U20},
    GenericArray,
};
use k256::ecdsa::{RecoveryId, Signature, VerifyingKey};
use once_cell::sync::Lazy;
use rlp::RlpStream;
use sha3::{Digest, Keccak256};
use sled::Tree;
use std::convert::TryInto;
use std::fmt::Display;
use std::sync::Arc;
use std::{hash::Hash, str::FromStr};

use anyhow::{anyhow, Result};
use evm_ds::protos::evm_proto::Log;
use primitive_types::{H160, H256, U256};
use serde::{Deserialize, Serialize};

use crate::{contracts, crypto, db::SledDb};

/// Const version of `impl From<u128> for U256`
const fn u128_to_u256(value: u128) -> U256 {
    let mut ret = [0; 4];
    ret[0] = value as u64;
    ret[1] = (value >> 64) as u64;
    U256(ret)
}

static GENESIS_SHARDS: Lazy<Vec<(u128, u128)>> = Lazy::new(|| {
    // (shard_id, consensus_timeout)
    // First shard is main shard
    vec![(32769, 5000), (32770, 5000)]
});

static GENESIS: Lazy<Vec<(Address, U256)>> = Lazy::new(|| {
    // Address with private key  0000000000000000000000000000000000000000000000000000000000000001
    // then ...0002 etc
    vec![
        (
            Address(H160(
                hex::decode("7E5F4552091A69125d5DfCb7b8C2659029395Bdf")
                    .unwrap()
                    .try_into()
                    .unwrap(),
            )),
            u128_to_u256(5000 * 10u128.pow(18)),
        ),
        (
            Address(H160(
                hex::decode("2B5AD5c4795c026514f8317c7a215E218DcCD6cF")
                    .unwrap()
                    .try_into()
                    .unwrap(),
            )),
            u128_to_u256(5000 * 10u128.pow(18)),
        ),
        (
            Address(H160(
                hex::decode("6813Eb9362372EEF6200f3b1dbC3f819671cBA69")
                    .unwrap()
                    .try_into()
                    .unwrap(),
            )),
            u128_to_u256(5000 * 10u128.pow(18)),
        ),
        (
            Address(H160(
                hex::decode("1efF47bc3a10a45D4B230B5d10E37751FE6AA718")
                    .unwrap()
                    .try_into()
                    .unwrap(),
            )),
            u128_to_u256(5000 * 10u128.pow(18)),
        ),
    ]
});

#[derive(Debug)]
pub struct State {
    db: Arc<SledDb>,
    accounts: PatriciaTrie<SledDb>,
}

impl State {
    pub fn new(database: Tree) -> State {
        let db = Arc::new(SledDb::new(database));
        Self {
            db: db.clone(),
            accounts: PatriciaTrie::new(db),
        }
    }

    pub fn new_at_root(database: Tree, root_hash: H256) -> Self {
        Self::new(database).at_root(root_hash)
    }

    pub fn new_with_genesis(database: Tree) -> Result<State> {
        let db = Arc::new(SledDb::new(database));
        let mut state = Self {
            db: db.clone(),
            accounts: PatriciaTrie::new(db),
        };

        let main_shard_cfg = GENESIS_SHARDS
            .get(0)
            .expect("At least the main shard must be specified when starting a new genesis");

        let main_shard_data = contracts::shard_registry::CONSTRUCTOR.encode_input(
            contracts::shard_registry::CREATION_CODE.to_vec(),
            &[Token::Uint(u128_to_u256(main_shard_cfg.1))],
        )?;
        state.force_deploy_contract(main_shard_data, Some(Address::SHARD_CONTRACT))?;

        for cfg in GENESIS_SHARDS.iter().skip(1) {
            let insert_shard_payload = contracts::shard_registry::ADD_SHARD
                .encode_input(&[Token::Uint(u128_to_u256(cfg.0))])?;
            state.force_execute_payload(Some(Address::SHARD_CONTRACT), insert_shard_payload)?;
        }

        let native_token_data = contracts::native_token::CONSTRUCTOR
            .encode_input(contracts::native_token::CREATION_CODE.to_vec(), &[])?;
        state.force_deploy_contract(native_token_data, Some(Address::NATIVE_TOKEN))?;

        for (address, balance) in GENESIS.iter() {
            state.set_native_balance(*address, *balance)?;
        }

        Ok(state)
    }

    pub fn at_root(&self, root_hash: H256) -> Self {
        let db = self.db.clone();
        Self {
            db,
            accounts: self.accounts.at_root(root_hash),
        }
    }

    pub fn set_to_root(&mut self, root_hash: H256) {
        self.accounts = self.accounts.at_root(root_hash);
    }

    pub fn try_clone(&mut self) -> Result<Self> {
        let root_hash = self.accounts.root_hash()?;
        Ok(self.at_root(root_hash))
    }

    pub fn root_hash(&mut self) -> Result<crypto::Hash> {
        Ok(crypto::Hash(
            self.accounts.root_hash()?.as_bytes().try_into()?,
        ))
    }

    /// Canonical method to obtain trie key for an account node
    fn account_key(address: Address) -> Vec<u8> {
        Keccak256::digest(address.as_bytes()).to_vec()
    }

    /// Canonical method to obtain trie key for an account's storage trie's storage node
    fn account_storage_key(address: Address, index: H256) -> Vec<u8> {
        let mut h = Keccak256::new();
        h.update(address.as_bytes());
        h.update(index.as_bytes());
        h.finalize().to_vec()
    }

    /// Fetch an Account struct.
    /// Note: use get_account_storage to obtain a specific storage value.
    /// If modifying a raw account, ensure you call save_account afterwards.
    /// Returns an error on failures to access the state tree, or decode the account; or an empty
    /// account if one didn't exist yet
    pub fn get_account(&self, address: Address) -> Result<Account> {
        Ok(self
            .accounts
            .get(&Self::account_key(address))?
            .map(|bytes| bincode::deserialize::<Account>(&bytes))
            .unwrap_or(Ok(Account::default()))?)
    }

    /// As get_account, but panics if account cannot be read.
    pub fn must_get_account(&self, address: Address) -> Account {
        self.get_account(address).unwrap_or_else(|e| {
            panic!("Failed to read account {address:?} from state storage: {e:?}")
        })
    }

    /// If using this to modify the account, ensure save_account gets called
    fn get_account_trie(&self, address: Address) -> Result<PatriciaTrie<SledDb>> {
        Ok(match self.get_account(address)?.storage_root {
            Some(root) => PatriciaTrie::new(self.db.clone()).at_root(root),
            None => PatriciaTrie::new(self.db.clone()),
        })
    }

    /// Returns an error if there are any issues fetching the account from the state trie
    pub fn get_account_storage(&self, address: Address, index: H256) -> Result<H256> {
        match self.get_account_trie(address)?.get(&Self::account_storage_key(address, index)) {
            // from_slice will only panic if vec.len != H256::len_bytes, i.e. 32
            Ok(Some(vec)) if vec.len() == 32 => Ok(H256::from_slice(&vec)),
            // empty storage location
            Ok(None) => Ok(H256::zero()),
            // invalid value in storage
            Ok(Some(vec)) => Err(anyhow!(
                "Invalid storage for account {address:?} at index {index}: expected 32 bytes, got value {vec:?}"
            )),
            // any other error fetching
            Err(e) => Err(anyhow!(
                "Failed to fetch storage for account {address:?} at index {index}: {e}",
            )),
        }
    }

    /// Panics if account or storage cannot be read.
    pub fn must_get_account_storage(&self, address: Address, index: H256) -> H256 {
        self.get_account_storage(address, index).expect(
            "Failed to read storage index {index} for account {address:?} from state storage",
        )
    }

    pub fn set_account_storage(
        &mut self,
        address: Address,
        index: H256,
        value: H256,
    ) -> Result<()> {
        let mut account = self.get_account(address)?;
        let mut trie = self.get_account_trie(address)?;
        trie.insert(&Self::account_storage_key(address, index), value.as_bytes())?;
        account.storage_root = Some(trie.root_hash()?);
        self.save_account(address, account)?;

        Ok(())
    }

    pub fn remove_account_storage(&mut self, address: Address, index: H256) -> Result<bool> {
        let mut account = self.get_account(address)?;
        let mut trie = self.get_account_trie(address)?;
        let ret = trie.remove(&Self::account_storage_key(address, index))?;
        account.storage_root = Some(trie.root_hash()?);
        self.save_account(address, account)?;

        Ok(ret)
    }

    pub fn clear_account_storage(&mut self, address: Address) -> Result<()> {
        let account = self.get_account(address)?;
        self.save_account(
            address,
            Account {
                storage_root: None,
                ..account
            },
        )
    }

    /// Returns an error if there are any issues accessing the storage trie
    pub fn try_has_account(&self, address: Address) -> Result<bool> {
        Ok(self.accounts.contains(&Self::account_key(address))?)
    }

    /// Returns false if the account cannot be accessed in the storage trie
    pub fn has_account(&self, address: Address) -> bool {
        self.try_has_account(address).unwrap_or(false)
    }

    pub fn save_account(&mut self, address: Address, account: Account) -> Result<()> {
        Ok(self
            .accounts
            .insert(&Self::account_key(address), &bincode::serialize(&account)?)?)
    }

    pub fn delete_account(&mut self, address: Address) -> Result<bool> {
        Ok(self.accounts.remove(&Self::account_key(address))?)
    }
}

#[derive(Debug, Clone, Copy, PartialEq, Eq, Hash, PartialOrd, Ord, Serialize, Deserialize)]
pub struct Address(pub H160);

impl Address {
    pub const ZERO: Address = Address(H160::zero());

    /// Address of the native token ERC-20 contract.
    pub const NATIVE_TOKEN: Address = Address(H160(*b"\0\0\0\0\0\0\0\0\0\0\0\0\0\0\0\0\0ZIL"));

<<<<<<< HEAD
    pub const SHARD_CONTRACT: Address = Address(H160(*b"\0\0\0\0\0\0\0\0\0\0\0\0\0\0\0SHARD"));
=======
    pub const SHARD_REGISTRY: Address = Address(H160(*b"\0\0\0\0\0\0\0\0\0\0\0\0\0ZQSHARD"));
>>>>>>> ff1ac2c1

    pub fn is_balance_transfer(to: Address) -> bool {
        to == Address::NATIVE_TOKEN
    }

    pub fn from_bytes(bytes: [u8; 20]) -> Address {
        Address(bytes.into())
    }

    pub fn from_slice(bytes: &[u8]) -> Address {
        let mut bytes = bytes.to_owned();
        // FIXME: Awfully inefficient
        while bytes.len() < 20 {
            bytes.insert(0, 0);
        }
        Address(H160::from_slice(&bytes))
    }

    pub fn as_bytes(&self) -> [u8; 20] {
        *self.0.as_fixed_bytes()
    }
}

impl Display for Address {
    fn fmt(&self, f: &mut std::fmt::Formatter<'_>) -> std::fmt::Result {
        self.0.fmt(f)
    }
}

impl FromStr for Address {
    type Err = anyhow::Error;

    fn from_str(s: &str) -> Result<Self, Self::Err> {
        Ok(Address(s.parse()?))
    }
}

#[derive(Debug, Clone, Default, Hash, Serialize, Deserialize)]
pub struct Account {
    pub nonce: u64,
    #[serde(with = "serde_bytes")]
    pub code: Vec<u8>,
    pub storage_root: Option<H256>,
}

#[derive(Debug, Clone, Serialize, Deserialize)]
pub struct SignedTransaction {
    pub transaction: Transaction,
    /// The from address is inferred from the signing info.
    pub from_addr: Address,
    pub signing_info: SigningInfo,
}

impl SignedTransaction {
    pub fn new(transaction: Transaction, signing_info: SigningInfo) -> Result<Self> {
        let from_addr = verify(&transaction, &signing_info)?;
        Ok(SignedTransaction {
            transaction,
            from_addr,
            signing_info,
        })
    }

    pub fn hash(&self) -> crypto::Hash {
        let txn = &self.transaction;
        match self.signing_info {
            SigningInfo::Eth { v, r, s, chain_id } => {
                let use_eip155 = v >= (chain_id * 2) + 35;
                let mut rlp = RlpStream::new_list(if use_eip155 { 9 } else { 6 });
                rlp.append(&txn.nonce)
                    .append(&txn.gas_price)
                    .append(&txn.gas_limit)
                    .append(
                        &txn.to_addr
                            .map(|a| a.as_bytes().to_vec())
                            .unwrap_or_default(),
                    )
                    .append(&txn.amount)
                    .append(&txn.payload);
                if use_eip155 {
                    fn strip_leading_zeroes(bytes: &[u8]) -> &[u8] {
                        // If `bytes` is all zeroes, default to `bytes.len() - 2`. This is because zeroes should be
                        // encoded as `[0]`.
                        let first_non_zero = bytes
                            .iter()
                            .position(|b| *b != 0)
                            .unwrap_or(bytes.len() - 2);

                        &bytes[first_non_zero..]
                    }

                    rlp.append(&v)
                        .append(&strip_leading_zeroes(r.as_slice()))
                        .append(&strip_leading_zeroes(s.as_slice()));
                };

                crypto::Hash(Keccak256::digest(rlp.out()).into())
            }
        }
    }

    pub fn verify(&self) -> Result<()> {
        let from_addr = verify(&self.transaction, &self.signing_info)?;
        if from_addr != self.from_addr {
            return Err(anyhow!("inconsistent from address"));
        }

        Ok(())
    }
}

fn verify(txn: &Transaction, signing_info: &SigningInfo) -> Result<Address> {
    match signing_info {
        SigningInfo::Eth { v, r, s, chain_id } => {
            let use_eip155 = *v >= (*chain_id * 2) + 35;
            let mut rlp = RlpStream::new_list(if use_eip155 { 9 } else { 6 });
            rlp.append(&txn.nonce)
                .append(&txn.gas_price)
                .append(&txn.gas_limit)
                .append(
                    &txn.to_addr
                        .map(|a| a.as_bytes().to_vec())
                        .unwrap_or_default(),
                )
                .append(&txn.amount)
                .append(&txn.payload);
            if use_eip155 {
                rlp.append(chain_id).append(&0u8).append(&0u8);
            };
            let prehash = Keccak256::digest(rlp.out());
            let recovery_id = if use_eip155 {
                v - ((chain_id * 2) + 35)
            } else {
                v - 27
            };
            let recovery_id = RecoveryId::from_byte(recovery_id.try_into()?)
                .ok_or_else(|| anyhow!("invalid recovery id: {recovery_id}"))?;
            let signature = Signature::from_scalars(*r, *s)?;

            let verifying_key =
                VerifyingKey::recover_from_prehash(&prehash, &signature, recovery_id)?;

            // Remove the first byte before hashing - The first byte specifies the encoding tag.
            let hashed = Keccak256::digest(&verifying_key.to_encoded_point(false).as_bytes()[1..]);
            let (_, bytes): (GenericArray<u8, U12>, GenericArray<u8, U20>) = hashed.split();
            let from_addr = Address::from_bytes(bytes.into());

            Ok(from_addr)
        }
    }
}

#[derive(Debug, Clone, Serialize, Deserialize)]
pub enum SigningInfo {
    Eth {
        v: u64,
        r: [u8; 32],
        s: [u8; 32],
        chain_id: u64,
    },
}

/// A transaction body, broadcast before execution and then persisted as part of a block after the transaction is executed.
#[derive(Debug, Clone, Serialize, Deserialize, PartialEq, Eq)]
pub struct Transaction {
    pub nonce: u64,
    pub gas_price: u128,
    pub gas_limit: u64,
    pub to_addr: Option<Address>,
    pub amount: u128,
    pub payload: Vec<u8>,
}

/// A transaction receipt stores data about the execution of a transaction.
#[derive(Debug, Clone, Serialize, Deserialize)]
pub struct TransactionReceipt {
    pub block_hash: crypto::Hash,
    pub tx_hash: crypto::Hash,
    pub success: bool,
    pub contract_address: Option<Address>,
    pub logs: Vec<Log>,
}<|MERGE_RESOLUTION|>--- conflicted
+++ resolved
@@ -106,7 +106,7 @@
         };
 
         let main_shard_cfg = GENESIS_SHARDS
-            .get(0)
+            .first()
             .expect("At least the main shard must be specified when starting a new genesis");
 
         let main_shard_data = contracts::shard_registry::CONSTRUCTOR.encode_input(
@@ -287,11 +287,7 @@
     /// Address of the native token ERC-20 contract.
     pub const NATIVE_TOKEN: Address = Address(H160(*b"\0\0\0\0\0\0\0\0\0\0\0\0\0\0\0\0\0ZIL"));
 
-<<<<<<< HEAD
-    pub const SHARD_CONTRACT: Address = Address(H160(*b"\0\0\0\0\0\0\0\0\0\0\0\0\0\0\0SHARD"));
-=======
-    pub const SHARD_REGISTRY: Address = Address(H160(*b"\0\0\0\0\0\0\0\0\0\0\0\0\0ZQSHARD"));
->>>>>>> ff1ac2c1
+    pub const SHARD_CONTRACT: Address = Address(H160(*b"\0\0\0\0\0\0\0\0\0\0\0\0\0ZQSHARD"));
 
     pub fn is_balance_transfer(to: Address) -> bool {
         to == Address::NATIVE_TOKEN
