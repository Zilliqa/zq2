--- conflicted
+++ resolved
@@ -1,17 +1,9 @@
 use cita_trie::{Hasher, PatriciaTrie, Trie, DB};
 use rlp::RlpStream;
-<<<<<<< HEAD
 use sha3::Digest;
 use sha3::Keccak256;
 use std::sync::Arc;
-=======
-use std::{
-    borrow::Cow,
-    collections::{hash_map::DefaultHasher, BTreeMap},
-    hash::{Hash, Hasher},
-    str::FromStr,
-};
->>>>>>> eeb63da8
+use std::{hash::Hash, str::FromStr};
 
 use anyhow::{anyhow, Result};
 use primitive_types::{H160, H256, U256};
@@ -33,31 +25,6 @@
     }
 }
 
-#[derive(Debug)]
-pub struct State<D: DB> {
-    db: Arc<D>,
-    accounts: PatriciaTrie<D, TrieHasher>,
-}
-
-<<<<<<< HEAD
-impl<D: DB> State<D> {
-    pub fn new(database: Arc<D>) -> State<D> {
-        Self {
-            db: database.clone(),
-            accounts: PatriciaTrie::new(database, Arc::new(TrieHasher)),
-        }
-    }
-
-    pub fn from_root(database: Arc<D>, root_hash: crypto::Hash) -> Result<Self> {
-        Ok(Self {
-            db: database.clone(),
-            accounts: PatriciaTrie::from(database, Arc::new(TrieHasher), root_hash.as_bytes())?,
-        })
-    }
-
-    pub fn try_clone(&self) -> Result<Self> {
-        Ok(State::from_root(self.db.clone(), self.root_hash()?)?)
-=======
 /// Const version of `impl From<u128> for U256`
 const fn u128_to_u256(value: u128) -> U256 {
     let mut ret = [0; 4];
@@ -83,9 +50,18 @@
     ),
 ];
 
-impl State {
-    pub fn new() -> Result<State> {
-        let mut state = State::default();
+#[derive(Debug)]
+pub struct State<D: DB> {
+    db: Arc<D>,
+    accounts: PatriciaTrie<D, TrieHasher>,
+}
+
+impl<D: DB> State<D> {
+    pub fn new(database: Arc<D>) -> Result<State<D>> {
+        let mut state = Self {
+            db: database.clone(),
+            accounts: PatriciaTrie::new(database, Arc::new(TrieHasher)),
+        };
 
         state.deploy_fixed_contract(Address::NATIVE_TOKEN, contracts::native_token::CODE.clone());
 
@@ -96,7 +72,17 @@
         }
 
         Ok(state)
->>>>>>> eeb63da8
+    }
+
+    pub fn from_root(database: Arc<D>, root_hash: crypto::Hash) -> Result<Self> {
+        Ok(Self {
+            db: database.clone(),
+            accounts: PatriciaTrie::from(database, Arc::new(TrieHasher), root_hash.as_bytes())?,
+        })
+    }
+
+    pub fn try_clone(&self) -> Result<Self> {
+        Ok(State::from_root(self.db.clone(), self.root_hash()?)?)
     }
 
     pub fn root_hash(&self) -> Result<crypto::Hash> {
@@ -175,21 +161,16 @@
     }
 }
 
-<<<<<<< HEAD
+impl FromStr for Address {
+    type Err = anyhow::Error;
+
+    fn from_str(s: &str) -> Result<Self, Self::Err> {
+        Ok(Address(s.parse()?))
+    }
+}
+
 #[derive(Debug, Clone, Hash, Serialize, Deserialize)]
 pub struct Account<D: DB> {
-=======
-impl FromStr for Address {
-    type Err = anyhow::Error;
-
-    fn from_str(s: &str) -> Result<Self, Self::Err> {
-        Ok(Address(s.parse()?))
-    }
-}
-
-#[derive(Debug, Clone, Default, Hash)]
-pub struct Account {
->>>>>>> eeb63da8
     pub nonce: u64,
     #[serde(with = "serde_bytes")]
     pub code: Vec<u8>,
