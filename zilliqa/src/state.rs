--- conflicted
+++ resolved
@@ -455,7 +455,6 @@
         )?)
     }
 
-<<<<<<< HEAD
     pub fn get_proof(&self, address: Address, storage_keys: &[B256]) -> Result<Proof> {
         if !self.has_account(address)? {
             return Ok(Proof::default());
@@ -491,7 +490,8 @@
             account_proof,
             storage_proofs,
         })
-=======
+    }
+
     pub fn get_canonical_block_by_number(&self, number: u64) -> Result<Option<Block>> {
         self.sql.get_block(BlockFilter::Height(number))
     }
@@ -502,7 +502,6 @@
 
     pub fn is_empty(&self) -> bool {
         self.accounts.lock().unwrap().iter().next().is_none()
->>>>>>> 1b67accb
     }
 }
 
