use eth_trie::{EthTrie as PatriciaTrie, Trie};
use ethabi::Token;
use generic_array::{
    sequence::Split,
    typenum::{U12, U20},
    GenericArray,
};
use k256::ecdsa::{RecoveryId, Signature, VerifyingKey};
use once_cell::sync::Lazy;
use rlp::RlpStream;
use sha3::{Digest, Keccak256};
use sled::Tree;
use std::convert::TryInto;
use std::fmt::Display;
use std::sync::Arc;
use std::{hash::Hash, str::FromStr};

use anyhow::{anyhow, Result};
use evm_ds::protos::evm_proto::Log;
use primitive_types::{H160, H256, U256};
use serde::{Deserialize, Serialize};

use crate::{cfg::ConsensusConfig, contracts, crypto, db::SledDb};

/// Const version of `impl From<u128> for U256`
const fn u128_to_u256(value: u128) -> U256 {
    let mut ret = [0; 4];
    ret[0] = value as u64;
    ret[1] = (value >> 64) as u64;
    U256(ret)
}

static GENESIS: Lazy<Vec<(Address, U256)>> = Lazy::new(|| {
    // Address with private key  0000000000000000000000000000000000000000000000000000000000000001
    // then ...0002 etc
    vec![
        (
            Address(H160(
                hex::decode("7E5F4552091A69125d5DfCb7b8C2659029395Bdf")
                    .unwrap()
                    .try_into()
                    .unwrap(),
            )),
            u128_to_u256(5000 * 10u128.pow(18)),
        ),
        (
            Address(H160(
                hex::decode("2B5AD5c4795c026514f8317c7a215E218DcCD6cF")
                    .unwrap()
                    .try_into()
                    .unwrap(),
            )),
            u128_to_u256(5000 * 10u128.pow(18)),
        ),
        (
            Address(H160(
                hex::decode("6813Eb9362372EEF6200f3b1dbC3f819671cBA69")
                    .unwrap()
                    .try_into()
                    .unwrap(),
            )),
            u128_to_u256(5000 * 10u128.pow(18)),
        ),
        (
            Address(H160(
                hex::decode("1efF47bc3a10a45D4B230B5d10E37751FE6AA718")
                    .unwrap()
                    .try_into()
                    .unwrap(),
            )),
            u128_to_u256(5000 * 10u128.pow(18)),
        ),
    ]
});

#[derive(Debug)]
pub struct State {
    db: Arc<SledDb>,
    accounts: PatriciaTrie<SledDb>,
}

impl State {
    pub fn new(database: Tree) -> State {
        let db = Arc::new(SledDb::new(database));
        Self {
            db: db.clone(),
            accounts: PatriciaTrie::new(db),
        }
    }

    pub fn new_at_root(database: Tree, root_hash: H256) -> Self {
        Self::new(database).at_root(root_hash)
    }

    pub fn new_with_genesis(database: Tree, config: ConsensusConfig) -> Result<State> {
        let db = Arc::new(SledDb::new(database));
        let mut state = Self {
            db: db.clone(),
            accounts: PatriciaTrie::new(db),
        };

<<<<<<< HEAD
        let shard_data = if config.is_main {
            contracts::shard_registry::CONSTRUCTOR.encode_input(
                contracts::shard_registry::CREATION_CODE.to_vec(),
                &[Token::Uint(u128_to_u256(
                    config.consensus_timeout.as_millis(),
                ))],
            )?
        } else {
            contracts::shard::CONSTRUCTOR.encode_input(
                contracts::shard::CREATION_CODE.to_vec(),
                &[
                    Token::Uint(u128_to_u256(config.main_shard_id.unwrap().into())),
                    Token::Uint(u128_to_u256(config.consensus_timeout.as_millis())),
                ],
            )?
        };
        state.force_deploy_contract(shard_data, Some(Address::SHARD_CONTRACT))?;

        let native_token_data = contracts::native_token::CONSTRUCTOR
            .encode_input(contracts::native_token::CREATION_CODE.to_vec(), &[])?;
        state.force_deploy_contract(native_token_data, Some(Address::NATIVE_TOKEN))?;
=======
        let native_token_data = contracts::native_token::CONSTRUCTOR
            .encode_input(contracts::native_token::CREATION_CODE.to_vec(), &[])?;
        state.force_deploy_contract(native_token_data, Address::NATIVE_TOKEN)?;

        let gas_price_data = contracts::gas_price::CONSTRUCTOR
            .encode_input(contracts::gas_price::CREATION_CODE.to_vec(), &[])?;
        state.force_deploy_contract(gas_price_data, Address::GAS_PRICE)?;

        let _ = state.set_gas_price(default_gas_price().into());
>>>>>>> 3030aacf

        for (address, balance) in GENESIS.iter() {
            state.set_native_balance(*address, *balance)?;
        }

        Ok(state)
    }

    pub fn at_root(&self, root_hash: H256) -> Self {
        let db = self.db.clone();
        Self {
            db,
            accounts: self.accounts.at_root(root_hash),
        }
    }

    pub fn set_to_root(&mut self, root_hash: H256) {
        self.accounts = self.accounts.at_root(root_hash);
    }

    pub fn try_clone(&mut self) -> Result<Self> {
        let root_hash = self.accounts.root_hash()?;
        Ok(self.at_root(root_hash))
    }

    pub fn root_hash(&mut self) -> Result<crypto::Hash> {
        Ok(crypto::Hash(
            self.accounts.root_hash()?.as_bytes().try_into()?,
        ))
    }

    /// Canonical method to obtain trie key for an account node
    fn account_key(address: Address) -> Vec<u8> {
        Keccak256::digest(address.as_bytes()).to_vec()
    }

    /// Canonical method to obtain trie key for an account's storage trie's storage node
    fn account_storage_key(address: Address, index: H256) -> Vec<u8> {
        let mut h = Keccak256::new();
        h.update(address.as_bytes());
        h.update(index.as_bytes());
        h.finalize().to_vec()
    }

    /// Fetch an Account struct.
    /// Note: use get_account_storage to obtain a specific storage value.
    /// If modifying a raw account, ensure you call save_account afterwards.
    /// Returns an error on failures to access the state tree, or decode the account; or an empty
    /// account if one didn't exist yet
    pub fn get_account(&self, address: Address) -> Result<Account> {
        Ok(self
            .accounts
            .get(&Self::account_key(address))?
            .map(|bytes| bincode::deserialize::<Account>(&bytes))
            .unwrap_or(Ok(Account::default()))?)
    }

    /// As get_account, but panics if account cannot be read.
    pub fn must_get_account(&self, address: Address) -> Account {
        self.get_account(address).unwrap_or_else(|e| {
            panic!("Failed to read account {address:?} from state storage: {e:?}")
        })
    }

    /// If using this to modify the account, ensure save_account gets called
    fn get_account_trie(&self, address: Address) -> Result<PatriciaTrie<SledDb>> {
        Ok(match self.get_account(address)?.storage_root {
            Some(root) => PatriciaTrie::new(self.db.clone()).at_root(root),
            None => PatriciaTrie::new(self.db.clone()),
        })
    }

    /// Returns an error if there are any issues fetching the account from the state trie
    pub fn get_account_storage(&self, address: Address, index: H256) -> Result<H256> {
        match self.get_account_trie(address)?.get(&Self::account_storage_key(address, index)) {
            // from_slice will only panic if vec.len != H256::len_bytes, i.e. 32
            Ok(Some(vec)) if vec.len() == 32 => Ok(H256::from_slice(&vec)),
            // empty storage location
            Ok(None) => Ok(H256::zero()),
            // invalid value in storage
            Ok(Some(vec)) => Err(anyhow!(
                "Invalid storage for account {address:?} at index {index}: expected 32 bytes, got value {vec:?}"
            )),
            // any other error fetching
            Err(e) => Err(anyhow!(
                "Failed to fetch storage for account {address:?} at index {index}: {e}",
            )),
        }
    }

    /// Panics if account or storage cannot be read.
    pub fn must_get_account_storage(&self, address: Address, index: H256) -> H256 {
        self.get_account_storage(address, index).expect(
            "Failed to read storage index {index} for account {address:?} from state storage",
        )
    }

    pub fn set_account_storage(
        &mut self,
        address: Address,
        index: H256,
        value: H256,
    ) -> Result<()> {
        let mut account = self.get_account(address)?;
        let mut trie = self.get_account_trie(address)?;
        trie.insert(&Self::account_storage_key(address, index), value.as_bytes())?;
        account.storage_root = Some(trie.root_hash()?);
        self.save_account(address, account)?;

        Ok(())
    }

    pub fn remove_account_storage(&mut self, address: Address, index: H256) -> Result<bool> {
        let mut account = self.get_account(address)?;
        let mut trie = self.get_account_trie(address)?;
        let ret = trie.remove(&Self::account_storage_key(address, index))?;
        account.storage_root = Some(trie.root_hash()?);
        self.save_account(address, account)?;

        Ok(ret)
    }

    pub fn clear_account_storage(&mut self, address: Address) -> Result<()> {
        let account = self.get_account(address)?;
        self.save_account(
            address,
            Account {
                storage_root: None,
                ..account
            },
        )
    }

    /// Returns an error if there are any issues accessing the storage trie
    pub fn try_has_account(&self, address: Address) -> Result<bool> {
        Ok(self.accounts.contains(&Self::account_key(address))?)
    }

    /// Returns false if the account cannot be accessed in the storage trie
    pub fn has_account(&self, address: Address) -> bool {
        self.try_has_account(address).unwrap_or(false)
    }

    pub fn save_account(&mut self, address: Address, account: Account) -> Result<()> {
        Ok(self
            .accounts
            .insert(&Self::account_key(address), &bincode::serialize(&account)?)?)
    }

    pub fn delete_account(&mut self, address: Address) -> Result<bool> {
        Ok(self.accounts.remove(&Self::account_key(address))?)
    }
}

#[derive(Debug, Clone, Copy, PartialEq, Eq, Hash, PartialOrd, Ord, Serialize, Deserialize)]
pub struct Address(pub H160);

impl From<H160> for Address {
    fn from(h: H160) -> Address {
        Address(h)
    }
}

impl Address {
    pub const ZERO: Address = Address(H160::zero());
    pub fn zero() -> Address {
        Address(H160::zero())
    }

    /// Address of the native token ERC-20 contract.
    pub const NATIVE_TOKEN: Address = Address(H160(*b"\0\0\0\0\0\0\0\0\0\0\0\0\0\0\0\0\0ZIL"));

<<<<<<< HEAD
    pub const SHARD_CONTRACT: Address = Address(H160(*b"\0\0\0\0\0\0\0\0\0\0\0\0\0ZQSHARD"));
=======
    /// Address of the gas contract
    pub const GAS_PRICE: Address = Address(H160(*b"\0\0\0\0\0\0\0\0\0\0\0\0\0\0\0\0\0GAS"));

    /// Gas fees go here
    pub const COLLECTED_FEES: Address = Address(H160(*b"\0\0\0\0\0\0\0\0\0\0\0\0\0\0\0\0\0FEE"));

    pub const SHARD_REGISTRY: Address = Address(H160(*b"\0\0\0\0\0\0\0\0\0\0\0\0\0ZQSHARD"));
>>>>>>> 3030aacf

    pub fn is_balance_transfer(to: Address) -> bool {
        to == Address::NATIVE_TOKEN
    }

    pub fn from_bytes(bytes: [u8; 20]) -> Address {
        Address(bytes.into())
    }

    pub fn from_slice(bytes: &[u8]) -> Address {
        let mut bytes = bytes.to_owned();
        // FIXME: Awfully inefficient
        while bytes.len() < 20 {
            bytes.insert(0, 0);
        }
        Address(H160::from_slice(&bytes))
    }

    pub fn as_bytes(&self) -> [u8; 20] {
        *self.0.as_fixed_bytes()
    }
}

impl Display for Address {
    fn fmt(&self, f: &mut std::fmt::Formatter<'_>) -> std::fmt::Result {
        self.0.fmt(f)
    }
}

impl FromStr for Address {
    type Err = anyhow::Error;

    fn from_str(s: &str) -> Result<Self, Self::Err> {
        Ok(Address(s.parse()?))
    }
}

#[derive(Debug, Clone, Default, Hash, Serialize, Deserialize)]
pub struct Account {
    pub nonce: u64,
    #[serde(with = "serde_bytes")]
    pub code: Vec<u8>,
    pub storage_root: Option<H256>,
}

#[derive(Debug, Clone, Serialize, Deserialize)]
pub struct SignedTransaction {
    pub transaction: Transaction,
    /// The from address is inferred from the signing info.
    pub from_addr: Address,
    pub signing_info: SigningInfo,
}

impl SignedTransaction {
    pub fn new(transaction: Transaction, signing_info: SigningInfo) -> Result<Self> {
        let from_addr = verify(&transaction, &signing_info)?;
        Ok(SignedTransaction {
            transaction,
            from_addr,
            signing_info,
        })
    }

    pub fn hash(&self) -> crypto::Hash {
        let txn = &self.transaction;
        match self.signing_info {
            SigningInfo::Eth { v, r, s, chain_id } => {
                let use_eip155 = v >= (chain_id * 2) + 35;
                let mut rlp = RlpStream::new_list(if use_eip155 { 9 } else { 6 });
                rlp.append(&txn.nonce)
                    .append(&txn.gas_price)
                    .append(&txn.gas_limit)
                    .append(
                        &txn.to_addr
                            .map(|a| a.as_bytes().to_vec())
                            .unwrap_or_default(),
                    )
                    .append(&txn.amount)
                    .append(&txn.payload);
                if use_eip155 {
                    fn strip_leading_zeroes(bytes: &[u8]) -> &[u8] {
                        // If `bytes` is all zeroes, default to `bytes.len() - 2`. This is because zeroes should be
                        // encoded as `[0]`.
                        let first_non_zero = bytes
                            .iter()
                            .position(|b| *b != 0)
                            .unwrap_or(bytes.len() - 2);

                        &bytes[first_non_zero..]
                    }

                    rlp.append(&v)
                        .append(&strip_leading_zeroes(r.as_slice()))
                        .append(&strip_leading_zeroes(s.as_slice()));
                };

                crypto::Hash(Keccak256::digest(rlp.out()).into())
            }
        }
    }

    pub fn verify(&self) -> Result<()> {
        let from_addr = verify(&self.transaction, &self.signing_info)?;
        if from_addr != self.from_addr {
            return Err(anyhow!("inconsistent from address"));
        }

        Ok(())
    }
}

fn verify(txn: &Transaction, signing_info: &SigningInfo) -> Result<Address> {
    match signing_info {
        SigningInfo::Eth { v, r, s, chain_id } => {
            let use_eip155 = *v >= (*chain_id * 2) + 35;
            let mut rlp = RlpStream::new_list(if use_eip155 { 9 } else { 6 });
            rlp.append(&txn.nonce)
                .append(&txn.gas_price)
                .append(&txn.gas_limit)
                .append(
                    &txn.to_addr
                        .map(|a| a.as_bytes().to_vec())
                        .unwrap_or_default(),
                )
                .append(&txn.amount)
                .append(&txn.payload);
            if use_eip155 {
                rlp.append(chain_id).append(&0u8).append(&0u8);
            };
            let prehash = Keccak256::digest(rlp.out());
            let recovery_id = if use_eip155 {
                v - ((chain_id * 2) + 35)
            } else {
                v - 27
            };
            let recovery_id = RecoveryId::from_byte(recovery_id.try_into()?)
                .ok_or_else(|| anyhow!("invalid recovery id: {recovery_id}"))?;
            let signature = Signature::from_scalars(*r, *s)?;

            let verifying_key =
                VerifyingKey::recover_from_prehash(&prehash, &signature, recovery_id)?;

            // Remove the first byte before hashing - The first byte specifies the encoding tag.
            let hashed = Keccak256::digest(&verifying_key.to_encoded_point(false).as_bytes()[1..]);
            let (_, bytes): (GenericArray<u8, U12>, GenericArray<u8, U20>) = hashed.split();
            let from_addr = Address::from_bytes(bytes.into());

            Ok(from_addr)
        }
    }
}

#[derive(Debug, Clone, Serialize, Deserialize)]
pub enum SigningInfo {
    Eth {
        v: u64,
        r: [u8; 32],
        s: [u8; 32],
        chain_id: u64,
    },
}

/// A transaction body, broadcast before execution and then persisted as part of a block after the transaction is executed.
#[derive(Debug, Clone, Serialize, Deserialize, PartialEq, Eq)]
pub struct Transaction {
    pub nonce: u64,
    pub gas_price: u64,
    pub gas_limit: u64,
    pub to_addr: Option<Address>,
    pub amount: u128,
    pub payload: Vec<u8>,
}

/// A transaction receipt stores data about the execution of a transaction.
#[derive(Debug, Clone, Serialize, Deserialize)]
pub struct TransactionReceipt {
    pub block_hash: crypto::Hash,
    pub tx_hash: crypto::Hash,
    pub success: bool,
    pub contract_address: Option<Address>,
    pub logs: Vec<Log>,
}

pub fn default_gas() -> u64 {
    10000000
}

pub fn default_gas_price() -> u64 {
    1000000
}<|MERGE_RESOLUTION|>--- conflicted
+++ resolved
@@ -99,7 +99,6 @@
             accounts: PatriciaTrie::new(db),
         };
 
-<<<<<<< HEAD
         let shard_data = if config.is_main {
             contracts::shard_registry::CONSTRUCTOR.encode_input(
                 contracts::shard_registry::CREATION_CODE.to_vec(),
@@ -121,17 +120,12 @@
         let native_token_data = contracts::native_token::CONSTRUCTOR
             .encode_input(contracts::native_token::CREATION_CODE.to_vec(), &[])?;
         state.force_deploy_contract(native_token_data, Some(Address::NATIVE_TOKEN))?;
-=======
-        let native_token_data = contracts::native_token::CONSTRUCTOR
-            .encode_input(contracts::native_token::CREATION_CODE.to_vec(), &[])?;
-        state.force_deploy_contract(native_token_data, Address::NATIVE_TOKEN)?;
 
         let gas_price_data = contracts::gas_price::CONSTRUCTOR
             .encode_input(contracts::gas_price::CREATION_CODE.to_vec(), &[])?;
-        state.force_deploy_contract(gas_price_data, Address::GAS_PRICE)?;
+        state.force_deploy_contract(gas_price_data, Some(Address::GAS_PRICE))?;
 
         let _ = state.set_gas_price(default_gas_price().into());
->>>>>>> 3030aacf
 
         for (address, balance) in GENESIS.iter() {
             state.set_native_balance(*address, *balance)?;
@@ -304,17 +298,13 @@
     /// Address of the native token ERC-20 contract.
     pub const NATIVE_TOKEN: Address = Address(H160(*b"\0\0\0\0\0\0\0\0\0\0\0\0\0\0\0\0\0ZIL"));
 
-<<<<<<< HEAD
     pub const SHARD_CONTRACT: Address = Address(H160(*b"\0\0\0\0\0\0\0\0\0\0\0\0\0ZQSHARD"));
-=======
+
     /// Address of the gas contract
     pub const GAS_PRICE: Address = Address(H160(*b"\0\0\0\0\0\0\0\0\0\0\0\0\0\0\0\0\0GAS"));
 
     /// Gas fees go here
     pub const COLLECTED_FEES: Address = Address(H160(*b"\0\0\0\0\0\0\0\0\0\0\0\0\0\0\0\0\0FEE"));
-
-    pub const SHARD_REGISTRY: Address = Address(H160(*b"\0\0\0\0\0\0\0\0\0\0\0\0\0ZQSHARD"));
->>>>>>> 3030aacf
 
     pub fn is_balance_transfer(to: Address) -> bool {
         to == Address::NATIVE_TOKEN
