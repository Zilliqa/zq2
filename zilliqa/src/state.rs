use std::{
    collections::BTreeMap,
    fmt::Display,
    sync::{Arc, Mutex, MutexGuard, OnceLock},
};

use alloy::{
    consensus::EMPTY_ROOT_HASH,
    primitives::{Address, B256},
};
use anyhow::{anyhow, Result};
use eth_trie::{EthTrie as PatriciaTrie, Trie};
use ethabi::Token;
use once_cell::sync::Lazy;
use serde::{Deserialize, Serialize};
use sha3::{Digest, Keccak256};
use tracing::{debug, info};

use crate::{
<<<<<<< HEAD
    cfg::{Amount, Forks, NodeConfig, ScillaExtLibsPath},
=======
    block_store::BlockStore,
    cfg::{Amount, ContractUpgradesBlockHeights, Forks, NodeConfig, ScillaExtLibsPath},
>>>>>>> 521ad2f3
    contracts::{self, Contract},
    crypto::{self, Hash},
    db::{Db, TrieStorage},
    error::ensure_success,
    message::{Block, BlockHeader, MAX_COMMITTEE_SIZE},
    node::ChainId,
    scilla::{ParamValue, Scilla, Transition},
    serde_util::vec_param_value,
    transaction::EvmGas,
};

#[derive(Clone, Debug)]
/// The state of the blockchain, consisting of:
/// -  state - a database of Map<Address, Map<key,value>>
/// -  accounts, Map<Address, Account>
///
/// where an address is a 20-byte array representing a user.
/// where Account is (nonce, code, storage_root)
/// the storage root is used to index into the state
/// all the keys are hashed and stored in the same sled tree
pub struct State {
    sql: Arc<Db>,
    db: Arc<TrieStorage>,
    accounts: PatriciaTrie<TrieStorage>,
    /// The Scilla interpreter interface. Note that it is lazily initialized - This is a bit of a hack to ensure that
    /// tests which don't invoke Scilla, don't spawn the Scilla communication threads or TCP listeners.
    scilla: Arc<OnceLock<Mutex<Scilla>>>,
    scilla_address: String,
    local_address: String,
    scilla_lib_dir: String,
    pub scilla_ext_libs_path: ScillaExtLibsPath,
    pub block_gas_limit: EvmGas,
    pub gas_price: u128,
    pub scilla_call_gas_exempt_addrs: Vec<Address>,
    pub chain_id: ChainId,
    pub forks: Forks,
}

impl State {
<<<<<<< HEAD
    pub fn new(trie: TrieStorage, config: &NodeConfig, sql: Arc<Db>) -> State {
=======
    pub fn new(
        trie: TrieStorage,
        config: &NodeConfig,
        block_store: Arc<BlockStore>,
    ) -> Result<State> {
>>>>>>> 521ad2f3
        let db = Arc::new(trie);
        let consensus_config = &config.consensus;
        Ok(Self {
            db: db.clone(),
            accounts: PatriciaTrie::new(db),
            scilla: Arc::new(OnceLock::new()),
            scilla_address: consensus_config.scilla_address.clone(),
            local_address: consensus_config.local_address.clone(),
            scilla_lib_dir: consensus_config.scilla_stdlib_dir.clone(),
            scilla_ext_libs_path: consensus_config.scilla_ext_libs_path.clone(),
            block_gas_limit: consensus_config.eth_block_gas_limit,
            gas_price: *consensus_config.gas_price,
            scilla_call_gas_exempt_addrs: consensus_config.scilla_call_gas_exempt_addrs.clone(),
            chain_id: ChainId::new(config.eth_chain_id),
<<<<<<< HEAD
            forks: consensus_config.forks.clone(),
            sql,
        }
=======
            forks: consensus_config.get_forks()?,
            block_store,
        })
>>>>>>> 521ad2f3
    }

    pub fn scilla(&self) -> MutexGuard<'_, Scilla> {
        self.scilla
            .get_or_init(|| {
                Mutex::new(Scilla::new(
                    self.scilla_address.clone(),
                    self.local_address.clone(),
                    self.scilla_lib_dir.clone(),
                ))
            })
            .lock()
            .unwrap()
    }

    pub fn new_at_root(
        trie: TrieStorage,
        root_hash: B256,
        config: NodeConfig,
<<<<<<< HEAD
        sql: Arc<Db>,
    ) -> Self {
        Self::new(trie, &config, sql).at_root(root_hash)
    }

    pub fn new_with_genesis(trie: TrieStorage, config: NodeConfig, sql: Arc<Db>) -> Result<State> {
        let mut state = State::new(trie, &config, sql);
=======
        block_store: Arc<BlockStore>,
    ) -> Result<Self> {
        Ok(Self::new(trie, &config, block_store)?.at_root(root_hash))
    }

    pub fn new_with_genesis(
        trie: TrieStorage,
        config: NodeConfig,
        block_store: Arc<BlockStore>,
    ) -> Result<State> {
        let mut state = State::new(trie, &config, block_store)?;
>>>>>>> 521ad2f3

        if config.consensus.is_main {
            let shard_data = contracts::shard_registry::CONSTRUCTOR.encode_input(
                contracts::shard_registry::BYTECODE.to_vec(),
                &[Token::Uint(
                    config.consensus.consensus_timeout.as_millis().into(),
                )],
            )?;
            state.force_deploy_contract_evm(shard_data, Some(contract_addr::SHARD_REGISTRY), 0)?;
        };

        let intershard_bridge_data = contracts::intershard_bridge::BYTECODE.to_vec();
        state.force_deploy_contract_evm(
            intershard_bridge_data,
            Some(contract_addr::INTERSHARD_BRIDGE),
            0,
        )?;

        let zero_account_balance = config
            .consensus
            .total_native_token_supply
            .0
            .checked_sub(
                config
                    .consensus
                    .genesis_accounts
                    .iter()
                    .fold(0, |acc, item: &(Address, Amount)| acc + item.1 .0),
            )
            .expect("Genesis accounts sum to more than total native token supply")
            .checked_sub(
                config
                    .consensus
                    .genesis_deposits
                    .iter()
                    .fold(0, |acc, item| acc + item.stake.0),
            )
            .expect(
                "Genesis accounts + genesis deposits sum to more than total native token supply",
            );

        // Set ZERO account to total available balance
        state.mutate_account(Address::ZERO, |a| {
            a.balance = zero_account_balance;
            Ok(())
        })?;

        // Set GENESIS account starting balances
        for (address, balance) in config.consensus.genesis_accounts.clone() {
            state.mutate_account(address, |a| {
                a.balance = *balance;
                Ok(())
            })?;
        }

        state.deploy_initial_deposit_contract(&config)?;

        let deposit_contract = Lazy::<contracts::Contract>::force(&contracts::deposit::CONTRACT);
        let block_header = BlockHeader::genesis(Hash::ZERO);
        state.upgrade_deposit_contract(block_header, deposit_contract)?;

        // Check if any contracts are to be upgraded from genesis
        state.contract_upgrade_apply_state_change(
            &config.consensus.contract_upgrade_block_heights,
            block_header,
        )?;

        Ok(state)
    }

    /// If there are any contract updates to be performed then apply them to self
    pub fn contract_upgrade_apply_state_change(
        &mut self,
        contract_upgrade_block_heights: &ContractUpgradesBlockHeights,
        block_header: BlockHeader,
    ) -> Result<()> {
        if let Some(deposit_v3_deploy_height) = contract_upgrade_block_heights.deposit_v3 {
            if deposit_v3_deploy_height == block_header.number {
                let deposit_v3_contract =
                    Lazy::<contracts::Contract>::force(&contracts::deposit_v3::CONTRACT);
                self.upgrade_deposit_contract(block_header, deposit_v3_contract)?;
            }
        }
        Ok(())
    }

    /// Deploy DepositInit contract (deposit_v1.sol)
    /// Warning: staking will not work with this contact deployment alone. self.upgrade_deposit_contract() must be called in order to deploy a full Deposit implementation.
    fn deploy_initial_deposit_contract(&mut self, config: &NodeConfig) -> Result<Address> {
        // Deploy DepositInit
        let deposit_addr =
            self.force_deploy_contract_evm(contracts::deposit_init::BYTECODE.to_vec(), None, 0)?;

        let initial_stakers: Vec<_> = config
            .consensus
            .genesis_deposits
            .clone()
            .into_iter()
            .map(|deposit| {
                Token::Tuple(vec![
                    Token::Bytes(deposit.public_key.as_bytes()),
                    Token::Bytes(deposit.peer_id.to_bytes()),
                    Token::Address(ethabi::Address::from(deposit.reward_address.into_array())),
                    Token::Address(ethabi::Address::from(deposit.control_address.into_array())),
                    Token::Uint((*deposit.stake).into()),
                ])
            })
            .collect();
        let deposit_initialize_data = contracts::deposit_init::INITIALIZE.encode_input(&[
            Token::Uint((*config.consensus.minimum_stake).into()),
            Token::Uint(MAX_COMMITTEE_SIZE.into()),
            Token::Uint(config.consensus.blocks_per_epoch.into()),
            Token::Array(initial_stakers),
        ])?;
        let eip1967_constructor_data = contracts::eip1967_proxy::CONSTRUCTOR.encode_input(
            contracts::eip1967_proxy::BYTECODE.to_vec(),
            &[
                Token::Address(ethabi::Address::from(deposit_addr.into_array())),
                Token::Bytes(deposit_initialize_data),
            ],
        )?;

        let total_genesis_deposits = config
            .consensus
            .genesis_deposits
            .iter()
            .fold(0, |acc, item| acc + item.stake.0);

        // Deploy Eip1967 proxy pointing to DepositInit
        let eip1967_addr = self.force_deploy_contract_evm(
            eip1967_constructor_data,
            Some(contract_addr::DEPOSIT_PROXY),
            total_genesis_deposits,
        )?;
        debug!(
            "Deployed initial deposit contract version to {} and EIP 1967 deposit contract to {}",
            deposit_addr, eip1967_addr
        );

        Ok(deposit_addr)
    }

    /// Uses an Eip1967 proxy to update the deposit contract.
    /// Return new deposit implementation address
    pub fn upgrade_deposit_contract(
        &mut self,
        current_block: BlockHeader,
        contract: &Contract,
    ) -> Result<Address> {
        let current_version = self.deposit_contract_version(current_block)?;

        // Deploy latest deposit implementation
        let new_deposit_impl_addr =
            self.force_deploy_contract_evm(contract.bytecode.to_vec(), None, 0)?;

        let new_deposit_impl_reinitialize_data =
            contracts::deposit::REINITIALIZE.encode_input(&[])?;
        let deposit_upgrade_to_and_call_data =
            contract.abi.function("upgradeToAndCall")?.encode_input(&[
                Token::Address(ethabi::Address::from(new_deposit_impl_addr.into_array())),
                Token::Bytes(new_deposit_impl_reinitialize_data),
            ])?;

        // Apply update to eip 1967 proxy
        let result = self.call_contract_apply(
            Address::ZERO,
            Some(contract_addr::DEPOSIT_PROXY),
            deposit_upgrade_to_and_call_data,
            0,
            current_block,
        )?;
        ensure_success(result)?;

        let new_version = self.deposit_contract_version(current_block)?;
        info!(
            "EIP 1967 deposit contract proxy {} updated from version {} to new version {} with contract addr {}",
            contract_addr::DEPOSIT_PROXY,
            current_version,
            new_version,
            new_deposit_impl_addr
        );

        Ok(new_deposit_impl_addr)
    }

    pub fn at_root(&self, root_hash: B256) -> Self {
        Self {
            db: self.db.clone(),
            accounts: self.accounts.at_root(root_hash),
            scilla: self.scilla.clone(),
            scilla_address: self.scilla_address.clone(),
            local_address: self.local_address.clone(),
            scilla_lib_dir: self.scilla_lib_dir.clone(),
            scilla_ext_libs_path: self.scilla_ext_libs_path.clone(),
            block_gas_limit: self.block_gas_limit,
            gas_price: self.gas_price,
            scilla_call_gas_exempt_addrs: self.scilla_call_gas_exempt_addrs.clone(),
            chain_id: self.chain_id,
            forks: self.forks.clone(),
            sql: self.sql.clone(),
        }
    }

    pub fn set_to_root(&mut self, root_hash: B256) {
        self.accounts = self.accounts.at_root(root_hash);
    }

    pub fn try_clone(&mut self) -> Result<Self> {
        let root_hash = self.accounts.root_hash()?;
        Ok(self.at_root(root_hash))
    }

    pub fn root_hash(&mut self) -> Result<crypto::Hash> {
        Ok(crypto::Hash(self.accounts.root_hash()?.into()))
    }

    /// Canonical method to obtain trie key for an account node
    pub fn account_key(address: Address) -> B256 {
        <[u8; 32]>::from(Keccak256::digest(address)).into()
    }

    /// Canonical method to obtain trie key for an account's storage trie's storage node
    pub fn account_storage_key(address: Address, index: B256) -> B256 {
        let mut h = Keccak256::new();
        h.update(address);
        h.update(index);
        <[u8; 32]>::from(h.finalize()).into()
    }

    /// Fetch an Account struct.
    /// Note: use get_account_storage to obtain a specific storage value.
    /// If modifying a raw account, ensure you call save_account afterwards.
    /// Returns an error on failures to access the state tree, or decode the account; or an empty
    /// account if one didn't exist yet
    pub fn get_account(&self, address: Address) -> Result<Account> {
        Ok(self
            .accounts
            .get(&Self::account_key(address).0)?
            .map(|bytes| bincode::deserialize::<Account>(&bytes))
            .unwrap_or(Ok(Account::default()))?)
    }

    /// As get_account, but panics if account cannot be read.
    pub fn must_get_account(&self, address: Address) -> Account {
        self.get_account(address).unwrap_or_else(|e| {
            panic!("Failed to read account {address:?} from state storage: {e:?}")
        })
    }

    pub fn mutate_account<F: FnOnce(&mut Account) -> Result<R>, R>(
        &mut self,
        address: Address,
        mutation: F,
    ) -> Result<R> {
        let mut account = self.get_account(address)?;
        let result = mutation(&mut account)?;
        self.save_account(address, account)?;
        Ok(result)
    }

    /// If using this to modify the account, ensure save_account gets called
    pub fn get_account_trie(&self, address: Address) -> Result<PatriciaTrie<TrieStorage>> {
        let account = self.get_account(address)?;
        Ok(PatriciaTrie::new(self.db.clone()).at_root(account.storage_root))
    }

    /// Returns an error if there are any issues fetching the account from the state trie
    pub fn get_account_storage(&self, address: Address, index: B256) -> Result<B256> {
        match self.get_account_trie(address)?.get(&Self::account_storage_key(address, index).0) {
            // from_slice will only panic if vec.len != B256::len_bytes, i.e. 32
            Ok(Some(vec)) if vec.len() == 32 => Ok(B256::from_slice(&vec)),
            // empty storage location
            Ok(None) => Ok(B256::ZERO),
            // invalid value in storage
            Ok(Some(vec)) => Err(anyhow!(
                "Invalid storage for account {address:?} at index {index}: expected 32 bytes, got value {vec:?}"
            )),
            // any other error fetching
            Err(e) => Err(anyhow!(
                "Failed to fetch storage for account {address:?} at index {index}: {e}",
            )),
        }
    }

    /// Returns an error if there are any issues accessing the storage trie
    pub fn has_account(&self, address: Address) -> Result<bool> {
        Ok(self.accounts.contains(&Self::account_key(address).0)?)
    }

    pub fn save_account(&mut self, address: Address, account: Account) -> Result<()> {
        Ok(self.accounts.insert(
            &Self::account_key(address).0,
            &bincode::serialize(&account)?,
        )?)
    }

    pub fn get_canonical_block_by_number(&self, number: u64) -> Result<Option<Block>> {
        self.sql.get_canonical_block_by_number(number)
    }

    pub fn get_highest_canonical_block_number(&self) -> Result<Option<u64>> {
        self.sql.get_highest_canonical_block_number()
    }
}

pub mod contract_addr {
    use alloy::primitives::Address;

    /// For intershard transactions, call this address
    pub const INTERSHARD_BRIDGE: Address = Address::new(*b"\0\0\0\0\0\0\0\0ZQINTERSHARD");
    /// Address of the shard registry - only present on the root shard.
    pub const SHARD_REGISTRY: Address = Address::new(*b"\0\0\0\0\0\0\0\0\0\0\0\0\0ZQSHARD");
    /// Address of EIP 1967 proxy for Deposit contract
    pub const DEPOSIT_PROXY: Address = Address::new(*b"\0\0\0\0\0ZILDEPOSITPROXY");
}

#[derive(Debug, Clone, Serialize, Deserialize)]
pub struct Account {
    pub nonce: u64,
    pub balance: u128,
    pub code: Code,
    pub storage_root: B256,
}

impl Default for Account {
    fn default() -> Self {
        Self {
            nonce: 0,
            balance: 0,
            code: Code::default(),
            storage_root: EMPTY_ROOT_HASH,
        }
    }
}

#[derive(Debug, Clone, Serialize, Deserialize)]
pub struct ExternalLibrary {
    pub name: String,
    pub address: Address,
}

#[derive(Debug, Clone, Serialize, Deserialize)]
pub struct ContractInit(Vec<ParamValue>);

impl ContractInit {
    pub fn new(init: Vec<ParamValue>) -> Self {
        Self(init)
    }

    pub fn scilla_version(&self) -> Result<String> {
        for entry in &self.0 {
            if entry.name == "_scilla_version" {
                return Ok(entry.value.to_string());
            }
        }
        Ok(String::new())
    }

    pub fn is_library(&self) -> Result<bool> {
        for entry in &self.0 {
            if entry.name == "_library" {
                return Ok(entry.value["constructor"]
                    .as_str()
                    .map_or(false, |value| value == "True"));
            }
        }
        Ok(false)
    }

    pub fn external_libraries(&self) -> Result<Vec<ExternalLibrary>> {
        let mut external_libraries = Vec::new();
        for entry in &self.0 {
            if entry.name == "_extlibs" {
                if let Some(ext_libs) = entry.value.as_array() {
                    for ext_lib in ext_libs {
                        if let Some(lib) = ext_lib["arguments"].as_array() {
                            if lib.len() != 2 {
                                return Err(anyhow!("Invalid init."));
                            }
                            let lib_name = lib[0].as_str().ok_or_else(|| {
                                anyhow!("Invalid init. Library name is not an string")
                            })?;
                            let lib_address = lib[1].as_str().ok_or_else(|| {
                                anyhow!("Invalid init. Library address is not an string")
                            })?;
                            external_libraries.push(ExternalLibrary {
                                name: lib_name.to_string(),
                                address: lib_address.parse::<Address>()?,
                            });
                        } else {
                            return Err(anyhow!("Invalid init."));
                        }
                    }
                }
            }
        }
        Ok(external_libraries)
    }

    pub fn into_inner(self) -> Vec<ParamValue> {
        self.0
    }
}

impl Display for ContractInit {
    fn fmt(&self, f: &mut std::fmt::Formatter<'_>) -> std::fmt::Result {
        let json = serde_json::to_string(&self.0).map_err(|_| std::fmt::Error)?;
        write!(f, "{}", json)
    }
}

#[derive(Debug, Clone, Serialize, Deserialize)]
pub enum Code {
    Evm(#[serde(with = "serde_bytes")] Vec<u8>),
    Scilla {
        code: String,
        #[serde(with = "vec_param_value")]
        init_data: Vec<ParamValue>,
        types: BTreeMap<String, (String, u8)>,
        transitions: Vec<Transition>,
    },
}

impl Default for Code {
    fn default() -> Self {
        Code::Evm(Vec::new())
    }
}

impl Code {
    pub fn is_eoa(&self) -> bool {
        matches!(self, Code::Evm(c) if c.is_empty())
    }

    pub fn evm_code_ref(&self) -> Option<&[u8]> {
        match self {
            Code::Evm(code) => Some(code.as_slice()),
            _ => None,
        }
    }

    pub fn evm_code(self) -> Option<Vec<u8>> {
        match self {
            Code::Evm(code) => Some(code),
            _ => None,
        }
    }

    pub fn scilla_code_and_init_data(&self) -> Option<(&str, &[ParamValue])> {
        match self {
            Code::Scilla {
                code, init_data, ..
            } => Some((code, init_data)),
            _ => None,
        }
    }

    pub fn is_scilla(&self) -> bool {
        matches!(self, Code::Scilla { .. })
    }
}

#[derive(Debug, Clone, PartialEq, Eq, Serialize, Deserialize)]
pub enum ScillaValue {
    Bytes(Vec<u8>),
    Map(BTreeMap<String, ScillaValue>),
}

impl ScillaValue {
    pub fn map() -> Self {
        ScillaValue::Map(BTreeMap::new())
    }

    pub fn as_bytes(&self) -> Option<&[u8]> {
        match self {
            ScillaValue::Bytes(b) => Some(b),
            ScillaValue::Map(_) => None,
        }
    }

    pub fn as_map(&self) -> Option<&BTreeMap<String, ScillaValue>> {
        match self {
            ScillaValue::Map(m) => Some(m),
            ScillaValue::Bytes(_) => None,
        }
    }

    pub fn as_map_mut(&mut self) -> Option<&mut BTreeMap<String, ScillaValue>> {
        match self {
            ScillaValue::Map(m) => Some(m),
            ScillaValue::Bytes(_) => None,
        }
    }
}

#[cfg(test)]
mod tests {
    use std::{path::PathBuf, sync::Arc};

    use crypto::Hash;
    use revm::primitives::FixedBytes;

    use super::*;
    use crate::{api::to_hex::ToHex, cfg::NodeConfig, db::Db, message::BlockHeader};

    #[test]
    fn deposit_contract_updateability() {
        let db = Db::new::<PathBuf>(None, 0, 0).unwrap();
        let db = Arc::new(db);
        let config = NodeConfig::default();

<<<<<<< HEAD
        let mut state = State::new(db.state_trie().unwrap(), &config, db);
=======
        let mut state = State::new(db.state_trie().unwrap(), &config, block_store).unwrap();
>>>>>>> 521ad2f3

        let deposit_init_addr = state.deploy_initial_deposit_contract(&config).unwrap();

        // Check initial deployment of DEPOSIT_V0
        let genesis_block_header = BlockHeader::genesis(Hash::ZERO);
        let stakers = state.get_stakers(genesis_block_header);
        // deposit init does not support getStakers()
        assert!(stakers.is_err());

        let version = state
            .deposit_contract_version(genesis_block_header)
            .unwrap();
        assert_eq!(version, 1);

        let proxy_storage_at = state
            .get_account_storage(
                contract_addr::DEPOSIT_PROXY,
                B256::from(
                    FixedBytes::try_from(
                        hex::decode(
                            "360894a13ba1a3210667c828492db98dca3e2076cc3735a920a3ca505d382bbc",
                        )
                        .unwrap()
                        .as_slice(),
                    )
                    .unwrap(),
                ),
            )
            .unwrap();
        // this is the eip 1967 contract's _implementation storage spot for the proxy address. It should point to deposit init address.
        assert!(proxy_storage_at
            .to_hex()
            .contains(&deposit_init_addr.0.to_string().split_off(2)));

        // Update to deposit v2
        let deposit_v2 = Lazy::<contracts::Contract>::force(&contracts::deposit_v2::CONTRACT);
        let deposit_v2_addr = state
            .upgrade_deposit_contract(BlockHeader::genesis(Hash::ZERO), deposit_v2)
            .unwrap();

        let proxy_storage_at = state
            .get_account_storage(
                contract_addr::DEPOSIT_PROXY,
                B256::from(
                    FixedBytes::try_from(
                        hex::decode(
                            "360894a13ba1a3210667c828492db98dca3e2076cc3735a920a3ca505d382bbc",
                        )
                        .unwrap()
                        .as_slice(),
                    )
                    .unwrap(),
                ),
            )
            .unwrap();
        // this is the eip 1967 contract's _implementation storage spot for the proxy address. It should now point to deposit v2 address.
        assert!(proxy_storage_at
            .to_hex()
            .contains(&deposit_v2_addr.0.to_string().split_off(2)));

        let version = state
            .deposit_contract_version(genesis_block_header)
            .unwrap();
        assert_eq!(version, 2);

        let stakers = state.get_stakers(genesis_block_header).unwrap();
        assert_eq!(stakers.len(), config.consensus.genesis_deposits.len());
    }
}<|MERGE_RESOLUTION|>--- conflicted
+++ resolved
@@ -17,12 +17,7 @@
 use tracing::{debug, info};
 
 use crate::{
-<<<<<<< HEAD
-    cfg::{Amount, Forks, NodeConfig, ScillaExtLibsPath},
-=======
-    block_store::BlockStore,
     cfg::{Amount, ContractUpgradesBlockHeights, Forks, NodeConfig, ScillaExtLibsPath},
->>>>>>> 521ad2f3
     contracts::{self, Contract},
     crypto::{self, Hash},
     db::{Db, TrieStorage},
@@ -62,15 +57,7 @@
 }
 
 impl State {
-<<<<<<< HEAD
-    pub fn new(trie: TrieStorage, config: &NodeConfig, sql: Arc<Db>) -> State {
-=======
-    pub fn new(
-        trie: TrieStorage,
-        config: &NodeConfig,
-        block_store: Arc<BlockStore>,
-    ) -> Result<State> {
->>>>>>> 521ad2f3
+    pub fn new(trie: TrieStorage, config: &NodeConfig, sql: Arc<Db>) -> Result<State> {
         let db = Arc::new(trie);
         let consensus_config = &config.consensus;
         Ok(Self {
@@ -85,15 +72,9 @@
             gas_price: *consensus_config.gas_price,
             scilla_call_gas_exempt_addrs: consensus_config.scilla_call_gas_exempt_addrs.clone(),
             chain_id: ChainId::new(config.eth_chain_id),
-<<<<<<< HEAD
-            forks: consensus_config.forks.clone(),
+            forks: consensus_config.get_forks()?,
             sql,
-        }
-=======
-            forks: consensus_config.get_forks()?,
-            block_store,
         })
->>>>>>> 521ad2f3
     }
 
     pub fn scilla(&self) -> MutexGuard<'_, Scilla> {
@@ -113,27 +94,13 @@
         trie: TrieStorage,
         root_hash: B256,
         config: NodeConfig,
-<<<<<<< HEAD
         sql: Arc<Db>,
-    ) -> Self {
-        Self::new(trie, &config, sql).at_root(root_hash)
+    ) -> Result<Self> {
+        Ok(Self::new(trie, &config, sql)?.at_root(root_hash))
     }
 
     pub fn new_with_genesis(trie: TrieStorage, config: NodeConfig, sql: Arc<Db>) -> Result<State> {
-        let mut state = State::new(trie, &config, sql);
-=======
-        block_store: Arc<BlockStore>,
-    ) -> Result<Self> {
-        Ok(Self::new(trie, &config, block_store)?.at_root(root_hash))
-    }
-
-    pub fn new_with_genesis(
-        trie: TrieStorage,
-        config: NodeConfig,
-        block_store: Arc<BlockStore>,
-    ) -> Result<State> {
-        let mut state = State::new(trie, &config, block_store)?;
->>>>>>> 521ad2f3
+        let mut state = State::new(trie, &config, sql)?;
 
         if config.consensus.is_main {
             let shard_data = contracts::shard_registry::CONSTRUCTOR.encode_input(
@@ -645,11 +612,7 @@
         let db = Arc::new(db);
         let config = NodeConfig::default();
 
-<<<<<<< HEAD
-        let mut state = State::new(db.state_trie().unwrap(), &config, db);
-=======
-        let mut state = State::new(db.state_trie().unwrap(), &config, block_store).unwrap();
->>>>>>> 521ad2f3
+        let mut state = State::new(db.state_trie().unwrap(), &config, db).unwrap();
 
         let deposit_init_addr = state.deploy_initial_deposit_contract(&config).unwrap();
 
