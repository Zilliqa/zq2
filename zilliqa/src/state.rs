use std::{
    collections::{BTreeMap, HashMap},
    fmt::Display,
    sync::{Arc, Mutex, MutexGuard, OnceLock},
};

use alloy::{
    consensus::EMPTY_ROOT_HASH,
    primitives::{Address, B256},
};
use anyhow::{anyhow, Result};
use eth_trie::{EthTrie as PatriciaTrie, Trie};
use ethabi::Token;
use revm::primitives::ResultAndState;
use serde::{Deserialize, Serialize};
use sha3::{Digest, Keccak256};

use crate::{
    block_store::BlockStore,
<<<<<<< HEAD
    cfg::{NodeConfig, ScillaExtLibsCacheFolder},
=======
    cfg::{Amount, NodeConfig},
>>>>>>> 6931fd53
    contracts, crypto,
    db::TrieStorage,
    exec::BaseFeeCheck,
    inspector,
    message::{BlockHeader, MAX_COMMITTEE_SIZE},
    node::ChainId,
    scilla::{Scilla, Transition},
    transaction::EvmGas,
};

#[derive(Clone, Debug)]
/// The state of the blockchain, consisting of:
/// -  state - a database of Map<Address, Map<key,value>>
/// -  accounts, Map<Address, Account>
///
/// where an address is a 20-byte array representing a user.
/// where Account is (nonce, code, storage_root)
/// the storage root is used to index into the state
/// all the keys are hashed and stored in the same sled tree
pub struct State {
    db: Arc<TrieStorage>,
    accounts: PatriciaTrie<TrieStorage>,
    /// The Scilla interpreter interface. Note that it is lazily initialized - This is a bit of a hack to ensure that
    /// tests which don't invoke Scilla, don't spawn the Scilla communication threads or TCP listeners.
    scilla: Arc<OnceLock<Mutex<Scilla>>>,
    scilla_address: String,
    local_address: String,
    scilla_lib_dir: String,
    pub scilla_ext_libs_cache_folder: ScillaExtLibsCacheFolder,
    pub block_gas_limit: EvmGas,
    pub gas_price: u128,
    pub chain_id: ChainId,
    pub block_store: Arc<BlockStore>,
}

impl State {
    pub fn new(trie: TrieStorage, config: &NodeConfig, block_store: Arc<BlockStore>) -> State {
        let db = Arc::new(trie);
        let consensus_config = &config.consensus;
        Self {
            db: db.clone(),
            accounts: PatriciaTrie::new(db),
            scilla: Arc::new(OnceLock::new()),
            scilla_address: consensus_config.scilla_address.clone(),
            local_address: consensus_config.local_address.clone(),
            scilla_lib_dir: consensus_config.scilla_stdlib_dir.clone(),
            scilla_ext_libs_cache_folder: consensus_config.scilla_ext_libs_cache_folder.clone(),
            block_gas_limit: consensus_config.eth_block_gas_limit,
            gas_price: *consensus_config.gas_price,
            chain_id: ChainId::new(config.eth_chain_id),
            block_store,
        }
    }

    pub fn scilla(&self) -> MutexGuard<'_, Scilla> {
        self.scilla
            .get_or_init(|| {
                Mutex::new(Scilla::new(
                    self.scilla_address.clone(),
                    self.local_address.clone(),
                    vec![
                        self.scilla_lib_dir.clone(),
                        self.scilla_ext_libs_cache_folder.on_docker.clone(),
                    ],
                ))
            })
            .lock()
            .unwrap()
    }

    pub fn new_at_root(
        trie: TrieStorage,
        root_hash: B256,
        config: NodeConfig,
        block_store: Arc<BlockStore>,
    ) -> Self {
        Self::new(trie, &config, block_store).at_root(root_hash)
    }

    pub fn new_with_genesis(
        trie: TrieStorage,
        config: NodeConfig,
        block_store: Arc<BlockStore>,
    ) -> Result<State> {
        let mut state = State::new(trie, &config, block_store);

        if config.consensus.is_main {
            let shard_data = contracts::shard_registry::CONSTRUCTOR.encode_input(
                contracts::shard_registry::BYTECODE.to_vec(),
                &[Token::Uint(
                    config.consensus.consensus_timeout.as_millis().into(),
                )],
            )?;
            state.force_deploy_contract_evm(shard_data, Some(contract_addr::SHARD_REGISTRY))?;
        };

        let intershard_bridge_data = contracts::intershard_bridge::BYTECODE.to_vec();
        state.force_deploy_contract_evm(
            intershard_bridge_data,
            Some(contract_addr::INTERSHARD_BRIDGE),
        )?;

        let zero_account_balance = config.consensus.total_native_token_supply.0
            - (config
                .consensus
                .genesis_accounts
                .iter()
                .fold(0, |acc, item: &(Address, Amount)| acc + item.1 .0))
            - (config.consensus.genesis_deposits.iter().fold(
                0,
                |acc, item: &(crypto::NodePublicKey, libp2p::PeerId, Amount, Address)| {
                    acc + item.2 .0
                },
            ));
        state.mutate_account(Address::ZERO, |a| {
            a.balance = zero_account_balance;
            Ok(())
        })?;

        for (address, balance) in config.consensus.genesis_accounts {
            state.mutate_account(address, |a| {
                a.balance = *balance;
                Ok(())
            })?;
        }

        let deposit_data = contracts::deposit::CONSTRUCTOR.encode_input(
            contracts::deposit::BYTECODE.to_vec(),
            &[
                Token::Uint((*config.consensus.minimum_stake).into()),
                Token::Uint(MAX_COMMITTEE_SIZE.into()),
            ],
        )?;

        state.force_deploy_contract_evm(deposit_data, Some(contract_addr::DEPOSIT))?;

        for (pub_key, peer_id, stake, reward_address) in config.consensus.genesis_deposits {
            let data = contracts::deposit::SET_STAKE.encode_input(&[
                Token::Bytes(pub_key.as_bytes()),
                Token::Bytes(peer_id.to_bytes()),
                Token::Address(ethabi::Address::from(reward_address.into_array())),
                Token::Uint((*stake).into()),
            ])?;
            let (
                ResultAndState {
                    result,
                    state: result_state,
                },
                ..,
            ) = state.apply_transaction_evm(
                Address::ZERO,
                Some(contract_addr::DEPOSIT),
                0,
                config.consensus.eth_block_gas_limit,
                0,
                data,
                None,
                BlockHeader::default(),
                inspector::noop(),
                BaseFeeCheck::Ignore,
            )?;
            if !result.is_success() {
                return Err(anyhow!("setting stake failed: {result:?}"));
            }
            state.apply_delta_evm(&result_state)?;
        }

        Ok(state)
    }

    pub fn at_root(&self, root_hash: B256) -> Self {
        Self {
            db: self.db.clone(),
            accounts: self.accounts.at_root(root_hash),
            scilla: self.scilla.clone(),
            scilla_address: self.scilla_address.clone(),
            local_address: self.local_address.clone(),
            scilla_lib_dir: self.scilla_lib_dir.clone(),
            scilla_ext_libs_cache_folder: self.scilla_ext_libs_cache_folder.clone(),
            block_gas_limit: self.block_gas_limit,
            gas_price: self.gas_price,
            chain_id: self.chain_id,
            block_store: self.block_store.clone(),
        }
    }

    pub fn set_to_root(&mut self, root_hash: B256) {
        self.accounts = self.accounts.at_root(root_hash);
    }

    pub fn try_clone(&mut self) -> Result<Self> {
        let root_hash = self.accounts.root_hash()?;
        Ok(self.at_root(root_hash))
    }

    pub fn root_hash(&mut self) -> Result<crypto::Hash> {
        Ok(crypto::Hash(self.accounts.root_hash()?.into()))
    }

    /// Canonical method to obtain trie key for an account node
    pub fn account_key(address: Address) -> B256 {
        <[u8; 32]>::from(Keccak256::digest(address)).into()
    }

    /// Canonical method to obtain trie key for an account's storage trie's storage node
    pub fn account_storage_key(address: Address, index: B256) -> B256 {
        let mut h = Keccak256::new();
        h.update(address);
        h.update(index);
        <[u8; 32]>::from(h.finalize()).into()
    }

    /// Fetch an Account struct.
    /// Note: use get_account_storage to obtain a specific storage value.
    /// If modifying a raw account, ensure you call save_account afterwards.
    /// Returns an error on failures to access the state tree, or decode the account; or an empty
    /// account if one didn't exist yet
    pub fn get_account(&self, address: Address) -> Result<Account> {
        Ok(self
            .accounts
            .get(&Self::account_key(address).0)?
            .map(|bytes| bincode::deserialize::<Account>(&bytes))
            .unwrap_or(Ok(Account::default()))?)
    }

    /// As get_account, but panics if account cannot be read.
    pub fn must_get_account(&self, address: Address) -> Account {
        self.get_account(address).unwrap_or_else(|e| {
            panic!("Failed to read account {address:?} from state storage: {e:?}")
        })
    }

    pub fn mutate_account<F: FnOnce(&mut Account) -> Result<R>, R>(
        &mut self,
        address: Address,
        mutation: F,
    ) -> Result<R> {
        let mut account = self.get_account(address)?;
        let result = mutation(&mut account)?;
        self.save_account(address, account)?;
        Ok(result)
    }

    /// If using this to modify the account, ensure save_account gets called
    pub fn get_account_trie(&self, address: Address) -> Result<PatriciaTrie<TrieStorage>> {
        let account = self.get_account(address)?;
        Ok(PatriciaTrie::new(self.db.clone()).at_root(account.storage_root))
    }

    /// Returns an error if there are any issues fetching the account from the state trie
    pub fn get_account_storage(&self, address: Address, index: B256) -> Result<B256> {
        match self.get_account_trie(address)?.get(&Self::account_storage_key(address, index).0) {
            // from_slice will only panic if vec.len != B256::len_bytes, i.e. 32
            Ok(Some(vec)) if vec.len() == 32 => Ok(B256::from_slice(&vec)),
            // empty storage location
            Ok(None) => Ok(B256::ZERO),
            // invalid value in storage
            Ok(Some(vec)) => Err(anyhow!(
                "Invalid storage for account {address:?} at index {index}: expected 32 bytes, got value {vec:?}"
            )),
            // any other error fetching
            Err(e) => Err(anyhow!(
                "Failed to fetch storage for account {address:?} at index {index}: {e}",
            )),
        }
    }

    /// Returns an error if there are any issues accessing the storage trie
    pub fn has_account(&self, address: Address) -> Result<bool> {
        Ok(self.accounts.contains(&Self::account_key(address).0)?)
    }

    pub fn save_account(&mut self, address: Address, account: Account) -> Result<()> {
        Ok(self.accounts.insert(
            &Self::account_key(address).0,
            &bincode::serialize(&account)?,
        )?)
    }
}

pub mod contract_addr {
    use alloy::primitives::Address;

    /// For intershard transactions, call this address
    pub const INTERSHARD_BRIDGE: Address = Address::new(*b"\0\0\0\0\0\0\0\0ZQINTERSHARD");
    /// Address of the shard registry - only present on the root shard.
    pub const SHARD_REGISTRY: Address = Address::new(*b"\0\0\0\0\0\0\0\0\0\0\0\0\0ZQSHARD");
    pub const DEPOSIT: Address = Address::new(*b"\0\0\0\0\0\0\0\0\0\0ZILDEPOSIT");
}

#[derive(Debug, Clone, Serialize, Deserialize)]
pub struct Account {
    pub nonce: u64,
    pub balance: u128,
    pub code: Code,
    pub storage_root: B256,
}

impl Default for Account {
    fn default() -> Self {
        Self {
            nonce: 0,
            balance: 0,
            code: Code::default(),
            storage_root: EMPTY_ROOT_HASH,
        }
    }
}

#[derive(Debug, Serialize, Deserialize, Clone)]
pub struct ScillaTypedVariable {
    pub vname: String,
    pub value: ScillaVariableValue,
    pub r#type: String,
}

#[derive(Serialize, Debug, Clone, Deserialize)]
#[serde(untagged)]
pub enum ScillaVariableValue {
    Primitive(String),
    Adt(AdtValue),
    Map(HashMap<String, ScillaVariableValue>),
    List(Vec<ScillaVariableValue>),
}

#[derive(Serialize, Debug, Clone, Deserialize)]
pub struct AdtValue {
    constructor: String,
    argtypes: Vec<String>,
    arguments: Vec<ScillaVariableValue>,
}

#[derive(Debug, Clone, Serialize, Deserialize)]
pub struct ExternalLibrary {
    pub name: String,
    pub address: Address,
}

#[derive(Debug, Clone, Serialize, Deserialize)]
pub struct ContractInit(Vec<ScillaTypedVariable>);

impl ContractInit {
    pub fn new(init: Vec<ScillaTypedVariable>) -> Result<Self> {
        Ok(Self(init))
    }

    pub fn scilla_version(&self) -> Result<String> {
        for entry in &self.0 {
            if entry.vname == "_scilla_version" {
                if let ScillaVariableValue::Primitive(version) = &entry.value {
                    return Ok(version.to_owned());
                }
            }
        }
        Ok(String::new())
    }

    pub fn is_library(&self) -> Result<bool> {
        for entry in &self.0 {
            if entry.vname == "_library" {
                if let ScillaVariableValue::Adt(is_library) = &entry.value {
                    return Ok(is_library.constructor == *"True");
                }
            }
        }
        Ok(false)
    }

    pub fn external_libraries(&self) -> Result<Vec<ExternalLibrary>> {
        let mut external_libraries = Vec::new();
        for entry in &self.0 {
            if entry.vname == "_extlibs" {
                if let ScillaVariableValue::List(ext_libs) = &entry.value {
                    for ext_lib in ext_libs {
                        if let ScillaVariableValue::Adt(ext_lib) = ext_lib {
                            if ext_lib.arguments.len() != 2 {
                                return Err(anyhow!("Invalid init."));
                            }

                            match (&ext_lib.arguments[0], &ext_lib.arguments[1]) {
                                (
                                    ScillaVariableValue::Primitive(name),
                                    ScillaVariableValue::Primitive(address),
                                ) => {
                                    external_libraries.push(ExternalLibrary {
                                        name: name.clone(),
                                        address: address.parse()?,
                                    });
                                }
                                _ => return Err(anyhow!("Invalid init.")),
                            }
                        }
                    }
                }
            }
        }
        Ok(external_libraries)
    }

    pub fn into_inner(self) -> Vec<ScillaTypedVariable> {
        self.0
    }
}

impl Display for ContractInit {
    fn fmt(&self, f: &mut std::fmt::Formatter<'_>) -> std::fmt::Result {
        let json = serde_json::to_string(&self.0).map_err(|_| std::fmt::Error)?;
        write!(f, "{}", json)
    }
}

#[derive(Debug, Clone, Serialize, Deserialize)]
pub enum Code {
    Evm(#[serde(with = "serde_bytes")] Vec<u8>),
    Scilla {
        code: String,
        init_data: String,
        types: BTreeMap<String, (String, u8)>,
        transitions: Vec<Transition>,
    },
}

impl Default for Code {
    fn default() -> Self {
        Code::Evm(Vec::new())
    }
}

impl Code {
    pub fn is_eoa(&self) -> bool {
        matches!(self, Code::Evm(c) if c.is_empty())
    }

    pub fn evm_code_ref(&self) -> Option<&[u8]> {
        match self {
            Code::Evm(code) => Some(code.as_slice()),
            _ => None,
        }
    }

    pub fn evm_code(self) -> Option<Vec<u8>> {
        match self {
            Code::Evm(code) => Some(code),
            _ => None,
        }
    }

    pub fn scilla_code_and_init_data(self) -> Option<(String, String)> {
        match self {
            Code::Scilla {
                code, init_data, ..
            } => Some((code, init_data)),
            _ => None,
        }
    }
}

#[derive(Debug, Clone, PartialEq, Eq, Serialize, Deserialize)]
pub enum ScillaValue {
    Bytes(Vec<u8>),
    Map(BTreeMap<String, ScillaValue>),
}

impl ScillaValue {
    pub fn map() -> Self {
        ScillaValue::Map(BTreeMap::new())
    }

    pub fn as_bytes(&self) -> Option<&[u8]> {
        match self {
            ScillaValue::Bytes(b) => Some(b),
            ScillaValue::Map(_) => None,
        }
    }

    pub fn as_map(&self) -> Option<&BTreeMap<String, ScillaValue>> {
        match self {
            ScillaValue::Map(m) => Some(m),
            ScillaValue::Bytes(_) => None,
        }
    }

    pub fn as_map_mut(&mut self) -> Option<&mut BTreeMap<String, ScillaValue>> {
        match self {
            ScillaValue::Map(m) => Some(m),
            ScillaValue::Bytes(_) => None,
        }
    }
}<|MERGE_RESOLUTION|>--- conflicted
+++ resolved
@@ -17,11 +17,7 @@
 
 use crate::{
     block_store::BlockStore,
-<<<<<<< HEAD
-    cfg::{NodeConfig, ScillaExtLibsCacheFolder},
-=======
-    cfg::{Amount, NodeConfig},
->>>>>>> 6931fd53
+    cfg::{Amount, NodeConfig, ScillaExtLibsCacheFolder},
     contracts, crypto,
     db::TrieStorage,
     exec::BaseFeeCheck,
