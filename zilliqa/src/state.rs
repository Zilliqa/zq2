--- conflicted
+++ resolved
@@ -74,17 +74,12 @@
 
         let _ = state.set_gas_price(default_gas_price().into());
 
-<<<<<<< HEAD
+        if config.genesis_accounts.is_empty() {
+            panic!("No genesis accounts provided");
+        }
+
         for (address, balance) in config.genesis_accounts {
             state.set_native_balance(address, balance.parse()?)?;
-=======
-        if genesis_accounts.is_empty() {
-            panic!("No genesis accounts provided");
-        }
-
-        for (address, balance) in genesis_accounts {
-            state.set_native_balance(*address, balance.parse()?)?;
->>>>>>> d9222ad4
         }
 
         Ok(state)
