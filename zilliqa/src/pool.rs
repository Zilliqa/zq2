--- conflicted
+++ resolved
@@ -15,11 +15,7 @@
 
 /// The result of trying to add a transaction to the mempool. The argument is
 /// a human-readable string to be returned to the user.
-<<<<<<< HEAD
-#[derive(Debug)]
-=======
 #[derive(Debug, Copy, Clone)]
->>>>>>> 833ef5c3
 pub enum TxAddResult {
     /// Transaction was successfully added to the mempool
     AddedToMempool,
