--- conflicted
+++ resolved
@@ -98,7 +98,8 @@
     /// Keeps transactions sorted by gas_price, each gas_price index can contain more than one txn
     /// These are candidates to be included in the next block
     gas_index: GasCollection,
-<<<<<<< HEAD
+    /// Keeps transactions created at this node that will be broadcast
+    transactions_to_broadcast: VecDeque<SignedTransaction>,
     /// Tracks number of transactions per sender
     sender_txn_counter: HashMap<Address, u64>,
 }
@@ -110,13 +111,10 @@
             transactions: BTreeMap::new(),
             hash_to_index: BTreeMap::new(),
             gas_index: GasCollection::new(),
+            transactions_to_broadcast: VecDeque::new(),
             sender_txn_counter: HashMap::new(),
         }
     }
-=======
-    /// Keeps transactions created at this node that will be broadcast
-    transactions_to_broadcast: VecDeque<SignedTransaction>,
->>>>>>> 08b1d20f
 }
 
 /// A wrapper for (gas price, sender, nonce), stored in the `ready` heap of [TransactionPool].
@@ -821,7 +819,6 @@
     }
 
     #[test]
-<<<<<<< HEAD
     fn global_counter_exceeded() -> Result<()> {
         let mut pool = get_pool();
 
@@ -838,7 +835,7 @@
             for nonce in 0..2 {
                 assert_eq!(
                     TxAddResult::AddedToMempool,
-                    pool.insert_transaction(transaction(*address, nonce, 1), 0)
+                    pool.insert_transaction(transaction(*address, nonce, 1), 0, false)
                 );
             }
         }
@@ -848,7 +845,7 @@
         create_acc(&mut state, rand_addr, 100, 0)?;
         assert_eq!(
             TxAddResult::ValidationFailed(ValidationOutcome::GlobalTransactionCountExceeded),
-            pool.insert_transaction(transaction(rand_addr, 0, 1), 0)
+            pool.insert_transaction(transaction(rand_addr, 0, 1), 0, false)
         );
 
         // Remove all txns sent by one sender
@@ -857,7 +854,7 @@
         // And try to insert again - it should succeed
         assert_eq!(
             TxAddResult::AddedToMempool,
-            pool.insert_transaction(transaction(rand_addr, 0, 1), 0)
+            pool.insert_transaction(transaction(rand_addr, 0, 1), 0, false)
         );
 
         Ok(())
@@ -877,14 +874,14 @@
         for nonce in 0..COUNT {
             assert_eq!(
                 TxAddResult::AddedToMempool,
-                pool.insert_transaction(transaction(address, nonce, 1), 0)
+                pool.insert_transaction(transaction(address, nonce, 1), 0, false)
             );
         }
 
         // Can't add the following one due to per user limit being exceeded
         assert_eq!(
             TxAddResult::ValidationFailed(ValidationOutcome::TransactionCountExceededForSender),
-            pool.insert_transaction(transaction(address, COUNT, 1), 0)
+            pool.insert_transaction(transaction(address, COUNT, 1), 0, false)
         );
 
         // Remove a single txn
@@ -892,7 +889,7 @@
         // And try to insert again - it should succeed
         assert_eq!(
             TxAddResult::AddedToMempool,
-            pool.insert_transaction(transaction(address, COUNT, 1), 0)
+            pool.insert_transaction(transaction(address, COUNT, 1), 0, false)
         );
 
         Ok(())
@@ -912,58 +909,26 @@
         for nonce in 0..COUNT {
             assert_eq!(
                 TxAddResult::AddedToMempool,
-                pool.insert_transaction(transaction(address, nonce, 1), 0)
+                pool.insert_transaction(transaction(address, nonce, 1), 0, false)
             );
         }
 
         // Can't add the following one due to per user limit being exceeded
         assert_eq!(
             TxAddResult::ValidationFailed(ValidationOutcome::TransactionCountExceededForSender),
-            pool.insert_transaction(transaction(address, COUNT, 1), 0)
+            pool.insert_transaction(transaction(address, COUNT, 1), 0, false)
         );
 
         // Try replacing existing one with higher gas price
         assert_eq!(
             TxAddResult::AddedToMempool,
-            pool.insert_transaction(transaction(address, 0, 2), 0)
-=======
-    fn benchmark_preview_content() -> Result<()> {
-        let mut pool = TransactionPool::default();
-        let from = "0x0000000000000000000000000000000000001234".parse()?;
-
-        let mut state = get_in_memory_state()?;
-        create_acc(&mut state, from, 1_000_000, 0)?;
-
-        // Insert 100 pending transactions
-        for nonce in 0u64..100u64 {
-            pool.insert_transaction(transaction(from, nonce as u8, 1), nonce, false);
-        }
-
-        // Insert 100 queued transactions
-        for nonce in 101u64..201u64 {
-            pool.insert_transaction(transaction(from, nonce as u8, 1), 0, false);
-        }
-
-        // Benchmark the preview_content method
-        let start = std::time::Instant::now();
-        let content = pool.preview_content(&state)?;
-        let duration = start.elapsed();
-
-        // Verify the results
-        assert_eq!(content.pending.len(), 100);
-        assert_eq!(content.queued.len(), 100);
-
-        println!(
-            "Benchmark completed: preview_content took {:?} to execute.",
-            duration
->>>>>>> 08b1d20f
-        );
-
-        Ok(())
-    }
-
-    #[test]
-<<<<<<< HEAD
+            pool.insert_transaction(transaction(address, 0, 2), 0, false)
+        );
+
+        Ok(())
+    }
+
+    #[test]
     fn total_slots_per_senders_exceeded() -> Result<()> {
         let mut pool = get_pool();
 
@@ -979,7 +944,7 @@
             create_acc(&mut state, *address, 100, 0)?;
             assert_eq!(
                 TxAddResult::AddedToMempool,
-                pool.insert_transaction(transaction(*address, 0, 1), 0)
+                pool.insert_transaction(transaction(*address, 0, 1), 0, false)
             );
         }
 
@@ -988,7 +953,7 @@
         create_acc(&mut state, rand_addr, 100, 0)?;
         assert_eq!(
             TxAddResult::ValidationFailed(ValidationOutcome::TotalNumberOfSlotsExceeded),
-            pool.insert_transaction(transaction(rand_addr, 0, 1), 0)
+            pool.insert_transaction(transaction(rand_addr, 0, 1), 0, false)
         );
 
         // Remove a single txn
@@ -996,12 +961,50 @@
         // And try to insert again - it should succeed
         assert_eq!(
             TxAddResult::AddedToMempool,
-            pool.insert_transaction(transaction(rand_addr, 0, 1), 0)
-        );
-
-=======
+            pool.insert_transaction(transaction(rand_addr, 0, 1), 0, false)
+        );
+
+        Ok(())
+    }
+
+    #[test]
+    fn benchmark_preview_content() -> Result<()> {
+        let mut pool = get_pool();
+        let from = "0x0000000000000000000000000000000000001234".parse()?;
+
+        let mut state = get_in_memory_state()?;
+        create_acc(&mut state, from, 1_000_000, 0)?;
+
+        // Insert 100 pending transactions
+        for nonce in 0u64..100u64 {
+            pool.insert_transaction(transaction(from, nonce as u8, 1), nonce, false);
+        }
+
+        // Insert 100 queued transactions
+        for nonce in 101u64..201u64 {
+            pool.insert_transaction(transaction(from, nonce as u8, 1), 0, false);
+        }
+
+        // Benchmark the preview_content method
+        let start = std::time::Instant::now();
+        let content = pool.preview_content(&state)?;
+        let duration = start.elapsed();
+
+        // Verify the results
+        assert_eq!(content.pending.len(), 100);
+        assert_eq!(content.queued.len(), 100);
+
+        println!(
+            "Benchmark completed: preview_content took {:?} to execute.",
+            duration
+        );
+
+        Ok(())
+    }
+
+    #[test]
     fn benchmark_pending_transactions() -> Result<()> {
-        let mut pool = TransactionPool::default();
+        let mut pool = get_pool();
         let from = "0x0000000000000000000000000000000000001234".parse()?;
 
         let mut state = get_in_memory_state()?;
@@ -1026,7 +1029,6 @@
             "Benchmark completed: pending_transactions took {:?} to execute.",
             duration
         );
->>>>>>> 08b1d20f
         Ok(())
     }
 }