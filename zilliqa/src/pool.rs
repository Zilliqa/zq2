use std::{
    cmp::Ordering,
    collections::{BTreeMap, BinaryHeap},
};

use tracing::*;

use crate::{
    crypto::Hash,
    state::Address,
    transaction::{SignedTransaction, VerifiedTransaction},
};

#[derive(Debug, PartialEq, Eq, PartialOrd, Ord)]
enum TxIndex {
    /// from_address, nonce (unique for that address)
    Nonced(Address, u64),
    /// source_shard, nonce (unique for the bridge from that shard)
    Intershard(u64, u64),
}
impl TxIndex {
    fn next(&self) -> Option<TxIndex> {
        match self {
            TxIndex::Nonced(address, nonce) => Some(TxIndex::Nonced(*address, nonce + 1)),
            _ => None,
        }
    }
}

trait MempoolIndex {
    fn mempool_index(&self) -> TxIndex;
}

impl MempoolIndex for VerifiedTransaction {
    fn mempool_index(&self) -> TxIndex {
        match &self.tx {
            SignedTransaction::Intershard { tx, .. } => {
                TxIndex::Intershard(tx.source_chain, tx.bridge_nonce)
            }
            nonced_tx => {
                let nonce = match nonced_tx {
                    SignedTransaction::Legacy { tx, .. } => tx.nonce,
                    SignedTransaction::Eip2930 { tx, .. } => tx.nonce,
                    SignedTransaction::Eip1559 { tx, .. } => tx.nonce,
                    SignedTransaction::Zilliqa { tx, .. } => tx.nonce,
                    SignedTransaction::Intershard { .. } => {
                        unreachable!("Will have been matched in outer match statement.")
                    }
                };
                TxIndex::Nonced(self.signer, nonce)
            }
        }
    }
}

/// A pool that manages uncommitted transactions.
///
/// It provides transactions to the chain via [`TransactionPool::best_transaction`].
#[derive(Debug, Default)]
pub struct TransactionPool {
    /// All transactions in the pool. These transactions are all valid, or might become
    /// valid at some point in the future.
    transactions: BTreeMap<TxIndex, VerifiedTransaction>,
    /// Indices into `transactions`, sorted by gas price. This contains indices of transactions which are immediately
    /// executable, because they have a nonce equal to the account's nonce or are nonceless.
    /// It may also contain stale (invalidated) transactions, which are evicted lazily.
    ready: BinaryHeap<ReadyItem>,
    /// A map of transaction hash to index into `transactions`.
    /// Used for querying transactions from the pool by their hash.
    hash_to_index: BTreeMap<Hash, TxIndex>,
}

/// A wrapper for (gas price, sender, nonce), stored in the `ready` heap of [TransactionPool].
/// The [PartialEq], [PartialOrd] and [Ord] implementations only consider the gas price.
#[derive(Debug)]
struct ReadyItem {
    gas_price: u128,
    tx_index: TxIndex,
}

impl PartialEq for ReadyItem {
    fn eq(&self, other: &Self) -> bool {
        self.gas_price == other.gas_price
    }
}

impl Eq for ReadyItem {}

impl PartialOrd for ReadyItem {
    fn partial_cmp(&self, other: &Self) -> Option<Ordering> {
        Some(self.cmp(other))
    }
}

impl Ord for ReadyItem {
    fn cmp(&self, other: &Self) -> Ordering {
        self.gas_price.cmp(&other.gas_price)
    }
}

impl From<&VerifiedTransaction> for ReadyItem {
    fn from(txn: &VerifiedTransaction) -> Self {
        ReadyItem {
            gas_price: txn.tx.gas_price(),
            tx_index: txn.mempool_index(),
        }
    }
}

impl TransactionPool {
    /// Pop a *ready* transaction out of the pool, maximising the gas price.
    ///
    /// Ready means that the transaction has a nonce equal to the sender's current nonce or it has a nonce that is
    /// consecutive with a previously returned transaction, from the same sender.
    pub fn best_transaction(&mut self) -> Option<VerifiedTransaction> {
        loop {
            let ReadyItem { tx_index, .. } = self.ready.pop()?;
            let Some(transaction) = self.transactions.remove(&tx_index) else {
                // A transaction might have been ready, but it might have gotten popped
                // or the sender's nonce might have increased, making it invalid. In this case,
                // we will have removed the transaction from `transactions` (in `update_nonce`
                // or `pop_transaction`), but a stale reference would still exist in the heap.
                //
                // We loop until we find a transaction that hasn't been made invalid.
                continue;
            };

            // If we've popped a nonced transaction, that may have made a subsequent one valid
            if let Some(next) = tx_index.next().and_then(|idx| self.transactions.get(&idx)) {
                self.ready.push(next.into());
            }

            return Some(transaction);
        }
    }

    pub fn insert_transaction(&mut self, txn: VerifiedTransaction, account_nonce: u64) -> bool {
        if txn.tx.nonce().is_none() {
            println!(
                "    POOL: inserting nonceless transaction {}. Index: {:?}",
                txn.hash,
                txn.mempool_index()
            );
        }
        if txn.tx.nonce().is_some_and(|n| n < account_nonce) {
            // This transaction is permanently invalid, so there is nothing to do.
            return false;
        }

        if let Some(tx_nonce) = txn.tx.nonce() {
            if let Some(existing_txn) = self
                .transactions
                .get(&TxIndex::Nonced(txn.signer, tx_nonce))
            {
                // There is already a transaction in the mempool with the same signer
                // and nonce. Only proceed if this one is better. Note that if they are
                // equally good, we prioritise the existing transaction to avoid the need
                // to broadcast a new transaction to the network.
                if ReadyItem::from(existing_txn) >= ReadyItem::from(&txn) {
                    return false;
                } else {
                    // Remove the existing transaction from `hash_to_index` if we're about to replace it.
                    self.hash_to_index.remove(&existing_txn.hash);
                }
            }
        } else {
            // now we've confirmed it's nonceless, so ensure its index isn't duplicate
            if let Some(existing_nonceless_txn) = self.transactions.get(&txn.mempool_index()) {
                warn!(tx = ?existing_nonceless_txn, "Duplicate-indexed nonceless transactions encountered, this shouldn't happen. Ignoring the new one.");
                return false;
            }
        }

        // If this transaction either has a nonce equal to the account's current nonce,
        // or no nonce at all (and is thus executable at any point),
        // then it is added to the ready heap.
        if txn.tx.nonce().is_none() || txn.tx.nonce().is_some_and(|n| n == account_nonce) {
            self.ready.push((&txn).into());
        }

        // Finally we insert it into the tx store and the hash reverse-index
        self.hash_to_index.insert(txn.hash, txn.mempool_index());
        self.transactions.insert(txn.mempool_index(), txn);

        true
    }

    pub fn get_transaction(&self, hash: Hash) -> Option<&VerifiedTransaction> {
<<<<<<< HEAD
        let Some(tx_index) = self.hash_to_index.get(&hash) else {
            println!("    POOL: tried to get index for tx {hash}, didn't find one...");
            return None;
        };
        let res = self.transactions.get(tx_index);
        println!(
            "    POOL: got intershard index for tx {hash}! self.transactions contained it: {}. Index: {:?}",
            res.is_some(), tx_index
        );
        res
    }

    pub fn pop_transaction(&mut self, hash: Hash) -> Option<VerifiedTransaction> {
        let Some(tx_index) = self.hash_to_index.get(&hash) else {
            println!("    POOL: tried to get index for tx {hash}, didn't find one...");
            return None;
        };
        let res = self.transactions.remove(tx_index);
        println!(
            "    POOL: got intershard index for tx {hash}! self.transactions contained it: {}. Index: {:?}",
            res.is_some(), tx_index
        );
        res
=======
        let tx_index = self.hash_to_index.get(&hash)?;
        self.transactions.get(tx_index)
    }

    pub fn pop_transaction(&mut self, hash: Hash) -> Option<VerifiedTransaction> {
        let tx_index = self.hash_to_index.get(&hash)?;
        self.transactions.remove(tx_index)
>>>>>>> 27083384
    }

    /// Update the pool after a transaction has been executed.
    ///
    /// It is important to call this for all executed transactions, otherwise permanently invalidated transactions
    /// will be left indefinitely in the pool.
    pub fn update_nonce(&mut self, txn: &VerifiedTransaction) {
        let Some(nonce) = txn.tx.nonce() else { return }; // nothing to do if there's no nonce

        println!("    POOL: removing tx with index {:?}", txn.mempool_index());
        self.transactions
            .remove(&TxIndex::Nonced(txn.signer, nonce)); // if this existed, it's now invalid
        self.hash_to_index.remove(&txn.hash); // cleanup index too

        if let Some(next_txn) = self
            .transactions
            .get(&TxIndex::Nonced(txn.signer, nonce + 1))
        {
            // if THIS exists, it's now valid
            self.ready.push(next_txn.into());
        }
    }

    /// Clear the transaction pool, returning all remaining transactions in an unspecified order.
    pub fn drain(&mut self) -> impl Iterator<Item = VerifiedTransaction> {
        self.ready.clear();
        self.hash_to_index.clear();
        std::mem::take(&mut self.transactions).into_values()
    }

    pub fn size(&self) -> usize {
        self.transactions.len()
    }
}

#[cfg(test)]
mod tests {
    use primitive_types::H160;

    use super::TransactionPool;
    use crate::{
        crypto::Hash,
        state::Address,
        transaction::{
            EthSignature, SignedTransaction, TxIntershard, TxLegacy, VerifiedTransaction,
        },
    };

    fn transaction(from_addr: Address, nonce: u8, gas_price: u128) -> VerifiedTransaction {
        VerifiedTransaction {
            tx: SignedTransaction::Legacy {
                tx: TxLegacy {
                    chain_id: Some(0),
                    nonce: nonce as u64,
                    gas_price,
                    gas_limit: 0,
                    to_addr: None,
                    amount: 0,
                    payload: vec![],
                },
                sig: EthSignature {
                    r: [0; 32],
                    s: [0; 32],
                    y_is_odd: false,
                },
            },
            signer: from_addr,
            hash: Hash::compute([from_addr.as_bytes(), &[nonce]]),
        }
    }

    fn intershard_transaction(
        from_shard: u8,
        shard_nonce: u8,
        gas_price: u128,
    ) -> VerifiedTransaction {
        VerifiedTransaction {
            tx: SignedTransaction::Intershard {
                tx: TxIntershard {
                    chain_id: 0,
                    bridge_nonce: shard_nonce as u64,
                    source_chain: from_shard as u64,
                    gas_price,
                    gas_limit: 0,
                    to_addr: None,
                    payload: vec![],
                },
                from: H160::zero(),
            },
            signer: H160::zero(),
            hash: Hash::compute([[shard_nonce], [from_shard]]),
        }
    }

    #[test]
    fn nonces_returned_in_order() {
        let mut pool = TransactionPool::default();
        let from = "0x0000000000000000000000000000000000001234"
            .parse()
            .unwrap();

        pool.insert_transaction(transaction(from, 1, 1), 0);
        pool.insert_transaction(transaction(from, 2, 2), 0);
        pool.insert_transaction(transaction(from, 0, 0), 0);

        assert_eq!(pool.best_transaction().unwrap().tx.nonce().unwrap(), 0);
        assert_eq!(pool.best_transaction().unwrap().tx.nonce().unwrap(), 1);
        assert_eq!(pool.best_transaction().unwrap().tx.nonce().unwrap(), 2);
    }

    #[test]
    fn ordered_by_gas_price() {
        let mut pool = TransactionPool::default();
        let from1 = "0x0000000000000000000000000000000000000001"
            .parse()
            .unwrap();
        let from2 = "0x0000000000000000000000000000000000000002"
            .parse()
            .unwrap();
        let from3 = "0x0000000000000000000000000000000000000003"
            .parse()
            .unwrap();

        pool.insert_transaction(intershard_transaction(0, 0, 1), 0);
        pool.insert_transaction(transaction(from1, 0, 2), 0);
        pool.insert_transaction(transaction(from2, 0, 3), 0);
        pool.insert_transaction(transaction(from3, 0, 0), 0);
        pool.insert_transaction(intershard_transaction(0, 1, 5), 0);
        assert_eq!(pool.size(), 5);

        assert_eq!(pool.best_transaction().unwrap().tx.gas_price(), 5);
        assert_eq!(pool.best_transaction().unwrap().tx.gas_price(), 3);
        assert_eq!(pool.best_transaction().unwrap().tx.gas_price(), 2);
        assert_eq!(pool.best_transaction().unwrap().tx.gas_price(), 1);
        assert_eq!(pool.best_transaction().unwrap().tx.gas_price(), 0);
        assert_eq!(pool.size(), 0);
    }

    #[test]
    fn pop_removes_transaction() {
        let mut pool = TransactionPool::default();
        let from = "0x0000000000000000000000000000000000001234"
            .parse()
            .unwrap();

        assert_eq!(pool.size(), 0);
        let normal_tx = transaction(from, 0, 1);
        let xshard_tx = intershard_transaction(0, 0, 1);
        pool.insert_transaction(normal_tx.clone(), 0);
        assert_eq!(pool.size(), 1);
        pool.insert_transaction(xshard_tx.clone(), 0);
        assert_eq!(pool.size(), 2);
        assert_eq!(pool.pop_transaction(normal_tx.hash), Some(normal_tx));
        assert_eq!(pool.size(), 1);
        assert_eq!(pool.pop_transaction(xshard_tx.hash), Some(xshard_tx));
        assert_eq!(pool.size(), 0);
        assert_eq!(pool.best_transaction(), None);
    }

    #[test]
    fn update_nonce_discards_invalid_transaction() {
        let mut pool = TransactionPool::default();
        let from = "0x0000000000000000000000000000000000001234"
            .parse()
            .unwrap();

        pool.insert_transaction(transaction(from, 0, 0), 0);
        pool.insert_transaction(transaction(from, 1, 0), 0);

        pool.update_nonce(&transaction(from, 0, 0));

        assert_eq!(pool.best_transaction().unwrap().tx.nonce().unwrap(), 1);
    }
}<|MERGE_RESOLUTION|>--- conflicted
+++ resolved
@@ -186,7 +186,6 @@
     }
 
     pub fn get_transaction(&self, hash: Hash) -> Option<&VerifiedTransaction> {
-<<<<<<< HEAD
         let Some(tx_index) = self.hash_to_index.get(&hash) else {
             println!("    POOL: tried to get index for tx {hash}, didn't find one...");
             return None;
@@ -200,25 +199,16 @@
     }
 
     pub fn pop_transaction(&mut self, hash: Hash) -> Option<VerifiedTransaction> {
-        let Some(tx_index) = self.hash_to_index.get(&hash) else {
+        let Some(tx_index) = self.hash_to_index.remove(&hash) else {
             println!("    POOL: tried to get index for tx {hash}, didn't find one...");
             return None;
         };
-        let res = self.transactions.remove(tx_index);
+        let res = self.transactions.remove(&tx_index);
         println!(
             "    POOL: got intershard index for tx {hash}! self.transactions contained it: {}. Index: {:?}",
             res.is_some(), tx_index
         );
         res
-=======
-        let tx_index = self.hash_to_index.get(&hash)?;
-        self.transactions.get(tx_index)
-    }
-
-    pub fn pop_transaction(&mut self, hash: Hash) -> Option<VerifiedTransaction> {
-        let tx_index = self.hash_to_index.get(&hash)?;
-        self.transactions.remove(tx_index)
->>>>>>> 27083384
     }
 
     /// Update the pool after a transaction has been executed.
