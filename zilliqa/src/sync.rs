--- conflicted
+++ resolved
@@ -403,10 +403,7 @@
             self.db.count_sync_segments()?,
             from
         );
-<<<<<<< HEAD
-=======
         self.blocks_downloaded = self.blocks_downloaded.saturating_add(response.len() as u64);
->>>>>>> a5dde94c
 
         // Response seems sane.
         let proposals = response
