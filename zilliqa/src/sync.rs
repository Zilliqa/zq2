--- conflicted
+++ resolved
@@ -884,16 +884,12 @@
             else {
                 break; // that's all we have!
             };
-<<<<<<< HEAD
-            proposals.push(self.brt_to_proposal(brt));
-=======
-            if block.number() < self.zq2_floor_height {
+            if brt.block.number() < self.zq2_floor_height {
                 // do not active sync ZQ1 blocks
                 warn!("sync::MultiBlockRequest : skipping ZQ1");
                 break;
             }
-            proposals.push(self.block_to_proposal(block));
->>>>>>> caafa39b
+            proposals.push(self.brt_to_proposal(brt));
         }
 
         let message = ExternalMessage::MultiBlockResponse(proposals);
@@ -1279,16 +1275,12 @@
                 header,
                 size_estimate: encoded_size,
             });
-<<<<<<< HEAD
             hash = parent_hash;
-=======
-            hash = block.parent_hash();
-
-            if block.number().saturating_sub(1) < self.zq2_floor_height {
+
+            if header.number.saturating_sub(1) < self.zq2_floor_height {
                 warn!("sync::MetadataRequest : skipping ZQ1");
                 break;
             }
->>>>>>> caafa39b
         }
 
         let message = ExternalMessage::SyncBlockHeaders(metas);
