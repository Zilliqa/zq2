--- conflicted
+++ resolved
@@ -648,19 +648,14 @@
             let transactions: HashMap<Hash, crate::transaction::SignedTransaction> = brt
                 .transactions
                 .into_iter()
-                .map(|tx| (tx.calculate_hash(), tx))
+                .map(|tx| (tx.hash, tx.tx))
                 .collect();
 
             let transaction_receipts = receipts
                 .into_iter()
                 .map(|r| {
-<<<<<<< HEAD
                     let txn = transactions.get(&r.tx_hash).unwrap();
                     (txn.clone(), r)
-=======
-                    let txn = self.db.get_transaction(&r.tx_hash).unwrap().unwrap();
-                    (txn.tx, r)
->>>>>>> b884115e
                 })
                 .collect_vec();
             hash = block.parent_hash();
@@ -885,28 +880,23 @@
         let mut proposals = Vec::with_capacity(batch_size);
         let mut cbor_size = 0;
         for hash in request {
-<<<<<<< HEAD
+            if cbor_size > Self::RESPONSE_SIZE_THRESHOLD {
+                break; // response size limit reached
+            }
             let Some(brt) = self
                 .db
                 .get_block_and_receipts_and_transactions(hash.into())?
             else {
-=======
-            if cbor_size > Self::RESPONSE_SIZE_THRESHOLD {
-                break; // response size limit reached
-            }
-            let Some(block) = self.db.get_block_by_hash(&hash)? else {
->>>>>>> b884115e
-                break; // that's all we have!
+                break;
             };
+
             if brt.block.number() < self.zq2_floor_height {
                 // do not active sync ZQ1 blocks
                 warn!("sync::MultiBlockRequest : skipping ZQ1");
                 break;
             }
-<<<<<<< HEAD
-            proposals.push(self.brt_to_proposal(brt));
-=======
-            let proposal = self.block_to_proposal(block);
+
+            let proposal = self.brt_to_proposal(brt);
             let encoded_size = self.size_cache.get(&hash).cloned().unwrap_or_else(|| {
                 cbor4ii::serde::to_vec(Vec::with_capacity(1024 * 1024), &proposal)
                     .unwrap()
@@ -914,9 +904,7 @@
             });
             cbor_size = cbor_size.saturating_add(encoded_size);
             proposals.push(proposal);
->>>>>>> b884115e
-        }
-
+        }
         let message = ExternalMessage::MultiBlockResponse(proposals);
         Ok(message)
     }
@@ -1291,16 +1279,11 @@
                     self.size_cache.retain(|_, _| rng.gen_bool(0.99));
                 }
                 // A large block can cause a node to get stuck syncing since no node can respond to the request in time.
-<<<<<<< HEAD
                 let proposal = self.brt_to_proposal(brt);
-                let encoded_size = cbor4ii::serde::to_vec(Vec::new(), &proposal).unwrap().len();
-=======
-                let proposal = self.block_to_proposal(block.clone());
                 let encoded_size =
                     cbor4ii::serde::to_vec(Vec::with_capacity(1024 * 1024), &proposal)
                         .unwrap()
                         .len();
->>>>>>> b884115e
                 self.size_cache.insert(hash, encoded_size);
                 encoded_size
             });
