--- conflicted
+++ resolved
@@ -127,12 +127,8 @@
                     nonce,
                     gas_price,
                     gas_limit,
-<<<<<<< HEAD
                     signature,
                     pubkey: _,
-                    contract_address: _, // TODO: unvalidated
-=======
->>>>>>> a5bd11e8
                     from_addr,
                     to_addr,
                     amount,
