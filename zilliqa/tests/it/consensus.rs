use ethabi::Token;
use ethers::{
    abi::FunctionExt, prelude::DeploymentTxFactory, providers::Middleware,
    types::TransactionRequest,
};
use primitive_types::{H160, U256};
use tokio::sync::Mutex;
use tracing::*;
use zilliqa::{
    contracts,
    state::contract_addr::{self, SHARD_REGISTRY},
};

use crate::{compile_contract, deploy_contract, deploy_contract_with_args, Network, Wallet};

// Test that all nodes can die and the network can restart (even if they startup at different
// times)
#[zilliqa_macros::test]
async fn network_can_die_restart(mut network: Network) {
    let start_block = 5;
    let finish_block = 10;

    // wait until at least 5 blocks have been produced
    network
        .run_until(
            |n| {
                let index = n.random_index();
                n.get_node(index).get_finalized_height() >= start_block
            },
            100,
        )
        .await
        .unwrap();

    // Forcibly restart the network, with a random time delay between each node
    network.restart();

    // Panic if it can't progress to the target block
    network
        .run_until(
            |n| {
                let index = n.random_index();
                n.get_node(index).get_finalized_height() >= finish_block
            },
            1000,
        )
        .await
        .expect("Failed to progress to target block");
}

fn get_block_number(n: &mut Network) -> u64 {
    let index = n.random_index();
    n.get_node(index).get_finalized_height()
}

// test that even with some consensus messages being dropped, the network can still proceed
// note: this drops all messages, not just consensus messages, but there should only be
// consensus messages in the network anyway
#[zilliqa_macros::test]
async fn block_production_even_when_lossy_network(mut network: Network) {
    let failure_rate = 0.1;
    let start_block = 5;
    let finish_block = 8;

    // wait until at least 5 blocks have been produced
    network
        .run_until(
            |n| {
                let index = n.random_index();
                n.get_node(index).get_finalized_height() >= start_block
            },
            100,
        )
        .await
        .unwrap();

    // now, wait until block 15 has been produced, but dropping 10% of the messages.
<<<<<<< HEAD
    for _ in 0..2000 {
=======
    for _ in 0..1000000 {
>>>>>>> 7d693017
        network.randomly_drop_messages_then_tick(failure_rate).await;
        if get_block_number(&mut network) >= finish_block {
            break;
        }
    }

    assert!(
        get_block_number(&mut network) >= finish_block,
        "block number should be at least {}, but was {}",
        finish_block,
        get_block_number(&mut network)
    );
}

#[zilliqa_macros::test]
async fn block_production(mut network: Network) {
    network
        .run_until(
            |n| {
                let index = n.random_index();
                n.get_node(index)
                    .get_latest_block()
                    .unwrap()
                    .map_or(0, |b| b.number())
                    >= 5
            },
            50,
        )
        .await
        .unwrap();

    info!("Adding networked node.");
    let index = network.add_node(true);

    network
        .run_until(
            |n| {
                n.node_at(index)
                    .get_latest_block()
                    .unwrap()
                    .map_or(0, |b| b.number())
                    >= 10
            },
            100,
        )
        .await
        .unwrap();
}

/// Helper function that sets up one child shard on the provided Network.
/// Returns: a wallet connected to the new shard.
async fn create_shard(
    network: &mut Network,
    wallet: &Wallet,
    child_shard_id: u64,
) -> (Wallet, H160) {
    // * Sanity check - make sure main network is running
    network.run_until_block(wallet, 1.into(), 50).await;

    let starting_children = network.children.len();

    // * Construct and launch a shard network
    let child_shard_nodes = 4;
    let mut shard_network = Network::new_shard(
        network.rng.clone(),
        child_shard_nodes,
        Some(network.resend_message.clone()),
        child_shard_id,
        network.seed,
        None,
        network.scilla_address.clone(),
    );
    let shard_wallet = shard_network.genesis_wallet().await;

    let shard_node_keys: Vec<_> = shard_network
        .nodes
        .iter()
        .map(|node| node.secret_key)
        .collect();

    network.children.insert(child_shard_id, shard_network);

    // * Run a block or so to stabilise past genesis
    network
        .children
        .get_mut(&child_shard_id)
        .unwrap()
        .run_until_async(
            || async { shard_wallet.get_block_number().await.unwrap().as_u64() >= 1 },
            50,
        )
        .await
        .unwrap();

    // * Add all new nodes to the parent network too -- all nodes must run main shard nodes
    let initial_main_shard_nodes = network.nodes.len();
    for key in shard_node_keys {
        network.add_node_with_key(true, key);
    }
    network.run_until_block(wallet, 3.into(), 100).await;
    assert_eq!(
        network.nodes.len(),
        initial_main_shard_nodes + child_shard_nodes
    ); // sanity check

    // * Fetch shard's genesis hash
    let shard_genesis = shard_wallet
        .get_block(0)
        .await
        .unwrap()
        .unwrap()
        .hash
        .unwrap();

    // * Deploy shard contract for the shard on the main network
    let (deploy_hash, _) = deploy_contract_with_args(
        "tests/it/contracts/LinkableShard.sol",
        "LinkableShard",
        [
            Token::Uint(child_shard_id.into()),
            Token::Uint((700 + 0x8000).into()),
            Token::Uint(5000.into()),
            Token::FixedBytes(shard_genesis.0.to_vec()),
            Token::Address(SHARD_REGISTRY),
        ]
        .as_slice(),
        wallet,
        network,
    )
    .await;

    let deploy_shard_receipt = network.run_until_receipt(wallet, deploy_hash, 100).await;
    let shard_contract_address = deploy_shard_receipt.contract_address.unwrap();

    // * Register the shard in the shard registry on the main shard
    let tx_request = TransactionRequest::new()
        .to(contract_addr::SHARD_REGISTRY)
        .data(
            contracts::shard_registry::ADD_SHARD
                .encode_input(&[
                    Token::Uint(child_shard_id.into()),
                    Token::Address(shard_contract_address),
                ])
                .unwrap(),
        );

    // sanity check - child shard exists and only has the nodes we manually spawned in it earlier
    assert_eq!(network.children.len(), starting_children + 1);
    assert!(network.children.contains_key(&child_shard_id));
    assert_eq!(
        network.children.get(&child_shard_id).unwrap().nodes.len(),
        child_shard_nodes
    );

    let tx = wallet.send_transaction(tx_request, None).await.unwrap();
    let hash = tx.tx_hash();
    network.run_until_receipt(wallet, hash, 130).await;

    let included_block = wallet.get_block_number().await.unwrap();

    // * Finalize the block on the main shard and check each main shard node has
    // spawned a child shard node in response
    network
        .run_until_block(wallet, included_block + 2, 200)
        .await;

    network
        .run_until(
            |n| {
                n.children.get(&child_shard_id).unwrap().nodes.len()
                    == initial_main_shard_nodes + child_shard_nodes
            },
            200,
        )
        .await
        .unwrap();

    // finally we return the child wallet for subsequent tests to use in
    // interacting with the new shard, as well as the contract's address
    // as a shortcut
    (shard_wallet, shard_contract_address)
}

#[zilliqa_macros::test]
async fn launch_shard(mut network: Network) {
    let wallet = network.genesis_wallet().await;

    let child_shard_id = 80000u64;
    let (shard_wallet, _) = create_shard(&mut network, &wallet, child_shard_id).await;

    // Check shard is still producing blocks
    let check_child_block = shard_wallet.get_block_number().await.unwrap();
    network
        .children
        .get_mut(&child_shard_id)
        .unwrap()
        .run_until_block(&shard_wallet, check_child_block + 2, 200)
        .await;
}

#[zilliqa_macros::test]
async fn dynamic_cross_shard_link_creation(mut network: Network) {
    let main_wallet = network.genesis_wallet().await;

    let initial_value = 99u64;
    let custom_value = 100_000u64;

    // * Create two independent shards
    let shard_1_id = 80000u64;
    let shard_2_id = 90000u64;

    let (shard_1_wallet, shard_1_contract) =
        create_shard(&mut network, &main_wallet, shard_1_id).await;
    let (shard_2_wallet, _) = create_shard(&mut network, &main_wallet, shard_2_id).await;

    // * Create a (uni-directional) link from shard 1 to shard 2
    // potential TODO: consider caching the compilation of LinkableShard, otherwise this test compiles the
    // contract 3 times (twice in the create_shard calls + once here)
    let linkable_shard = compile_contract("tests/it/contracts/LinkableShard.sol", "LinkableShard");
    let add_link = linkable_shard.0.function("addLink").unwrap();
    let create_link_tx = TransactionRequest::new()
        .to(shard_1_contract)
        .data(
            add_link
                .encode_input(&[Token::Uint(shard_2_id.into())])
                .unwrap(),
        )
        .gas(100_000u64);
    let tx = main_wallet
        .send_transaction(create_link_tx, None)
        .await
        .unwrap();
    let hash = tx.tx_hash();
    let link_receipt = network.run_until_receipt(&main_wallet, hash, 200).await;
    assert!(link_receipt.status.unwrap() == 1.into());
    network
        .run_until_block(&main_wallet, link_receipt.block_number.unwrap() + 5, 100)
        .await; // Finalize
    network.children.get_mut(&shard_2_id).unwrap().tick().await; // handle all the LaunchLink messages
    network.children.get_mut(&shard_2_id).unwrap().tick().await; // ...and forward them back to parent
    network
        .run_until(
            |n| n.children.get(&shard_1_id).unwrap().nodes.len() == 12,
            200,
        )
        .await
        .unwrap();

    // * Send and verify a cross-shard tx from 1 to 2.
    // First, deploy a callable contract on 2
    let (hash, contract) = deploy_contract(
        "tests/it/contracts/SetGetContractValue.sol",
        "SetGetContractValue",
        &shard_2_wallet,
        network.children.get_mut(&shard_2_id).unwrap(),
    )
    .await;
    let contract_address = shard_2_wallet
        .get_transaction_receipt(hash)
        .await
        .unwrap()
        .unwrap()
        .contract_address
        .unwrap();

    // Then fund the shard 1 wallet on shard 2
    let xfer_hash = shard_2_wallet
        .send_transaction(
            TransactionRequest::pay(shard_1_wallet.address(), 100_000_000_000_000u64),
            None,
        )
        .await
        .unwrap()
        .tx_hash();
    network
        .children
        .get_mut(&shard_2_id)
        .unwrap()
        .run_until_receipt(&shard_2_wallet, xfer_hash, 200)
        .await;

    // Then send the actual cross-shard tx (from shard 1)
    let setter = contract.function("setUint256").unwrap();
    let inner_data = setter
        .encode_input(&[Token::Uint((custom_value).into())])
        .unwrap();

    let gas_price = shard_2_wallet.get_gas_price().await.unwrap();

    let data = contracts::intershard_bridge::BRIDGE
        .encode_input(&[
            Token::Uint(shard_2_id.into()),
            Token::Bool(false),
            Token::Address(contract_address),
            Token::Bytes(inner_data),
            Token::Uint(1_000_000u64.into()),
            Token::Uint(gas_price),
        ])
        .unwrap();
    let tx_request = TransactionRequest::new()
        .to(contract_addr::INTERSHARD_BRIDGE)
        .data(data);

    // Send it from the shard wallet's address
    let hash = shard_1_wallet
        .send_transaction(tx_request, None)
        .await
        .unwrap()
        .tx_hash();
    let receipt = network
        .children
        .get_mut(&shard_1_id)
        .unwrap()
        .run_until_receipt(&shard_1_wallet, hash, 200)
        .await;

    // Finalize the block on shard 1
    network
        .children
        .get_mut(&shard_1_id)
        .unwrap()
        .run_until_block(&shard_1_wallet, receipt.block_number.unwrap() + 4, 200)
        .await;

    let getter = contract.function("getUint256").unwrap();
    let get_call = TransactionRequest::new()
        .to(contract_address)
        .data(getter.selector());

    assert_eq!(
        U256::from_big_endian(
            shard_2_wallet
                .call(&get_call.clone().into(), None)
                .await
                .unwrap()
                .to_vec()
                .as_slice()
        ),
        U256::from(initial_value)
    );

    network.tick().await; // Forward all the messages between the shards

    // Now ensure it's been received on shard 2
    network
        .children
        .get_mut(&shard_2_id)
        .unwrap()
        .run_until_async(
            || async {
                U256::from_big_endian(
                    shard_2_wallet
                        .call(&get_call.clone().into(), None)
                        .await
                        .unwrap()
                        .to_vec()
                        .as_slice(),
                ) == U256::from(custom_value)
            },
            200,
        )
        .await
        .unwrap();
}

#[zilliqa_macros::test]
async fn cross_shard_contract_creation(mut network: Network) {
    let wallet = network.genesis_wallet().await;

    // 1. Create shard
    let child_shard_id = 80000u64;
    let (shard_wallet, _) = create_shard(&mut network, &wallet, child_shard_id).await;
    let shard_wallet_key = network
        .children
        .get(&child_shard_id)
        .unwrap()
        .genesis_key
        .clone();

    // stabilize shard
    network
        .children
        .get_mut(&child_shard_id)
        .unwrap()
        .run_until_block(&shard_wallet, 10.into(), 300)
        .await;

    // 2. Fund the child_shard_wallet (on the main shard) so we can send a cross-shard
    // transaction from it. This is so we have funds on the child shard (since the child
    // wallet has genesis funds there). An equivalent alternative would have been to fund
    // the main shard wallet's address on the child shard and send the xshard tx from it.
    let xfer_hash = wallet
        .send_transaction(
            TransactionRequest::pay(shard_wallet.address(), 1_000_000_000_000_000_000_000u128),
            None,
        )
        .await
        .unwrap()
        .tx_hash();
    network.run_until_receipt(&wallet, xfer_hash, 200).await;

    // 3. Send the cross-shard transaction
    let (abi, bytecode) = compile_contract("tests/it/contracts/CallMe.sol", "CallMe");
    let deployer = DeploymentTxFactory::new(abi, bytecode, wallet.clone())
        .deploy(())
        .unwrap();
    let inner_data = deployer.tx.data().unwrap().clone().to_vec();

    let gas_price = shard_wallet.get_gas_price().await.unwrap();

    let data = contracts::intershard_bridge::BRIDGE
        .encode_input(&[
            Token::Uint(child_shard_id.into()),
            Token::Bool(true),
            Token::Address(H160::zero()),
            Token::Bytes(inner_data),
            Token::Uint(1_000_000u64.into()),
            Token::Uint(gas_price),
        ])
        .unwrap();
    let tx_request = TransactionRequest::new()
        .to(contract_addr::INTERSHARD_BRIDGE)
        .data(data);

    // Send it from the shard wallet's address
    let shard_wallet_connected_to_main = network.wallet_from_key(shard_wallet_key).await;
    let hash = shard_wallet_connected_to_main
        .send_transaction(tx_request, None)
        .await
        .unwrap()
        .tx_hash();
    let receipt = network.run_until_receipt(&wallet, hash, 200).await;
    warn!("Receipt of shard txn: {:?}", hash);
    // 4. Finalize that block on the main shard, so that the x-shard message gets sent
    network
        .run_until_block(&wallet, receipt.block_number.unwrap() + 3, 80)
        .await;

    // 5. Make sure the transaction gets included in the child network
    let latest_block = Mutex::new(shard_wallet.get_block_number().await.unwrap());
    network
        .children
        .get_mut(&child_shard_id)
        .unwrap()
        .run_until_async(
            || async {
                let mut latest_block = latest_block.lock().await;
                let next_block = *latest_block + 1;
                let Some(check_block) = shard_wallet.get_block(next_block).await.unwrap() else {
                    return false;
                };
                *latest_block = next_block;
                for tx in check_block.transactions {
                    let receipt = shard_wallet
                        .get_transaction_receipt(tx)
                        .await
                        .unwrap()
                        .unwrap();
                    if receipt.from == shard_wallet.address() && receipt.contract_address.is_some()
                    {
                        return true;
                    }
                }
                false
            },
            200,
        )
        .await
        .unwrap();
}

// test that when a fork occurs in the network, the node which has forked correctly reverts its state
// and progresses.
#[zilliqa_macros::test]
async fn handle_forking_correctly(mut network: Network) {
    let wallet = network.genesis_wallet().await;
    let _provider = wallet.provider();

    let start_block = 5;

    // wait until at least 5 blocks have been produced
    network
        .run_until(
            |n| {
                let index = n.random_index();
                n.get_node(index).get_finalized_height() >= start_block
            },
            100,
        )
        .await
        .unwrap();

    // Send a single TX to the network
    let hash = wallet
        .send_transaction(TransactionRequest::pay(H160::random(), 10), None)
        .await
        .unwrap()
        .tx_hash();

    network.drop_propose_messages_except_one().await;

    // Check that node 0 has executed the transaction while the others haven't
    let first = network
        .get_node(0)
        .get_transaction_receipt(hash.into())
        .unwrap();
    let second = network
        .get_node(1)
        .get_transaction_receipt(hash.into())
        .unwrap();

    // Only the first node should have executed the transaction
    assert!(first.is_some());
    assert!(second.is_none());

    let original_receipt = first.unwrap();

    trace!("Running until the network has reverted the block");
    // Now we should be able to run the network until we get a different tx receipt from the first
    // node, which indicates that it has reverted the block
    network
        .run_until(
            |n| {
                let receipt = n.get_node(0).get_transaction_receipt(hash.into());
                match receipt {
                    Ok(Some(receipt)) => receipt.block_hash != original_receipt.block_hash,
                    _ => false,
                }
            },
            1000,
        )
        .await
        .unwrap();
}<|MERGE_RESOLUTION|>--- conflicted
+++ resolved
@@ -75,11 +75,7 @@
         .unwrap();
 
     // now, wait until block 15 has been produced, but dropping 10% of the messages.
-<<<<<<< HEAD
-    for _ in 0..2000 {
-=======
     for _ in 0..1000000 {
->>>>>>> 7d693017
         network.randomly_drop_messages_then_tick(failure_rate).await;
         if get_block_number(&mut network) >= finish_block {
             break;
@@ -512,7 +508,7 @@
         .unwrap()
         .tx_hash();
     let receipt = network.run_until_receipt(&wallet, hash, 200).await;
-    warn!("Receipt of shard txn: {:?}", hash);
+
     // 4. Finalize that block on the main shard, so that the x-shard message gets sent
     network
         .run_until_block(&wallet, receipt.block_number.unwrap() + 3, 80)
