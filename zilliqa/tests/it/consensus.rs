use crate::CombinedJson;
use ethabi::Token;

use zilliqa::state::Address;

use crate::Network;

use ethers::{providers::Middleware, types::TransactionRequest};

#[zilliqa_macros::test]
async fn block_production(mut network: Network<'_>) {
    network
        .run_until(
            |n| {
                let index = n.random_index();
                n.get_node(index)
                    .get_latest_block()
                    .unwrap()
                    .map_or(0, |b| b.view())
                    >= 5
            },
            50,
        )
        .await
        .unwrap();
<<<<<<< HEAD
}

#[zilliqa_macros::test]
async fn launch_shard(mut network: Network<'_>) {
    let wallet = network.random_wallet();

    network
        .run_until_async(
            || async { wallet.get_block_number().await.unwrap().as_u64() >= 1 },
            50,
        )
        .await
        .unwrap();

    let abi = include_str!("../../src/contracts/shard_registry.json");
    let abi = serde_json::from_str::<CombinedJson>(abi)
        .unwrap()
        .contracts
        .remove("shard_registry.sol:ShardRegistry")
        .unwrap()
        .abi;

    let function = abi.function("addShard").unwrap();
    let tx_request = TransactionRequest::new()
        .to(Address::SHARD_CONTRACT.0)
        .data(function.encode_input(&[Token::Uint(80000.into())]).unwrap());

    let tx = wallet.send_transaction(tx_request, None).await.unwrap();
    let hash = tx.tx_hash();

    network
        .run_until_async(
            || async {
                wallet
                    .get_transaction_receipt(hash)
                    .await
                    .unwrap()
                    .is_some()
            },
            50,
        )
        .await
        .unwrap();

    network
        .run_until_async(
            || async { wallet.get_block_number().await.unwrap().as_u64() >= 5 },
            50,
=======

    let index = network.add_node();

    network
        .run_until(
            |n| {
                n.node_at(index)
                    .get_latest_block()
                    .unwrap()
                    .map_or(0, |b| b.view())
                    >= 10
            },
            500,
>>>>>>> ff1ac2c1
        )
        .await
        .unwrap();
}<|MERGE_RESOLUTION|>--- conflicted
+++ resolved
@@ -23,7 +23,22 @@
         )
         .await
         .unwrap();
-<<<<<<< HEAD
+
+    let index = network.add_node();
+
+    network
+        .run_until(
+            |n| {
+                n.node_at(index)
+                    .get_latest_block()
+                    .unwrap()
+                    .map_or(0, |b| b.view())
+                    >= 10
+            },
+            500,
+        )
+        .await
+        .unwrap();
 }
 
 #[zilliqa_macros::test]
@@ -68,25 +83,12 @@
         .await
         .unwrap();
 
+    let included_block = wallet.get_block_number().await.unwrap();
+
     network
         .run_until_async(
-            || async { wallet.get_block_number().await.unwrap().as_u64() >= 5 },
+            || async { wallet.get_block_number().await.unwrap() >= included_block + 2 },
             50,
-=======
-
-    let index = network.add_node();
-
-    network
-        .run_until(
-            |n| {
-                n.node_at(index)
-                    .get_latest_block()
-                    .unwrap()
-                    .map_or(0, |b| b.view())
-                    >= 10
-            },
-            500,
->>>>>>> ff1ac2c1
         )
         .await
         .unwrap();
