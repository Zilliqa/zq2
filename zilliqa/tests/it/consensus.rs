--- conflicted
+++ resolved
@@ -12,15 +12,6 @@
     let start_block = 5;
     let finish_block = 10;
 
-<<<<<<< HEAD
-    let samples: usize = std::env::var_os("ZQ_TEST_SAMPLES")
-        .map(|s| s.to_str().unwrap_or("1").parse().unwrap_or(1))
-        .unwrap_or(1);
-
-    println!("{}", samples);
-
-=======
->>>>>>> 8fd1fb08
     // wait until at least 5 blocks have been produced
     network
         .run_until(
