use ethabi::Token;
use ethers::{
    abi::FunctionExt, prelude::DeploymentTxFactory, providers::Middleware,
    types::TransactionRequest,
};
use primitive_types::{H160, U256};
use tokio::sync::Mutex;
use tracing::*;
use zilliqa::{
    contracts,
    state::contract_addr::{self, SHARD_REGISTRY},
};

use crate::{compile_contract, deploy_contract, deploy_contract_with_args, Network, Wallet};

// Test that all nodes can die and the network can restart (even if they startup at different
// times)
#[zilliqa_macros::test]
async fn network_can_die_restart(mut network: Network) {
    let start_block = 5;
    let finish_block = 10;

    // wait until at least 5 blocks have been produced
    network
        .run_until(
            |n| {
                let index = n.random_index();
                n.get_node(index).get_finalized_height() >= start_block
            },
            100,
        )
        .await
        .unwrap();

    // Forcibly restart the network, with a random time delay between each node
    network.restart();

    // Panic if it can't progress to the target block
    network
        .run_until(
            |n| {
                let index = n.random_index();
                n.get_node(index).get_finalized_height() >= finish_block
            },
            1000,
        )
        .await
        .expect("Failed to progress to target block");
}

fn get_block_number(n: &mut Network) -> u64 {
    let index = n.random_index();
    n.get_node(index).get_finalized_height()
}

// test that even with some consensus messages being dropped, the network can still proceed
// note: this drops all messages, not just consensus messages, but there should only be
// consensus messages in the network anyway
#[zilliqa_macros::test]
async fn block_production_even_when_lossy_network(mut network: Network) {
    let failure_rate = 0.1;
    let start_block = 5;
    let finish_block = 8;

    // wait until at least 5 blocks have been produced
    network
        .run_until(
            |n| {
                let index = n.random_index();
                n.get_node(index).get_finalized_height() >= start_block
            },
<<<<<<< HEAD
            80,
=======
            100,
>>>>>>> 060f34c9
        )
        .await
        .unwrap();

    // now, wait until block 15 has been produced, but dropping 10% of the messages.
    for _ in 0..1000 {
        network.randomly_drop_messages_then_tick(failure_rate).await;
        if get_block_number(&mut network) >= finish_block {
            break;
        }
    }

    assert!(
        get_block_number(&mut network) >= finish_block,
        "block number should be at least {}, but was {}",
        finish_block,
        get_block_number(&mut network)
    );
}

#[zilliqa_macros::test]
async fn block_production(mut network: Network) {
    network
        .run_until(
            |n| {
                let index = n.random_index();
                n.get_node(index)
                    .get_latest_block()
                    .unwrap()
                    .map_or(0, |b| b.number())
                    >= 5
            },
            50,
        )
        .await
        .unwrap();

    info!("Adding networked node.");
    let index = network.add_node(true);

    network
        .run_until(
            |n| {
                n.node_at(index)
                    .get_latest_block()
                    .unwrap()
                    .map_or(0, |b| b.number())
                    >= 10
            },
            100,
        )
        .await
        .unwrap();
}

/// Helper function that sets up one child shard on the provided Network.
/// Returns: a wallet connected to the new shard.
async fn create_shard(
    network: &mut Network,
    wallet: &Wallet,
    child_shard_id: u64,
) -> (Wallet, H160) {
    // * Sanity check - make sure main network is running
    network.run_until_block(wallet, 1.into(), 50).await;

    let starting_children = network.children.len();

    // * Construct and launch a shard network
    let child_shard_nodes = 4;
    let mut shard_network = Network::new_shard(
        network.rng.clone(),
        child_shard_nodes,
        Some(network.resend_message.clone()),
        child_shard_id,
        network.seed,
        None,
        network.scilla_address.clone(),
    );
    let shard_wallet = shard_network.genesis_wallet().await;

    let shard_node_keys: Vec<_> = shard_network
        .nodes
        .iter()
        .map(|node| node.secret_key)
        .collect();

    network.children.insert(child_shard_id, shard_network);

    // * Run a block or so to stabilise past genesis
    network
        .children
        .get_mut(&child_shard_id)
        .unwrap()
        .run_until_async(
            || async { shard_wallet.get_block_number().await.unwrap().as_u64() >= 1 },
            50,
        )
        .await
        .unwrap();

    // * Add all new nodes to the parent network too -- all nodes must run main shard nodes
    let initial_main_shard_nodes = network.nodes.len();
    for key in shard_node_keys {
        network.add_node_with_key(true, key);
    }
    network.run_until_block(wallet, 3.into(), 100).await;
    assert_eq!(
        network.nodes.len(),
        initial_main_shard_nodes + child_shard_nodes
    ); // sanity check

    // * Fetch shard's genesis hash
    let shard_genesis = shard_wallet
        .get_block(0)
        .await
        .unwrap()
        .unwrap()
        .hash
        .unwrap();

    // * Deploy shard contract for the shard on the main network
    let (deploy_hash, _) = deploy_contract_with_args(
        "tests/it/contracts/LinkableShard.sol",
        "LinkableShard",
        [
            Token::Uint(child_shard_id.into()),
            Token::Uint((700 + 0x8000).into()),
            Token::Uint(5000.into()),
            Token::FixedBytes(shard_genesis.0.to_vec()),
            Token::Address(SHARD_REGISTRY),
        ]
        .as_slice(),
        wallet,
        network,
    )
    .await;

    let deploy_shard_receipt = network.run_until_receipt(wallet, deploy_hash, 100).await;
    let shard_contract_address = deploy_shard_receipt.contract_address.unwrap();

    // * Register the shard in the shard registry on the main shard
    let tx_request = TransactionRequest::new()
        .to(contract_addr::SHARD_REGISTRY)
        .data(
            contracts::shard_registry::ADD_SHARD
                .encode_input(&[
                    Token::Uint(child_shard_id.into()),
                    Token::Address(shard_contract_address),
                ])
                .unwrap(),
        );

    // sanity check - child shard exists and only has the nodes we manually spawned in it earlier
    assert_eq!(network.children.len(), starting_children + 1);
    assert!(network.children.contains_key(&child_shard_id));
    assert_eq!(
        network.children.get(&child_shard_id).unwrap().nodes.len(),
        child_shard_nodes
    );

    let tx = wallet.send_transaction(tx_request, None).await.unwrap();
    let hash = tx.tx_hash();
    network.run_until_receipt(wallet, hash, 130).await;

    let included_block = wallet.get_block_number().await.unwrap();

    // * Finalize the block on the main shard and check each main shard node has
    // spawned a child shard node in response
    network
        .run_until_block(wallet, included_block + 2, 200)
        .await;

    network
        .run_until(
            |n| {
                n.children.get(&child_shard_id).unwrap().nodes.len()
                    == initial_main_shard_nodes + child_shard_nodes
            },
            200,
        )
        .await
        .unwrap();

    // finally we return the child wallet for subsequent tests to use in
    // interacting with the new shard, as well as the contract's address
    // as a shortcut
    (shard_wallet, shard_contract_address)
}

#[zilliqa_macros::test]
async fn launch_shard(mut network: Network) {
    let wallet = network.genesis_wallet().await;

    let child_shard_id = 80000u64;
    let (shard_wallet, _) = create_shard(&mut network, &wallet, child_shard_id).await;

    // Check shard is still producing blocks
    let check_child_block = shard_wallet.get_block_number().await.unwrap();
    network
        .children
        .get_mut(&child_shard_id)
        .unwrap()
        .run_until_block(&shard_wallet, check_child_block + 2, 200)
        .await;
}

#[zilliqa_macros::test]
async fn dynamic_cross_shard_link_creation(mut network: Network) {
    let main_wallet = network.genesis_wallet().await;

    let initial_value = 99u64;
    let custom_value = 100_000u64;

    // * Create two independent shards
    let shard_1_id = 80000u64;
    let shard_2_id = 90000u64;

    let (shard_1_wallet, shard_1_contract) =
        create_shard(&mut network, &main_wallet, shard_1_id).await;
    let (shard_2_wallet, _) = create_shard(&mut network, &main_wallet, shard_2_id).await;

    // * Create a (uni-directional) link from shard 1 to shard 2
    // potential TODO: consider caching the compilation of LinkableShard, otherwise this test compiles the
    // contract 3 times (twice in the create_shard calls + once here)
    let linkable_shard = compile_contract("tests/it/contracts/LinkableShard.sol", "LinkableShard");
    let add_link = linkable_shard.0.function("addLink").unwrap();
    let create_link_tx = TransactionRequest::new()
        .to(shard_1_contract)
        .data(
            add_link
                .encode_input(&[Token::Uint(shard_2_id.into())])
                .unwrap(),
        )
        .gas(100_000u64);
    let tx = main_wallet
        .send_transaction(create_link_tx, None)
        .await
        .unwrap();
    let hash = tx.tx_hash();
    let link_receipt = network.run_until_receipt(&main_wallet, hash, 200).await;
    assert!(link_receipt.status.unwrap() == 1.into());
    network
        .run_until_block(&main_wallet, link_receipt.block_number.unwrap() + 5, 100)
        .await; // Finalize
    network.children.get_mut(&shard_2_id).unwrap().tick().await; // handle all the LaunchLink messages
    network.children.get_mut(&shard_2_id).unwrap().tick().await; // ...and forward them back to parent
    network
        .run_until(
            |n| n.children.get(&shard_1_id).unwrap().nodes.len() == 12,
            200,
        )
        .await
        .unwrap();

    // * Send and verify a cross-shard tx from 1 to 2.
    // First, deploy a callable contract on 2
    let (hash, contract) = deploy_contract(
        "tests/it/contracts/SetGetContractValue.sol",
        "SetGetContractValue",
        &shard_2_wallet,
        network.children.get_mut(&shard_2_id).unwrap(),
    )
    .await;
    let contract_address = shard_2_wallet
        .get_transaction_receipt(hash)
        .await
        .unwrap()
        .unwrap()
        .contract_address
        .unwrap();

    // Then fund the shard 1 wallet on shard 2
    let xfer_hash = shard_2_wallet
        .send_transaction(
            TransactionRequest::pay(shard_1_wallet.address(), 100_000_000_000_000u64),
            None,
        )
        .await
        .unwrap()
        .tx_hash();
    network
        .children
        .get_mut(&shard_2_id)
        .unwrap()
        .run_until_receipt(&shard_2_wallet, xfer_hash, 200)
        .await;

    // Then send the actual cross-shard tx (from shard 1)
    let setter = contract.function("setUint256").unwrap();
    let inner_data = setter
        .encode_input(&[Token::Uint((custom_value).into())])
        .unwrap();

    let gas_price = shard_2_wallet.get_gas_price().await.unwrap();

    let data = contracts::intershard_bridge::BRIDGE
        .encode_input(&[
            Token::Uint(shard_2_id.into()),
            Token::Bool(false),
            Token::Address(contract_address),
            Token::Bytes(inner_data),
            Token::Uint(1_000_000u64.into()),
            Token::Uint(gas_price),
        ])
        .unwrap();
    let tx_request = TransactionRequest::new()
        .to(contract_addr::INTERSHARD_BRIDGE)
        .data(data);

    // Send it from the shard wallet's address
    let hash = shard_1_wallet
        .send_transaction(tx_request, None)
        .await
        .unwrap()
        .tx_hash();
    let receipt = network
        .children
        .get_mut(&shard_1_id)
        .unwrap()
        .run_until_receipt(&shard_1_wallet, hash, 200)
        .await;

    // Finalize the block on shard 1
    network
        .children
        .get_mut(&shard_1_id)
        .unwrap()
        .run_until_block(&shard_1_wallet, receipt.block_number.unwrap() + 4, 200)
        .await;

    let getter = contract.function("getUint256").unwrap();
    let get_call = TransactionRequest::new()
        .to(contract_address)
        .data(getter.selector());

    assert_eq!(
        U256::from_big_endian(
            shard_2_wallet
                .call(&get_call.clone().into(), None)
                .await
                .unwrap()
                .to_vec()
                .as_slice()
        ),
        U256::from(initial_value)
    );

    network.tick().await; // Forward all the messages between the shards

    // Now ensure it's been received on shard 2
    network
        .children
        .get_mut(&shard_2_id)
        .unwrap()
        .run_until_async(
            || async {
                U256::from_big_endian(
                    shard_2_wallet
                        .call(&get_call.clone().into(), None)
                        .await
                        .unwrap()
                        .to_vec()
                        .as_slice(),
                ) == U256::from(custom_value)
            },
            200,
        )
        .await
        .unwrap();
}

#[zilliqa_macros::test]
async fn cross_shard_contract_creation(mut network: Network) {
    let wallet = network.genesis_wallet().await;

    // 1. Create shard
    let child_shard_id = 80000u64;
    let (shard_wallet, _) = create_shard(&mut network, &wallet, child_shard_id).await;
    let shard_wallet_key = network
        .children
        .get(&child_shard_id)
        .unwrap()
        .genesis_key
        .clone();

    // stabilize shard
    network
        .children
        .get_mut(&child_shard_id)
        .unwrap()
        .run_until_block(&shard_wallet, 10.into(), 300)
        .await;

    // 2. Fund the child_shard_wallet (on the main shard) so we can send a cross-shard
    // transaction from it. This is so we have funds on the child shard (since the child
    // wallet has genesis funds there). An equivalent alternative would have been to fund
    // the main shard wallet's address on the child shard and send the xshard tx from it.
    let xfer_hash = wallet
        .send_transaction(
            TransactionRequest::pay(shard_wallet.address(), 1_000_000_000_000_000_000_000u128),
            None,
        )
        .await
        .unwrap()
        .tx_hash();
    network.run_until_receipt(&wallet, xfer_hash, 100).await;

    // 3. Send the cross-shard transaction
    let (abi, bytecode) = compile_contract("tests/it/contracts/CallMe.sol", "CallMe");
    let deployer = DeploymentTxFactory::new(abi, bytecode, wallet.clone())
        .deploy(())
        .unwrap();
    let inner_data = deployer.tx.data().unwrap().clone().to_vec();

    let gas_price = shard_wallet.get_gas_price().await.unwrap();

    let data = contracts::intershard_bridge::BRIDGE
        .encode_input(&[
            Token::Uint(child_shard_id.into()),
            Token::Bool(true),
            Token::Address(H160::zero()),
            Token::Bytes(inner_data),
            Token::Uint(1_000_000u64.into()),
            Token::Uint(gas_price),
        ])
        .unwrap();
    let tx_request = TransactionRequest::new()
        .to(contract_addr::INTERSHARD_BRIDGE)
        .data(data);

    // Send it from the shard wallet's address
    let shard_wallet_connected_to_main = network.wallet_from_key(shard_wallet_key).await;
    let hash = shard_wallet_connected_to_main
        .send_transaction(tx_request, None)
        .await
        .unwrap()
        .tx_hash();
    let receipt = network.run_until_receipt(&wallet, hash, 100).await;

    // 4. Finalize that block on the main shard, so that the x-shard message gets sent
    network
        .run_until_block(&wallet, receipt.block_number.unwrap() + 3, 80)
        .await;

    // 5. Make sure the transaction gets included in the child network
    let latest_block = Mutex::new(shard_wallet.get_block_number().await.unwrap());
    network
        .children
        .get_mut(&child_shard_id)
        .unwrap()
        .run_until_async(
            || async {
                let mut latest_block = latest_block.lock().await;
                let next_block = *latest_block + 1;
                let Some(check_block) = shard_wallet.get_block(next_block).await.unwrap() else {
                    return false;
                };
                *latest_block = next_block;
                for tx in check_block.transactions {
                    let receipt = shard_wallet
                        .get_transaction_receipt(tx)
                        .await
                        .unwrap()
                        .unwrap();
                    if receipt.from == shard_wallet.address() && receipt.contract_address.is_some()
                    {
                        return true;
                    }
                }
                false
            },
            200,
        )
        .await
        .unwrap();
}

// test that when a fork occurs in the network, the node which has forked correctly reverts its state
// and progresses.
#[zilliqa_macros::test]
async fn handle_forking_correctly(mut network: Network) {
    let wallet = network.genesis_wallet().await;
    let _provider = wallet.provider();

    let start_block = 5;

    // wait until at least 5 blocks have been produced
    network
        .run_until(
            |n| {
                let index = n.random_index();
                n.get_node(index).get_finalized_height() >= start_block
            },
            100,
        )
        .await
        .unwrap();

    // Send a single TX to the network
    let hash = wallet
        .send_transaction(TransactionRequest::pay(H160::random(), 10), None)
        .await
        .unwrap()
        .tx_hash();

    network.drop_propose_messages_except_one().await;

    // Check that node 0 has executed the transaction while the others haven't
    let first = network
        .get_node(0)
        .get_transaction_receipt(hash.into())
        .unwrap();
    let second = network
        .get_node(1)
        .get_transaction_receipt(hash.into())
        .unwrap();

    // Only the first node should have executed the transaction
    assert!(first.is_some());
    assert!(second.is_none());

    let original_receipt = first.unwrap();

    trace!("Running until the network has reverted the block");
    // Now we should be able to run the network until we get a different tx receipt from the first
    // node, which indicates that it has reverted the block
    network
        .run_until(
            |n| {
                let receipt = n.get_node(0).get_transaction_receipt(hash.into());
                match receipt {
                    Ok(Some(receipt)) => receipt.block_hash != original_receipt.block_hash,
                    _ => false,
                }
            },
            1000,
        )
        .await
        .unwrap();
}<|MERGE_RESOLUTION|>--- conflicted
+++ resolved
@@ -69,11 +69,7 @@
                 let index = n.random_index();
                 n.get_node(index).get_finalized_height() >= start_block
             },
-<<<<<<< HEAD
-            80,
-=======
             100,
->>>>>>> 060f34c9
         )
         .await
         .unwrap();
