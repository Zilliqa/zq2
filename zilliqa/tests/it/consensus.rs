--- conflicted
+++ resolved
@@ -147,11 +147,8 @@
         network.seed,
         None,
         network.scilla_address.clone(),
-<<<<<<< HEAD
+        network.scilla_lib_dir.clone(),
         false,
-=======
-        network.scilla_lib_dir.clone(),
->>>>>>> 3d018a01
     );
     let shard_wallet = shard_network.genesis_wallet().await;
 
@@ -182,14 +179,10 @@
     // * Add all new nodes to the parent network too -- all nodes must run main shard nodes
     let initial_main_shard_nodes = network.nodes.len();
     for key in shard_node_keys {
-<<<<<<< HEAD
         network.add_node_with_options(NewNodeOptions {
             secret_key: Some(key),
             ..Default::default()
         });
-=======
-        network.add_node_with_key(key);
->>>>>>> 3d018a01
     }
 
     network.run_until_block(wallet, 10.into(), 100).await;
