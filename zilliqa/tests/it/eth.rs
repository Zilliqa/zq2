use std::{fmt::Debug, ops::DerefMut};

use alloy::primitives::{Address, hex};
use ethabi::{Token, ethereum_types::U64};
use ethers::{
    abi::FunctionExt,
    core::types::{Bytes, Signature},
    providers::{Middleware, MiddlewareError, Provider},
    types::{
        BlockId, BlockNumber, Eip1559TransactionRequest, Eip2930TransactionRequest, Filter,
        Transaction, TransactionReceipt, TransactionRequest,
        transaction::{
            eip2718::TypedTransaction,
            eip2930::{AccessList, AccessListItem},
        },
    },
    utils::keccak256,
};
use futures::{StreamExt, future::join_all};
use primitive_types::{H160, H256};
use serde::{Deserialize, Serialize};
use serde_json::{Value, json};

use crate::{LocalRpcClient, Network, Wallet, deploy_contract};

#[zilliqa_macros::test]
async fn call_block_number(mut network: Network) {
    let wallet = network.genesis_wallet().await;

    let (hash, abi) = deploy_contract(
        "tests/it/contracts/CallMe.sol",
        "CallMe",
        &wallet,
        &mut network,
    )
    .await;

    let receipt = wallet.get_transaction_receipt(hash).await.unwrap().unwrap();

    let function = abi.function("currentBlock").unwrap();
    let call_tx = TransactionRequest::new()
        .to(receipt.contract_address.unwrap())
        .data(function.encode_input(&[]).unwrap());

    // Query the current block number with an `eth_call`.
    let response = wallet.call(&call_tx.clone().into(), None).await.unwrap();
    let block_number = function.decode_output(&response).unwrap()[0]
        .clone()
        .into_uint()
        .unwrap()
        .as_u64();

    // Verify it is correct.
    let expected_block_number = wallet.get_block_number().await.unwrap().as_u64();
    assert_eq!(block_number, expected_block_number);

    // Advance the network to the next block.
    network
        .run_until_async(
            || async { wallet.get_block_number().await.unwrap().as_u64() > block_number },
            50,
        )
        .await
        .unwrap();

    // Query the current block number with an `eth_call`.
    let response = wallet.call(&call_tx.clone().into(), None).await.unwrap();
    let new_block_number = function.decode_output(&response).unwrap()[0]
        .clone()
        .into_uint()
        .unwrap()
        .as_u64();

    // Verify it is correct.
    let expected_block_number = wallet.get_block_number().await.unwrap().as_u64();
    assert_eq!(new_block_number, expected_block_number);

    // Query the block number at the old block with an `eth_call`.
    let response = wallet
        .call(
            &call_tx.clone().into(),
            Some(BlockId::Number(BlockNumber::Number(block_number.into()))),
        )
        .await
        .unwrap();
    let old_block_number = function.decode_output(&response).unwrap()[0]
        .clone()
        .into_uint()
        .unwrap()
        .as_u64();

    // Verify it used the state from the old block.
    assert_eq!(old_block_number, block_number);
}

#[zilliqa_macros::test]
async fn get_block_transaction_count(mut network: Network) {
    let wallet = network.genesis_wallet().await;
    let provider = wallet.provider();

    async fn count_by_number<T: Debug + Serialize + Send + Sync>(
        provider: &Provider<LocalRpcClient>,
        number: T,
    ) -> u64 {
        provider
            .request::<_, U64>("eth_getBlockTransactionCountByNumber", [number])
            .await
            .unwrap()
            .as_u64()
    }

    async fn count_by_hash(provider: &Provider<LocalRpcClient>, hash: H256) -> u64 {
        provider
            .request::<_, U64>("eth_getBlockTransactionCountByHash", [hash])
            .await
            .unwrap()
            .as_u64()
    }
    network
        .run_until_async(
            || async { wallet.get_block_number().await.unwrap().as_u64() > 1 },
            50,
        )
        .await
        .unwrap();

    // Send a transaction.
    let hash = wallet
        .send_transaction(TransactionRequest::pay(H160::random(), 10), None)
        .await
        .unwrap()
        .tx_hash();

    network
        .run_until_async(
            || async {
                provider
                    .get_transaction_receipt(hash)
                    .await
                    .unwrap()
                    .is_some()
            },
            50,
        )
        .await
        .unwrap();

    let receipt = provider
        .get_transaction_receipt(hash)
        .await
        .unwrap()
        .unwrap();
    let block_hash = receipt.block_hash.unwrap();
    let block_number = receipt.block_number.unwrap();

    // Check the previous block has a transaction count of zero.
    let count = count_by_number(provider, block_number - 1).await;
    assert_eq!(count, 0);

    // Check this block has a transaction count of one.
    let count = count_by_number(provider, block_number).await;
    assert_eq!(count, 1);
    let count = count_by_hash(provider, block_hash).await;
    assert_eq!(count, 1);

    // The latest block is the one with our transaction, because we stopped running the network after our receipt
    // appeared. So the latest block should also have a count of one.
    let count = count_by_number(provider, "latest").await;
    assert_eq!(count, 1);
}

#[zilliqa_macros::test]
async fn get_transaction_count_pending(mut network: Network) {
    let wallet_1 = network.genesis_wallet().await;
    let wallet_2 = network.random_wallet().await;

    let provider = wallet_1.provider();

    async fn get_count<T: Debug + Serialize + Send + Sync>(
        address: H160,
        provider: &Provider<LocalRpcClient>,
        number: T,
    ) -> u64 {
        provider
            .request::<_, U64>("eth_getTransactionCount", (address, number))
            .await
            .unwrap()
            .as_u64()
    }

    // Both wallets should have no transactions pending.
    let count = get_count(wallet_1.address(), provider, "pending").await;
    assert_eq!(count, 0);
    let count = get_count(wallet_2.address(), provider, "pending").await;
    assert_eq!(count, 0);

    // Send a transaction from wallet 1 to wallet 2.
    let _hash_1 = wallet_1
        .send_transaction(
            TransactionRequest::pay(wallet_2.address(), 10).nonce(0),
            None,
        )
        .await
        .unwrap()
        .tx_hash();

    // Wallet 1 should now have 1 transaction pending, and no transactions in the latest block.
    let count = get_count(wallet_1.address(), provider, "pending").await;
    assert_eq!(count, 1);
    let count = get_count(wallet_1.address(), provider, "latest").await;
    assert_eq!(count, 0);

    // Send a transaction from wallet 1 to wallet 2.
    let hash_2 = wallet_1
        .send_transaction(
            TransactionRequest::pay(wallet_2.address(), 10).nonce(1),
            None,
        )
        .await
        .unwrap()
        .tx_hash();

    // Wallet 1 should now have 2 transactions pending, and still no transactions in the latest block.
    let count = get_count(wallet_1.address(), provider, "pending").await;
    assert_eq!(count, 2);
    let count = get_count(wallet_1.address(), provider, "latest").await;
    assert_eq!(count, 0);

    // Ensure transaction count is account specific.
    let count = get_count(wallet_2.address(), provider, "pending").await;
    assert_eq!(count, 0);

    // Process pending transaction
    network
        .run_until_async(
            || async {
                provider
                    .get_transaction_receipt(hash_2)
                    .await
                    .unwrap()
                    .is_some()
            },
            50,
        )
        .await
        .unwrap();

    // Wallet 1 should no longer have any pending transactions, and should have 2 transactions in the
    // latest block, leading to 2 returned for both "pending" and "latest".
    let count = get_count(wallet_1.address(), provider, "pending").await;
    assert_eq!(count, 2);
    let count = get_count(wallet_1.address(), provider, "latest").await;
    assert_eq!(count, 2);

    // Send a transaction from wallet 1 to wallet 2.
    wallet_1
        .send_transaction(
            TransactionRequest::pay(wallet_2.address(), 10).nonce(3),
            None,
        )
        .await
        .unwrap();

    // Wallet 1 should no longer have any pending transactions, and should have 2 transactions in the
    // latest block, leading to 2 returned for both "pending" and "latest".
    let count = get_count(wallet_1.address(), provider, "pending").await;
    assert_eq!(count, 2);

    // Send a transaction from wallet 1 to wallet 2.
    wallet_1
        .send_transaction(
            TransactionRequest::pay(wallet_2.address(), 10).nonce(2),
            None,
        )
        .await
        .unwrap();

    // Wallet 1 should no longer have any pending transactions, and should have 2 transactions in the
    // latest block, leading to 2 returned for both "pending" and "latest".
    let count = get_count(wallet_1.address(), provider, "pending").await;
    assert_eq!(count, 4);
}

#[zilliqa_macros::test]
async fn get_account_transaction_count(mut network: Network) {
    let wallet = network.genesis_wallet().await;
    let provider = wallet.provider();

    async fn count_at_block(provider: &Provider<LocalRpcClient>, params: (H160, U64)) -> u64 {
        provider
            .request::<_, U64>("eth_getTransactionCount", params)
            .await
            .unwrap()
            .as_u64()
    }

    network
        .run_until_async(
            || async { wallet.get_block_number().await.unwrap().as_u64() > 1 },
            50,
        )
        .await
        .unwrap();

    // Send a transaction.
    let hash = wallet
        .send_transaction(TransactionRequest::pay(H160::random(), 10), None)
        .await
        .unwrap()
        .tx_hash();

    network
        .run_until_async(
            || async {
                provider
                    .get_transaction_receipt(hash)
                    .await
                    .unwrap()
                    .is_some()
            },
            50,
        )
        .await
        .unwrap();

    let receipt = provider
        .get_transaction_receipt(hash)
        .await
        .unwrap()
        .unwrap();
    let block_number = receipt.block_number.unwrap();

    // Check the wallet has a transaction count of one.
    let count = count_at_block(provider, (wallet.address(), block_number)).await;
    assert_eq!(count, 1);

    // Check the wallet has a transaction count of zero at the previous block
    let count = count_at_block(provider, (wallet.address(), block_number - 1)).await;
    assert_eq!(count, 0);
}

#[zilliqa_macros::test]
async fn eth_get_transaction_receipt(mut network: Network) {
    let wallet = network.genesis_wallet().await;

    // Deploy a contract to generate a transaction receipt
    let (hash, _abi) = deploy_contract(
        "tests/it/contracts/EmitEvents.sol",
        "EmitEvents",
        &wallet,
        &mut network,
    )
    .await;

    // Wait for the transaction to be mined
    network
        .run_until_async(
            || async {
                wallet
                    .get_transaction_receipt(hash)
                    .await
                    .unwrap()
                    .is_some()
            },
            50,
        )
        .await
        .unwrap();

    // Get the transaction receipt
    let receipt = wallet.get_transaction_receipt(hash).await.unwrap().unwrap();

    dbg!(&receipt);

    // Verify the transaction receipt fields
    assert_eq!(receipt.transaction_hash, hash);
    assert!(receipt.block_hash.is_some());
    assert!(receipt.block_number.is_some());
    assert_eq!(receipt.from, wallet.address());
    assert!(receipt.to.is_none()); // This is a contract deployment so to should be empty
    assert!(receipt.contract_address.is_some());
    assert!(receipt.cumulative_gas_used > 0.into());
    assert!(receipt.effective_gas_price.unwrap_or_default() > 0.into());
    assert!(receipt.gas_used.unwrap_or_default() > 0.into());
    assert_eq!(receipt.status.unwrap_or_default(), 1.into());
}

#[zilliqa_macros::test]
async fn get_transaction_receipt_sequential_log_indexes(mut network: Network) {
    let wallet = network.genesis_wallet().await;

    // Deploy a contract that can emit events
    let (hash1, abi) = deploy_contract(
        "tests/it/contracts/EmitEvents.sol",
        "EmitEvents",
        &wallet,
        &mut network,
    )
    .await;

    let receipt1 = network.run_until_receipt(&wallet, hash1, 50).await;
    let contract_address = receipt1.contract_address.unwrap();

    // Call emitEvents() to generate some logs in block 1
    let emit_events = abi.function("emitEvents").unwrap();
    let tx1 = TransactionRequest::new()
        .to(contract_address)
        .data(emit_events.encode_input(&[]).unwrap());

    let tx1_hash = wallet.send_transaction(tx1, None).await.unwrap().tx_hash();

    let receipt1 = network.run_until_receipt(&wallet, tx1_hash, 50).await;

    // Verify logs in first block have sequential indexes starting at 0
    assert!(receipt1.logs.len() > 1);
    for (i, log) in receipt1.logs.iter().enumerate() {
        assert_eq!(log.log_index.unwrap().as_u64(), i as u64);
    }

    // Create another transaction in a new block
    let tx2 = TransactionRequest::new()
        .to(contract_address)
        .data(emit_events.encode_input(&[]).unwrap());

    let tx2_hash = wallet.send_transaction(tx2, None).await.unwrap().tx_hash();

    let receipt2 = network.run_until_receipt(&wallet, tx2_hash, 50).await;

    // Verify logs in second block also start at index 0
    assert!(receipt2.logs.len() > 1);
    for (i, log) in receipt2.logs.iter().enumerate() {
        assert_eq!(log.log_index.unwrap().as_u64(), i as u64);
    }

    // Verify blocks are different
    assert_ne!(receipt1.block_hash, receipt2.block_hash);
}

#[zilliqa_macros::test]
async fn get_logs(mut network: Network) {
    let wallet = network.genesis_wallet().await;

    let (hash, contract) = deploy_contract(
        "tests/it/contracts/EmitEvents.sol",
        "EmitEvents",
        &wallet,
        &mut network,
    )
    .await;

    let receipt = wallet.get_transaction_receipt(hash).await.unwrap().unwrap();
    let contract_address = receipt.contract_address.unwrap();

    let emit_first = contract.function("emitEvents").unwrap();
    let call_tx = TransactionRequest::new()
        .to(contract_address)
        .data(emit_first.encode_input(&[]).unwrap());

    let call_tx_hash = wallet
        .send_transaction(call_tx, None)
        .await
        .unwrap()
        .tx_hash();
    // Wait until the transaction has succeeded.
    network
        .run_until_async(
            || async {
                wallet
                    .get_transaction_receipt(call_tx_hash)
                    .await
                    .unwrap()
                    .is_some()
            },
            50,
        )
        .await
        .unwrap();

    let receipt = wallet
        .get_transaction_receipt(call_tx_hash)
        .await
        .unwrap()
        .unwrap();

    // Make sure searching by both block hash and block number work.
    assert_eq!(
        wallet
            .get_logs(&Filter::new().at_block_hash(receipt.block_hash.unwrap()))
            .await
            .unwrap()
            .len(),
        2
    );
    assert_eq!(
        wallet
            .get_logs(&Filter::new().select(receipt.block_number.unwrap()))
            .await
            .unwrap()
            .len(),
        2
    );

    let base = Filter::new().at_block_hash(receipt.block_hash.unwrap());

    // Make sure filtering by address works.
    assert_eq!(
        wallet
            .get_logs(&base.clone().address(wallet.address()))
            .await
            .unwrap()
            .len(),
        0
    );
    assert_eq!(
        wallet
            .get_logs(&base.clone().address(contract_address))
            .await
            .unwrap()
            .len(),
        2
    );

    // Make sure filtering by topic works.
    let transfer = contract.event("Transfer").unwrap().signature();
    let approval = contract.event("Approval").unwrap().signature();
    let nonsense = H256::from_low_u64_be(123);

    // Filter by topic0.
    assert_eq!(
        wallet
            .get_logs(&base.clone().topic0(transfer))
            .await
            .unwrap()
            .len(),
        1
    );
    assert_eq!(
        wallet
            .get_logs(&base.clone().topic0(approval))
            .await
            .unwrap()
            .len(),
        1
    );
    assert_eq!(
        wallet
            .get_logs(&base.clone().topic0(nonsense))
            .await
            .unwrap()
            .len(),
        0
    );
    // Multiple topics in the same position act as an OR filter.
    assert_eq!(
        wallet
            .get_logs(&base.clone().topic0(vec![transfer, approval]))
            .await
            .unwrap()
            .len(),
        2
    );
    // Including extra topics in the OR filter doesn't make a difference.
    assert_eq!(
        wallet
            .get_logs(&base.clone().topic0(vec![transfer, approval, nonsense]))
            .await
            .unwrap()
            .len(),
        2
    );

    // Filter by topic1 (same value for both logs).
    let one = H256::from_low_u64_be(1);
    assert_eq!(
        wallet
            .get_logs(&base.clone().topic1(one))
            .await
            .unwrap()
            .len(),
        2
    );

    // Filter by topic2 (different value for each log).
    let two = H256::from_low_u64_be(2);
    let three = H256::from_low_u64_be(3);
    assert_eq!(
        wallet
            .get_logs(&base.clone().topic2(two))
            .await
            .unwrap()
            .len(),
        1
    );
    assert_eq!(
        wallet
            .get_logs(&base.clone().topic2(three))
            .await
            .unwrap()
            .len(),
        1
    );
    assert_eq!(
        wallet
            .get_logs(&base.clone().topic2(vec![two, three]))
            .await
            .unwrap()
            .len(),
        2
    );

    // Filter by multiple topics.
    assert_eq!(
        wallet
            .get_logs(
                &base
                    .clone()
                    .topic0(vec![transfer, approval])
                    .topic1(one)
                    .topic2(vec![two, three])
            )
            .await
            .unwrap()
            .len(),
        2
    );
}

#[zilliqa_macros::test]
async fn get_storage_at(mut network: Network) {
    let wallet = network.genesis_wallet().await;

    // Example from https://ethereum.org/en/developers/docs/apis/json-rpc/#eth_getstorageat.
    let (hash, abi) = deploy_contract(
        "tests/it/contracts/Storage.sol",
        "Storage",
        &wallet,
        &mut network,
    )
    .await;

    let receipt = wallet.get_transaction_receipt(hash).await.unwrap().unwrap();
    let contract_address = receipt.contract_address.unwrap();

    let value = wallet
        .get_storage_at(contract_address, H256::zero(), None)
        .await
        .unwrap();
    assert_eq!(value, H256::from_low_u64_be(1234));

    // Calculate the storage position with keccak(LeftPad32(key, 0), LeftPad32(map position, 0))
    let mut bytes = Vec::new();
    bytes.extend_from_slice(&[0; 12]);
    bytes.extend_from_slice(receipt.from.as_bytes());
    bytes.extend_from_slice(&[0; 31]);
    bytes.push(1);
    let position = H256::from_slice(&ethers::utils::keccak256(bytes));
    let value = wallet
        .get_storage_at(contract_address, position, None)
        .await
        .unwrap();
    assert_eq!(value, H256::from_low_u64_be(5678));

    // Save the current block number
    let old_block_number = wallet.get_block_number().await.unwrap().as_u64();

    // Modify the contract state.
    let function = abi.function("update").unwrap();
    let update_tx = TransactionRequest::new()
        .to(receipt.contract_address.unwrap())
        .data(function.encode_input(&[]).unwrap());
    let update_tx_hash = wallet
        .send_transaction(update_tx, None)
        .await
        .unwrap()
        .tx_hash();
    // Advance the network to the next block.
    network
        .run_until_async(
            || async {
                wallet
                    .get_transaction_receipt(update_tx_hash)
                    .await
                    .unwrap()
                    .is_some()
            },
            50,
        )
        .await
        .unwrap();

    // verify the new state
    let value = wallet
        .get_storage_at(contract_address, H256::zero(), None)
        .await
        .unwrap();
    assert_eq!(value, H256::from_low_u64_be(9876));

    // verify that the state at the old block can still be fetched correctly
    let value = wallet
        .get_storage_at(
            contract_address,
            H256::zero(),
            Some(BlockId::Number(BlockNumber::Number(
                old_block_number.into(),
            ))),
        )
        .await
        .unwrap();
    assert_eq!(value, H256::from_low_u64_be(1234));
}

/// Helper method for send transaction tests.
async fn send_transaction(
    network: &mut Network,
    wallet: &Wallet,
    mut tx: TypedTransaction,
) -> (Transaction, TransactionReceipt) {
    wallet.fill_transaction(&mut tx, None).await.unwrap();
    let sig = wallet.signer().sign_transaction_sync(&tx).unwrap();
    let expected_hash = tx.hash(&sig);
    let hash = wallet.send_transaction(tx, None).await.unwrap().tx_hash();
    assert_eq!(hash, expected_hash);

    network
        .run_until_async(
            || async {
                wallet
                    .get_transaction_receipt(hash)
                    .await
                    .unwrap()
                    .is_some()
            },
            50,
        )
        .await
        .unwrap();

    let tx = wallet.get_transaction(hash).await.unwrap().unwrap();
    let receipt = wallet.get_transaction_receipt(hash).await.unwrap().unwrap();

    (tx, receipt)
}

#[zilliqa_macros::test]
async fn send_legacy_transaction(mut network: Network) {
    let to = H160::random_using(network.rng.lock().unwrap().deref_mut());
    let tx = TransactionRequest::pay(to, 123).into();
    let wallet = network.genesis_wallet().await;
    let (tx, receipt) = send_transaction(&mut network, &wallet, tx).await;

    assert_eq!(tx.transaction_type.unwrap().as_u64(), 0);
    assert_eq!(receipt.to.unwrap(), to);
}

#[zilliqa_macros::test]
async fn send_eip2930_transaction(mut network: Network) {
    let (to, access_list) = {
        let mut rng = network.rng.lock().unwrap();
        let to = H160::random_using(rng.deref_mut());
        let access_list = AccessList(vec![AccessListItem {
            address: H160::random_using(rng.deref_mut()),
            storage_keys: vec![
                H256::random_using(rng.deref_mut()),
                H256::random_using(rng.deref_mut()),
            ],
        }]);
        (to, access_list)
    };
    let tx = Eip2930TransactionRequest::new(TransactionRequest::pay(to, 123), access_list.clone())
        .into();
    let wallet = network.genesis_wallet().await;
    let (tx, receipt) = send_transaction(&mut network, &wallet, tx).await;

    assert_eq!(tx.transaction_type.unwrap().as_u64(), 1);
    assert_eq!(tx.access_list.unwrap(), access_list);
    assert_eq!(receipt.to.unwrap(), to);
}

#[zilliqa_macros::test]
async fn send_eip1559_transaction(mut network: Network) {
    let (to, access_list) = {
        let mut rng = network.rng.lock().unwrap();
        let to = H160::random_using(rng.deref_mut());
        let access_list = AccessList(vec![AccessListItem {
            address: H160::random_using(rng.deref_mut()),
            storage_keys: vec![
                H256::random_using(rng.deref_mut()),
                H256::random_using(rng.deref_mut()),
            ],
        }]);
        (to, access_list)
    };
    let gas_price = network.random_wallet().await.get_gas_price().await.unwrap();
    let tx = Eip1559TransactionRequest::new()
        .to(to)
        .value(456)
        .access_list(access_list.clone())
        .max_fee_per_gas(gas_price)
        .max_priority_fee_per_gas(gas_price)
        .into();
    let wallet = network.genesis_wallet().await;
    let (tx, receipt) = send_transaction(&mut network, &wallet, tx).await;

    assert_eq!(tx.transaction_type.unwrap().as_u64(), 2);
    assert_eq!(tx.access_list.unwrap(), access_list);
    assert_eq!(tx.max_fee_per_gas.unwrap(), gas_price);
    assert_eq!(tx.max_priority_fee_per_gas.unwrap(), gas_price);
    assert_eq!(receipt.to.unwrap(), to);
}

/// Test which sends a legacy transaction, without the replay protection specified by EIP-155.
#[zilliqa_macros::test]
async fn send_legacy_transaction_without_chain_id(mut network: Network) {
    let wallet = network.genesis_wallet().await;

    let to = H160::random_using(network.rng.lock().unwrap().deref_mut());
    let tx = TransactionRequest::pay(to, 123);
    let mut tx: TypedTransaction = tx.into();
    wallet.fill_transaction(&mut tx, None).await.unwrap();
    // Clear the chain ID.
    let tx = TypedTransaction::Legacy(TransactionRequest {
        chain_id: None,
        ..tx.into()
    });

    let sig = wallet.signer().sign_hash(tx.sighash()).unwrap();
    let expected_hash = tx.hash(&sig);
    eprintln!("expected: {}", hex::encode(tx.rlp_signed(&sig)));

    // Drop down to the provider, to prevent the wallet middleware from setting the chain ID.
    let hash = wallet
        .provider()
        .send_raw_transaction(tx.rlp_signed(&sig))
        .await
        .unwrap()
        .tx_hash();

    assert_eq!(hash, expected_hash);

    network
        .run_until_async(
            || async {
                wallet
                    .get_transaction_receipt(hash)
                    .await
                    .unwrap()
                    .is_some()
            },
            50,
        )
        .await
        .unwrap();

    let tx = wallet.get_transaction(hash).await.unwrap().unwrap();
    assert_eq!(tx.transaction_type.unwrap().as_u64(), 0);
    assert_eq!(tx.chain_id, None);

    let balance = wallet.get_balance(to, None).await.unwrap().as_u128();
    assert_eq!(balance, 123);
}

#[zilliqa_macros::test]
async fn eth_call(mut network: Network) {
    let wallet = network.genesis_wallet().await;

    let (hash, abi) = deploy_contract(
        "tests/it/contracts/SetGetContractValue.sol",
        "SetGetContractValue",
        &wallet,
        &mut network,
    )
    .await;

    network
        .run_until_async(
            || async {
                wallet
                    .get_transaction_receipt(hash)
                    .await
                    .unwrap()
                    .is_some()
            },
            50,
        )
        .await
        .unwrap();

    let getter = abi.function("getUint256").unwrap();

    let receipt = wallet.get_transaction_receipt(hash).await;

    assert!(receipt.is_ok());
    let receipt = receipt.unwrap().unwrap();

    let contract_address = receipt.contract_address.unwrap();

    let mut tx = TransactionRequest::new();
    tx.to = Some(contract_address.into());
    tx.data = Some(getter.selector().into());

    let value = wallet.call(&tx.into(), None).await.unwrap();

    assert_eq!(H256::from_slice(value.as_ref()), H256::from_low_u64_be(99));
}

#[zilliqa_macros::test]
async fn revert_transaction(mut network: Network) {
    let wallet = network.genesis_wallet().await;

    let (hash, abi) = deploy_contract(
        "tests/it/contracts/RevertMe.sol",
        "RevertMe",
        &wallet,
        &mut network,
    )
    .await;

    let receipt = wallet.get_transaction_receipt(hash).await.unwrap().unwrap();
    let contract_address = receipt.contract_address.unwrap();
    let setter = abi.function("revertable").unwrap();
    let getter = abi.function("value").unwrap();

    // First ensure contract works
    let success_call = TransactionRequest::new()
        .to(contract_address)
        .data(setter.encode_input(&[Token::Bool(true)]).unwrap());
    let (_, receipt) = send_transaction(&mut network, &wallet, success_call.into()).await;
    assert_eq!(receipt.status.unwrap().as_u32(), 1);

    // Ensure value was incremented
    let check_call = TransactionRequest::new()
        .to(contract_address)
        .data(getter.selector());
    let value = wallet.call(&check_call.clone().into(), None).await.unwrap();
    let value = getter.decode_output(&value).unwrap()[0]
        .clone()
        .into_int()
        .unwrap();
    assert_eq!(value, 1.into());

    // Next ensure revert fails correctly
    let revert_call = TransactionRequest::new()
        .to(contract_address)
        .data(setter.encode_input(&[Token::Bool(false)]).unwrap())
        .gas(1_000_000); // Pass a gas limit, otherwise estimate_gas is called and fails due to the revert
    let (_, receipt) = send_transaction(&mut network, &wallet, revert_call.into()).await;
    assert_eq!(receipt.status.unwrap().as_u32(), 0);

    // Ensure value was NOT incremented a second time
    let value = wallet.call(&check_call.into(), None).await.unwrap();
    let value = getter.decode_output(&value).unwrap()[0]
        .clone()
        .into_int()
        .unwrap();
    assert_eq!(value, 1.into());
}

#[zilliqa_macros::test]
async fn gas_charged_on_revert(mut network: Network) {
    let wallet = network.genesis_wallet().await;

    let (hash, abi) = deploy_contract(
        "tests/it/contracts/RevertMe.sol",
        "RevertMe",
        &wallet,
        &mut network,
    )
    .await;

    let receipt = wallet.get_transaction_receipt(hash).await.unwrap().unwrap();
    let contract_address = receipt.contract_address.unwrap();
    let setter = abi.function("revertable").unwrap();

    let gas_price = wallet.get_gas_price().await.unwrap();

    // Revert on contract failure. Ensure gas is consumed according to execution.
    let balance_before_call = wallet.get_balance(wallet.address(), None).await.unwrap();
    let large_gas_limit = 1_000_000;
    let revert_call = TransactionRequest::new()
        .to(contract_address)
        .data(setter.encode_input(&[Token::Bool(false)]).unwrap())
        .gas(large_gas_limit);
    let (_, receipt) = send_transaction(&mut network, &wallet, revert_call.into()).await;

    assert_eq!(receipt.status.unwrap().as_u32(), 0);
    assert!(receipt.gas_used.is_some());
    let gas_used = receipt.gas_used.unwrap();
    assert!(gas_used > 0.into());
    assert!(gas_used < large_gas_limit.into());
    let balance_after_call = wallet.get_balance(wallet.address(), None).await.unwrap();
    assert_eq!(
        balance_after_call,
        balance_before_call - gas_price * gas_used
    );

    // Revert on out-of-gas. Ensure entire gas limit is consumed.
    let balance_before_call = wallet.get_balance(wallet.address(), None).await.unwrap();

    // Set the gas limit of this transaction to be half of the previous successful call. This guarantees we will fail
    // due to running out of gas.
    let small_gas_limit = gas_used / 2;
    let fail_out_of_gas_call = TransactionRequest::new()
        .to(contract_address)
        .data(setter.encode_input(&[Token::Bool(true)]).unwrap())
        .gas(small_gas_limit);
    let (_, receipt) = send_transaction(&mut network, &wallet, fail_out_of_gas_call.into()).await;

    assert_eq!(receipt.status.unwrap().as_u32(), 0);
    let balance_after_call = wallet.get_balance(wallet.address(), None).await.unwrap();
    assert_eq!(
        balance_after_call,
        balance_before_call - gas_price * small_gas_limit
    );
}

#[zilliqa_macros::test]
async fn nonces_rejected_too_high(mut network: Network) {
    let wallet = network.genesis_wallet().await;

    let to: H160 = "0x00000000000000000000000000000000deadbeef"
        .parse()
        .unwrap();
    let mut tx = TransactionRequest::pay(to, 100);

    // Tx nonce of 1 should never get mined
    tx.nonce = Some(1.into());

    // Transform the transaction to its final form, so we can caculate the expected hash.
    let mut tx: TypedTransaction = tx.into();

    wallet.fill_transaction(&mut tx, None).await.unwrap();
    let sig = wallet.signer().sign_transaction_sync(&tx).unwrap();
    let _expected_hash = H256::from_slice(&keccak256(tx.rlp_signed(&sig)));

    let hash = wallet.send_transaction(tx, None).await.unwrap().tx_hash();

    let wait = network
        .run_until_async(
            || async {
                wallet
                    .get_transaction_receipt(hash)
                    .await
                    .unwrap()
                    .is_some()
            },
            50,
        )
        .await;

    // Times out trying to mine
    assert!(wait.is_err());
}

#[zilliqa_macros::test]
async fn nonces_respected_ordered(mut network: Network) {
    let wallet = network.genesis_wallet().await;

    let to: H160 = "0x00000000000000000000000000000000deadbeef"
        .parse()
        .unwrap();

    let mut txs_to_send: Vec<TypedTransaction> = Vec::new();
    let tx_send_amount = 10;
    let tx_send_iterations = 100;

    // collect up a bunch of TXs to send at once, but in reverse order
    for i in (0..tx_send_iterations).rev() {
        let mut tx = TransactionRequest::pay(to, tx_send_amount);
        tx.nonce = Some(i.into());
        let mut tx: TypedTransaction = tx.into();

        wallet.fill_transaction(&mut tx, None).await.unwrap();
        txs_to_send.push(tx);
    }

    // collect the promises and await on them
    let mut promises = Vec::new();

    // Send all of them
    for tx in txs_to_send {
        let prom = wallet.send_transaction(tx, None);
        promises.push(prom);
    }

    // Wait for all of them to be completed
    join_all(promises).await;

    // Wait until target account has got all the TXs
    let wait = network
        .run_until_async(
            || async {
                wallet.get_balance(to, None).await.unwrap()
                    == (tx_send_amount * tx_send_iterations).into()
            },
            10000,
        )
        .await;

    // doesn't time out trying to mine
    assert!(wait.is_ok());
}

#[zilliqa_macros::test]
async fn priority_fees_tx(mut network: Network) {
    let wallet = network.genesis_wallet().await;

    let to: H160 = "0x00000000000000000000000000000000deadbeef"
        .parse()
        .unwrap();

    let mut txs_to_send: Vec<TypedTransaction> = Vec::new();
    let tx_send_amount = 10;
    let tx_send_iterations = 10;

    // collect up a bunch of TXs to send at once, with two per nonce (one with a priority fee)
    // but starting from nonce 1 to allow the mempool time to see them all without being able to mine them yet
    for i in 1..tx_send_iterations {
        // This first one with a transfer amount of 1 should never get mined
        let mut tx = TransactionRequest::pay(to, 1);
        tx.nonce = Some(i.into());
        let mut tx: TypedTransaction = tx.into();
        wallet.fill_transaction(&mut tx, None).await.unwrap();
        let next_gas_price = tx.gas_price().unwrap() * 2; // double gas price for next one
        txs_to_send.push(tx);

        // Second priority tx
        let mut tx = TransactionRequest::pay(to, tx_send_amount);
        tx.nonce = Some(i.into());
        tx.gas_price = Some(next_gas_price);
        let mut tx: TypedTransaction = tx.into();

        wallet.fill_transaction(&mut tx, None).await.unwrap();
        txs_to_send.push(tx);
    }

    // collect the promises and await on them
    let mut promises = Vec::new();
    let txns_count = txs_to_send.len();
    // Send all of them
    for tx in txs_to_send {
        let prom = wallet.send_transaction(tx, None);
        promises.push(prom);
    }

    // Wait for all of them to be completed. We need to tick since they get broadcast around
    // as messages too and you can't guarantee which miner will try to create a block
    for prom in promises {
        let _hash = prom.await.unwrap().tx_hash();
        network.tick().await;
    }

    // Give enough time for all transactions to reach possible proposer
    for _ in 0..10 * txns_count {
        network.tick().await;
    }

    // Now send the first one
    let mut tx = TransactionRequest::pay(to, tx_send_amount);
    tx.nonce = Some(0.into());
    let mut tx: TypedTransaction = tx.into();

    wallet.fill_transaction(&mut tx, None).await.unwrap();
    wallet.send_transaction(tx, None).await.unwrap();

    // Wait until target account has got all the TXs
    let wait = network
        .run_until_async(
            || async {
                wallet.get_balance(to, None).await.unwrap()
                    == (tx_send_amount * tx_send_iterations).into()
            },
            100,
        )
        .await;

    // doesn't time out trying to mine
    assert!(wait.is_ok());
}

#[zilliqa_macros::test]
async fn pending_transaction_is_returned_by_get_transaction_by_hash(mut network: Network) {
    let wallet = network.genesis_wallet().await;

    let provider = wallet.provider();

    // Send a transaction.
    let hash = wallet
        .send_transaction(TransactionRequest::pay(H160::random(), 10), None)
        .await
        .unwrap()
        .tx_hash();

    // Check the transaction is returned with null values for the block.
    let tx = wallet.get_transaction(hash).await.unwrap().unwrap();
    assert_eq!(tx.block_hash, None);
    assert_eq!(tx.block_number, None);

    // Wait for the transaction to be mined.
    network
        .run_until_async(
            || async {
                provider
                    .get_transaction_receipt(hash)
                    .await
                    .unwrap()
                    .is_some()
            },
            50,
        )
        .await
        .unwrap();

    // Check the transaction is returned with non-null values for the block.
    let tx = wallet.get_transaction(hash).await.unwrap().unwrap();
    assert!(tx.block_hash.is_some());
    assert!(tx.block_number.is_some());
}

#[zilliqa_macros::test]
async fn get_transaction_by_index(mut network: Network) {
    let wallet = network.genesis_wallet().await;

    // Send transaction in reverse nonce order to ensure they land in the same block
    let h1 = wallet
        .send_transaction(TransactionRequest::pay(H160::random(), 10).nonce(1), None)
        .await
        .unwrap()
        .tx_hash();

    let h2 = wallet
        .send_transaction(TransactionRequest::pay(H160::random(), 10).nonce(0), None)
        .await
        .unwrap()
        .tx_hash();

    let r1 = network.run_until_receipt(&wallet, h1, 50).await;
    let r2 = network.run_until_receipt(&wallet, h2, 50).await;

    // NOTE: they are not always in the same block
    if r1.block_hash == r2.block_hash {
        let block_hash = r1.block_hash.unwrap();
        let block_number = r1.block_number.unwrap();

        let txn = wallet
            .get_transaction_by_block_and_index(block_hash, 0u64.into())
            .await
            .unwrap()
            .unwrap();
        assert_eq!(txn.hash, h2);

        let txn = wallet
            .get_transaction_by_block_and_index(block_number, 1u64.into())
            .await
            .unwrap()
            .unwrap();
        assert_eq!(txn.hash, h1);
    } else {
        let block_hash = r2.block_hash.unwrap();
        let block_number = r1.block_number.unwrap();

        let txn = wallet
            .get_transaction_by_block_and_index(block_hash, 0u64.into())
            .await
            .unwrap()
            .unwrap();
        assert_eq!(txn.hash, h2);

        let txn = wallet
            .get_transaction_by_block_and_index(block_number, 0u64.into())
            .await
            .unwrap()
            .unwrap();
        assert_eq!(txn.hash, h1);
    }
}

#[zilliqa_macros::test]
async fn block_subscription(mut network: Network) {
    let wallet = network.genesis_wallet().await;

    let mut block_stream: ethers::providers::SubscriptionStream<
        '_,
        LocalRpcClient,
        ethers::types::Block<H256>,
    > = wallet.subscribe_blocks().await.unwrap();
    network.run_until_block(&wallet, 3.into(), 100).await;

    // Assert the stream contains next 3 blocks.
    assert_eq!(
        block_stream.next().await.unwrap().number.unwrap().as_u64(),
        1
    );
    assert_eq!(
        block_stream.next().await.unwrap().number.unwrap().as_u64(),
        2
    );
    assert_eq!(
        block_stream.next().await.unwrap().number.unwrap().as_u64(),
        3
    );

    assert!(block_stream.unsubscribe().await.unwrap());
}

#[zilliqa_macros::test]
async fn logs_subscription(mut network: Network) {
    let wallet = network.genesis_wallet().await;

    let (hash, contract) = deploy_contract(
        "tests/it/contracts/EmitEvents.sol",
        "EmitEvents",
        &wallet,
        &mut network,
    )
    .await;

    let receipt = wallet.get_transaction_receipt(hash).await.unwrap().unwrap();
    let contract_address = receipt.contract_address.unwrap();

    // Our filtering logic is tested above by the `eth_getLogs` test, so in this test we just check whether logs are
    // returned at all from the subscription.
    let mut log_stream = wallet.subscribe_logs(&Filter::new()).await.unwrap();

    let emit_events = contract.function("emitEvents").unwrap();
    let call_tx = TransactionRequest::new()
        .to(contract_address)
        .data(emit_events.encode_input(&[]).unwrap());

    let call_tx_hash = wallet
        .send_transaction(call_tx, None)
        .await
        .unwrap()
        .tx_hash();
    network.run_until_receipt(&wallet, call_tx_hash, 50).await;

    assert_eq!(log_stream.next().await.unwrap().address, contract_address);
    assert_eq!(log_stream.next().await.unwrap().address, contract_address);

    assert!(log_stream.unsubscribe().await.unwrap());
}

#[zilliqa_macros::test]
async fn new_transaction_subscription(mut network: Network) {
    let wallet = network.genesis_wallet().await;

    let mut txn_stream = wallet.subscribe_full_pending_txs().await.unwrap();
    let mut hash_stream = wallet.subscribe_pending_txs().await.unwrap();

    let txn = TransactionRequest::pay(H160::random(), 10);
    let txn = wallet.send_transaction(txn, None).await.unwrap();

    // Note we don't wait for the transaction to be mined - The subscriptions should already contain this transaction.

    assert_eq!(txn_stream.next().await.unwrap().hash, txn.tx_hash());
    assert_eq!(hash_stream.next().await.unwrap(), txn.tx_hash());

    assert!(txn_stream.unsubscribe().await.unwrap());
    assert!(hash_stream.unsubscribe().await.unwrap());
}

#[zilliqa_macros::test]
async fn get_accounts_with_nonexistent_params(mut network: Network) {
    let client = network.rpc_client(0).await.unwrap();
    // Attempt to call eth_accounts (as a random example) with no parameters at all and check that the
    // call succeeds and the result is empty.
    let result = client
        .request_optional::<(), Vec<Address>>("eth_accounts", None)
        .await
        .unwrap();

    assert!(result.is_empty());
}

#[zilliqa_macros::test]
async fn get_accounts_with_extra_args(mut network: Network) {
    let client = network.rpc_client(0).await.unwrap();
    // Attempt to call eth_accounts (as a random example) with no parameters at all and check that the
    // call succeeds and the result is empty.
    let result = client
        .request_optional::<Vec<&str>, Vec<Address>>("eth_accounts", Some(vec!["extra"]))
        .await;

    assert!(result.is_err());
}

#[zilliqa_macros::test]
async fn deploy_deterministic_deployment_proxy(mut network: Network) {
    let wallet = network.genesis_wallet().await;

    let signer: H160 = "0x3fab184622dc19b6109349b94811493bf2a45362"
        .parse()
        .unwrap();

    let gas_price = 100000000000u128;
    let gas = 100000u128;

    // Send the signer enough money to cover the deployment.
    let tx = TransactionRequest::pay(signer, gas_price * gas);
    send_transaction(&mut network, &wallet, tx.into()).await;

    // Transaction from https://github.com/Arachnid/deterministic-deployment-proxy.
    let tx = TransactionRequest::new()
        .nonce(0)
        .gas_price(gas_price)
        .gas(gas)
        .value(0)
        .data(hex!("604580600e600039806000f350fe7fffffffffffffffffffffffffffffffffffffffffffffffffffffffffffffffe03601600081602082378035828234f58015156039578182fd5b8082525050506014600cf3"));
    let tx = TypedTransaction::Legacy(tx);
    let signature = Signature {
        r: hex!("2222222222222222222222222222222222222222222222222222222222222222").into(),
        s: hex!("2222222222222222222222222222222222222222222222222222222222222222").into(),
        v: 27,
    };
    let raw_tx = tx.rlp_signed(&signature);
    let hash = wallet.send_raw_transaction(raw_tx).await.unwrap().tx_hash();

    let receipt = network.run_until_receipt(&wallet, hash, 150).await;

    assert_eq!(receipt.from, signer);
    assert_eq!(
        receipt.contract_address.unwrap(),
        "0x4e59b44847b379578588920ca78fbf26c0b4956c"
            .parse()
            .unwrap()
    );
}

#[zilliqa_macros::test]
async fn test_send_transaction_errors(mut network: Network) {
    let wallet = network.random_wallet().await;
    network.run_until_block(&wallet, 3.into(), 70).await;

    async fn send_transaction_get_error(wallet: &Wallet, tx: TransactionRequest) -> (i64, String) {
        let result = wallet.send_transaction(tx, None).await;
        assert!(result.is_err());
        let val = result.unwrap_err();
        let err = val.as_error_response().unwrap();
        (err.code, err.message.to_string())
    }
    async fn send_raw_transaction_get_error(wallet: &Wallet, tx: Bytes) -> (i64, String) {
        let result = wallet.send_raw_transaction(tx).await;
        assert!(result.is_err());
        let val = result.unwrap_err();
        let err = val.as_error_response().unwrap();
        (err.code, err.message.to_string())
    }
    let gas_price = 100000000000u128;
    let gas = 100000u128;

    // Give the signer some funds.
    let tx = TransactionRequest::pay(wallet.address(), 2 * gas_price * gas);
    let genesis_wallet = network.genesis_wallet().await;
    send_transaction(&mut network, &genesis_wallet, tx.into()).await;

    // Deliberately set too low a gas fee
    {
        let tx = TransactionRequest::pay(H160::random(), 10).gas(1);
        let (code, msg) = send_transaction_get_error(&wallet, tx).await;
        assert_eq!(code, -32602);
        assert!(msg.to_lowercase().contains("gas"));
    }
    {
        let tx = TransactionRequest::pay(H160::random(), gas_price * gas)
            .gas_price(gas_price)
            .gas(gas);
        let sig = wallet.signer().sign_hash(tx.sighash()).unwrap();
        let mut signed = tx.rlp_signed(&sig).iter().cloned().collect::<Vec<u8>>();
        // Corrupt the transaction data.
        signed[1] += 2;
        let (code, _) = send_raw_transaction_get_error(&wallet, signed.into()).await;
        assert_eq!(code, -32603);
    }
    // it would be nice to test bad signatures, but generating one without
    // causing other spurious errors appears to be hard.
    {
        let tx = TransactionRequest::pay(H160::random(), 200 * gas_price * gas).nonce(547);
        let (code, msg) = send_transaction_get_error(&wallet, tx).await;
        assert_eq!(code, -32603);
        assert!(msg.to_lowercase().contains("funds"));
    }
}

#[derive(Clone, Deserialize, Serialize, Debug, PartialEq, Eq)]
#[serde(rename_all = "camelCase")]
pub struct SyncingStruct {
    pub starting_block: u64,
    pub current_block: u64,
    pub highest_block: u64,
}

#[derive(Clone, Serialize, Deserialize, Debug, PartialEq, Eq)]
#[serde(untagged)]
pub enum SyncingResult {
    Bool(bool),
    Struct(SyncingStruct),
}

#[zilliqa_macros::test]
async fn test_eth_syncing(mut network: Network) {
    let client = network.rpc_client(0).await.unwrap();
    let wallet = network.random_wallet().await;
    network.run_until_block(&wallet, 3.into(), 70).await;

    let result = client
        .request_optional::<(), SyncingResult>("eth_syncing", None)
        .await
        .unwrap();
    assert_eq!(result, SyncingResult::Bool(false))
}

#[zilliqa_macros::test]
async fn get_block_receipts(mut network: Network) {
    let wallet = network.genesis_wallet().await;
    let provider = wallet.provider();

    // Deploy a contract to generate a transaction
    let (hash1, _) = deploy_contract(
        "tests/it/contracts/EmitEvents.sol",
        "EmitEvents",
        &wallet,
        &mut network,
    )
    .await;

    let receipt1 = network.run_until_receipt(&wallet, hash1, 50).await;
    let block_hash = receipt1.block_hash.unwrap();

    // Get receipts by block hash
    let receipts: Vec<TransactionReceipt> = provider
        .request("eth_getBlockReceipts", [block_hash])
        .await
        .unwrap();

    assert_eq!(receipts.len(), 1);
    assert!(receipts.iter().any(|r| r.transaction_hash == hash1));

    // Verify receipts match individual receipt queries
    let individual1 = provider
        .get_transaction_receipt(hash1)
        .await
        .unwrap()
        .unwrap();

    assert!(receipts.contains(&individual1));
}

#[zilliqa_macros::test]
<<<<<<< HEAD
async fn test_block_filter(mut network: Network) {
    println!("Starting block filter test");
    let wallet = network.random_wallet().await;
    let provider = wallet.provider();

    // Create a new block filter
    println!("Creating new block filter");
    let filter_id: u128 = provider.request("eth_newBlockFilter", ()).await.unwrap();
    println!("Created filter with ID: {}", filter_id);

    // Generate some blocks
    println!("Generating blocks");
    network.run_until_block(&wallet, 3.into(), 50).await;
    println!("Generated blocks");

    // Get filter changes - should return the new block hashes
    println!("Getting filter changes");
    let changes_result: serde_json::Value = provider
        .request("eth_getFilterChanges", [filter_id])
        .await
        .unwrap();
    let changes: Vec<H256> = serde_json::from_value(changes_result).unwrap();
    println!("Got {} changes", changes.len());

    // We should have at least 2 new blocks (not counting the block at which we created the filter)
    assert!(!changes.is_empty());
    assert!(changes.len() >= 2);

    // Changes should be valid block hashes
    println!("Verifying block hashes");
    for hash in &changes {
        println!("Checking block hash: {}", hash);
        let block = provider
            .get_block(BlockId::Hash(*hash))
            .await
            .unwrap()
            .unwrap();
        block.number.unwrap();
    }

    // Calling get_filter_changes again should return empty as we've already retrieved the changes
    println!("Getting filter changes second time");
    let changes_result: serde_json::Value = provider
        .request("eth_getFilterChanges", [filter_id])
        .await
        .unwrap();
    let changes: Vec<H256> = serde_json::from_value(changes_result).unwrap();
    println!("Got {} changes on second call", changes.len());
    dbg!(&changes);
    assert!(changes.is_empty());

    println!("Removing filter");
    let filter_removed_successfully: bool = provider
        .request("eth_uninstallFilter", [filter_id])
        .await
        .unwrap();
    println!("Filter removed: {}", filter_removed_successfully);
    assert!(filter_removed_successfully);
}

#[zilliqa_macros::test]
async fn test_pending_transaction_filter(mut network: Network) {
    let wallet = network.genesis_wallet().await;
    let provider = wallet.provider();

    // Create a new pending transaction filter
    println!("Creating new pending transaction filter");
    let filter_id: u128 = provider
        .request("eth_newPendingTransactionFilter", ())
        .await
        .unwrap();
    println!("Created filter with ID: {}", filter_id);

    // Send a transaction.
    let hash = wallet
        .send_transaction(TransactionRequest::pay(H160::random(), 10), None)
        .await
        .unwrap()
        .tx_hash();

    // Get filter changes - should return the pending transaction hashes
    println!("Getting filter changes");
    let changes_result: serde_json::Value = provider
        .request("eth_getFilterChanges", [filter_id])
        .await
        .unwrap();
    let changes: Vec<H256> = serde_json::from_value(changes_result).unwrap();
    println!("Got {} changes", changes.len());

    assert!(changes.contains(&hash));

    // Calling get_filter_changes again should return empty
    println!("Getting filter changes second time");
    let changes_result: serde_json::Value = provider
        .request("eth_getFilterChanges", [filter_id])
        .await
        .unwrap();
    let changes: Vec<H256> = serde_json::from_value(changes_result).unwrap();
    println!("Got {} changes on second call", changes.len());
    assert!(changes.is_empty());
}

#[zilliqa_macros::test]
async fn test_log_filter(mut network: Network) {
    let wallet = network.genesis_wallet().await;
    let provider = wallet.provider();

    let (hash, contract) = deploy_contract(
        "tests/it/contracts/EmitEvents.sol",
        "EmitEvents",
        &wallet,
        &mut network,
    )
    .await;

    let receipt = wallet.get_transaction_receipt(hash).await.unwrap().unwrap();
    let contract_address = receipt.contract_address.unwrap();

    // Create a filter for contract events
    println!("Creating event filter");
    let filter = json!({
        "fromBlock": "latest",
        "address": contract_address,
    });
    let filter_id: u128 = provider.request("eth_newFilter", [filter]).await.unwrap();
    println!("Created filter with ID: {}", filter_id);

    let emit_events = contract.function("emitEvents").unwrap();
    let call_tx = TransactionRequest::new()
        .to(contract_address)
        .data(emit_events.encode_input(&[]).unwrap());

    let call_tx_hash = wallet
        .send_transaction(call_tx, None)
        .await
        .unwrap()
        .tx_hash();
    network.run_until_receipt(&wallet, call_tx_hash, 50).await;

    // Get filter changes
    println!("Getting filter changes");
    let logs_result: serde_json::Value = provider
        .request("eth_getFilterChanges", [filter_id])
        .await
        .unwrap();
    dbg!(&logs_result);
    let logs: Vec<serde_json::Value> = serde_json::from_value(logs_result).unwrap();
    println!("Got {} logs", logs.len());

    assert_eq!(logs.len(), 2);

    // Test get_filter_logs
    println!("Testing get_filter_logs");
    let logs_via_get_result: serde_json::Value = provider
        .request("eth_getFilterLogs", [filter_id])
        .await
        .unwrap();
    let logs_via_get: Vec<serde_json::Value> = serde_json::from_value(logs_via_get_result).unwrap();
    assert_eq!(logs, logs_via_get);

    // Calling get_filter_changes again should return empty
    println!("Getting filter changes second time");
    let changes_result: serde_json::Value = provider
        .request("eth_getFilterChanges", [filter_id])
        .await
        .unwrap();
    let changes: Vec<serde_json::Value> = serde_json::from_value(changes_result).unwrap();
    println!("Got {} changes on second call", changes.len());
    assert!(changes.is_empty());

    println!("Removing filter");
    let filter_removed_successfully: bool = provider
        .request("eth_uninstallFilter", [filter_id])
        .await
        .unwrap();
    println!("Filter removed: {}", filter_removed_successfully);
    assert!(filter_removed_successfully);
}

#[zilliqa_macros::test]
async fn test_invalid_filter_id(mut network: Network) {
    println!("Starting invalid filter ID test");
    let wallet = network.random_wallet().await;
    let provider = wallet.provider();

    // Try to get changes for non-existent filter
    println!("Attempting to get changes for invalid filter ID");
    let result = provider
        .request::<_, Value>("eth_getFilterChanges", ["0x123"])
        .await;
    assert!(result.is_err());
}

#[zilliqa_macros::test]
async fn test_uninstall_filter(mut network: Network) {
    println!("Starting uninstall filter test");
    let wallet = network.random_wallet().await;
    let provider = wallet.provider();

    // Create a new filter
    println!("Creating new block filter");
    let filter_id: u128 = provider.request("eth_newBlockFilter", ()).await.unwrap();
    println!("Created filter with ID: {}", filter_id);

    // Verify filter exists by using it
    println!("Verifying filter exists");
    let _changes: Vec<H256> = provider
        .request("eth_getFilterChanges", [filter_id])
        .await
        .unwrap();
    println!("Filter verified");

    // Successfully uninstall the filter
    println!("Uninstalling filter");
    let filter_removed: bool = provider
        .request("eth_uninstallFilter", [filter_id])
        .await
        .unwrap();
    println!("Filter removed: {}", filter_removed);
    assert!(filter_removed);

    // Verify filter no longer exists
    println!("Verifying filter no longer exists");
    let result = provider
        .request::<_, Value>("eth_getFilterChanges", [filter_id])
        .await;
    assert!(result.is_err());
=======
async fn get_block_by_number(mut network: Network) {
    let wallet = network.genesis_wallet().await;
    let provider = wallet.provider();

    // Make sure there's at least one block to retrieve
    network.run_until_block(&wallet, 2u64.into(), 50).await;

    // Get the latest block number
    let latest_number = provider.get_block_number().await.unwrap();

    // Query eth_getBlockByNumber with 'latest', full transactions requested
    let block = provider
        .request::<_, serde_json::Value>("eth_getBlockByNumber", (latest_number, true))
        .await
        .unwrap();

    // Some block fields should always be present
    assert_eq!(
        block["number"],
        serde_json::json!(format!("0x{:x}", latest_number.as_u64()))
    );
    assert!(block["hash"].as_str().unwrap().starts_with("0x"));
    assert!(block["parentHash"].as_str().unwrap().starts_with("0x"));
    assert_eq!(block["uncles"], serde_json::json!([])); // No uncles in ZQ2

    // Specific required fields
    // difficulty: 0x0
    assert_eq!(block["difficulty"], serde_json::json!("0x0"));

    // sha3Uncles: RLP( [] ), 0x1dcc4de8dec75d7aab85b567b6ccd41ad312451b948a7413f0a142fd40d49347
    assert_eq!(
        block["sha3Uncles"],
        serde_json::json!("0x1dcc4de8dec75d7aab85b567b6ccd41ad312451b948a7413f0a142fd40d49347")
    );

    // miner is a proper address, not "None"
    let miner = block["miner"].as_str().unwrap();
    assert!(
        miner.starts_with("0x") && miner.len() == 42,
        "Miner field is not a 20-byte address: {miner}"
    );

    // Some other typical fields
    assert!(block["transactions"].is_array());

    // Block gasLimit/gasUsed, timestamp, size are all nonzero/zero
    assert!(block["gasLimit"].as_str().unwrap().starts_with("0x"));
    assert!(block["gasUsed"].as_str().unwrap().starts_with("0x"));
    assert!(block["timestamp"].as_str().unwrap().starts_with("0x"));
    assert!(u64::from_str_radix(&block["size"].as_str().unwrap()[2..], 16).unwrap() > 0);
>>>>>>> 7340abdb
}<|MERGE_RESOLUTION|>--- conflicted
+++ resolved
@@ -1545,7 +1545,6 @@
 }
 
 #[zilliqa_macros::test]
-<<<<<<< HEAD
 async fn test_block_filter(mut network: Network) {
     println!("Starting block filter test");
     let wallet = network.random_wallet().await;
@@ -1773,7 +1772,8 @@
         .request::<_, Value>("eth_getFilterChanges", [filter_id])
         .await;
     assert!(result.is_err());
-=======
+}
+
 async fn get_block_by_number(mut network: Network) {
     let wallet = network.genesis_wallet().await;
     let provider = wallet.provider();
@@ -1824,5 +1824,4 @@
     assert!(block["gasUsed"].as_str().unwrap().starts_with("0x"));
     assert!(block["timestamp"].as_str().unwrap().starts_with("0x"));
     assert!(u64::from_str_radix(&block["size"].as_str().unwrap()[2..], 16).unwrap() > 0);
->>>>>>> 7340abdb
 }