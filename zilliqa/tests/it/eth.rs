use ethabi::ethereum_types::U64;
use std::fmt::Debug;

use ethers::{
    abi::FunctionExt,
    providers::{Middleware, Provider},
    types::{transaction::eip2718::TypedTransaction, BlockId, BlockNumber, TransactionRequest},
    utils::keccak256,
};

use primitive_types::{H160, H256};
use serde::Serialize;

use crate::{deploy_contract, LocalRpcClient, Network};

#[zilliqa_macros::test]
<<<<<<< HEAD
async fn call_block_number(mut network: Network) {
    let wallet = network.random_wallet();
=======
async fn call_block_number(mut network: Network<'_>) {
    let wallet = network.genesis_wallet();
>>>>>>> 3030aacf

    let (hash, abi) = deploy_contract(
        "tests/it/contracts/CallMe.sol",
        "CallMe",
        &wallet,
        &mut network,
    )
    .await;

    let receipt = wallet.get_transaction_receipt(hash).await.unwrap().unwrap();

    let function = abi.function("currentBlock").unwrap();
    let call_tx = TransactionRequest::new()
        .to(receipt.contract_address.unwrap())
        .data(function.encode_input(&[]).unwrap());

    // Query the current block number with an `eth_call`.
    let response = wallet.call(&call_tx.clone().into(), None).await.unwrap();
    let block_number = function.decode_output(&response).unwrap()[0]
        .clone()
        .into_uint()
        .unwrap()
        .as_u64();

    // Verify it is correct.
    let expected_block_number = wallet.get_block_number().await.unwrap().as_u64();
    assert_eq!(block_number, expected_block_number);

    // Advance the network to the next block.
    network
        .run_until_async(
            || async { wallet.get_block_number().await.unwrap().as_u64() > block_number },
            50,
        )
        .await
        .unwrap();

    // Query the current block number with an `eth_call`.
    let response = wallet.call(&call_tx.clone().into(), None).await.unwrap();
    let new_block_number = function.decode_output(&response).unwrap()[0]
        .clone()
        .into_uint()
        .unwrap()
        .as_u64();

    // Verify it is correct.
    let expected_block_number = wallet.get_block_number().await.unwrap().as_u64();
    assert_eq!(new_block_number, expected_block_number);

    // Query the block number at the old block with an `eth_call`.
    let response = wallet
        .call(
            &call_tx.clone().into(),
            Some(BlockId::Number(BlockNumber::Number(block_number.into()))),
        )
        .await
        .unwrap();
    let old_block_number = function.decode_output(&response).unwrap()[0]
        .clone()
        .into_uint()
        .unwrap()
        .as_u64();

    // Verify it used the state from the old block.
    assert_eq!(old_block_number, block_number);
}

#[zilliqa_macros::test]
<<<<<<< HEAD
async fn get_block_transaction_count(mut network: Network) {
    let wallet = network.random_wallet();
=======
async fn get_block_transaction_count(mut network: Network<'_>) {
    let wallet = network.genesis_wallet();
>>>>>>> 3030aacf
    let provider = wallet.provider();

    async fn count_by_number<T: Debug + Serialize + Send + Sync>(
        provider: &Provider<LocalRpcClient>,
        number: T,
    ) -> u64 {
        provider
            .request::<_, U64>("eth_getBlockTransactionCountByNumber", [number])
            .await
            .unwrap()
            .as_u64()
    }

    async fn count_by_hash(provider: &Provider<LocalRpcClient>, hash: H256) -> u64 {
        provider
            .request::<_, U64>("eth_getBlockTransactionCountByHash", [hash])
            .await
            .unwrap()
            .as_u64()
    }
    network
        .run_until_async(
            || async { wallet.get_block_number().await.unwrap().as_u64() > 1 },
            50,
        )
        .await
        .unwrap();

    // Send a transaction.
    let hash = wallet
        .send_transaction(TransactionRequest::pay(H160::random(), 10), None)
        .await
        .unwrap()
        .tx_hash();

    network
        .run_until_async(
            || async {
                provider
                    .get_transaction_receipt(hash)
                    .await
                    .unwrap()
                    .is_some()
            },
            50,
        )
        .await
        .unwrap();

    let receipt = provider
        .get_transaction_receipt(hash)
        .await
        .unwrap()
        .unwrap();
    let block_hash = receipt.block_hash.unwrap();
    let block_number = receipt.block_number.unwrap();

    // Check the previous block has a transaction count of zero.
    let count = count_by_number(provider, block_number - 1).await;
    assert_eq!(count, 0);

    // Check this block has a transaction count of one.
    let count = count_by_number(provider, block_number).await;
    assert_eq!(count, 1);
    let count = count_by_hash(provider, block_hash).await;
    assert_eq!(count, 1);

    // The latest block is the one with our transaction, because we stopped running the network after our receipt
    // appeared. So the latest block should also have a count of one.
    let count = count_by_number(provider, "latest").await;
    assert_eq!(count, 1);
}

#[zilliqa_macros::test]
<<<<<<< HEAD
async fn get_account_transaction_count(mut network: Network) {
    let wallet = network.random_wallet();
=======
async fn get_account_transaction_count(mut network: Network<'_>) {
    let wallet = network.genesis_wallet();
>>>>>>> 3030aacf
    let provider = wallet.provider();

    async fn count_at_block(provider: &Provider<LocalRpcClient>, params: (H160, U64)) -> u64 {
        provider
            .request::<_, U64>("eth_getTransactionCount", params)
            .await
            .unwrap()
            .as_u64()
    }

    network
        .run_until_async(
            || async { wallet.get_block_number().await.unwrap().as_u64() > 1 },
            50,
        )
        .await
        .unwrap();

    // Send a transaction.
    let hash = wallet
        .send_transaction(TransactionRequest::pay(H160::random(), 10), None)
        .await
        .unwrap()
        .tx_hash();

    network
        .run_until_async(
            || async {
                provider
                    .get_transaction_receipt(hash)
                    .await
                    .unwrap()
                    .is_some()
            },
            50,
        )
        .await
        .unwrap();

    let receipt = provider
        .get_transaction_receipt(hash)
        .await
        .unwrap()
        .unwrap();
    let block_number = receipt.block_number.unwrap();

    // Check the wallet has a transaction count of one.
    let count = count_at_block(provider, (wallet.address(), block_number)).await;
    assert_eq!(count, 1);

    // Check the wallet has a transaction count of zero at the previous block
    let count = count_at_block(provider, (wallet.address(), block_number - 1)).await;
    assert_eq!(count, 0);
}

#[zilliqa_macros::test]
<<<<<<< HEAD
async fn get_storage_at(mut network: Network) {
    let wallet = network.random_wallet();
=======
async fn get_storage_at(mut network: Network<'_>) {
    let wallet = network.genesis_wallet();
>>>>>>> 3030aacf

    // Example from https://ethereum.org/en/developers/docs/apis/json-rpc/#eth_getstorageat.
    let (hash, abi) = deploy_contract(
        "tests/it/contracts/Storage.sol",
        "Storage",
        &wallet,
        &mut network,
    )
    .await;

    let receipt = wallet.get_transaction_receipt(hash).await.unwrap().unwrap();
    let contract_address = receipt.contract_address.unwrap();

    let value = wallet
        .get_storage_at(contract_address, H256::zero(), None)
        .await
        .unwrap();
    assert_eq!(value, H256::from_low_u64_be(1234));

    // Calculate the storage position with keccak(LeftPad32(key, 0), LeftPad32(map position, 0))
    let mut bytes = Vec::new();
    bytes.extend_from_slice(&[0; 12]);
    bytes.extend_from_slice(receipt.from.as_bytes());
    bytes.extend_from_slice(&[0; 31]);
    bytes.push(1);
    let position = H256::from_slice(&ethers::utils::keccak256(bytes));
    let value = wallet
        .get_storage_at(contract_address, position, None)
        .await
        .unwrap();
    assert_eq!(value, H256::from_low_u64_be(5678));

    // Save the current block number
    let old_block_number = wallet.get_block_number().await.unwrap().as_u64();

    // Modify the contract state.
    let function = abi.function("update").unwrap();
    let update_tx = TransactionRequest::new()
        .to(receipt.contract_address.unwrap())
        .data(function.encode_input(&[]).unwrap());
    let update_tx_hash = wallet
        .send_transaction(update_tx, None)
        .await
        .unwrap()
        .tx_hash();
    // Advance the network to the next block.
    network
        .run_until_async(
            || async {
                wallet
                    .get_transaction_receipt(update_tx_hash)
                    .await
                    .unwrap()
                    .is_some()
            },
            50,
        )
        .await
        .unwrap();

    // verify the new state
    let value = wallet
        .get_storage_at(contract_address, H256::zero(), None)
        .await
        .unwrap();
    assert_eq!(value, H256::from_low_u64_be(9876));

    // verify that the state at the old block can still be fetched correctly
    let value = wallet
        .get_storage_at(
            contract_address,
            H256::zero(),
            Some(BlockId::Number(BlockNumber::Number(
                old_block_number.into(),
            ))),
        )
        .await
        .unwrap();
    assert_eq!(value, H256::from_low_u64_be(1234));
}

#[zilliqa_macros::test]
<<<<<<< HEAD
async fn send_transaction(mut network: Network) {
    let wallet = network.random_wallet();
=======
async fn send_transaction(mut network: Network<'_>) {
    let wallet = network.genesis_wallet();
>>>>>>> 3030aacf

    let to: H160 = "0x00000000000000000000000000000000deadbeef"
        .parse()
        .unwrap();
    let tx = TransactionRequest::pay(to, 123);

    // Transform the transaction to its final form, so we can caculate the expected hash.
    let mut tx: TypedTransaction = tx.into();
    wallet.fill_transaction(&mut tx, None).await.unwrap();
    let sig = wallet.signer().sign_transaction_sync(&tx).unwrap();
    let expected_hash = H256::from_slice(&keccak256(tx.rlp_signed(&sig)));

    let hash = wallet.send_transaction(tx, None).await.unwrap().tx_hash();

    assert_eq!(hash, expected_hash);

    network
        .run_until_async(
            || async {
                wallet
                    .get_transaction_receipt(hash)
                    .await
                    .unwrap()
                    .is_some()
            },
            50,
        )
        .await
        .unwrap();

    let receipt = wallet.get_transaction_receipt(hash).await.unwrap().unwrap();

    assert_eq!(receipt.to.unwrap(), to);
    assert_eq!(receipt.from, wallet.address());
}

#[zilliqa_macros::test]
<<<<<<< HEAD
async fn eth_call(mut network: Network) {
    let wallet = network.random_wallet();
=======
async fn eth_call(mut network: Network<'_>) {
    let wallet = network.genesis_wallet();
>>>>>>> 3030aacf

    let (hash, abi) = deploy_contract(
        "tests/it/contracts/SetGetContractValue.sol",
        "SetGetContractValue",
        &wallet,
        &mut network,
    )
    .await;

    network
        .run_until_async(
            || async {
                wallet
                    .get_transaction_receipt(hash)
                    .await
                    .unwrap()
                    .is_some()
            },
            50,
        )
        .await
        .unwrap();

    let getter = abi.function("getInt256").unwrap();

    let receipt = wallet.get_transaction_receipt(hash).await;

    assert!(receipt.is_ok());
    let receipt = receipt.unwrap().unwrap();

    let contract_address = receipt.contract_address.unwrap();

    let mut tx = TransactionRequest::new();
    tx.to = Some(contract_address.into());
    tx.data = Some(getter.selector().into());

    let value = wallet.call(&tx.into(), None).await.unwrap();

    assert_eq!(H256::from_slice(value.as_ref()), H256::from_low_u64_be(99));
}<|MERGE_RESOLUTION|>--- conflicted
+++ resolved
@@ -14,13 +14,8 @@
 use crate::{deploy_contract, LocalRpcClient, Network};
 
 #[zilliqa_macros::test]
-<<<<<<< HEAD
 async fn call_block_number(mut network: Network) {
-    let wallet = network.random_wallet();
-=======
-async fn call_block_number(mut network: Network<'_>) {
-    let wallet = network.genesis_wallet();
->>>>>>> 3030aacf
+    let wallet = network.genesis_wallet();
 
     let (hash, abi) = deploy_contract(
         "tests/it/contracts/CallMe.sol",
@@ -89,13 +84,8 @@
 }
 
 #[zilliqa_macros::test]
-<<<<<<< HEAD
 async fn get_block_transaction_count(mut network: Network) {
-    let wallet = network.random_wallet();
-=======
-async fn get_block_transaction_count(mut network: Network<'_>) {
-    let wallet = network.genesis_wallet();
->>>>>>> 3030aacf
+    let wallet = network.genesis_wallet();
     let provider = wallet.provider();
 
     async fn count_by_number<T: Debug + Serialize + Send + Sync>(
@@ -170,13 +160,8 @@
 }
 
 #[zilliqa_macros::test]
-<<<<<<< HEAD
 async fn get_account_transaction_count(mut network: Network) {
-    let wallet = network.random_wallet();
-=======
-async fn get_account_transaction_count(mut network: Network<'_>) {
-    let wallet = network.genesis_wallet();
->>>>>>> 3030aacf
+    let wallet = network.genesis_wallet();
     let provider = wallet.provider();
 
     async fn count_at_block(provider: &Provider<LocalRpcClient>, params: (H160, U64)) -> u64 {
@@ -233,13 +218,8 @@
 }
 
 #[zilliqa_macros::test]
-<<<<<<< HEAD
 async fn get_storage_at(mut network: Network) {
-    let wallet = network.random_wallet();
-=======
-async fn get_storage_at(mut network: Network<'_>) {
-    let wallet = network.genesis_wallet();
->>>>>>> 3030aacf
+    let wallet = network.genesis_wallet();
 
     // Example from https://ethereum.org/en/developers/docs/apis/json-rpc/#eth_getstorageat.
     let (hash, abi) = deploy_contract(
@@ -322,13 +302,8 @@
 }
 
 #[zilliqa_macros::test]
-<<<<<<< HEAD
 async fn send_transaction(mut network: Network) {
-    let wallet = network.random_wallet();
-=======
-async fn send_transaction(mut network: Network<'_>) {
-    let wallet = network.genesis_wallet();
->>>>>>> 3030aacf
+    let wallet = network.genesis_wallet();
 
     let to: H160 = "0x00000000000000000000000000000000deadbeef"
         .parse()
@@ -366,13 +341,8 @@
 }
 
 #[zilliqa_macros::test]
-<<<<<<< HEAD
 async fn eth_call(mut network: Network) {
-    let wallet = network.random_wallet();
-=======
-async fn eth_call(mut network: Network<'_>) {
-    let wallet = network.genesis_wallet();
->>>>>>> 3030aacf
+    let wallet = network.genesis_wallet();
 
     let (hash, abi) = deploy_contract(
         "tests/it/contracts/SetGetContractValue.sol",
