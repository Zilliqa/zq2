use ethabi::ethereum_types::U64;
use ethers::abi::FunctionExt;
use ethers::solc::EvmVersion;
use ethers::{
    prelude::{CompilerInput, DeploymentTxFactory},
    providers::{Middleware, Provider},
    types::{transaction::eip2718::TypedTransaction, BlockId, BlockNumber, TransactionRequest},
    utils::keccak256,
};
<<<<<<< HEAD
use futures::FutureExt;
=======
use std::fmt::Debug;

>>>>>>> 2c43aeb0
use primitive_types::{H160, H256};
use serde::Serialize;

use crate::{deploy_contract, LocalRpcClient, Network};

#[zilliqa_macros::test]
async fn call_block_number(mut network: Network<'_>) {
    let wallet = network.random_wallet();

    let (hash, abi) = deploy_contract!("contracts/CallMe.sol", "CallMe", wallet, network);

    let receipt = wallet.get_transaction_receipt(hash).await.unwrap().unwrap();

    let function = abi.function("currentBlock").unwrap();
    let call_tx = TransactionRequest::new()
        .to(receipt.contract_address.unwrap())
        .data(function.encode_input(&[]).unwrap());

    // Query the current block number with an `eth_call`.
    let response = wallet.call(&call_tx.clone().into(), None).await.unwrap();
    let block_number = function.decode_output(&response).unwrap()[0]
        .clone()
        .into_uint()
        .unwrap()
        .as_u64();

    // Verify it is correct.
    let expected_block_number = wallet.get_block_number().await.unwrap().as_u64();
    assert_eq!(block_number, expected_block_number);

    // Advance the network to the next block.
    network
        .run_until_async(
            || async { wallet.get_block_number().await.unwrap().as_u64() > block_number },
            50,
        )
        .await
        .unwrap();

    // Query the current block number with an `eth_call`.
    let response = wallet.call(&call_tx.clone().into(), None).await.unwrap();
    let new_block_number = function.decode_output(&response).unwrap()[0]
        .clone()
        .into_uint()
        .unwrap()
        .as_u64();

    // Verify it is correct.
    let expected_block_number = wallet.get_block_number().await.unwrap().as_u64();
    assert_eq!(new_block_number, expected_block_number);

    // Query the block number at the old block with an `eth_call`.
    let response = wallet
        .call(
            &call_tx.clone().into(),
            Some(BlockId::Number(BlockNumber::Number(block_number.into()))),
        )
        .await
        .unwrap();
    let old_block_number = function.decode_output(&response).unwrap()[0]
        .clone()
        .into_uint()
        .unwrap()
        .as_u64();

    // Verify it used the state from the old block.
    assert_eq!(old_block_number, block_number);
}

#[zilliqa_macros::test]
async fn get_block_transaction_count(mut network: Network<'_>) {
    let wallet = network.random_wallet();
    let provider = wallet.provider();

    async fn count_by_number<T: Debug + Serialize + Send + Sync>(
        provider: &Provider<LocalRpcClient>,
        number: T,
    ) -> u64 {
        provider
            .request::<_, U64>("eth_getBlockTransactionCountByNumber", [number])
            .await
            .unwrap()
            .as_u64()
    }

    async fn count_by_hash(provider: &Provider<LocalRpcClient>, hash: H256) -> u64 {
        provider
            .request::<_, U64>("eth_getBlockTransactionCountByHash", [hash])
            .await
            .unwrap()
            .as_u64()
    }
    network
        .run_until(|n| n.node().view() > 1, 50)
        .await
        .unwrap();

    // Send a transaction.
    let hash = wallet
        .send_transaction(TransactionRequest::pay(H160::random(), 10), None)
        .await
        .unwrap()
        .tx_hash();

    network
        .run_until_async(
            || async {
                provider
                    .get_transaction_receipt(hash)
                    .await
                    .unwrap()
                    .is_some()
            },
            50,
        )
        .await
        .unwrap();

    let receipt = provider
        .get_transaction_receipt(hash)
        .await
        .unwrap()
        .unwrap();
    let block_hash = receipt.block_hash.unwrap();
    let block_number = receipt.block_number.unwrap();

    // Check the previous block has a transaction count of zero.
    let count = count_by_number(provider, block_number - 1).await;
    assert_eq!(count, 0);

    // Check this block has a transaction count of one.
    let count = count_by_number(provider, block_number).await;
    assert_eq!(count, 1);
    let count = count_by_hash(provider, block_hash).await;
    assert_eq!(count, 1);

    // The latest block is the one with our transaction, because we stopped running the network after our receipt
    // appeared. So the latest block should also have a count of one.
    let count = count_by_number(provider, "latest").await;
    assert_eq!(count, 1);
}

#[zilliqa_macros::test]
async fn get_storage_at(mut network: Network<'_>) {
    let wallet = network.random_wallet();

    // Example from https://ethereum.org/en/developers/docs/apis/json-rpc/#eth_getstorageat.
    let (hash, abi) = deploy_contract!("contracts/Storage.sol", "Storage", wallet, network);

    let receipt = wallet.get_transaction_receipt(hash).await.unwrap().unwrap();
    let contract_address = receipt.contract_address.unwrap();

    let value = wallet
        .get_storage_at(contract_address, H256::zero(), None)
        .await
        .unwrap();
    assert_eq!(value, H256::from_low_u64_be(1234));

    // Calculate the storage position with keccak(LeftPad32(key, 0), LeftPad32(map position, 0))
    let mut bytes = Vec::new();
    bytes.extend_from_slice(&[0; 12]);
    bytes.extend_from_slice(receipt.from.as_bytes());
    bytes.extend_from_slice(&[0; 31]);
    bytes.push(1);
    let position = H256::from_slice(&ethers::utils::keccak256(bytes));
    let value = wallet
        .get_storage_at(contract_address, position, None)
        .await
        .unwrap();
    assert_eq!(value, H256::from_low_u64_be(5678));

    // Save the current block number
    let old_block_number = wallet.get_block_number().await.unwrap().as_u64();

    // Modify the contract state.
    let function = abi.function("update").unwrap();
    let call_tx = TransactionRequest::new()
        .to(receipt.contract_address.unwrap())
        .data(function.encode_input(&[]).unwrap());
    let pending_tx = wallet.send_transaction(call_tx, None).await.unwrap();
    // Advance the network to the next block.
    network
        .run_until_async(
            || async { wallet.get_block_number().await.unwrap().as_u64() > old_block_number },
            50,
        )
        .await
        .unwrap();

    // let _a = pending_tx.now_or_never().unwrap().unwrap().unwrap();

    let value = wallet
        .get_storage_at(contract_address, H256::zero(), None)
        .await
        .unwrap();
    assert_eq!(value, H256::from_low_u64_be(9876));
    println!("Update happened properly!");

    let value = wallet
        .get_storage_at(
            contract_address,
            H256::zero(),
            Some(BlockId::Number(BlockNumber::Number(
                old_block_number.into(),
            ))),
        )
        .await
        .unwrap();
    assert_eq!(value, H256::from_low_u64_be(1234));
}

#[zilliqa_macros::test]
async fn send_transaction(mut network: Network<'_>) {
    let wallet = network.random_wallet();

    let to: H160 = "0x00000000000000000000000000000000deadbeef"
        .parse()
        .unwrap();
    let tx = TransactionRequest::pay(to, 123);

    // Transform the transaction to its final form, so we can caculate the expected hash.
    let mut tx: TypedTransaction = tx.into();
    wallet.fill_transaction(&mut tx, None).await.unwrap();
    let sig = wallet.signer().sign_transaction_sync(&tx).unwrap();
    let expected_hash = H256::from_slice(&keccak256(tx.rlp_signed(&sig)));

    let hash = wallet.send_transaction(tx, None).await.unwrap().tx_hash();

    assert_eq!(hash, expected_hash);

    network
        .run_until_async(
            || async {
                wallet
                    .get_transaction_receipt(hash)
                    .await
                    .unwrap()
                    .is_some()
            },
            50,
        )
        .await
        .unwrap();

    let receipt = wallet.get_transaction_receipt(hash).await.unwrap().unwrap();

    assert_eq!(receipt.to.unwrap(), to);
    assert_eq!(receipt.from, wallet.address());
}

#[zilliqa_macros::test]
async fn eth_call(mut network: Network<'_>) {
    let wallet = network.random_wallet();

    let (hash, abi) = deploy_contract!(
        "contracts/SetGetContractValue.sol",
        "SetGetContractValue",
        wallet,
        network
    );

    network
        .run_until_async(
            || async {
                wallet
                    .get_transaction_receipt(hash)
                    .await
                    .unwrap()
                    .is_some()
            },
            50,
        )
        .await
        .unwrap();

    let getter = abi.function("getInt256").unwrap();

    let receipt = wallet.get_transaction_receipt(hash).await;

    assert!(receipt.is_ok());
    let receipt = receipt.unwrap().unwrap();

    let contract_address = receipt.contract_address.unwrap();

    let mut tx = TransactionRequest::new();
    tx.to = Some(contract_address.into());
    tx.data = Some(getter.selector().into());

    let value = wallet.call(&tx.into(), None).await.unwrap();

    assert_eq!(H256::from_slice(value.as_ref()), H256::from_low_u64_be(99));
}<|MERGE_RESOLUTION|>--- conflicted
+++ resolved
@@ -7,12 +7,8 @@
     types::{transaction::eip2718::TypedTransaction, BlockId, BlockNumber, TransactionRequest},
     utils::keccak256,
 };
-<<<<<<< HEAD
-use futures::FutureExt;
-=======
 use std::fmt::Debug;
 
->>>>>>> 2c43aeb0
 use primitive_types::{H160, H256};
 use serde::Serialize;
 
@@ -192,7 +188,7 @@
     let call_tx = TransactionRequest::new()
         .to(receipt.contract_address.unwrap())
         .data(function.encode_input(&[]).unwrap());
-    let pending_tx = wallet.send_transaction(call_tx, None).await.unwrap();
+    wallet.send_transaction(call_tx, None).await.unwrap();
     // Advance the network to the next block.
     network
         .run_until_async(
@@ -202,8 +198,7 @@
         .await
         .unwrap();
 
-    // let _a = pending_tx.now_or_never().unwrap().unwrap().unwrap();
-
+    // verify the new state
     let value = wallet
         .get_storage_at(contract_address, H256::zero(), None)
         .await
@@ -211,6 +206,7 @@
     assert_eq!(value, H256::from_low_u64_be(9876));
     println!("Update happened properly!");
 
+    // verify that the state at the old block can still be fetched correctly
     let value = wallet
         .get_storage_at(
             contract_address,
