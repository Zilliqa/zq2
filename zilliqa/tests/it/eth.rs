--- conflicted
+++ resolved
@@ -15,11 +15,7 @@
 
 #[zilliqa_macros::test]
 async fn call_block_number(mut network: Network) {
-<<<<<<< HEAD
-    let wallet = network.genesis_wallet();
-=======
-    let wallet = network.genesis_wallet().await;
->>>>>>> 83ca8b21
+    let wallet = network.genesis_wallet().await;
 
     let (hash, abi) = deploy_contract(
         "tests/it/contracts/CallMe.sol",
@@ -89,11 +85,7 @@
 
 #[zilliqa_macros::test]
 async fn get_block_transaction_count(mut network: Network) {
-<<<<<<< HEAD
-    let wallet = network.genesis_wallet();
-=======
-    let wallet = network.genesis_wallet().await;
->>>>>>> 83ca8b21
+    let wallet = network.genesis_wallet().await;
     let provider = wallet.provider();
 
     async fn count_by_number<T: Debug + Serialize + Send + Sync>(
@@ -169,11 +161,7 @@
 
 #[zilliqa_macros::test]
 async fn get_account_transaction_count(mut network: Network) {
-<<<<<<< HEAD
-    let wallet = network.genesis_wallet();
-=======
-    let wallet = network.genesis_wallet().await;
->>>>>>> 83ca8b21
+    let wallet = network.genesis_wallet().await;
     let provider = wallet.provider();
 
     async fn count_at_block(provider: &Provider<LocalRpcClient>, params: (H160, U64)) -> u64 {
@@ -231,11 +219,7 @@
 
 #[zilliqa_macros::test]
 async fn get_storage_at(mut network: Network) {
-<<<<<<< HEAD
-    let wallet = network.genesis_wallet();
-=======
-    let wallet = network.genesis_wallet().await;
->>>>>>> 83ca8b21
+    let wallet = network.genesis_wallet().await;
 
     // Example from https://ethereum.org/en/developers/docs/apis/json-rpc/#eth_getstorageat.
     let (hash, abi) = deploy_contract(
@@ -319,11 +303,7 @@
 
 #[zilliqa_macros::test]
 async fn send_transaction(mut network: Network) {
-<<<<<<< HEAD
-    let wallet = network.genesis_wallet();
-=======
-    let wallet = network.genesis_wallet().await;
->>>>>>> 83ca8b21
+    let wallet = network.genesis_wallet().await;
 
     let to: H160 = "0x00000000000000000000000000000000deadbeef"
         .parse()
@@ -362,11 +342,7 @@
 
 #[zilliqa_macros::test]
 async fn eth_call(mut network: Network) {
-<<<<<<< HEAD
-    let wallet = network.genesis_wallet();
-=======
-    let wallet = network.genesis_wallet().await;
->>>>>>> 83ca8b21
+    let wallet = network.genesis_wallet().await;
 
     let (hash, abi) = deploy_contract(
         "tests/it/contracts/SetGetContractValue.sol",
