use std::{fs, ops::DerefMut};

use alloy::eips::BlockId;
use ethabi::Token;
use ethers::{providers::Middleware, types::TransactionRequest};
use k256::ecdsa::SigningKey;
use primitive_types::H160;
use rand::Rng;
use tracing::*;
use zilliqa::{
    cfg::{
        allowed_timestamp_skew_default, block_request_batch_size_default,
        block_request_limit_default, consensus_timeout_default, eth_chain_id_default,
        failed_request_sleep_duration_default, filter_expiry_default, json_rpc_port_default,
        max_blocks_in_flight_default, max_filters_default,
        minimum_time_left_for_empty_block_default, scilla_address_default, scilla_lib_dir_default,
        state_rpc_limit_default, Checkpoint,
    },
    crypto::{Hash, SecretKey},
    transaction::EvmGas,
};

use crate::{deploy_contract, ConsensusConfig, Network, NewNodeOptions, NodeConfig, TestNode};

#[zilliqa_macros::test]
async fn block_and_tx_data_persistence(mut network: Network) {
    let wallet = network.genesis_wallet().await;
    // send and include tx
    let hash = Hash(
        wallet
            .send_transaction(TransactionRequest::pay(H160::random(), 10), None)
            .await
            .unwrap()
            .tx_hash()
            .0,
    );

    let index = network.random_index();

    network
        .run_until(
            |n| {
                n.get_node(index)
                    .get_transaction_receipt(hash)
                    .unwrap()
                    .is_some()
            },
            50,
        )
        .await
        .unwrap();

    // make one block without txs
    network
        .run_until(
            |n| {
                let block = n
                    .get_node(index)
                    .get_block(BlockId::latest())
                    .unwrap()
                    .map_or(0, |b| b.number());
                block >= 3
            },
            50,
        )
        .await
        .unwrap();

    let node = network.remove_node(index);

    let inner = node.inner.lock().unwrap();
    let last_number = inner.number() - 1;
    let receipt = inner.get_transaction_receipt(hash).unwrap().unwrap();
    let _finalized_number = inner.get_finalized_height();
    let block_with_tx = inner.get_block(receipt.block_hash).unwrap().unwrap();
    let last_block = inner.get_block(last_number).unwrap().unwrap();
    let tx = inner.get_transaction_by_hash(hash).unwrap().unwrap();
    // sanity check
    assert_eq!(tx.hash, hash);
    assert_eq!(block_with_tx.transactions.len(), 1);

    // drop and re-create the node using the same datadir:
    drop(inner);
    #[allow(clippy::redundant_closure_call)]
    let dir = (|mut node: TestNode| node.dir.take())(node).unwrap(); // move dir out and drop the rest of node
    let config = NodeConfig {
        consensus: ConsensusConfig {
            is_main: true,
            genesis_accounts: Network::genesis_accounts(&network.genesis_key),
            empty_block_timeout: Duration::from_millis(25),
            local_address: "host.docker.internal".to_owned(),
            rewards_per_hour: 204_000_000_000_000_000_000_000u128.into(),
            blocks_per_hour: 3600 * 40,
            minimum_stake: 32_000_000_000_000_000_000u128.into(),
            eth_block_gas_limit: EvmGas(84000000),
            gas_price: 4_761_904_800_000u128.into(),
            consensus_timeout: consensus_timeout_default(),
            genesis_deposits: Vec::new(),
            main_shard_id: None,
            minimum_time_left_for_empty_block: minimum_time_left_for_empty_block_default(),
            scilla_address: scilla_address_default(),
            blocks_per_epoch: 10,
            epochs_per_checkpoint: 1,
            scilla_lib_dir: scilla_lib_dir_default(),
        },
        allowed_timestamp_skew: allowed_timestamp_skew_default(),
        data_dir: None,
        load_checkpoint: None,
        do_checkpoints: false,
        disable_rpc: false,
        json_rpc_port: json_rpc_port_default(),
        eth_chain_id: eth_chain_id_default(),
        block_request_limit: block_request_limit_default(),
        max_blocks_in_flight: max_blocks_in_flight_default(),
        block_request_batch_size: block_request_batch_size_default(),
<<<<<<< HEAD
        filter_expiry: filter_expiry_default(),
        max_filters: max_filters_default(),
=======
        state_rpc_limit: state_rpc_limit_default(),
>>>>>>> 548bbff0
        failed_request_sleep_duration: failed_request_sleep_duration_default(),
    };
    let mut rng = network.rng.lock().unwrap();
    let result = crate::node(
        config,
        SecretKey::new_from_rng(rng.deref_mut()).unwrap(),
        SigningKey::random(rng.deref_mut()),
        0,
        Some(dir),
    );

    // Sometimes, the dropping Arc<Node> (by dropping the TestNode above) does not actually drop
    // the underlying Node. See: https://github.com/Zilliqa/zq2/issues/299
    // As this is very painful to debug, should only ever be relevant for tests like these, and CI
    // should run enough samples to still have decent test coverage, we simply skip the rest of the
    // test if this happens.
    let Ok((newnode, _, _, _)) = result else {
        warn!(
            "Failed to release database lock. Skipping test, with seed {}.",
            network.seed
        );
        return;
    };
    let inner = newnode.inner.lock().unwrap();

    // ensure all blocks created were saved up till the last one
    let loaded_last_block = inner.get_block(last_number).unwrap();
    assert!(loaded_last_block.is_some());
    assert_eq!(loaded_last_block.unwrap().hash(), last_block.hash());

    // ensure tx was saved, including its receipt
    let loaded_tx_block = inner.get_block(block_with_tx.number()).unwrap().unwrap();
    assert_eq!(loaded_tx_block.hash(), block_with_tx.hash());
    assert_eq!(loaded_tx_block.transactions.len(), 1);
    assert!(inner.get_transaction_receipt(hash).unwrap().is_some());
    assert_eq!(
        inner
            .get_transaction_by_hash(hash)
            .unwrap()
            .unwrap()
            .tx
            .into_transaction()
            .payload(),
        tx.tx.into_transaction().payload()
    );
}

#[zilliqa_macros::test(do_checkpoints)]
async fn checkpoints_test(mut network: Network) {
    // Populate network with transactions
    let wallet = network.genesis_wallet().await;
    let (hash, abi) = deploy_contract(
        "tests/it/contracts/Storage.sol",
        "Storage",
        &wallet,
        &mut network,
    )
    .await;

    let receipt = wallet.get_transaction_receipt(hash).await.unwrap().unwrap();
    let contract_address = receipt.contract_address.unwrap();

    let new_val = 3281u64;

    // set some storage items with transactions
    let function = abi.function("set").unwrap();
    let mut address_buf = [0u8; 20];
    network.rng.lock().unwrap().fill(&mut address_buf);
    let update_tx = TransactionRequest::new().to(contract_address).data(
        function
            .encode_input(&[
                Token::Address(address_buf.into()),
                Token::Uint(new_val.into()),
            ])
            .unwrap(),
    );
    let update_tx_hash = wallet
        .send_transaction(update_tx, None)
        .await
        .unwrap()
        .tx_hash();
    network.run_until_receipt(&wallet, update_tx_hash, 50).await;

    // wait 10 blocks for checkpoint to happen - then 3 more to finalize that block
    network.run_until_block(&wallet, 13.into(), 200).await;

    let checkpoint_files = network
        .nodes
        .iter()
        .map(|node| {
            node.dir
                .as_ref()
                .unwrap()
                .path()
                .join(network.shard_id.to_string())
                .join("checkpoints")
                .join("10")
        })
        .collect::<Vec<_>>();

    let mut len_check = 0;
    for path in &checkpoint_files {
        let metadata = fs::metadata(path).unwrap();
        assert!(metadata.is_file());
        let file_len = metadata.len();
        assert!(file_len != 0);
        assert!(len_check == 0 || len_check == file_len); // len_check = 0 on first loop iteration
        len_check = file_len;
    }

    // Create new node and pass it one of those checkpoint files
    let checkpoint_path = checkpoint_files[0].to_str().unwrap().to_owned();
    let checkpoint_hash = wallet.get_block(10).await.unwrap().unwrap().hash.unwrap();
    let new_node_idx = network.add_node_with_options(NewNodeOptions {
        checkpoint: Some(Checkpoint {
            file: checkpoint_path,
            hash: Hash(checkpoint_hash.0),
        }),
        ..Default::default()
    });

    let new_node_wallet = network.wallet_of_node(new_node_idx).await;
    let latest_block = new_node_wallet.get_block_number().await.unwrap();
    assert_eq!(latest_block, 10.into());

    // check storage using it
    let storage_getter = abi.function("pos1").unwrap();
    let check_storage_tx = TransactionRequest::new().to(contract_address).data(
        storage_getter
            .encode_input(&[Token::Address(address_buf.into())])
            .unwrap(),
    );
    let storage = new_node_wallet
        .call(&check_storage_tx.into(), None)
        .await
        .unwrap();
    let val = storage_getter.decode_output(&storage).unwrap();
    assert_eq!(val[0], Token::Uint(new_val.into()));

    // check account nonce of old wallet
    let nonce = new_node_wallet
        .get_transaction_count(wallet.address(), None)
        .await
        .unwrap();
    assert_eq!(nonce, 2.into());

    // check the new node is catches up and keeps up with block production
    network
        .run_until_block(&new_node_wallet, 20.into(), 200)
        .await;
}<|MERGE_RESOLUTION|>--- conflicted
+++ resolved
@@ -12,9 +12,8 @@
         allowed_timestamp_skew_default, block_request_batch_size_default,
         block_request_limit_default, consensus_timeout_default, eth_chain_id_default,
         failed_request_sleep_duration_default, filter_expiry_default, json_rpc_port_default,
-        max_blocks_in_flight_default, max_filters_default,
-        minimum_time_left_for_empty_block_default, scilla_address_default, scilla_lib_dir_default,
-        state_rpc_limit_default, Checkpoint,
+        max_blocks_in_flight_default, minimum_time_left_for_empty_block_default,
+        scilla_address_default, scilla_lib_dir_default, state_rpc_limit_default, Checkpoint,
     },
     crypto::{Hash, SecretKey},
     transaction::EvmGas,
@@ -113,12 +112,8 @@
         block_request_limit: block_request_limit_default(),
         max_blocks_in_flight: max_blocks_in_flight_default(),
         block_request_batch_size: block_request_batch_size_default(),
-<<<<<<< HEAD
         filter_expiry: filter_expiry_default(),
-        max_filters: max_filters_default(),
-=======
         state_rpc_limit: state_rpc_limit_default(),
->>>>>>> 548bbff0
         failed_request_sleep_duration: failed_request_sleep_duration_default(),
     };
     let mut rng = network.rng.lock().unwrap();
