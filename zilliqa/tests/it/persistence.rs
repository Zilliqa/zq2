--- conflicted
+++ resolved
@@ -112,11 +112,8 @@
         block_request_limit: block_request_limit_default(),
         max_blocks_in_flight: max_blocks_in_flight_default(),
         block_request_batch_size: block_request_batch_size_default(),
-<<<<<<< HEAD
         state_rpc_limit: state_rpc_limit_default(),
-=======
         failed_request_sleep_duration: failed_request_sleep_duration_default(),
->>>>>>> 3709071d
     };
     let mut rng = network.rng.lock().unwrap();
     let result = crate::node(
