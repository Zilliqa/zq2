--- conflicted
+++ resolved
@@ -20,18 +20,14 @@
     transaction::EvmGas,
 };
 
-<<<<<<< HEAD
-use crate::{deploy_contract, Network, NewNodeOptions, TestNode};
-=======
 use crate::{
     deploy_contract,
     zil::{
         deploy_scilla_contract, scilla_test_contract_code, scilla_test_contract_data,
         zilliqa_account,
     },
-    ConsensusConfig, Network, NewNodeOptions, NodeConfig, TestNode,
+    Network, NewNodeOptions, TestNode,
 };
->>>>>>> b3ede8fa
 
 #[zilliqa_macros::test]
 async fn block_and_tx_data_persistence(mut network: Network) {
