use std::{fs, ops::DerefMut};

use alloy::eips::BlockId;
use ethabi::Token;
use ethers::{providers::Middleware, types::TransactionRequest};
use k256::ecdsa::SigningKey;
use primitive_types::H160;
use rand::Rng;
use tracing::*;
use zilliqa::{
<<<<<<< HEAD
    cfg::Checkpoint,
=======
    cfg::{
        allowed_timestamp_skew_default, block_request_batch_size_default,
        block_request_limit_default, consensus_timeout_default, eth_chain_id_default,
        failed_request_sleep_duration_default, json_rpc_port_default, max_blocks_in_flight_default,
        minimum_time_left_for_empty_block_default, scilla_address_default, scilla_lib_dir_default,
        state_rpc_limit_default, total_native_token_supply_default, Checkpoint,
    },
>>>>>>> 5453f3b1
    crypto::{Hash, SecretKey},
};

use crate::{deploy_contract, Network, NewNodeOptions, TestNode};

#[zilliqa_macros::test]
async fn block_and_tx_data_persistence(mut network: Network) {
    let wallet = network.genesis_wallet().await;
    // send and include tx
    let hash = Hash(
        wallet
            .send_transaction(TransactionRequest::pay(H160::random(), 10), None)
            .await
            .unwrap()
            .tx_hash()
            .0,
    );

    let index = network.random_index();

    network
        .run_until(
            |n| {
                n.get_node(index)
                    .get_transaction_receipt(hash)
                    .unwrap()
                    .is_some()
            },
            50,
        )
        .await
        .unwrap();

    // make one block without txs
    network
        .run_until(
            |n| {
                let block = n
                    .get_node(index)
                    .get_block(BlockId::latest())
                    .unwrap()
                    .map_or(0, |b| b.number());
                block >= 3
            },
            50,
        )
        .await
        .unwrap();

    let node = network.remove_node(index);

    let inner = node.inner.lock().unwrap();
    let last_number = inner.number() - 1;
    let receipt = inner.get_transaction_receipt(hash).unwrap().unwrap();
    let _finalized_number = inner.get_finalized_height();
    let block_with_tx = inner.get_block(receipt.block_hash).unwrap().unwrap();
    let last_block = inner.get_block(last_number).unwrap().unwrap();
    let tx = inner.get_transaction_by_hash(hash).unwrap().unwrap();

    let config = inner.config.clone(); // no need to create a config from scratch, just copy the old one

    // sanity check
    assert_eq!(tx.hash, hash);
    assert_eq!(block_with_tx.transactions.len(), 1);

    // drop and re-create the node using the same datadir:
    drop(inner);
    #[allow(clippy::redundant_closure_call)]
    let dir = (|mut node: TestNode| node.dir.take())(node).unwrap(); // move dir out and drop the rest of node
<<<<<<< HEAD
=======
    let config = NodeConfig {
        consensus: ConsensusConfig {
            is_main: true,
            genesis_accounts: Network::genesis_accounts(&network.genesis_key),
            empty_block_timeout: Duration::from_millis(25),
            local_address: "host.docker.internal".to_owned(),
            rewards_per_hour: 204_000_000_000_000_000_000_000u128.into(),
            blocks_per_hour: 3600 * 40,
            minimum_stake: 32_000_000_000_000_000_000u128.into(),
            eth_block_gas_limit: EvmGas(84000000),
            gas_price: 4_761_904_800_000u128.into(),
            consensus_timeout: consensus_timeout_default(),
            genesis_deposits: Vec::new(),
            main_shard_id: None,
            minimum_time_left_for_empty_block: minimum_time_left_for_empty_block_default(),
            scilla_address: scilla_address_default(),
            blocks_per_epoch: 10,
            epochs_per_checkpoint: 1,
            scilla_lib_dir: scilla_lib_dir_default(),
            total_native_token_supply: total_native_token_supply_default(),
        },
        allowed_timestamp_skew: allowed_timestamp_skew_default(),
        data_dir: None,
        load_checkpoint: None,
        do_checkpoints: false,
        disable_rpc: false,
        json_rpc_port: json_rpc_port_default(),
        eth_chain_id: eth_chain_id_default(),
        block_request_limit: block_request_limit_default(),
        max_blocks_in_flight: max_blocks_in_flight_default(),
        block_request_batch_size: block_request_batch_size_default(),
        state_rpc_limit: state_rpc_limit_default(),
        failed_request_sleep_duration: failed_request_sleep_duration_default(),
    };
>>>>>>> 5453f3b1
    let mut rng = network.rng.lock().unwrap();
    let result = crate::node(
        config,
        SecretKey::new_from_rng(rng.deref_mut()).unwrap(),
        SigningKey::random(rng.deref_mut()),
        0,
        Some(dir),
    );

    // Sometimes, the dropping Arc<Node> (by dropping the TestNode above) does not actually drop
    // the underlying Node. See: https://github.com/Zilliqa/zq2/issues/299
    // As this is very painful to debug, should only ever be relevant for tests like these, and CI
    // should run enough samples to still have decent test coverage, we simply skip the rest of the
    // test if this happens.
    let Ok((newnode, _, _, _)) = result else {
        warn!(
            "Failed to release database lock. Skipping test, with seed {}.",
            network.seed
        );
        return;
    };
    let inner = newnode.inner.lock().unwrap();

    // ensure all blocks created were saved up till the last one
    let loaded_last_block = inner.get_block(last_number).unwrap();
    assert!(loaded_last_block.is_some());
    assert_eq!(loaded_last_block.unwrap().hash(), last_block.hash());

    // ensure tx was saved, including its receipt
    let loaded_tx_block = inner.get_block(block_with_tx.number()).unwrap().unwrap();
    assert_eq!(loaded_tx_block.hash(), block_with_tx.hash());
    assert_eq!(loaded_tx_block.transactions.len(), 1);
    assert!(inner.get_transaction_receipt(hash).unwrap().is_some());
    assert_eq!(
        inner
            .get_transaction_by_hash(hash)
            .unwrap()
            .unwrap()
            .tx
            .into_transaction()
            .payload(),
        tx.tx.into_transaction().payload()
    );
}

#[zilliqa_macros::test(do_checkpoints)]
async fn checkpoints_test(mut network: Network) {
    // Populate network with transactions
    let wallet = network.genesis_wallet().await;
    let (hash, abi) = deploy_contract(
        "tests/it/contracts/Storage.sol",
        "Storage",
        &wallet,
        &mut network,
    )
    .await;

    let receipt = wallet.get_transaction_receipt(hash).await.unwrap().unwrap();
    let contract_address = receipt.contract_address.unwrap();

    let new_val = 3281u64;

    // set some storage items with transactions
    let function = abi.function("set").unwrap();
    let mut address_buf = [0u8; 20];
    network.rng.lock().unwrap().fill(&mut address_buf);
    let update_tx = TransactionRequest::new().to(contract_address).data(
        function
            .encode_input(&[
                Token::Address(address_buf.into()),
                Token::Uint(new_val.into()),
            ])
            .unwrap(),
    );
    let update_tx_hash = wallet
        .send_transaction(update_tx, None)
        .await
        .unwrap()
        .tx_hash();
    network.run_until_receipt(&wallet, update_tx_hash, 50).await;

    // Run until block 9 so that we can insert a tx in block 10
    network.run_until_block(&wallet, 9.into(), 200).await;

    let _hash = wallet
        .send_transaction(TransactionRequest::pay(wallet.address(), 10), None)
        .await
        .unwrap()
        .tx_hash();

    // wait 10 blocks for checkpoint to happen - then 3 more to finalize that block
    network.run_until_block(&wallet, 13.into(), 200).await;

    let checkpoint_files = network
        .nodes
        .iter()
        .map(|node| {
            node.dir
                .as_ref()
                .unwrap()
                .path()
                .join(network.shard_id.to_string())
                .join("checkpoints")
                .join("10")
        })
        .collect::<Vec<_>>();

    let mut len_check = 0;
    for path in &checkpoint_files {
        let metadata = fs::metadata(path).unwrap();
        assert!(metadata.is_file());
        let file_len = metadata.len();
        assert!(file_len != 0);
        assert!(len_check == 0 || len_check == file_len); // len_check = 0 on first loop iteration
        len_check = file_len;
    }

    // Create new node and pass it one of those checkpoint files
    let checkpoint_path = checkpoint_files[0].to_str().unwrap().to_owned();
    let checkpoint_hash = wallet.get_block(10).await.unwrap().unwrap().hash.unwrap();
    let new_node_idx = network.add_node_with_options(NewNodeOptions {
        checkpoint: Some(Checkpoint {
            file: checkpoint_path,
            hash: Hash(checkpoint_hash.0),
        }),
        ..Default::default()
    });

    // Confirm wallet and new_node_wallet have the same block and state
    let new_node_wallet = network.wallet_of_node(new_node_idx).await;
    let latest_block_number = new_node_wallet.get_block_number().await.unwrap();
    assert_eq!(latest_block_number, 10.into());

    let block = wallet
        .get_block(latest_block_number)
        .await
        .unwrap()
        .unwrap();
    assert_eq!(block.transactions.len(), 1);

    let block_from_checkpoint = new_node_wallet
        .get_block(latest_block_number)
        .await
        .unwrap()
        .unwrap();
    assert_eq!(block.transactions, block_from_checkpoint.transactions);
    // Check access to previous block state via fetching author of current block
    assert_eq!(block.author, block_from_checkpoint.author);

    // Check storage
    let storage_getter = abi.function("pos1").unwrap();
    let check_storage_tx = TransactionRequest::new().to(contract_address).data(
        storage_getter
            .encode_input(&[Token::Address(address_buf.into())])
            .unwrap(),
    );
    let storage = new_node_wallet
        .call(&check_storage_tx.into(), None)
        .await
        .unwrap();
    let val = storage_getter.decode_output(&storage).unwrap();
    assert_eq!(val[0], Token::Uint(new_val.into()));

    // check account nonce of old wallet
    let nonce = new_node_wallet
        .get_transaction_count(wallet.address(), None)
        .await
        .unwrap();
    assert_eq!(nonce, 3.into());

    // check the new node catches up and keeps up with block production
    network
        .run_until_block(&new_node_wallet, 20.into(), 200)
        .await;
}<|MERGE_RESOLUTION|>--- conflicted
+++ resolved
@@ -8,17 +8,7 @@
 use rand::Rng;
 use tracing::*;
 use zilliqa::{
-<<<<<<< HEAD
     cfg::Checkpoint,
-=======
-    cfg::{
-        allowed_timestamp_skew_default, block_request_batch_size_default,
-        block_request_limit_default, consensus_timeout_default, eth_chain_id_default,
-        failed_request_sleep_duration_default, json_rpc_port_default, max_blocks_in_flight_default,
-        minimum_time_left_for_empty_block_default, scilla_address_default, scilla_lib_dir_default,
-        state_rpc_limit_default, total_native_token_supply_default, Checkpoint,
-    },
->>>>>>> 5453f3b1
     crypto::{Hash, SecretKey},
 };
 
@@ -88,43 +78,6 @@
     drop(inner);
     #[allow(clippy::redundant_closure_call)]
     let dir = (|mut node: TestNode| node.dir.take())(node).unwrap(); // move dir out and drop the rest of node
-<<<<<<< HEAD
-=======
-    let config = NodeConfig {
-        consensus: ConsensusConfig {
-            is_main: true,
-            genesis_accounts: Network::genesis_accounts(&network.genesis_key),
-            empty_block_timeout: Duration::from_millis(25),
-            local_address: "host.docker.internal".to_owned(),
-            rewards_per_hour: 204_000_000_000_000_000_000_000u128.into(),
-            blocks_per_hour: 3600 * 40,
-            minimum_stake: 32_000_000_000_000_000_000u128.into(),
-            eth_block_gas_limit: EvmGas(84000000),
-            gas_price: 4_761_904_800_000u128.into(),
-            consensus_timeout: consensus_timeout_default(),
-            genesis_deposits: Vec::new(),
-            main_shard_id: None,
-            minimum_time_left_for_empty_block: minimum_time_left_for_empty_block_default(),
-            scilla_address: scilla_address_default(),
-            blocks_per_epoch: 10,
-            epochs_per_checkpoint: 1,
-            scilla_lib_dir: scilla_lib_dir_default(),
-            total_native_token_supply: total_native_token_supply_default(),
-        },
-        allowed_timestamp_skew: allowed_timestamp_skew_default(),
-        data_dir: None,
-        load_checkpoint: None,
-        do_checkpoints: false,
-        disable_rpc: false,
-        json_rpc_port: json_rpc_port_default(),
-        eth_chain_id: eth_chain_id_default(),
-        block_request_limit: block_request_limit_default(),
-        max_blocks_in_flight: max_blocks_in_flight_default(),
-        block_request_batch_size: block_request_batch_size_default(),
-        state_rpc_limit: state_rpc_limit_default(),
-        failed_request_sleep_duration: failed_request_sleep_duration_default(),
-    };
->>>>>>> 5453f3b1
     let mut rng = network.rng.lock().unwrap();
     let result = crate::node(
         config,
