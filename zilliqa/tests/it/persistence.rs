use crate::{Network, TestNode};
use ethers::providers::Middleware;
use ethers::types::TransactionRequest;
use ethers::utils::secret_key_to_address;
use primitive_types::H160;
use tracing::*;
use zilliqa::crypto::Hash;
use zilliqa::crypto::SecretKey;

#[zilliqa_macros::test]
<<<<<<< HEAD
async fn block_and_tx_data_persistence(mut network: Network) {
    let wallet = network.genesis_wallet();
=======
async fn block_and_tx_data_persistence(mut network: Network<'_>) {
    let wallet = network.genesis_wallet().await;
>>>>>>> a2b62d6a
    // send and include tx
    let hash = Hash(
        wallet
            .send_transaction(TransactionRequest::pay(H160::random(), 10), None)
            .await
            .unwrap()
            .tx_hash()
            .0,
    );

    let index = network.random_index();

    network
        .run_until(
            |n| {
                n.get_node(index)
                    .get_transaction_receipt(hash)
                    .unwrap()
                    .is_some()
            },
            50,
        )
        .await
        .unwrap();

    // make one block without txs
    network
        .run_until(
            |n| {
                let block = n
                    .get_node(index)
                    .get_latest_block()
                    .unwrap()
                    .map_or(0, |b| b.view());
                block >= 3
            },
            50,
        )
        .await
        .unwrap();

    let node = network.remove_node(index);

    let inner = node.inner.lock().unwrap();
    let last_view = inner.view() - 1;
    let receipt = inner.get_transaction_receipt(hash).unwrap().unwrap();
    let finalized_view = inner.get_finalized_height();
    let block_with_tx = inner
        .get_block_by_hash(receipt.block_hash)
        .unwrap()
        .unwrap();
    let last_block = inner.get_block_by_view(last_view).unwrap().unwrap();
    let tx = inner.get_transaction_by_hash(hash).unwrap().unwrap();
    // sanity check
    assert_eq!(tx.hash(), hash);
    assert_eq!(block_with_tx.transactions.len(), 1);

    // drop and re-create the node using the same datadir:
    drop(inner);
    #[allow(clippy::redundant_closure_call)]
    let dir = (|mut node: TestNode| node.dir.take())(node).unwrap(); // move dir out and drop the rest of node
    let result = crate::node(
        network.genesis_committee,
        SecretKey::new().unwrap(),
        0,
        Some(dir),
        secret_key_to_address(&network.genesis_key),
    );

    // Sometimes, the dropping Arc<Node> (by dropping the TestNode above) does not actually drop
    // the underlying Node. See: https://github.com/Zilliqa/zq2/issues/299
    // As this is very painful to debug, should only ever be relevant for tests like these, and CI
    // should run enough samples to still have decent test coverage, we simply skip the rest of the
    // test if this happens.
    let Ok((newnode, _)) = result else {
        warn!("Failed to release database lock. Skipping test, with seed {}.", network.seed);
        return;
    };
    let inner = newnode.inner.lock().unwrap();

    // ensure finalized height was saved
    assert_eq!(inner.get_finalized_height(), finalized_view);

    // ensure all blocks created were saved up till the last one
    let loaded_last_block = inner.get_block_by_view(last_view).unwrap();
    assert!(loaded_last_block.is_some());
    assert_eq!(loaded_last_block.unwrap().hash(), last_block.hash());

    // ensure tx was saved, including its receipt
    let loaded_tx_block = inner
        .get_block_by_view(block_with_tx.view())
        .unwrap()
        .unwrap();
    assert_eq!(loaded_tx_block.hash(), block_with_tx.hash());
    assert_eq!(loaded_tx_block.transactions.len(), 1);
    assert!(inner.get_transaction_receipt(hash).unwrap().is_some());
    assert_eq!(
        inner
            .get_transaction_by_hash(hash)
            .unwrap()
            .unwrap()
            .transaction
            .payload,
        tx.transaction.payload
    );
}<|MERGE_RESOLUTION|>--- conflicted
+++ resolved
@@ -8,13 +8,8 @@
 use zilliqa::crypto::SecretKey;
 
 #[zilliqa_macros::test]
-<<<<<<< HEAD
 async fn block_and_tx_data_persistence(mut network: Network) {
-    let wallet = network.genesis_wallet();
-=======
-async fn block_and_tx_data_persistence(mut network: Network<'_>) {
     let wallet = network.genesis_wallet().await;
->>>>>>> a2b62d6a
     // send and include tx
     let hash = Hash(
         wallet
