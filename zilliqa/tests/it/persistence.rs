use std::{fs, ops::DerefMut};

use alloy::eips::BlockId;
use ethabi::Token;
use ethers::{providers::Middleware, types::TransactionRequest};
use k256::ecdsa::SigningKey;
use primitive_types::H160;
use rand::Rng;
use tracing::*;
use zilliqa::{
    cfg::Checkpoint,
    crypto::{Hash, SecretKey},
};

use crate::{
    Network, NewNodeOptions, TestNode, deploy_contract,
    zil::{
        deploy_scilla_contract, scilla_test_contract_code, scilla_test_contract_data,
        zilliqa_account,
    },
};

#[zilliqa_macros::test]
async fn block_and_tx_data_persistence(mut network: Network) {
    let wallet = network.genesis_wallet().await;
    // send and include tx
    let hash = Hash(
        wallet
            .send_transaction(TransactionRequest::pay(H160::random(), 10), None)
            .await
            .unwrap()
            .tx_hash()
            .0,
    );

    let index = network.random_index();

    network
        .run_until(
            |n| {
                n.get_node(index)
                    .get_transaction_receipt(hash)
                    .unwrap()
                    .is_some()
            },
<<<<<<< HEAD
            150,
=======
            100,
>>>>>>> ba65db4d
        )
        .await
        .unwrap();

    let receipt = wallet
        .provider()
        .get_transaction_receipt(hash.0)
        .await
        .unwrap()
        .unwrap();

    // make one block without txs
    network
        .run_until(
            |n| {
                let block = n
                    .get_node(index)
                    .get_block(BlockId::latest())
                    .unwrap()
                    .map_or(0, |b| b.number());
                block > receipt.block_number.unwrap().as_u64()
            },
<<<<<<< HEAD
            150,
=======
            100,
>>>>>>> ba65db4d
        )
        .await
        .unwrap();

    let node = network.remove_node(index);

    let inner = node.inner.read();
    let last_number = inner.number() - 2;
    let receipt = inner.get_transaction_receipt(hash).unwrap().unwrap();
    let block_with_tx = inner.get_block(receipt.block_hash).unwrap().unwrap();
    let last_block = inner.get_block(last_number).unwrap().unwrap();
    let tx = inner.get_transaction_by_hash(hash).unwrap().unwrap();
    let current_view = inner.get_current_view().unwrap();
    let finalized_view = inner.get_finalized_height().unwrap();
    // sanity check
    assert_eq!(tx.hash, hash);
    assert_eq!(block_with_tx.transactions.len(), 1);
    assert_ne!(current_view, finalized_view);

    // drop and re-create the node using the same datadir:
    drop(inner);
    let config = node.inner.read().config.clone();
    #[allow(clippy::redundant_closure_call)]
    let dir = (|mut node: TestNode| node.dir.take())(node).unwrap(); // move dir out and drop the rest of node
    let mut rng = network.rng.lock().unwrap();
    let result = crate::node(
        config,
        SecretKey::new_from_rng(rng.deref_mut()).unwrap(),
        SigningKey::random(rng.deref_mut()),
        0,
        Some(dir),
    );

    // Sometimes, the dropping Arc<Node> (by dropping the TestNode above) does not actually drop
    // the underlying Node. See: https://github.com/Zilliqa/zq2/issues/299
    // As this is very painful to debug, should only ever be relevant for tests like these, and CI
    // should run enough samples to still have decent test coverage, we simply skip the rest of the
    // test if this happens.
    let Ok((newnode, _, _, _)) = result else {
        warn!(
            "Failed to release database lock. Skipping test, with seed {}.",
            network.seed
        );
        return;
    };
    let inner = newnode.inner.read();

    // ensure all blocks created were saved up till the last one
    let loaded_last_block = inner.get_block(last_number).unwrap();
    assert!(loaded_last_block.is_some());
    assert_eq!(loaded_last_block.unwrap().hash(), last_block.hash());

    // ensure tx was saved, including its receipt
    let loaded_tx_block = inner.get_block(block_with_tx.number()).unwrap().unwrap();
    assert_eq!(loaded_tx_block.hash(), block_with_tx.hash());
    assert_eq!(loaded_tx_block.transactions.len(), 1);
    assert!(inner.get_transaction_receipt(hash).unwrap().is_some());
    assert_eq!(
        inner
            .get_transaction_by_hash(hash)
            .unwrap()
            .unwrap()
            .tx
            .into_transaction()
            .payload(),
        tx.tx.into_transaction().payload()
    );

    // ensure were back on the same view
    assert_eq!(current_view, inner.get_current_view().unwrap());
    assert_eq!(finalized_view, inner.get_finalized_height().unwrap());
}

#[zilliqa_macros::test(do_checkpoints)]
async fn checkpoints_test(mut network: Network) {
    // Populate network with transactions
    let wallet = network.genesis_wallet().await;
    let (hash, abi) = deploy_contract(
        "tests/it/contracts/Storage.sol",
        "Storage",
        &wallet,
        &mut network,
    )
    .await;

    let receipt = wallet.get_transaction_receipt(hash).await.unwrap().unwrap();
    let contract_address = receipt.contract_address.unwrap();

    let new_val = 3281u64;

    // set some storage items with transactions
    // Evm
    let function = abi.function("set").unwrap();
    let mut address_buf = [0u8; 20];
    network.rng.lock().unwrap().fill(&mut address_buf);
    let update_tx = TransactionRequest::new().to(contract_address).data(
        function
            .encode_input(&[
                Token::Address(address_buf.into()),
                Token::Uint(new_val.into()),
            ])
            .unwrap(),
    );
    let update_tx_hash = wallet
        .send_transaction(update_tx, None)
        .await
        .unwrap()
        .tx_hash();
    network
        .run_until_receipt(&wallet, update_tx_hash, 100)
        .await;
    // Scilla
    let (secret_key, address) = zilliqa_account(&mut network, &wallet).await;
    let code = scilla_test_contract_code();
    let data = scilla_test_contract_data(address);
    let scilla_contract_address =
        deploy_scilla_contract(&mut network, &wallet, &secret_key, &code, &data, 0_u128).await;

    // Run until block 19 so that we can insert a tx in block 20 (note that this transaction may not *always* appear in the desired block, therefore we do not assert its presence later)
    network.run_until_block(&wallet, 19.into(), 400).await;

    let _hash = wallet
        .send_transaction(TransactionRequest::pay(wallet.address(), 10), None)
        .await
        .unwrap()
        .tx_hash();

    // wait 20 blocks for checkpoint to happen - then 3 more to finalize that block
    network.run_until_block(&wallet, 33.into(), 400).await;

    let checkpoint_files = network
        .nodes
        .iter()
        .map(|node| {
            node.dir
                .as_ref()
                .unwrap()
                .path()
                .join(network.shard_id.to_string())
                .join("checkpoints")
                .join("30")
        })
        .collect::<Vec<_>>();

    let mut len_check = 0;
    for path in &checkpoint_files {
        let metadata = fs::metadata(path).unwrap();
        assert!(metadata.is_file());
        let file_len = metadata.len();
        assert!(file_len != 0);
        assert!(len_check == 0 || len_check == file_len); // len_check = 0 on first loop iteration
        len_check = file_len;
    }

    // Create new node and pass it one of those checkpoint files
    let checkpoint_path = checkpoint_files[0].to_str().unwrap().to_owned();
    let checkpoint_hash = wallet.get_block(30).await.unwrap().unwrap().hash.unwrap();
    let new_node_idx = network.add_node_with_options(NewNodeOptions {
        checkpoint: Some(Checkpoint {
            file: checkpoint_path,
            hash: Hash(checkpoint_hash.0),
        }),
        ..Default::default()
    });

    // Confirm wallet and new_node_wallet have the same block and state
    let new_node_wallet = network.wallet_of_node(new_node_idx).await;
    let latest_block_number = new_node_wallet.get_block_number().await.unwrap();
    assert_eq!(latest_block_number, 30.into());

    let block = wallet
        .get_block(latest_block_number)
        .await
        .unwrap()
        .unwrap();
    let block_from_checkpoint = new_node_wallet
        .get_block(latest_block_number)
        .await
        .unwrap()
        .unwrap();
    assert_eq!(block.transactions, block_from_checkpoint.transactions);
    // Check access to previous block state via fetching author of current block
    assert_eq!(block.author, block_from_checkpoint.author);

    // Check storage
    // Evm
    let storage_getter = abi.function("pos1").unwrap();
    let check_storage_tx = TransactionRequest::new().to(contract_address).data(
        storage_getter
            .encode_input(&[Token::Address(address_buf.into())])
            .unwrap(),
    );
    let storage = new_node_wallet
        .call(&check_storage_tx.into(), None)
        .await
        .unwrap();
    let val = storage_getter.decode_output(&storage).unwrap();
    assert_eq!(val[0], Token::Uint(new_val.into()));
    // Scilla
    let state: serde_json::Value = network
        .random_wallet()
        .await
        .provider()
        .request("GetSmartContractState", [scilla_contract_address])
        .await
        .unwrap();
    assert_eq!(state["welcome_msg"], "default");

    // check the new node catches up and keeps up with block production
    network.run_until_synced(new_node_idx).await;
    network
        .run_until_block(&new_node_wallet, 40.into(), 400)
        .await;

    // check account nonce of old wallet
    let nonce = new_node_wallet
        .get_transaction_count(wallet.address(), None)
        .await
        .unwrap();
    assert_eq!(nonce, 4.into());
}<|MERGE_RESOLUTION|>--- conflicted
+++ resolved
@@ -43,11 +43,7 @@
                     .unwrap()
                     .is_some()
             },
-<<<<<<< HEAD
             150,
-=======
-            100,
->>>>>>> ba65db4d
         )
         .await
         .unwrap();
@@ -70,11 +66,7 @@
                     .map_or(0, |b| b.number());
                 block > receipt.block_number.unwrap().as_u64()
             },
-<<<<<<< HEAD
             150,
-=======
-            100,
->>>>>>> ba65db4d
         )
         .await
         .unwrap();
