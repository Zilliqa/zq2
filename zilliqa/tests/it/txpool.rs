--- conflicted
+++ resolved
@@ -204,9 +204,8 @@
 
 // txpool_inspect tests
 
-<<<<<<< HEAD
 // txpool_status tests
-=======
+
 #[zilliqa_macros::test]
 async fn txpool_status(mut network: Network) {
     let wallet = network.genesis_wallet().await;
@@ -363,5 +362,4 @@
         1,
         "Expected 1 queued transaction"
     );
-}
->>>>>>> 47e2850b
+}