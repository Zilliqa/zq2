--- conflicted
+++ resolved
@@ -294,9 +294,8 @@
     );
 }
 
-<<<<<<< HEAD
 // txpool_status tests
-=======
+
 #[zilliqa_macros::test]
 async fn txpool_status(mut network: Network) {
     let wallet = network.genesis_wallet().await;
@@ -453,5 +452,4 @@
         1,
         "Expected 1 queued transaction"
     );
-}
->>>>>>> e0167dda
+}