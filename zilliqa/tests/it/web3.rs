--- conflicted
+++ resolved
@@ -3,11 +3,7 @@
 
 #[zilliqa_macros::test]
 async fn sha3(mut network: Network) {
-<<<<<<< HEAD
-    let wallet = network.random_wallet();
-=======
     let wallet = network.random_wallet().await;
->>>>>>> 83ca8b21
 
     // Example from https://ethereum.org/en/developers/docs/apis/json-rpc/#web3_sha3
     let result: String = wallet
