--- conflicted
+++ resolved
@@ -2,13 +2,8 @@
 use ethers::providers::Middleware;
 
 #[zilliqa_macros::test]
-<<<<<<< HEAD
 async fn sha3(mut network: Network) {
-    let wallet = network.random_wallet();
-=======
-async fn sha3(mut network: Network<'_>) {
     let wallet = network.random_wallet().await;
->>>>>>> a2b62d6a
 
     // Example from https://ethereum.org/en/developers/docs/apis/json-rpc/#web3_sha3
     let result: String = wallet
