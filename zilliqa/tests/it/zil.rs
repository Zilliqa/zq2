--- conflicted
+++ resolved
@@ -1926,7 +1926,6 @@
     todo!();
 }
 
-<<<<<<< HEAD
 #[zilliqa_macros::test]
 async fn get_smart_contract_sub_state(mut network: Network) {
     let wallet = network.genesis_wallet().await;
@@ -1961,11 +1960,6 @@
             admins
         );
     }
-=======
-#[allow(dead_code)]
-async fn get_smart_contract_substate(mut _network: Network) {
-    todo!();
->>>>>>> 9722ffe2
 }
 
 #[allow(dead_code)]
