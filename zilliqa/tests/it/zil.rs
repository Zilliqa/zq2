--- conflicted
+++ resolved
@@ -2396,10 +2396,6 @@
     )
     .await;
 
-<<<<<<< HEAD
-    let block_number = txn["receipt"]["epoch_num"].as_str().unwrap();
-    let page_number = "0";
-=======
     network.run_until_block_finalized(2u64, 300).await.unwrap();
 
     let result: zilliqa::api::types::zil::GetTxResponse =
@@ -2407,7 +2403,6 @@
 
     let block_number = result.receipt.epoch_num;
     let page_number = 0;
->>>>>>> ba65db4d
 
     let response: Value = wallet
         .provider()
@@ -2457,16 +2452,12 @@
     )
     .await;
 
-<<<<<<< HEAD
-    let block_number = txn["receipt"]["epoch_num"].as_str().unwrap();
-=======
     network.run_until_block_finalized(2u64, 300).await.unwrap();
 
     let result: zilliqa::api::types::zil::GetTxResponse =
         serde_json::from_value(txn).expect("serdes error");
 
     let block_number = result.receipt.epoch_num;
->>>>>>> ba65db4d
 
     let response: Value = wallet
         .provider()
@@ -2523,16 +2514,12 @@
     )
     .await;
 
-<<<<<<< HEAD
-    let block_number = txn["receipt"]["epoch_num"].as_str().unwrap();
-=======
     network.run_until_block_finalized(2u64, 300).await.unwrap();
 
     let result: zilliqa::api::types::zil::GetTxResponse =
         serde_json::from_value(txn).expect("serdes error");
 
     let block_number = result.receipt.epoch_num;
->>>>>>> ba65db4d
 
     let response: Value = wallet
         .provider()
@@ -2574,16 +2561,12 @@
     )
     .await;
 
-<<<<<<< HEAD
-    let block_number = txn["receipt"]["epoch_num"].as_str().unwrap();
-=======
     network.run_until_block_finalized(2u64, 300).await.unwrap();
 
     let result: zilliqa::api::types::zil::GetTxResponse =
         serde_json::from_value(txn).expect("serdes error");
 
     let block_number = result.receipt.epoch_num;
->>>>>>> ba65db4d
 
     let response: Value = wallet
         .provider()
@@ -2629,10 +2612,6 @@
     )
     .await;
 
-<<<<<<< HEAD
-    let block_number = txn["receipt"]["epoch_num"].as_str().unwrap();
-    let page_number = "2";
-=======
     network.run_until_block_finalized(2u64, 300).await.unwrap();
 
     let result: zilliqa::api::types::zil::GetTxResponse =
@@ -2640,7 +2619,6 @@
 
     let block_number = result.receipt.epoch_num;
     let page_number = 2;
->>>>>>> ba65db4d
 
     let response: Value = wallet
         .provider()
@@ -2690,10 +2668,6 @@
     )
     .await;
 
-<<<<<<< HEAD
-    let block_number = txn["receipt"]["epoch_num"].as_str().unwrap();
-    let page_number = "0";
-=======
     network.run_until_block_finalized(2u64, 300).await.unwrap();
 
     let result: zilliqa::api::types::zil::GetTxResponse =
@@ -2701,7 +2675,6 @@
 
     let block_number = result.receipt.epoch_num;
     let page_number = 0;
->>>>>>> ba65db4d
 
     let response: Value = wallet
         .provider()
