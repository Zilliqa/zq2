--- conflicted
+++ resolved
@@ -2610,12 +2610,6 @@
     assert!(substate2.get("welcome_msg").is_none());
 }
 
-#[allow(dead_code)]
-<<<<<<< HEAD
-async fn get_soft_confirmed_transaction(mut _network: Network) {
-    todo!();
-}
-
 #[zilliqa_macros::test]
 async fn get_state_proof(mut network: Network) {
     let wallet = network.genesis_wallet().await;
@@ -2632,10 +2626,6 @@
 
     let _state_proof: zilliqa::api::types::zil::StateProofResponse =
         serde_json::from_value(response).expect("Failed to deserialize response");
-=======
-async fn get_state_proof(mut _network: Network) {
-    todo!();
->>>>>>> d8de585b
 }
 
 #[zilliqa_macros::test]
