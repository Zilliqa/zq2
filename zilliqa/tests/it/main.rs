--- conflicted
+++ resolved
@@ -83,6 +83,7 @@
     index: Option<usize>,
     block_number: Option<U64>,
     hash: Option<H256>,
+    address: Option<H160>,
     wallet: Option<Wallet>,
 }
 
@@ -393,45 +394,21 @@
                     .nodes
                     .iter()
                     .find(|n| n.peer_id == destination)
-<<<<<<< HEAD
-                    .unwrap();
-                let span = tracing::span!(tracing::Level::INFO, "handle_message", node.index);
+                    .unwrap()]
+            } else {
+                self.nodes.iter().collect()
+            };
+
+            for (index, node) in nodes.iter().enumerate() {
+                let span = tracing::span!(tracing::Level::INFO, "handle_message", index);
                 span.in_scope(|| async {
                     node.inner
                         .lock()
                         .await
-                        .handle_message(source, message)
+                        .handle_message(source, message.clone())
                         .unwrap();
                 })
                 .await;
-            } else {
-                for node in &self.nodes {
-                    let span = tracing::span!(tracing::Level::INFO, "handle_message", node.index);
-                    span.in_scope(|| async {
-                        node.inner
-                            .lock()
-                            .await
-                            .handle_message(source, message.clone())
-                            .unwrap();
-                    })
-                    .await;
-                }
-=======
-                    .unwrap()]
-            } else {
-                self.nodes.iter().collect()
-            };
-
-            for (index, node) in nodes.iter().enumerate() {
-                let span = tracing::span!(tracing::Level::INFO, "handle_message", index);
-                span.in_scope(|| {
-                    node.inner
-                        .lock()
-                        .unwrap()
-                        .handle_message(source, message.clone())
-                        .unwrap();
-                });
->>>>>>> b81a6c1d
             }
         }
     }
