--- conflicted
+++ resolved
@@ -74,11 +74,7 @@
     api,
     cfg::{
         Amount, ApiServer, Checkpoint, ConsensusConfig, ContractUpgradeConfig, ContractUpgrades,
-<<<<<<< HEAD
-        Fork, GenesisDeposit, NodeConfig, TxnPoolConfig, allowed_timestamp_skew_default,
-=======
-        Fork, GenesisDeposit, NodeConfig, SyncConfig, allowed_timestamp_skew_default,
->>>>>>> 0ff02138
+        Fork, GenesisDeposit, NodeConfig, SyncConfig, TxnPoolConfig, allowed_timestamp_skew_default,
         block_request_batch_size_default, block_request_limit_default, eth_chain_id_default,
         failed_request_sleep_duration_default, genesis_fork_default, max_blocks_in_flight_default,
         max_rpc_response_size_default, scilla_ext_libs_path_default, state_cache_size_default,
