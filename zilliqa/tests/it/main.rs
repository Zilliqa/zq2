mod consensus;
mod eth;
mod native_contracts;
mod persistence;
mod web3;
use std::env;
use std::ops::DerefMut;
<<<<<<< HEAD
use zilliqa::cfg::NodeConfig;
use zilliqa::crypto::{Hash, NodePublicKey, SecretKey};
use zilliqa::message::{ExternalMessage, InternalMessage};
use zilliqa::node::Node;
=======
use zilliqa::cfg::ConsensusConfig;
use zilliqa::message::InternalMessage;
>>>>>>> 83ca8b21

use std::collections::HashMap;
use std::{
    fmt::Debug,
    rc::Rc,
    sync::{
        atomic::{AtomicU64, Ordering},
        Arc, Mutex, MutexGuard,
    },
    time::Duration,
};
use zilliqa::message::Message;

use anyhow::{anyhow, Result};
use async_trait::async_trait;

use ethers::utils::secret_key_to_address;
use ethers::{
    abi::Contract,
    prelude::{CompilerInput, DeploymentTxFactory, EvmVersion, SignerMiddleware},
    providers::{HttpClientError, JsonRpcClient, JsonRpcError, Provider},
    signers::LocalWallet,
    types::H256,
};
use futures::{stream::BoxStream, Future, FutureExt, StreamExt};
use jsonrpsee::{
    types::{Id, RequestSer, Response, ResponsePayload},
    RpcModule,
};
use k256::ecdsa::SigningKey;
use libp2p::PeerId;
use primitive_types::H160;
use rand::{seq::SliceRandom, Rng};
use rand_chacha::ChaCha8Rng;
use serde::Deserialize;
use serde::{de::DeserializeOwned, Serialize};
use tempfile::TempDir;
use tokio::sync::mpsc::{self, UnboundedSender};
use tokio_stream::wrappers::UnboundedReceiverStream;
use tracing::*;
<<<<<<< HEAD

#[derive(Deserialize)]
struct CombinedJson {
    contracts: HashMap<String, AbiContract>,
}

#[derive(Deserialize)]
#[serde(rename_all = "kebab-case")]
struct AbiContract {
    abi: ethabi::Contract,
}
=======
use zilliqa::state::Address;
use zilliqa::{
    cfg::NodeConfig,
    crypto::{NodePublicKey, SecretKey},
    message::{ExternalMessage, Message},
    node::Node,
};
>>>>>>> 83ca8b21

#[derive(Deserialize)]
struct CombinedJson {
    contracts: HashMap<String, AbiContract>,
}

#[derive(Deserialize)]
#[serde(rename_all = "kebab-case")]
struct AbiContract {
    abi: ethabi::Contract,
}

// allowing it because the Result gets unboxed immediately anyway, significantly simplifying the
// type
#[allow(clippy::type_complexity)]
fn node(
    genesis_committee: Vec<(NodePublicKey, PeerId)>,
    genesis_hash: Option<Hash>,
    secret_key: SecretKey,
    index: usize,
    datadir: Option<TempDir>,
    genesis_account: H160,
) -> Result<(
    TestNode,
    BoxStream<'static, (PeerId, Option<PeerId>, Message)>,
)> {
    let (message_sender, message_receiver) = mpsc::unbounded_channel();
    let message_receiver = UnboundedReceiverStream::new(message_receiver);
    // Augment the `message_receiver` stream to include the sender's `PeerId`.
    let peer_id = secret_key.to_libp2p_keypair().public().to_peer_id();
    let message_receiver = message_receiver
        .map(move |(dest, _, message)| (peer_id, dest, message))
        .boxed();
    let (reset_timeout_sender, reset_timeout_receiver) = mpsc::unbounded_channel();
    std::mem::forget(reset_timeout_receiver);

    let node = Node::new(
        NodeConfig {
            data_dir: datadir
                .as_ref()
                .map(|d| d.path().to_str().unwrap().to_string()),
<<<<<<< HEAD
            genesis_committee,
            genesis_hash,
=======
            consensus: ConsensusConfig {
                genesis_committee,
                // Give a genesis account 1 billion ZIL.
                genesis_accounts: vec![(
                    Address(genesis_account),
                    1_000_000_000u128
                        .checked_mul(10u128.pow(18))
                        .unwrap()
                        .to_string(),
                )],
                ..Default::default()
            },
>>>>>>> 83ca8b21
            ..Default::default()
        },
        secret_key,
        message_sender,
        reset_timeout_sender,
    )?;
    let node = Arc::new(Mutex::new(node));
    let rpc_module: RpcModule<Arc<Mutex<Node>>> = zilliqa::api::rpc_module(node.clone());

    Ok((
        TestNode {
            index,
            peer_id: secret_key.to_libp2p_keypair().public().to_peer_id(),
            secret_key,
            inner: node,
            dir: datadir,
            rpc_module,
        },
        message_receiver,
    ))
}

/// A node within a test [Network].
struct TestNode {
    index: usize,
    secret_key: SecretKey,
    peer_id: PeerId,
    rpc_module: RpcModule<Arc<Mutex<Node>>>,
    inner: Arc<Mutex<Node>>,
    dir: Option<TempDir>,
}

struct Network {
    pub genesis_committee: Vec<(NodePublicKey, PeerId)>,
    /// Child shards.
    pub children: HashMap<u64, Network>,
    // We keep `nodes` and `receivers` separate so we can independently borrow each half of this struct, while keeping
    // the borrow checker happy.
    nodes: Vec<TestNode>,
    /// A stream of messages from each node. The stream items are a tuple of (source, destination, message).
    /// If the destination is `None`, the message is a broadcast.
    receivers: Vec<BoxStream<'static, (PeerId, Option<PeerId>, Message)>>,
    resend_message: UnboundedSender<(PeerId, Option<PeerId>, Message)>,
    rng: Arc<Mutex<ChaCha8Rng>>,
    /// The seed input for the node - because rng.get_seed() returns a different, internal
    /// representation
    seed: u64,
    genesis_key: SigningKey,
}

impl Network {
    pub fn new(rng: Arc<Mutex<ChaCha8Rng>>, nodes: usize, seed: u64) -> Network {
        let mut keys: Vec<_> = (0..nodes)
            .map(|_| SecretKey::new_from_rng(rng.lock().unwrap().deref_mut()).unwrap())
            .collect();
        // Sort the keys in the same order as they will occur in the consensus committee. This means node indices line
        // up with indices in the committee, making logs easier to read.
        keys.sort_unstable_by_key(|key| key.to_libp2p_keypair().public().to_peer_id());

        let validator = (
            keys[0].node_public_key(),
            keys[0].to_libp2p_keypair().public().to_peer_id(),
        );
        let genesis_committee = vec![validator];
        let genesis_key = SigningKey::random(rng.lock().unwrap().deref_mut());

        let (nodes, mut receivers): (Vec<_>, Vec<_>) = keys
            .into_iter()
            .enumerate()
            .map(|(i, key)| {
                node(
                    genesis_committee.clone(),
                    None,
                    key,
                    i,
                    Some(tempfile::tempdir().unwrap()),
                    secret_key_to_address(&genesis_key),
                )
                .unwrap()
            })
            .unzip();

        for node in &nodes {
            trace!(
                "Node {}: {} (dir: {})",
                node.index,
                node.peer_id,
                node.dir.as_ref().unwrap().path().to_string_lossy(),
            );
        }

        let (resend_message, receive_resend_message) =
            mpsc::unbounded_channel::<(PeerId, Option<PeerId>, Message)>();
        let receive_resend_message = UnboundedReceiverStream::new(receive_resend_message).boxed();
        receivers.push(receive_resend_message);

        // Pause time so we can control it.
        zilliqa::time::pause_at_epoch();

        for node in &nodes[1..] {
            // Simulate every node broadcasting a `JoinCommittee` message.
            resend_message
                .send((
                    node.peer_id,
                    None,
                    Message::External(ExternalMessage::JoinCommittee(
                        node.secret_key.node_public_key(),
                    )),
                ))
                .unwrap();
        }

        Network {
            genesis_committee,
            nodes,
            receivers,
            resend_message,
            rng,
            seed,
            children: HashMap::new(),
<<<<<<< HEAD
        }
    }

    pub fn add_node(&mut self, genesis: bool) -> usize {
        let secret_key = SecretKey::new_from_rng(self.rng.lock().unwrap().deref_mut()).unwrap();
        let (genesis_committee, genesis_hash) = if genesis {
            (self.genesis_committee.clone(), None)
        } else {
            (
                vec![],
                Some(
                    self.nodes[0]
                        .inner
                        .lock()
                        .unwrap()
                        .get_genesis_hash()
                        .unwrap(),
                ),
            )
        };
=======
            genesis_key,
        }
    }

    pub fn add_node(&mut self) -> usize {
        let secret_key = SecretKey::new_from_rng(self.rng.lock().unwrap().deref_mut()).unwrap();
>>>>>>> 83ca8b21
        let (node, receiver) = node(
            genesis_committee,
            genesis_hash,
            secret_key,
            self.nodes.len(),
            None,
            secret_key_to_address(&self.genesis_key),
        )
        .unwrap();

        self.resend_message
            .send((
                node.peer_id,
                None,
                Message::External(ExternalMessage::JoinCommittee(
                    node.secret_key.node_public_key(),
                )),
            ))
            .unwrap();

        info!("Node {}: {}", node.index, node.peer_id);

        let index = node.index;

        self.nodes.push(node);
        self.receivers.push(receiver);

        index
    }

    pub async fn tick(&mut self) {
        // Advance time.
        zilliqa::time::advance(Duration::from_millis(1));

        // Take all the currently ready messages from the stream.
        let mut messages = Vec::new();
        for (_i, receiver) in self.receivers.iter_mut().enumerate() {
            loop {
                // Poll the receiver with `unconstrained` to ensure it won't be pre-empted. This makes sure we always
                // get an item if it has been sent. It does not lead to starvation, because we evaluate the returned
                // future with `.now_or_never()` which instantly returns `None` if the future is not ready.
                match tokio::task::unconstrained(receiver.next()).now_or_never() {
                    Some(Some(message)) => {
                        messages.push(message);
                    }
                    Some(None) => {
                        unreachable!("stream was terminated, this should be impossible");
                    }
                    None => {
                        break;
                    }
                }
            }
        }

        trace!(
            "{} possible messages to send ({:?})",
            messages.len(),
            messages
                .iter()
                .map(|(s, d, m)| format_message(&self.nodes, *s, *d, m))
                .collect::<Vec<_>>()
        );

        if messages.is_empty() {
            return;
        }
        // Pick a random message
        let index = self.rng.lock().unwrap().gen_range(0..messages.len());
        let (source, destination, message) = messages.swap_remove(index);
        // Requeue the other messages
        for message in messages {
            self.resend_message.send(message).unwrap();
        }

        trace!(
            "{}",
            format_message(&self.nodes, source, destination, &message)
        );

        if let Message::Internal(internal_message) = message {
            if let InternalMessage::LaunchShard(network_id) = internal_message {
                if let Some(network) = self.children.get_mut(&network_id) {
                    trace!("Launching shard node for {network_id} - adding new node to shard");
<<<<<<< HEAD
                    network.add_node(true);
=======
                    network.add_node();
>>>>>>> 83ca8b21
                } else {
                    info!("Launching node in new shard network {network_id}");
                    self.children
                        .insert(network_id, Network::new(self.rng.clone(), 1, self.seed));
                }
            }
        } else {
            // ExternalMessage
            if let Some(destination) = destination {
                let node = self
                    .nodes
                    .iter()
                    .find(|n| n.peer_id == destination)
                    .unwrap();
                let span = tracing::span!(tracing::Level::INFO, "handle_message", node.index);
                span.in_scope(|| {
                    node.inner
                        .lock()
                        .unwrap()
                        .handle_message(source, message)
                        .unwrap();
                });
            } else {
                for node in &self.nodes {
                    let span = tracing::span!(tracing::Level::INFO, "handle_message", node.index);
                    span.in_scope(|| {
                        node.inner
                            .lock()
                            .unwrap()
                            .handle_message(source, message.clone())
                            .unwrap();
                    });
                }
            }
        }
    }

    async fn run_until(
        &mut self,
        mut condition: impl FnMut(&mut Network) -> bool,
        mut timeout: usize,
    ) -> Result<()> {
        let initial_timeout = timeout;

        while !condition(self) {
            if timeout == 0 {
                return Err(anyhow!(
                    "condition was still false after {initial_timeout} ticks"
                ));
            }
            self.tick().await;
            timeout -= 1;
        }

        Ok(())
    }

    pub async fn run_until_async<Fut: Future<Output = bool>>(
        &mut self,
        mut condition: impl FnMut() -> Fut,
        mut timeout: usize,
    ) -> Result<()> {
        let initial_timeout = timeout;

        while !condition().await {
            if timeout == 0 {
                return Err(anyhow!(
                    "condition was still false after {initial_timeout} ticks"
                ));
            }
            self.tick().await;
            timeout -= 1;
        }

        Ok(())
    }

    pub fn random_index(&mut self) -> usize {
        self.rng.lock().unwrap().gen_range(0..self.nodes.len())
    }

    pub fn get_node(&self, index: usize) -> MutexGuard<Node> {
        self.nodes[index].inner.lock().unwrap()
    }

    pub fn remove_node(&mut self, idx: usize) -> TestNode {
        self.receivers.remove(idx);
        self.nodes.remove(idx)
    }

    pub fn node_at(&mut self, index: usize) -> MutexGuard<Node> {
        self.nodes[index].inner.lock().unwrap()
    }

    pub async fn genesis_wallet(
        &mut self,
    ) -> SignerMiddleware<Provider<LocalRpcClient>, LocalWallet> {
        let wallet: LocalWallet = self.genesis_key.clone().into();

        let node = self
            .nodes
            .choose(self.rng.lock().unwrap().deref_mut())
            .unwrap();
        trace!(index = node.index, "node selected for wallet");
        let client = LocalRpcClient {
            id: Arc::new(AtomicU64::new(0)),
            rpc_module: node.rpc_module.clone(),
        };
        let provider = Provider::new(client);

        SignerMiddleware::new_with_provider_chain(provider, wallet)
            .await
            .unwrap()
    }

<<<<<<< HEAD
    pub fn random_wallet(&mut self) -> SignerMiddleware<Provider<LocalRpcClient>, LocalWallet> {
        let wallet: LocalWallet = SigningKey::random(self.rng.lock().unwrap().deref_mut()).into();
        let wallet = wallet.with_chain_id(0x8001u64);
=======
    pub async fn random_wallet(
        &mut self,
    ) -> SignerMiddleware<Provider<LocalRpcClient>, LocalWallet> {
        let wallet: LocalWallet = SigningKey::random(self.rng.lock().unwrap().deref_mut()).into();
>>>>>>> 83ca8b21

        let node = self
            .nodes
            .choose(self.rng.lock().unwrap().deref_mut())
            .unwrap();
        trace!(index = node.index, "node selected for wallet");
        let client = LocalRpcClient {
            id: Arc::new(AtomicU64::new(0)),
            rpc_module: node.rpc_module.clone(),
        };
        let provider = Provider::new(client);

        SignerMiddleware::new_with_provider_chain(provider, wallet)
            .await
            .unwrap()
    }
}

fn format_message(
    nodes: &[TestNode],
    source: PeerId,
    destination: Option<PeerId>,
    message: &Message,
) -> String {
    let message = match message {
        Message::External(external_message) => match external_message {
            ExternalMessage::Proposal(proposal) => format!(
                "{} [{}] ({:?})",
                message.name(),
                proposal.header.view,
                proposal
                    .committee
                    .iter()
                    .map(|v| nodes.iter().find(|n| n.peer_id == v.peer_id).unwrap().index)
                    .collect::<Vec<_>>()
            ),
            ExternalMessage::BlockRequest(request) => {
                format!("{} [{:?}]", message.name(), request.0)
            }
            ExternalMessage::BlockResponse(response) => {
                format!("{} [{}]", message.name(), response.block.view())
            }
            _ => message.name().to_owned(),
        },
        #[allow(clippy::match_single_binding)]
        Message::Internal(internal_message) => match internal_message {
            _ => message.name().to_owned(),
        },
    };

    let source_index = nodes.iter().find(|n| n.peer_id == source).unwrap().index;
    if let Some(destination) = destination {
        let destination_index = nodes
            .iter()
            .find(|n| n.peer_id == destination)
            .unwrap()
            .index;
        format!("{source_index} -> {destination_index}: {}", message)
    } else {
        format!("{source_index} -> *: {}", message)
    }
}

const PROJECT_ROOT: &str = concat!(env!("CARGO_MANIFEST_DIR"), "/");

async fn deploy_contract(
    path: &str,
    contract: &str,
    wallet: &SignerMiddleware<Provider<LocalRpcClient>, LocalWallet>,
    network: &mut Network,
) -> (H256, Contract) {
    let full_path = format!("{}{}", PROJECT_ROOT, path);

    let contract_source = std::fs::read(&full_path).unwrap_or_else(|e| {
        panic!(
            "failed to read contract source {}: aka {:?}. Error: {}",
            path, full_path, e
        )
    });

    // Write the contract source to a file, so `solc` can compile it.
    let mut contract_file = tempfile::Builder::new().suffix(".sol").tempfile().unwrap();
    std::io::Write::write_all(&mut contract_file, &contract_source).unwrap();

    let sc = ethers::solc::Solc::default();

    let mut compiler_input = CompilerInput::new(contract_file.path()).unwrap();
    let compiler_input = compiler_input.first_mut().unwrap();
    compiler_input.settings.evm_version = Some(EvmVersion::Shanghai);

    let out = sc
        .compile::<CompilerInput>(compiler_input)
        .unwrap_or_else(|e| {
            panic!("failed to compile contract {}: {}", contract, e);
        });

    // test if your solc can compile with v8.20 (shanghai) with
    // solc --evm-version shanghai zilliqa/tests/it/contracts/Storage.sol
    if out.has_error() {
        panic!("failed to compile contract with error  {:?}", out.errors);
    }

    let contract = out
        .get(contract_file.path().to_str().unwrap(), contract)
        .unwrap();
    let abi = contract.abi.unwrap().clone();
    let bytecode = contract.bytecode().unwrap().clone();

    // Deploy the contract.
    let factory = DeploymentTxFactory::new(abi, bytecode, wallet.clone());
    let deployer = factory.deploy(()).unwrap();
    let abi = deployer.abi().clone();
    {
        use ethers::providers::Middleware;

        let hash = wallet
            .send_transaction(deployer.tx, None)
            .await
            .unwrap()
            .tx_hash();

        network
            .run_until_async(
                || async {
                    wallet
                        .get_transaction_receipt(hash)
                        .await
                        .unwrap()
                        .is_some()
                },
                50,
            )
            .await
            .unwrap();

        (hash, abi)
    }
}

/// An implementation of [JsonRpcClient] which sends requests directly to an [RpcModule], without making any network
/// calls.
#[derive(Debug, Clone)]
pub struct LocalRpcClient {
    id: Arc<AtomicU64>,
    rpc_module: RpcModule<Arc<Mutex<Node>>>,
}

#[async_trait]
impl JsonRpcClient for LocalRpcClient {
    type Error = HttpClientError;

    async fn request<T, R>(&self, method: &str, params: T) -> Result<R, Self::Error>
    where
        T: Debug + Serialize + Send + Sync,
        R: DeserializeOwned + Send,
    {
        let next_id = self.id.fetch_add(1, Ordering::SeqCst);
        let request = serde_json::value::to_raw_value(&params).unwrap();
        let payload = RequestSer::owned(Id::Number(next_id), method, Some(request));
        let request = serde_json::to_string(&payload).unwrap();

        let (response, _) = self.rpc_module.raw_json_request(&request, 1).await.unwrap();

        let response: Response<Rc<R>> = serde_json::from_str(&response.result).unwrap();

        let r = match response.payload {
            ResponsePayload::Result(r) => r,
            ResponsePayload::Error(e) => {
                return Err(JsonRpcError {
                    code: e.code() as i64,
                    message: e.message().to_owned(),
                    data: e.data().map(|d| serde_json::to_value(d).unwrap()),
                }
                .into());
            }
        };

        let r = Rc::try_unwrap(r.into_owned()).unwrap_or_else(|_| panic!());

        Ok(r)
    }
}<|MERGE_RESOLUTION|>--- conflicted
+++ resolved
@@ -5,15 +5,12 @@
 mod web3;
 use std::env;
 use std::ops::DerefMut;
-<<<<<<< HEAD
+use zilliqa::cfg::ConsensusConfig;
 use zilliqa::cfg::NodeConfig;
 use zilliqa::crypto::{Hash, NodePublicKey, SecretKey};
 use zilliqa::message::{ExternalMessage, InternalMessage};
 use zilliqa::node::Node;
-=======
-use zilliqa::cfg::ConsensusConfig;
-use zilliqa::message::InternalMessage;
->>>>>>> 83ca8b21
+use zilliqa::state::Address;
 
 use std::collections::HashMap;
 use std::{
@@ -54,27 +51,6 @@
 use tokio::sync::mpsc::{self, UnboundedSender};
 use tokio_stream::wrappers::UnboundedReceiverStream;
 use tracing::*;
-<<<<<<< HEAD
-
-#[derive(Deserialize)]
-struct CombinedJson {
-    contracts: HashMap<String, AbiContract>,
-}
-
-#[derive(Deserialize)]
-#[serde(rename_all = "kebab-case")]
-struct AbiContract {
-    abi: ethabi::Contract,
-}
-=======
-use zilliqa::state::Address;
-use zilliqa::{
-    cfg::NodeConfig,
-    crypto::{NodePublicKey, SecretKey},
-    message::{ExternalMessage, Message},
-    node::Node,
-};
->>>>>>> 83ca8b21
 
 #[derive(Deserialize)]
 struct CombinedJson {
@@ -116,12 +92,9 @@
             data_dir: datadir
                 .as_ref()
                 .map(|d| d.path().to_str().unwrap().to_string()),
-<<<<<<< HEAD
-            genesis_committee,
-            genesis_hash,
-=======
             consensus: ConsensusConfig {
                 genesis_committee,
+                genesis_hash,
                 // Give a genesis account 1 billion ZIL.
                 genesis_accounts: vec![(
                     Address(genesis_account),
@@ -132,7 +105,6 @@
                 )],
                 ..Default::default()
             },
->>>>>>> 83ca8b21
             ..Default::default()
         },
         secret_key,
@@ -253,7 +225,7 @@
             rng,
             seed,
             children: HashMap::new(),
-<<<<<<< HEAD
+            genesis_key,
         }
     }
 
@@ -274,14 +246,6 @@
                 ),
             )
         };
-=======
-            genesis_key,
-        }
-    }
-
-    pub fn add_node(&mut self) -> usize {
-        let secret_key = SecretKey::new_from_rng(self.rng.lock().unwrap().deref_mut()).unwrap();
->>>>>>> 83ca8b21
         let (node, receiver) = node(
             genesis_committee,
             genesis_hash,
@@ -366,11 +330,7 @@
             if let InternalMessage::LaunchShard(network_id) = internal_message {
                 if let Some(network) = self.children.get_mut(&network_id) {
                     trace!("Launching shard node for {network_id} - adding new node to shard");
-<<<<<<< HEAD
                     network.add_node(true);
-=======
-                    network.add_node();
->>>>>>> 83ca8b21
                 } else {
                     info!("Launching node in new shard network {network_id}");
                     self.children
@@ -486,16 +446,10 @@
             .unwrap()
     }
 
-<<<<<<< HEAD
-    pub fn random_wallet(&mut self) -> SignerMiddleware<Provider<LocalRpcClient>, LocalWallet> {
-        let wallet: LocalWallet = SigningKey::random(self.rng.lock().unwrap().deref_mut()).into();
-        let wallet = wallet.with_chain_id(0x8001u64);
-=======
     pub async fn random_wallet(
         &mut self,
     ) -> SignerMiddleware<Provider<LocalRpcClient>, LocalWallet> {
         let wallet: LocalWallet = SigningKey::random(self.rng.lock().unwrap().deref_mut()).into();
->>>>>>> 83ca8b21
 
         let node = self
             .nodes
