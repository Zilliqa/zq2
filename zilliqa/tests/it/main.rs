mod consensus;
mod eth;
mod native_contracts;
mod persistence;
mod web3;
mod zil;
use ethers::solc::SHANGHAI_SOLC;
use itertools::Itertools;
use std::env;
use std::ops::DerefMut;
use zilliqa::cfg::ConsensusConfig;
use zilliqa::cfg::NodeConfig;
use zilliqa::crypto::{NodePublicKey, SecretKey};
use zilliqa::message::{ExternalMessage, InternalMessage};
use zilliqa::node::Node;
use zilliqa::state::Address;

extern crate fs_extra;
use fs_extra::dir::*;

use std::collections::HashMap;
use std::{
    fmt::Debug,
    fs,
    rc::Rc,
    sync::{
        atomic::{AtomicU64, Ordering},
        Arc, Mutex, MutexGuard,
    },
    time::Duration,
};

use anyhow::{anyhow, Result};
use async_trait::async_trait;

use ethers::utils::secret_key_to_address;
use ethers::{
    abi::Contract,
    prelude::{CompilerInput, DeploymentTxFactory, EvmVersion, SignerMiddleware},
    providers::{HttpClientError, JsonRpcClient, JsonRpcError, Provider},
    signers::LocalWallet,
    types::H256,
};
use futures::{stream::BoxStream, Future, FutureExt, StreamExt};

use jsonrpsee::{
    types::{Id, RequestSer, Response, ResponsePayload},
    RpcModule,
};
use k256::ecdsa::SigningKey;
use libp2p::PeerId;
use rand::{seq::SliceRandom, Rng};
use rand_chacha::ChaCha8Rng;
use serde::Deserialize;
use serde::{de::DeserializeOwned, Serialize};
use tempfile::TempDir;
use tokio::sync::mpsc::{self, UnboundedSender};
use tokio_stream::wrappers::UnboundedReceiverStream;
use tracing::*;

#[derive(Deserialize)]
struct CombinedJson {
    contracts: HashMap<String, AbiContract>,
}

#[derive(Deserialize)]
#[serde(rename_all = "kebab-case")]
struct AbiContract {
    abi: ethabi::Contract,
    bin: String,
}

/// (source, destination, message) for both
#[derive(Debug, Clone, Serialize, Deserialize)]
enum AnyMessage {
    External(ExternalMessage),
    Internal(u64, u64, InternalMessage),
}

type StreamMessage = (PeerId, Option<PeerId>, AnyMessage);

// allowing it because the Result gets unboxed immediately anyway, significantly simplifying the
// type
#[allow(clippy::type_complexity)]
fn node(
    config: NodeConfig,
    secret_key: SecretKey,
    index: usize,
    datadir: Option<TempDir>,
) -> Result<(
    TestNode,
    BoxStream<'static, StreamMessage>,
    BoxStream<'static, StreamMessage>,
)> {
    let (message_sender, message_receiver) = mpsc::unbounded_channel();
    let message_receiver = UnboundedReceiverStream::new(message_receiver);
    // Augment the `message_receiver` stream to include the sender's `PeerId`.
    let peer_id = secret_key.to_libp2p_keypair().public().to_peer_id();
    let message_receiver = message_receiver
        .map(move |(dest, _, message)| (peer_id, dest, AnyMessage::External(message)))
        .boxed();

    let (local_message_sender, local_message_receiver) = mpsc::unbounded_channel();
    let local_message_receiver = UnboundedReceiverStream::new(local_message_receiver);
    // Augment the `message_receiver` stream to include the sender and receiver's `PeerId`.
    let local_message_receiver = local_message_receiver
        .map(move |(src, dest, message)| {
            (
                peer_id,
                Some(peer_id),
                AnyMessage::Internal(src, dest, message),
            )
        })
        .boxed();

    let (reset_timeout_sender, reset_timeout_receiver) = mpsc::unbounded_channel();
    std::mem::forget(reset_timeout_receiver);

    let node = Node::new(
        NodeConfig {
            data_dir: datadir
                .as_ref()
                .map(|d| d.path().to_str().unwrap().to_string()),
            ..config
        },
        secret_key,
        message_sender,
        local_message_sender,
        reset_timeout_sender,
    )?;
    let node = Arc::new(Mutex::new(node));
    let rpc_module: RpcModule<Arc<Mutex<Node>>> = zilliqa::api::rpc_module(node.clone());

    Ok((
        TestNode {
            index,
            peer_id: secret_key.to_libp2p_keypair().public().to_peer_id(),
            secret_key,
            inner: node,
            dir: datadir,
            rpc_module,
        },
        message_receiver,
        local_message_receiver,
    ))
}

/// A node within a test [Network].
struct TestNode {
    index: usize,
    secret_key: SecretKey,
    peer_id: PeerId,
    rpc_module: RpcModule<Arc<Mutex<Node>>>,
    inner: Arc<Mutex<Node>>,
    dir: Option<TempDir>,
}

struct Network {
    pub genesis_committee: Vec<(NodePublicKey, PeerId)>,
    /// Child shards.
    pub children: HashMap<u64, Network>,
    pub is_main: bool,
    pub shard_id: u64,
    // We keep `nodes` and `receivers` separate so we can independently borrow each half of this struct, while keeping
    // the borrow checker happy.
    nodes: Vec<TestNode>,
    /// A stream of messages from each node. The stream items are a tuple of (source, destination, message).
    /// If the destination is `None`, the message is a broadcast.
    receivers: Vec<BoxStream<'static, StreamMessage>>,
    resend_message: UnboundedSender<StreamMessage>,
    rng: Arc<Mutex<ChaCha8Rng>>,
    /// The seed input for the node - because rng.get_seed() returns a different, internal
    /// representation
    seed: u64,
    genesis_key: SigningKey,
}

impl Network {
    /// Create a main shard network.
    pub fn new(rng: Arc<Mutex<ChaCha8Rng>>, nodes: usize, seed: u64) -> Network {
<<<<<<< HEAD
        Self::new_shard(rng, nodes, true, NodeConfig::default().eth_chain_id, seed)
    }

    pub fn new_shard(
        rng: Arc<Mutex<ChaCha8Rng>>,
        nodes: usize,
        is_main: bool,
        shard_id: u64,
        seed: u64,
    ) -> Network {
        // Make sure first thing is to pause system time
        zilliqa::time::pause_at_epoch();

=======
>>>>>>> 8e50a446
        let mut keys: Vec<_> = (0..nodes)
            .map(|_| SecretKey::new_from_rng(rng.lock().unwrap().deref_mut()).unwrap())
            .collect();
        // Sort the keys in the same order as they will occur in the consensus committee. This means node indices line
        // up with indices in the committee, making logs easier to read.
        keys.sort_unstable_by_key(|key| key.to_libp2p_keypair().public().to_peer_id());

        let validator = (
            keys[0].node_public_key(),
            keys[0].to_libp2p_keypair().public().to_peer_id(),
        );
        let genesis_committee = vec![validator];
        let genesis_key = SigningKey::random(rng.lock().unwrap().deref_mut());

        let config = NodeConfig {
            eth_chain_id: shard_id,
            consensus: ConsensusConfig {
                genesis_committee: genesis_committee.clone(),
                genesis_hash: None,
                is_main,
                consensus_timeout: Duration::from_secs(1),
                // Give a genesis account 1 billion ZIL.
                genesis_accounts: Self::genesis_accounts(&genesis_key),
                ..Default::default()
            },
            ..Default::default()
        };

        let (nodes, external_receivers, local_receivers): (Vec<_>, Vec<_>, Vec<_>) = keys
            .into_iter()
            .enumerate()
            .map(|(i, key)| {
                node(config.clone(), key, i, Some(tempfile::tempdir().unwrap())).unwrap()
            })
            .multiunzip();

        let mut receivers: Vec<_> = external_receivers
            .into_iter()
            .chain(local_receivers)
            .collect();

        for node in &nodes {
            trace!(
                "Node {}: {} (dir: {})",
                node.index,
                node.peer_id,
                node.dir.as_ref().unwrap().path().to_string_lossy(),
            );
        }

        let (resend_message, receive_resend_message) = mpsc::unbounded_channel::<StreamMessage>();
        let receive_resend_message = UnboundedReceiverStream::new(receive_resend_message).boxed();
        receivers.push(receive_resend_message);

        Network {
            genesis_committee,
            nodes,
            is_main,
            shard_id,
            receivers,
            resend_message,
            rng,
            seed,
            children: HashMap::new(),
            genesis_key,
        }
    }

    fn genesis_accounts(genesis_key: &SigningKey) -> Vec<(Address, String)> {
        vec![(
            Address(secret_key_to_address(genesis_key)),
            1_000_000_000u128
                .checked_mul(10u128.pow(18))
                .unwrap()
                .to_string(),
        )]
    }

    pub fn add_node(&mut self, genesis: bool) -> usize {
        let secret_key = SecretKey::new_from_rng(self.rng.lock().unwrap().deref_mut()).unwrap();
        let (genesis_committee, genesis_hash) = if genesis {
            (self.genesis_committee.clone(), None)
        } else {
            (
                vec![],
                Some(
                    self.nodes[0]
                        .inner
                        .lock()
                        .unwrap()
                        .get_genesis_hash()
                        .unwrap(),
                ),
            )
        };

        let config = NodeConfig {
            eth_chain_id: self.shard_id,
            consensus: ConsensusConfig {
                genesis_committee,
                genesis_hash,
                is_main: self.is_main,
                consensus_timeout: Duration::from_secs(1),
                genesis_accounts: Self::genesis_accounts(&self.genesis_key),
                ..Default::default()
            },
            ..Default::default()
        };
        let (node, receiver, _local_message_receiver) =
            node(config, secret_key, self.nodes.len(), None).unwrap();

        self.resend_message
            .send((
                node.peer_id,
                None,
                AnyMessage::External(ExternalMessage::JoinCommittee(
                    node.secret_key.node_public_key(),
                )),
            ))
            .unwrap();

        info!("Node {}: {}", node.index, node.peer_id);

        let index = node.index;

        self.nodes.push(node);
        self.receivers.push(receiver);

        index
    }

    pub fn restart(&mut self) {
        // We copy the data dirs from the original network, and re-use the same private keys.

        // Note: the tempdir object has to be held in the vector or the OS
        // will delete it when it goes out of scope.
        let mut options = CopyOptions::new();
        options.copy_inside = true;

        // Collect the keys from the validators
        let keys = self.nodes.iter().map(|n| n.secret_key).collect::<Vec<_>>();

        let validator = (
            keys[0].node_public_key(),
            keys[0].to_libp2p_keypair().public().to_peer_id(),
        );
        let genesis_committee = vec![validator];

        let (nodes, external_receivers, local_receivers): (Vec<_>, Vec<_>, Vec<_>) = keys
            .into_iter()
            .enumerate()
            .map(|(i, key)| {
                // Copy the persistence over
                let new_data_dir = tempfile::tempdir().unwrap();

                info!("Copying data dir over");

                if let Ok(mut entry) = fs::read_dir(self.nodes[i].dir.as_ref().unwrap().path()) {
                    let entry = entry.next().unwrap().unwrap();
                    info!("Copying {:?} to {:?}", entry, new_data_dir);

                    copy(entry.path(), new_data_dir.path(), &options).unwrap();
                } else {
                    warn!("Failed to copy data dir over");
                }

                let config = NodeConfig {
                    eth_chain_id: self.shard_id,
                    consensus: ConsensusConfig {
                        genesis_committee: genesis_committee.clone(),
                        genesis_hash: None,
                        is_main: self.is_main,
                        consensus_timeout: Duration::from_secs(1),
                        // Give a genesis account 1 billion ZIL.
                        genesis_accounts: Self::genesis_accounts(&self.genesis_key),
                        ..Default::default()
                    },
                    ..Default::default()
                };

                node(config, key, i, Some(new_data_dir)).unwrap()
            })
            .multiunzip();

        let mut receivers: Vec<_> = external_receivers
            .into_iter()
            .chain(local_receivers)
            .collect();

        for node in &nodes {
            trace!(
                "Node {}: {} (dir: {})",
                node.index,
                node.peer_id,
                node.dir.as_ref().unwrap().path().to_string_lossy(),
            );
        }

        let (resend_message, receive_resend_message) = mpsc::unbounded_channel::<StreamMessage>();
        let receive_resend_message = UnboundedReceiverStream::new(receive_resend_message).boxed();
        receivers.push(receive_resend_message);

        self.nodes = nodes;
        self.receivers = receivers;
        self.resend_message = resend_message;

        // Now trigger a timeout in all of the nodes until we see network activity again
        // this could of course spin forever, but the test itself should time out.
        loop {
            for node in &self.nodes {
                if node.inner.lock().unwrap().handle_timeout().unwrap() {
                    return;
                }
                zilliqa::time::advance(Duration::from_millis(500));
            }
        }
    }

    fn collect_messages(&mut self) -> Vec<(PeerId, Option<PeerId>, AnyMessage)> {
        let mut messages = vec![];

        // Poll the receiver with `unconstrained` to ensure it won't be pre-empted. This makes sure we always
        // get an item if it has been sent. It does not lead to starvation, because we evaluate the returned
        // future with `.now_or_never()` which instantly returns `None` if the future is not ready.
        for (_i, receiver) in self.receivers.iter_mut().enumerate() {
            loop {
                match tokio::task::unconstrained(receiver.next()).now_or_never() {
                    Some(Some(message)) => {
                        messages.push(message);
                    }
                    Some(None) => {
                        warn!("Stream was unreachable!");
                        unreachable!("stream was terminated, this should be impossible");
                    }
                    None => {
                        break;
                    }
                }
            }
        }
        messages
    }

    // Take all the currently ready messages from the stream,
    // remove N-1 propose messages we see where network size = N and the remaining one is
    // the first node in the vector
    // *** Only perform this when the propose message contains one or more txs.
    pub async fn drop_propose_messages_except_one(&mut self) {
        let mut counter = 0;
        let mut proposals_seen = 0;
        let mut broadcast_handled = false;

        trace!("Dropping propose messages except one");

        loop {
            // Generate some messages
            self.tick().await;

            counter += 1;

            if counter >= 100 {
                panic!("Possibly looping forever looking for propose messages.");
            }

            let mut messages = self.collect_messages();

            if messages.is_empty() {
                warn!("Messages were empty - advance time faster!");
                zilliqa::time::advance(Duration::from_millis(50));
                continue;
            }

            // filter out all the propose messages, except node 0. If the proposal is a broadcast,
            // repackage it as direct messages to all nodes except node 0.
            let mut removed_items = Vec::new();

            // Remove the matching messages
            messages.retain(|(s, d, m)| {
                if let AnyMessage::External(ExternalMessage::Proposal(prop)) = m {
                    if !prop.transactions.is_empty() {
                        removed_items.push((*s, *d, m.clone()));
                        return false;
                    }
                }
                true
            });

            // Handle the removed proposes correctly for both cases of broadcast and single cast
            for (s, d, m) in removed_items {
                // If specifically to a node, only allow node 0
                if let Some(dest) = d {
                    // We actually want to allow this message, put it back into the queue
                    if dest == self.nodes[0].peer_id {
                        messages.push((s, Some(dest), m));
                        continue;
                    }

                    // This counts as it getting dropped
                    proposals_seen += 1;
                } else {
                    // Broadcast seen! Push it back into the queue with specific destination of node 0
                    messages.push((s, Some(self.nodes[0].peer_id), m));

                    broadcast_handled = true;
                    break;
                }
            }

            // All but one allowed through, we can now quit
            if proposals_seen == self.nodes.len() - 1 || broadcast_handled {
                // Now process all available messages to make sure the nodes execute them
                trace!(
                    "Processing all remaining messages of len {}",
                    messages.len()
                );

                for message in messages {
                    self.handle_message(message);
                }

                break;
            }

            // Requeue the other messages
            for message in messages {
                self.resend_message.send(message).unwrap();
            }
        }

        trace!("Finished dropping propose messages except one");
    }

    // Drop the first message in each node queue with N% probability per tick
    pub async fn randomly_drop_messages_then_tick(&mut self, failure_rate: f64) {
        if !(0.0..=1.0).contains(&failure_rate) {
            panic!("failure rate is a probability and must be between 0 and 1");
        }

        for (_i, receiver) in self.receivers.iter_mut().enumerate() {
            // Peek at the messages in the queue

            let drop = self.rng.lock().unwrap().gen_bool(failure_rate);
            if drop {
                // Don't really care too much what the reciever has, just pop something off if
                // possible
                match tokio::task::unconstrained(receiver.next()).now_or_never() {
                    Some(None) => {
                        unreachable!("stream was terminated, this should be impossible");
                    }
                    Some(Some(message)) => {
                        info!("***** Randomly dropping message: {:?}", message);
                    }
                    _ => {}
                }
            }
        }

        self.tick().await;
    }

    pub async fn tick(&mut self) {
        // Advance time.
        zilliqa::time::advance(Duration::from_millis(1));

        // Take all the currently ready messages from the stream.
        let mut messages = self.collect_messages();

        trace!(
            "{} possible messages to send ({:?})",
            messages.len(),
            messages
                .iter()
                .map(|(s, d, m)| format_message(&self.nodes, *s, *d, m))
                .collect::<Vec<_>>()
        );

        if messages.is_empty() {
            trace!("Messages were empty - advance time and trigger timeout in all nodes!");
            zilliqa::time::advance(Duration::from_millis(1000));

            for (index, node) in self.nodes.iter().enumerate() {
                let span = tracing::span!(tracing::Level::INFO, "handle_timeout", index);

                span.in_scope(|| {
                    node.inner.lock().unwrap().handle_timeout().unwrap();
                });
            }
            return;
        }
        // Pick a random message
        let index = self.rng.lock().unwrap().gen_range(0..messages.len());
        let (source, destination, message) = messages.swap_remove(index);
        // Requeue the other messages
        for message in messages {
            self.resend_message.send(message).unwrap();
        }

        trace!(
            "{}",
            format_message(&self.nodes, source, destination, &message)
        );

        self.handle_message((source, destination, message))
    }

    fn handle_message(&mut self, message: (PeerId, Option<PeerId>, AnyMessage)) {
        match message.2 {
            AnyMessage::Internal(_source_shard, _destination_shard, internal_message) => {
                match internal_message {
                    #[allow(clippy::match_single_binding)]
                    InternalMessage::LaunchShard(network_id) => {
                        if let Some(network) = self.children.get_mut(&network_id) {
                            trace!(
                                "Launching shard node for {network_id} - adding new node to shard"
                            );
                            network.add_node(true);
                        } else {
                            info!("Launching node in new shard network {network_id}");
                            self.children
                                .insert(network_id, Network::new(self.rng.clone(), 1, self.seed));
                        }
                    }
                }
            }
            AnyMessage::External(external_message) => {
                let nodes: Vec<&TestNode> = if let Some(destination) = message.1 {
                    vec![self
                        .nodes
                        .iter()
                        .find(|n| n.peer_id == destination)
                        .unwrap()]
                } else {
                    self.nodes.iter().collect()
                };

<<<<<<< HEAD

                for node in &nodes {

                    // Recalculate index
=======
                for node in &nodes {
                    // Need to recalculate index against the original vec, not the filtered one.
>>>>>>> 8e50a446
                    let index = self
                        .nodes
                        .iter()
                        .position(|n| n.peer_id == node.peer_id)
                        .unwrap();

                    let span = tracing::span!(tracing::Level::INFO, "handle_message", index);
                    span.in_scope(|| {
                        node.inner
                            .lock()
                            .unwrap()
                            .handle_network_message(message.0, external_message.clone())
                            .unwrap();
                    });
                }
            }
        }
    }

    async fn run_until(
        &mut self,
        mut condition: impl FnMut(&mut Network) -> bool,
        mut timeout: usize,
    ) -> Result<()> {
        let initial_timeout = timeout;

        while !condition(self) {
            if timeout == 0 {
                return Err(anyhow!(
                    "condition was still false after {initial_timeout} ticks"
                ));
            }
            self.tick().await;
            timeout -= 1;
        }

        Ok(())
    }

    pub async fn run_until_async<Fut: Future<Output = bool>>(
        &mut self,
        mut condition: impl FnMut() -> Fut,
        mut timeout: usize,
    ) -> Result<()> {
        let initial_timeout = timeout;

        while !condition().await {
            if timeout == 0 {
                return Err(anyhow!(
                    "condition was still false after {initial_timeout} ticks"
                ));
            }
            self.tick().await;
            timeout -= 1;
        }

        Ok(())
    }

    pub fn random_index(&mut self) -> usize {
        self.rng.lock().unwrap().gen_range(0..self.nodes.len())
    }

    pub fn get_node(&self, index: usize) -> MutexGuard<Node> {
        self.nodes[index].inner.lock().unwrap()
    }

    pub fn remove_node(&mut self, idx: usize) -> TestNode {
        self.receivers.remove(idx);
        self.nodes.remove(idx)
    }

    pub fn node_at(&mut self, index: usize) -> MutexGuard<Node> {
        self.nodes[index].inner.lock().unwrap()
    }

    pub async fn genesis_wallet(
        &mut self,
    ) -> SignerMiddleware<Provider<LocalRpcClient>, LocalWallet> {
        let wallet: LocalWallet = self.genesis_key.clone().into();

        let node = self
            .nodes
            .choose(self.rng.lock().unwrap().deref_mut())
            .unwrap();
        trace!(index = node.index, "node selected for wallet");
        let client = LocalRpcClient {
            id: Arc::new(AtomicU64::new(0)),
            rpc_module: node.rpc_module.clone(),
        };
        let provider = Provider::new(client);

        SignerMiddleware::new_with_provider_chain(provider, wallet)
            .await
            .unwrap()
    }

    pub async fn random_wallet(
        &mut self,
    ) -> SignerMiddleware<Provider<LocalRpcClient>, LocalWallet> {
        let wallet: LocalWallet = SigningKey::random(self.rng.lock().unwrap().deref_mut()).into();

        let node = self
            .nodes
            .choose(self.rng.lock().unwrap().deref_mut())
            .unwrap();
        trace!(index = node.index, "node selected for wallet");
        let client = LocalRpcClient {
            id: Arc::new(AtomicU64::new(0)),
            rpc_module: node.rpc_module.clone(),
        };
        let provider = Provider::new(client);

        SignerMiddleware::new_with_provider_chain(provider, wallet)
            .await
            .unwrap()
    }
}

fn format_message(
    nodes: &[TestNode],
    source: PeerId,
    destination: Option<PeerId>,
    message: &AnyMessage,
) -> String {
    let message = match message {
        AnyMessage::External(message) => match message {
            ExternalMessage::Proposal(proposal) => format!(
                "{} [{}] ({:?})",
                message.name(),
                proposal.header.number,
                proposal
                    .committee
                    .iter()
                    .map(|v| nodes.iter().find(|n| n.peer_id == v.peer_id).unwrap().index)
                    .collect::<Vec<_>>()
            ),
            ExternalMessage::BlockRequest(request) => {
                format!("{} [{:?}]", message.name(), request.0)
            }
            ExternalMessage::BlockResponse(response) => {
                format!("{} [{}]", message.name(), response.proposal.number())
            }
            _ => message.name().to_owned(),
        },
        #[allow(clippy::match_single_binding)]
        AnyMessage::Internal(_source_shard, _destination_shard, message) => match message {
            _ => message.name().to_owned(),
        },
    };

    let source_index = nodes.iter().find(|n| n.peer_id == source).unwrap().index;
    if let Some(destination) = destination {
        let destination_index = nodes
            .iter()
            .find(|n| n.peer_id == destination)
            .unwrap()
            .index;
        format!("{source_index} -> {destination_index}: {}", message)
    } else {
        format!("{source_index} -> *: {}", message)
    }
}

const PROJECT_ROOT: &str = concat!(env!("CARGO_MANIFEST_DIR"), "/");
const EVM_VERSION: EvmVersion = EvmVersion::Shanghai;

async fn deploy_contract(
    path: &str,
    contract: &str,
    wallet: &SignerMiddleware<Provider<LocalRpcClient>, LocalWallet>,
    network: &mut Network,
) -> (H256, Contract) {
    let full_path = format!("{}{}", PROJECT_ROOT, path);

    let contract_source = std::fs::read(&full_path).unwrap_or_else(|e| {
        panic!(
            "failed to read contract source {}: aka {:?}. Error: {}",
            path, full_path, e
        )
    });

    // Write the contract source to a file, so `solc` can compile it.
    let mut contract_file = tempfile::Builder::new().suffix(".sol").tempfile().unwrap();
    std::io::Write::write_all(&mut contract_file, &contract_source).unwrap();

    let sc = ethers::solc::Solc::default();

    let mut compiler_input = CompilerInput::new(contract_file.path()).unwrap();
    let compiler_input = compiler_input.first_mut().unwrap();
    compiler_input.settings.evm_version = Some(EVM_VERSION);

    if let Ok(version) = sc.version() {
        // gets the minimum EvmVersion that is compatible the given EVM_VERSION and version arguments
        if EVM_VERSION.normalize_version(&version) != Some(EVM_VERSION) {
            panic!(
                "solc version {} required, currently set {}",
                SHANGHAI_SOLC, version
            );
        }
    }

    let out = sc
        .compile::<CompilerInput>(compiler_input)
        .unwrap_or_else(|e| {
            panic!("failed to compile contract {}: {}", contract, e);
        });

    // test if your solc can compile with v8.20 (shanghai) with
    // solc --evm-version shanghai zilliqa/tests/it/contracts/Storage.sol
    if out.has_error() {
        panic!("failed to compile contract with error  {:?}", out.errors);
    }

    let contract = out
        .get(contract_file.path().to_str().unwrap(), contract)
        .unwrap();
    let abi = contract.abi.unwrap().clone();
    let bytecode = contract.bytecode().unwrap().clone();

    // Deploy the contract.
    let factory = DeploymentTxFactory::new(abi, bytecode, wallet.clone());
    let deployer = factory.deploy(()).unwrap();
    let abi = deployer.abi().clone();
    {
        use ethers::providers::Middleware;

        let hash = wallet
            .send_transaction(deployer.tx, None)
            .await
            .unwrap()
            .tx_hash();

        network
            .run_until_async(
                || async {
                    wallet
                        .get_transaction_receipt(hash)
                        .await
                        .unwrap()
                        .is_some()
                },
                50,
            )
            .await
            .unwrap();

        (hash, abi)
    }
}

/// An implementation of [JsonRpcClient] which sends requests directly to an [RpcModule], without making any network
/// calls.
#[derive(Debug, Clone)]
pub struct LocalRpcClient {
    id: Arc<AtomicU64>,
    rpc_module: RpcModule<Arc<Mutex<Node>>>,
}

#[async_trait]
impl JsonRpcClient for LocalRpcClient {
    type Error = HttpClientError;

    async fn request<T, R>(&self, method: &str, params: T) -> Result<R, Self::Error>
    where
        T: Debug + Serialize + Send + Sync,
        R: DeserializeOwned + Send,
    {
        let next_id = self.id.fetch_add(1, Ordering::SeqCst);
        let request = serde_json::value::to_raw_value(&params).unwrap();
        let payload = RequestSer::owned(Id::Number(next_id), method, Some(request));
        let request = serde_json::to_string(&payload).unwrap();

        let (response, _) = self.rpc_module.raw_json_request(&request, 1).await.unwrap();

        let response: Response<Rc<R>> = serde_json::from_str(&response.result).unwrap();

        let r = match response.payload {
            ResponsePayload::Result(r) => r,
            ResponsePayload::Error(e) => {
                return Err(JsonRpcError {
                    code: e.code() as i64,
                    message: e.message().to_owned(),
                    data: e.data().map(|d| serde_json::to_value(d).unwrap()),
                }
                .into());
            }
        };

        let r = Rc::try_unwrap(r.into_owned()).unwrap_or_else(|_| panic!());

        Ok(r)
    }
}<|MERGE_RESOLUTION|>--- conflicted
+++ resolved
@@ -178,7 +178,6 @@
 impl Network {
     /// Create a main shard network.
     pub fn new(rng: Arc<Mutex<ChaCha8Rng>>, nodes: usize, seed: u64) -> Network {
-<<<<<<< HEAD
         Self::new_shard(rng, nodes, true, NodeConfig::default().eth_chain_id, seed)
     }
 
@@ -192,8 +191,6 @@
         // Make sure first thing is to pause system time
         zilliqa::time::pause_at_epoch();
 
-=======
->>>>>>> 8e50a446
         let mut keys: Vec<_> = (0..nodes)
             .map(|_| SecretKey::new_from_rng(rng.lock().unwrap().deref_mut()).unwrap())
             .collect();
@@ -629,15 +626,8 @@
                     self.nodes.iter().collect()
                 };
 
-<<<<<<< HEAD
-
-                for node in &nodes {
-
-                    // Recalculate index
-=======
                 for node in &nodes {
                     // Need to recalculate index against the original vec, not the filtered one.
->>>>>>> 8e50a446
                     let index = self
                         .nodes
                         .iter()
