--- conflicted
+++ resolved
@@ -67,14 +67,9 @@
         block_request_limit_default, disable_rpc_default, eth_chain_id_default,
         failed_request_sleep_duration_default, json_rpc_port_default, local_address_default,
         max_blocks_in_flight_default, minimum_time_left_for_empty_block_default,
-<<<<<<< HEAD
         scilla_address_default, scilla_ext_libs_cache_folder_default, scilla_stdlib_dir_default,
-        state_rpc_limit_default, Amount, Checkpoint, ConsensusConfig, NodeConfig,
-        ScillaExtLibsCacheFolder,
-=======
-        scilla_address_default, scilla_lib_dir_default, state_rpc_limit_default,
-        total_native_token_supply_default, Amount, Checkpoint, ConsensusConfig, NodeConfig,
->>>>>>> 6931fd53
+        state_rpc_limit_default, total_native_token_supply_default, Amount, Checkpoint,
+        ConsensusConfig, NodeConfig,
     },
     crypto::{NodePublicKey, SecretKey, TransactionPublicKey},
     db,
@@ -454,13 +449,9 @@
                 scilla_address: scilla_address_default(),
                 blocks_per_epoch: 10,
                 epochs_per_checkpoint: 1,
-<<<<<<< HEAD
                 scilla_stdlib_dir: scilla_stdlib_dir_default(),
                 scilla_ext_libs_cache_folder: scilla_ext_libs_cache_folder_default(),
-=======
-                scilla_lib_dir: scilla_lib_dir_default(),
                 total_native_token_supply: total_native_token_supply_default(),
->>>>>>> 6931fd53
             },
             block_request_limit: block_request_limit_default(),
             max_blocks_in_flight: max_blocks_in_flight_default(),
@@ -569,13 +560,9 @@
                         scilla_address: scilla_address_default(),
                         blocks_per_epoch: 10,
                         epochs_per_checkpoint: 1,
-<<<<<<< HEAD
                         scilla_stdlib_dir: scilla_stdlib_dir_default(),
                         scilla_ext_libs_cache_folder: scilla_ext_libs_cache_folder_default(),
-=======
-                        scilla_lib_dir: scilla_lib_dir_default(),
                         total_native_token_supply: total_native_token_supply_default(),
->>>>>>> 6931fd53
                     },
                     block_request_limit: block_request_limit_default(),
                     max_blocks_in_flight: max_blocks_in_flight_default(),
