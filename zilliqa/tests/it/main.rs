--- conflicted
+++ resolved
@@ -19,12 +19,7 @@
     collections::{HashMap, HashSet},
     env,
     fmt::Debug,
-<<<<<<< HEAD
-    fs,
-    io::Write,
-=======
     fs::{self},
->>>>>>> 2e7dc112
     ops::DerefMut,
     path::Path,
     pin::Pin,
@@ -46,14 +41,10 @@
     types::{Bytes, TransactionReceipt, H256, U64},
     utils::secret_key_to_address,
 };
-<<<<<<< HEAD
-use foundry_compilers::{solc::SolcLanguage, Project, ProjectPathsConfig};
-=======
 use foundry_compilers::{
     artifacts::{EvmVersion, SolcInput, Source},
     solc::{Solc, SolcLanguage},
 };
->>>>>>> 2e7dc112
 use fs_extra::dir::*;
 use futures::{stream::BoxStream, Future, FutureExt, Stream, StreamExt};
 use itertools::Itertools;
@@ -1112,57 +1103,6 @@
 
 fn compile_contract(path: &str, contract: &str) -> (Contract, Bytes) {
     let full_path = format!("{}/{}", env!("CARGO_MANIFEST_DIR"), path);
-<<<<<<< HEAD
-
-    let contract_source = std::fs::read(&full_path).unwrap_or_else(|e| {
-        panic!(
-            "failed to read contract source {}: aka {:?}. Error: {}",
-            path, full_path, e
-        )
-    });
-
-    // Write the contract source to a file, so `solc` can compile it.
-    let mut contract_file = tempfile::Builder::new()
-        .suffix(".sol")
-        .keep(true) // do not delete
-        .tempfile()
-        .unwrap();
-    contract_file.write_all(&contract_source).unwrap();
-
-    let temp_path = contract_file.into_temp_path();
-
-    let project = Project::builder()
-        .paths(
-            ProjectPathsConfig::hardhat(std::path::Path::new(env!("CARGO_MANIFEST_DIR"))).unwrap(),
-        )
-        .single_solc_jobs() // single file only
-        .locked_version(SolcLanguage::Solidity, semver::Version::new(0, 8, 26)) // downloads and installs, if not already in `svm list`
-        .build(Default::default())
-        .unwrap();
-
-    let output = project.compile_file(temp_path.to_path_buf()).unwrap();
-
-    if output.has_compiler_errors() {
-        panic!(
-            "failed to compile contract with error  {:?}",
-            output.output().errors
-        );
-    }
-
-    let contract = output
-        .output()
-        .contracts
-        .get(temp_path.to_path_buf().as_path(), contract)
-        .unwrap();
-
-    let abi = contract.abi.unwrap().clone();
-    let bytecode = contract.bytecode().unwrap().clone();
-
-    // Convert from the `alloy` representation of an ABI to the `ethers` representation, via JSON
-    let abi = serde_json::from_value(serde_json::to_value(abi).unwrap()).unwrap();
-    let bytecode = serde_json::from_value(serde_json::to_value(bytecode).unwrap()).unwrap();
-
-=======
     let source_path = Path::new(&full_path);
     let target_file = tempfile::Builder::new()
         .suffix(".sol")
@@ -1204,7 +1144,6 @@
     )
     .expect("des bytecode");
 
->>>>>>> 2e7dc112
     (abi, bytecode)
 }
 
