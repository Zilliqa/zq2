--- conflicted
+++ resolved
@@ -13,7 +13,6 @@
     },
     time::Duration,
 };
-use zilliqa::message::Message;
 
 use anyhow::{anyhow, Result};
 use async_trait::async_trait;
@@ -38,18 +37,13 @@
 use tempfile::TempDir;
 use tokio::sync::mpsc::{self, UnboundedSender};
 use tokio_stream::wrappers::UnboundedReceiverStream;
-<<<<<<< HEAD
-use tracing::trace;
-use zilliqa::{cfg::NodeConfig, crypto::SecretKey, node::Node};
-=======
 use tracing::*;
 use zilliqa::{
-    cfg::Config,
+    cfg::NodeConfig,
     crypto::{NodePublicKey, SecretKey},
-    message::Message,
+    message::{ExternalMessage, Message},
     node::Node,
 };
->>>>>>> 689f28a0
 
 // allowing it because the Result gets unboxed immediately anyway, significantly simplifying the
 // type
@@ -78,12 +72,8 @@
             data_dir: datadir
                 .as_ref()
                 .map(|d| d.path().to_str().unwrap().to_string()),
-<<<<<<< HEAD
-            ..NodeConfig::default()
-=======
             genesis_committee,
             ..Default::default()
->>>>>>> 689f28a0
         },
         secret_key,
         message_sender,
@@ -182,7 +172,9 @@
                 .send((
                     node.peer_id,
                     None,
-                    Message::JoinCommittee(node.secret_key.node_public_key()),
+                    Message::External(ExternalMessage::JoinCommittee(
+                        node.secret_key.node_public_key(),
+                    )),
                 ))
                 .unwrap();
         }
@@ -211,7 +203,9 @@
             .send((
                 node.peer_id,
                 None,
-                Message::JoinCommittee(node.secret_key.node_public_key()),
+                Message::External(ExternalMessage::JoinCommittee(
+                    node.secret_key.node_public_key(),
+                )),
             ))
             .unwrap();
 
@@ -388,21 +382,28 @@
     message: &Message,
 ) -> String {
     let message = match message {
-        Message::Proposal(proposal) => format!(
-            "{} [{}] ({:?})",
-            message.name(),
-            proposal.header.view,
-            proposal
-                .committee
-                .iter()
-                .map(|v| nodes.iter().find(|n| n.peer_id == v.peer_id).unwrap().index)
-                .collect::<Vec<_>>()
-        ),
-        Message::BlockRequest(request) => format!("{} [{:?}]", message.name(), request.0),
-        Message::BlockResponse(response) => {
-            format!("{} [{}]", message.name(), response.block.view())
-        }
-        _ => message.name().to_owned(),
+        Message::External(external_message) => match external_message {
+            ExternalMessage::Proposal(proposal) => format!(
+                "{} [{}] ({:?})",
+                message.name(),
+                proposal.header.view,
+                proposal
+                    .committee
+                    .iter()
+                    .map(|v| nodes.iter().find(|n| n.peer_id == v.peer_id).unwrap().index)
+                    .collect::<Vec<_>>()
+            ),
+            ExternalMessage::BlockRequest(request) => {
+                format!("{} [{:?}]", message.name(), request.0)
+            }
+            ExternalMessage::BlockResponse(response) => {
+                format!("{} [{}]", message.name(), response.block.view())
+            }
+            _ => message.name().to_owned(),
+        },
+        Message::Internal(internal_message) => match internal_message {
+            _ => message.name().to_owned(),
+        },
     };
 
     let source_index = nodes.iter().find(|n| n.peer_id == source).unwrap().index;
