--- conflicted
+++ resolved
@@ -93,27 +93,18 @@
             data_dir: datadir
                 .as_ref()
                 .map(|d| d.path().to_str().unwrap().to_string()),
-<<<<<<< HEAD
             consensus: ConsensusConfig {
                 genesis_committee,
                 // Give a genesis account 1 billion ZIL.
                 genesis_accounts: vec![(
                     Address(genesis_account),
-                    1_000_000_000u128.checked_mul(10u128.pow(18)).unwrap(),
+                    1_000_000_000u128
+                        .checked_mul(10u128.pow(18))
+                        .unwrap()
+                        .to_string(),
                 )],
                 ..Default::default()
             },
-=======
-            genesis_committee,
-            // Give a genesis account 1 billion ZIL.
-            genesis_accounts: vec![(
-                Address(genesis_account),
-                1_000_000_000u128
-                    .checked_mul(10u128.pow(18))
-                    .unwrap()
-                    .to_string(),
-            )],
->>>>>>> d8916a73
             ..Default::default()
         },
         secret_key,
