use alloy::primitives::Address;
use ethers::{
    abi::Tokenize,
    providers::{Middleware, PubsubClient},
    types::TransactionRequest,
};
use primitive_types::U256;
use serde_json::{value::RawValue, Value};
mod consensus;
mod eth;
mod ots;
mod persistence;
mod staking;
mod unreliable;
mod web3;
mod zil;

use std::{
    collections::{HashMap, HashSet},
    env,
    fmt::Debug,
    fs,
    ops::DerefMut,
    pin::Pin,
    rc::Rc,
    sync::{
        atomic::{AtomicU64, Ordering},
        Arc, Mutex, MutexGuard,
    },
    time::Duration,
};

use anyhow::{anyhow, Result};
use async_trait::async_trait;
use ethers::{
    abi::Contract,
    prelude::{CompilerInput, DeploymentTxFactory, EvmVersion, SignerMiddleware},
    providers::{HttpClientError, JsonRpcClient, JsonRpcError, Provider},
    signers::LocalWallet,
    solc::SHANGHAI_SOLC,
    types::{Bytes, TransactionReceipt, H256, U64},
    utils::secret_key_to_address,
};
use fs_extra::dir::*;
use futures::{stream::BoxStream, Future, FutureExt, Stream, StreamExt};
use itertools::Itertools;
use jsonrpsee::{
    types::{Id, Notification, RequestSer, Response, ResponsePayload},
    RpcModule,
};
use k256::ecdsa::SigningKey;
use libp2p::PeerId;
use rand::{seq::SliceRandom, Rng};
use rand_chacha::ChaCha8Rng;
use serde::{de::DeserializeOwned, Serialize};
use tempfile::TempDir;
use tokio::sync::mpsc::{self, UnboundedSender};
use tokio_stream::wrappers::{ReceiverStream, UnboundedReceiverStream};
use tracing::*;
use zilliqa::{
    cfg::{
<<<<<<< HEAD
        allowed_timestamp_skew_default, block_request_batch_size_default, block_request_limit_default, disable_rpc_default, eth_chain_id_default, failed_request_sleep_duration_default, json_rpc_port_default, local_address_default, max_blocks_in_flight_default, minimum_time_left_for_empty_block_default, scilla_address_default, scilla_lib_dir_default, Amount, Checkpoint, ConsensusConfig, GenesisDeposit, NodeConfig
=======
        allowed_timestamp_skew_default, block_request_batch_size_default,
        block_request_limit_default, disable_rpc_default, eth_chain_id_default,
        failed_request_sleep_duration_default, json_rpc_port_default, local_address_default,
        max_blocks_in_flight_default, minimum_time_left_for_empty_block_default,
        scilla_address_default, scilla_lib_dir_default, state_rpc_limit_default, Amount,
        Checkpoint, ConsensusConfig, NodeConfig,
>>>>>>> e1fddc90
    },
    crypto::{SecretKey, TransactionPublicKey},
    db,
    message::{ExternalMessage, InternalMessage},
    node::{Node, RequestId},
    transaction::EvmGas,
};

/// Helper struct for network.add_node()
#[derive(Default)]
pub struct NewNodeOptions {
    secret_key: Option<SecretKey>,
    onchain_key: Option<SigningKey>,
    checkpoint: Option<Checkpoint>,
}

impl NewNodeOptions {
    fn secret_key_or_random(&self, rng: Arc<Mutex<ChaCha8Rng>>) -> SecretKey {
        self.secret_key
            .unwrap_or_else(|| SecretKey::new_from_rng(rng.lock().unwrap().deref_mut()).unwrap())
    }

    fn onchain_key_or_random(&self, rng: Arc<Mutex<ChaCha8Rng>>) -> SigningKey {
        self.onchain_key
            .clone()
            .unwrap_or_else(|| k256::ecdsa::SigningKey::random(rng.lock().unwrap().deref_mut()))
    }
}

/// (source, destination, message) for both
#[derive(Debug, Clone)]
#[allow(clippy::large_enum_variant)]
enum AnyMessage {
    External(ExternalMessage),
    Internal(u64, u64, InternalMessage),
}

type Wallet = SignerMiddleware<Provider<LocalRpcClient>, LocalWallet>;

type StreamMessage = (PeerId, Option<(PeerId, RequestId)>, AnyMessage);

// allowing it because the Result gets unboxed immediately anyway, significantly simplifying the
// type
#[allow(clippy::type_complexity)]
fn node(
    config: NodeConfig,
    secret_key: SecretKey,
    onchain_key: SigningKey,
    index: usize,
    datadir: Option<TempDir>,
) -> Result<(
    TestNode,
    BoxStream<'static, StreamMessage>,
    BoxStream<'static, StreamMessage>,
)> {
    let (message_sender, message_receiver) = mpsc::unbounded_channel();
    let message_receiver = UnboundedReceiverStream::new(message_receiver);
    // Augment the `message_receiver` stream to include the sender's `PeerId`.
    let peer_id = secret_key.to_libp2p_keypair().public().to_peer_id();
    let message_receiver = message_receiver
        .map(move |(dest, _, message)| (peer_id, dest, AnyMessage::External(message)))
        .boxed();

    let (local_message_sender, local_message_receiver) = mpsc::unbounded_channel();
    let local_message_receiver = UnboundedReceiverStream::new(local_message_receiver);
    // Augment the `message_receiver` stream to include the sender and receiver's `PeerId`.
    let local_message_receiver = local_message_receiver
        .map(move |(src, dest, message)| {
            (
                peer_id,
                Some((peer_id, RequestId::default())),
                AnyMessage::Internal(src, dest, message),
            )
        })
        .boxed();

    let (reset_timeout_sender, reset_timeout_receiver) = mpsc::unbounded_channel();
    std::mem::forget(reset_timeout_receiver);

    let node = Node::new(
        NodeConfig {
            data_dir: datadir
                .as_ref()
                .map(|d| d.path().to_str().unwrap().to_string()),
            ..config
        },
        secret_key,
        message_sender,
        local_message_sender,
        reset_timeout_sender,
    )?;
    let node = Arc::new(Mutex::new(node));
    let rpc_module: RpcModule<Arc<Mutex<Node>>> = zilliqa::api::rpc_module(node.clone());

    Ok((
        TestNode {
            index,
            peer_id: secret_key.to_libp2p_keypair().public().to_peer_id(),
            secret_key,
            onchain_key,
            inner: node,
            dir: datadir,
            rpc_module,
        },
        message_receiver,
        local_message_receiver,
    ))
}

/// A node within a test [Network].
struct TestNode {
    index: usize,
    secret_key: SecretKey,
    onchain_key: SigningKey,
    peer_id: PeerId,
    rpc_module: RpcModule<Arc<Mutex<Node>>>,
    inner: Arc<Mutex<Node>>,
    dir: Option<TempDir>,
}

struct Network {
    pub genesis_deposits: Vec<GenesisDeposit>,
    /// Child shards.
    pub children: HashMap<u64, Network>,
    pub shard_id: u64,
    // We keep `nodes` and `receivers` separate so we can independently borrow each half of this struct, while keeping
    // the borrow checker happy.
    nodes: Vec<TestNode>,
    // We keep track of a list of disconnected nodes. These nodes will not recieve any messages until they are removed
    // from this list.
    disconnected: HashSet<usize>,
    /// A stream of messages from each node. The stream items are a tuple of (source, destination, message).
    /// If the destination is `None`, the message is a broadcast.
    receivers: Vec<BoxStream<'static, StreamMessage>>,
    resend_message: UnboundedSender<StreamMessage>,
    send_to_parent: Option<UnboundedSender<StreamMessage>>,
    rng: Arc<Mutex<ChaCha8Rng>>,
    /// The seed input for the node - because rng.get_seed() returns a different, internal
    /// representation
    seed: u64,
    pub genesis_key: SigningKey,
    scilla_address: String,
    scilla_lib_dir: String,
    do_checkpoints: bool,
}

impl Network {
    /// Create a main shard network with reasonable defaults.
    pub fn new(
        rng: Arc<Mutex<ChaCha8Rng>>,
        nodes: usize,
        seed: u64,
        scilla_address: String,
        scilla_lib_dir: String,
        do_checkpoints: bool,
    ) -> Network {
        Self::new_shard(
            rng,
            nodes,
            None,
            eth_chain_id_default(),
            seed,
            None,
            scilla_address,
            scilla_lib_dir,
            do_checkpoints,
        )
    }

    #[allow(clippy::too_many_arguments)]
    pub fn new_shard(
        rng: Arc<Mutex<ChaCha8Rng>>,
        nodes: usize,
        send_to_parent: Option<UnboundedSender<StreamMessage>>,
        shard_id: u64,
        seed: u64,
        keys: Option<Vec<SecretKey>>,
        scilla_address: String,
        scilla_lib_dir: String,
        do_checkpoints: bool,
    ) -> Network {
        let mut signing_keys = keys.unwrap_or_else(|| {
            (0..nodes)
                .map(|_| SecretKey::new_from_rng(rng.lock().unwrap().deref_mut()).unwrap())
                .collect()
        });
        // Sort the keys in the same order as they will occur in the consensus committee. This means node indices line
        // up with indices in the committee, making logs easier to read.
        signing_keys.sort_unstable_by_key(|key| key.to_libp2p_keypair().public().to_peer_id());

        let onchain_keys: Vec<_> = (0..nodes)
            .map(|_| k256::ecdsa::SigningKey::random(rng.lock().unwrap().deref_mut()))
            .collect();

        let keys: Vec<(_, _)> = signing_keys.into_iter().zip(onchain_keys).collect();

        let genesis_key = SigningKey::random(rng.lock().unwrap().deref_mut());

        // The initial stake of each node.
        let stake = 32_000_000_000_000_000_000u128;
        let genesis_deposits: Vec<_> = keys
            .iter()
            .map(|k| {
                GenesisDeposit {
                    public_key: k.0.node_public_key(),
                    peer_id: k.0.to_libp2p_keypair().public().to_peer_id(),
                    stake: stake.into(),
                    reward_address: TransactionPublicKey::Ecdsa(*k.1.verifying_key(), true).into_addr(),
                    control_address: TransactionPublicKey::Ecdsa(*k.1.verifying_key(), true).into_addr(),
                }
            })
            .collect();

        let config = NodeConfig {
            eth_chain_id: shard_id,
            consensus: ConsensusConfig {
                genesis_deposits: genesis_deposits.clone(),
                is_main: send_to_parent.is_none(),
                consensus_timeout: Duration::from_secs(5),
                minimum_time_left_for_empty_block: minimum_time_left_for_empty_block_default(),
                // Give a genesis account 1 billion ZIL.
                genesis_accounts: Self::genesis_accounts(&genesis_key),
                empty_block_timeout: Duration::from_millis(25),
                scilla_address: scilla_address.clone(),
                scilla_lib_dir: scilla_lib_dir.clone(),
                local_address: "host.docker.internal".to_owned(),
                rewards_per_hour: 204_000_000_000_000_000_000_000u128.into(),
                blocks_per_hour: 3600 * 40,
                minimum_stake: 32_000_000_000_000_000_000u128.into(),
                eth_block_gas_limit: EvmGas(84000000),
                gas_price: 4_761_904_800_000u128.into(),
                main_shard_id: None,
                blocks_per_epoch: 10,
                epochs_per_checkpoint: 1,
            },
            json_rpc_port: json_rpc_port_default(),
            allowed_timestamp_skew: allowed_timestamp_skew_default(),
            disable_rpc: disable_rpc_default(),
            data_dir: None,
            load_checkpoint: None,
            do_checkpoints,
            block_request_limit: block_request_limit_default(),
            max_blocks_in_flight: max_blocks_in_flight_default(),
            block_request_batch_size: block_request_batch_size_default(),
            state_rpc_limit: state_rpc_limit_default(),
            failed_request_sleep_duration: failed_request_sleep_duration_default(),
        };

        let (nodes, external_receivers, local_receivers): (Vec<_>, Vec<_>, Vec<_>) = keys
            .into_iter()
            .enumerate()
            .map(|(i, key)| {
                node(
                    config.clone(),
                    key.0,
                    key.1,
                    i,
                    Some(tempfile::tempdir().unwrap()),
                )
                .unwrap()
            })
            .multiunzip();

        let mut receivers: Vec<_> = external_receivers
            .into_iter()
            .chain(local_receivers)
            .collect();

        let (resend_message, receive_resend_message) = mpsc::unbounded_channel::<StreamMessage>();
        let receive_resend_message = UnboundedReceiverStream::new(receive_resend_message).boxed();
        receivers.push(receive_resend_message);

        for node in &nodes {
            trace!(
                "Node {}: {} (dir: {})",
                node.index,
                node.peer_id,
                node.dir.as_ref().unwrap().path().to_string_lossy(),
            );
        }

        Network {
            genesis_deposits,
            nodes,
            disconnected: HashSet::new(),
            send_to_parent,
            shard_id,
            receivers,
            resend_message,
            rng,
            seed,
            children: HashMap::new(),
            genesis_key,
            scilla_address,
            do_checkpoints,
            scilla_lib_dir,
        }
    }

    fn genesis_accounts(genesis_key: &SigningKey) -> Vec<(Address, Amount)> {
        vec![(
            Address::new(secret_key_to_address(genesis_key).0),
            1_000_000_000u128
                .checked_mul(10u128.pow(18))
                .unwrap()
                .into(),
        )]
    }

    pub fn is_main(&self) -> bool {
        self.send_to_parent.is_none()
    }

    pub fn add_node(&mut self) -> usize {
        self.add_node_with_options(Default::default())
    }

    pub fn add_node_with_options(&mut self, options: NewNodeOptions) -> usize {
        let config = NodeConfig {
            eth_chain_id: self.shard_id,
            json_rpc_port: json_rpc_port_default(),
            allowed_timestamp_skew: allowed_timestamp_skew_default(),
            data_dir: None,
            load_checkpoint: options.checkpoint.clone(),
            do_checkpoints: self.do_checkpoints,
            disable_rpc: disable_rpc_default(),
            consensus: ConsensusConfig {
                genesis_deposits: self.genesis_deposits.clone(),
                is_main: self.is_main(),
                consensus_timeout: Duration::from_secs(5),
                genesis_accounts: Self::genesis_accounts(&self.genesis_key),
                empty_block_timeout: Duration::from_millis(25),
                local_address: "host.docker.internal".to_owned(),
                rewards_per_hour: 204_000_000_000_000_000_000_000u128.into(),
                blocks_per_hour: 3600 * 40,
                minimum_stake: 32_000_000_000_000_000_000u128.into(),
                eth_block_gas_limit: EvmGas(84000000),
                gas_price: 4_761_904_800_000u128.into(),
                main_shard_id: None,
                minimum_time_left_for_empty_block: minimum_time_left_for_empty_block_default(),
                scilla_address: scilla_address_default(),
                blocks_per_epoch: 10,
                epochs_per_checkpoint: 1,
                scilla_lib_dir: scilla_lib_dir_default(),
            },
            block_request_limit: block_request_limit_default(),
            max_blocks_in_flight: max_blocks_in_flight_default(),
            block_request_batch_size: block_request_batch_size_default(),
            state_rpc_limit: state_rpc_limit_default(),
            failed_request_sleep_duration: failed_request_sleep_duration_default(),
        };

        let secret_key = options.secret_key_or_random(self.rng.clone());
        let onchain_key = options.onchain_key_or_random(self.rng.clone());
        let (node, receiver, local_receiver) =
            node(config, secret_key, onchain_key, self.nodes.len(), None).unwrap();

        trace!("Node {}: {}", node.index, node.peer_id);

        let index = node.index;

        self.nodes.push(node);
        self.receivers.push(receiver);
        self.receivers.push(local_receiver);

        index
    }

    pub fn restart(&mut self) {
        // We copy the data dirs from the original network, and re-use the same private keys.

        // Note: the tempdir object has to be held in the vector or the OS
        // will delete it when it goes out of scope.
        let mut options = CopyOptions::new();
        options.copy_inside = true;

        // Collect the keys from the validators
        let keys = self
            .nodes
            .iter()
            .map(|n| (n.secret_key, n.onchain_key.clone()))
            .collect::<Vec<_>>();

        // The initial stake of each node.
        let stake = 32_000_000_000_000_000_000u128;
        let genesis_deposits: Vec<_> = keys
            .iter()
            .map(|k| {
                GenesisDeposit {
                    public_key: k.0.node_public_key(),
                    peer_id: k.0.to_libp2p_keypair().public().to_peer_id(),
                    stake: stake.into(),
                    reward_address: TransactionPublicKey::Ecdsa(*k.1.verifying_key(), true).into_addr(),
                    control_address: TransactionPublicKey::Ecdsa(*k.1.verifying_key(), true).into_addr(),
                }
            })
            .collect();

        for nodes in &mut self.nodes {
            nodes.inner.lock().unwrap().db.flush_state();
        }

        let (nodes, external_receivers, local_receivers): (Vec<_>, Vec<_>, Vec<_>) = keys
            .into_iter()
            .enumerate()
            .map(|(i, key)| {
                // Copy the persistence over
                let new_data_dir = tempfile::tempdir().unwrap();

                info!("Copying data dir over");

                if let Ok(mut entry) = fs::read_dir(self.nodes[i].dir.as_ref().unwrap().path()) {
                    let entry = entry.next().unwrap().unwrap();
                    info!("Copying {:?} to {:?}", entry, new_data_dir);

                    copy(entry.path(), new_data_dir.path(), &options).unwrap();
                } else {
                    warn!("Failed to copy data dir over");
                }

                let config = NodeConfig {
                    eth_chain_id: self.shard_id,
                    allowed_timestamp_skew: allowed_timestamp_skew_default(),
                    data_dir: None,
                    load_checkpoint: None,
                    do_checkpoints: self.do_checkpoints,
                    disable_rpc: disable_rpc_default(),
                    json_rpc_port: json_rpc_port_default(),
                    consensus: ConsensusConfig {
                        genesis_deposits: genesis_deposits.clone(),
                        is_main: self.is_main(),
                        consensus_timeout: Duration::from_secs(5),
                        // Give a genesis account 1 billion ZIL.
                        genesis_accounts: Self::genesis_accounts(&self.genesis_key),
                        empty_block_timeout: Duration::from_millis(25),
                        rewards_per_hour: 204_000_000_000_000_000_000_000u128.into(),
                        blocks_per_hour: 3600 * 40,
                        minimum_stake: 32_000_000_000_000_000_000u128.into(),
                        eth_block_gas_limit: EvmGas(84000000),
                        gas_price: 4_761_904_800_000u128.into(),
                        local_address: local_address_default(),
                        main_shard_id: None,
                        minimum_time_left_for_empty_block:
                            minimum_time_left_for_empty_block_default(),
                        scilla_address: scilla_address_default(),
                        blocks_per_epoch: 10,
                        epochs_per_checkpoint: 1,
                        scilla_lib_dir: scilla_lib_dir_default(),
                    },
                    block_request_limit: block_request_limit_default(),
                    max_blocks_in_flight: max_blocks_in_flight_default(),
                    block_request_batch_size: block_request_batch_size_default(),
                    state_rpc_limit: state_rpc_limit_default(),
                    failed_request_sleep_duration: failed_request_sleep_duration_default(),
                };

                node(config, key.0, key.1, i, Some(new_data_dir)).unwrap()
            })
            .multiunzip();

        let mut receivers: Vec<_> = external_receivers
            .into_iter()
            .chain(local_receivers)
            .collect();

        for node in &nodes {
            trace!(
                "Node {}: {} (dir: {})",
                node.index,
                node.peer_id,
                node.dir.as_ref().unwrap().path().to_string_lossy(),
            );
        }

        let (resend_message, receive_resend_message) = mpsc::unbounded_channel::<StreamMessage>();
        let receive_resend_message = UnboundedReceiverStream::new(receive_resend_message).boxed();
        receivers.push(receive_resend_message);

        self.nodes = nodes;
        self.receivers = receivers;
        self.resend_message = resend_message;

        // Now trigger a timeout in all of the nodes until we see network activity again
        // this could of course spin forever, but the test itself should time out.
        loop {
            for node in &self.nodes {
                if node.inner.lock().unwrap().handle_timeout().unwrap() {
                    return;
                }
                zilliqa::time::advance(Duration::from_millis(500));
            }
        }
    }

    fn collect_messages(&mut self) -> Vec<StreamMessage> {
        let mut messages = vec![];

        // Poll the receiver with `unconstrained` to ensure it won't be pre-empted. This makes sure we always
        // get an item if it has been sent. It does not lead to starvation, because we evaluate the returned
        // future with `.now_or_never()` which instantly returns `None` if the future is not ready.
        for receiver in self.receivers.iter_mut() {
            loop {
                match tokio::task::unconstrained(receiver.next()).now_or_never() {
                    Some(Some(message)) => {
                        messages.push(message);
                    }
                    Some(None) => {
                        warn!("Stream was unreachable!");
                        unreachable!("stream was terminated, this should be impossible");
                    }
                    None => {
                        break;
                    }
                }
            }
        }
        messages
    }

    // Take all the currently ready messages from the stream,
    // remove N-1 propose messages we see where network size = N and the remaining one is
    // the first node in the vector
    // *** Only perform this when the propose message contains one or more txs.
    pub async fn drop_propose_messages_except_one(&mut self) {
        let mut counter = 0;
        let mut proposals_seen = 0;
        let mut broadcast_handled = false;

        trace!("Dropping propose messages except one");

        loop {
            // Generate some messages
            self.tick().await;

            counter += 1;

            if counter >= 100 {
                panic!("Possibly looping forever looking for propose messages.");
            }

            let mut messages = self.collect_messages();

            if messages.is_empty() {
                warn!("Messages were empty - advance time faster!");
                zilliqa::time::advance(Duration::from_millis(50));
                continue;
            }

            // filter out all the propose messages, except node 0. If the proposal is a broadcast,
            // repackage it as direct messages to all nodes except node 0.
            let mut removed_items = Vec::new();

            // Remove the matching messages
            messages.retain(|(s, d, m)| {
                if let AnyMessage::External(ExternalMessage::Proposal(prop)) = m {
                    if !prop.transactions.is_empty() {
                        removed_items.push((*s, *d, m.clone()));
                        return false;
                    }
                }
                true
            });

            // Handle the removed proposes correctly for both cases of broadcast and single cast
            for (s, d, m) in removed_items {
                // If specifically to a node, only allow node 0
                if let Some((dest, id)) = d {
                    // We actually want to allow this message, put it back into the queue
                    if dest == self.nodes[0].peer_id {
                        messages.push((s, Some((dest, id)), m));
                        continue;
                    }

                    // This counts as it getting dropped
                    proposals_seen += 1;
                } else {
                    // Broadcast seen! Push it back into the queue with specific destination of node 0
                    messages.push((s, Some((self.nodes[0].peer_id, RequestId::default())), m));

                    broadcast_handled = true;
                    break;
                }
            }

            // All but one allowed through, we can now quit
            if proposals_seen == self.nodes.len() - 1 || broadcast_handled {
                // Now process all available messages to make sure the nodes execute them
                trace!(
                    "Processing all remaining messages of len {}",
                    messages.len()
                );

                for message in messages {
                    self.handle_message(message);
                }

                break;
            }

            // Requeue the other messages
            for message in messages {
                self.resend_message.send(message).unwrap();
            }
        }

        trace!("Finished dropping propose messages except one");
    }

    // Drop the first message in each node queue with N% probability per tick
    pub async fn randomly_drop_messages_then_tick(&mut self, failure_rate: f64) {
        if !(0.0..=1.0).contains(&failure_rate) {
            panic!("failure rate is a probability and must be between 0 and 1");
        }

        for receiver in self.receivers.iter_mut() {
            // Peek at the messages in the queue

            let drop = self.rng.lock().unwrap().gen_bool(failure_rate);
            if drop {
                // Don't really care too much what the reciever has, just pop something off if
                // possible
                match tokio::task::unconstrained(receiver.next()).now_or_never() {
                    Some(None) => {
                        unreachable!("stream was terminated, this should be impossible");
                    }
                    Some(Some(message)) => {
                        info!("***** Randomly dropping message: {:?}", message);
                    }
                    _ => {}
                }
            }
        }

        self.tick().await;
    }

    pub async fn tick(&mut self) {
        // Advance time.
        zilliqa::time::advance(Duration::from_millis(1));

        // Take all the currently ready messages from the stream.
        let mut messages = self.collect_messages();

        trace!(
            "{} possible messages to send ({:?})",
            messages.len(),
            messages
                .iter()
                .map(|(s, d, m)| format_message(&self.nodes, *s, *d, m))
                .collect::<Vec<_>>()
        );

        if messages.is_empty() {
            trace!("Messages were empty - advance time and trigger timeout in all nodes!");
            zilliqa::time::advance(Duration::from_millis(1000));

            for (index, node) in self.nodes.iter().enumerate() {
                let span = tracing::span!(tracing::Level::INFO, "handle_timeout", index);

                span.in_scope(|| {
                    node.inner.lock().unwrap().handle_timeout().unwrap();
                });
            }
            return;
        }

        // Immediately handle most InternalMessages:
        //  - any IntershardCall messages to children - forward them (through handle_message) and the child network will handle them
        //  - any LaunchLink messages: just launch the link
        //  - any ExportBlockCheckpoint messages: just run the export
        //  - any LaunchShard messages to the parent - just forward them (through send_to_parent) and the parent network will handle them
        //
        //  Being internal, these messages don't really depend on network conditions or other
        //  nodes, and randomising them would needlessly complicate related tests without being
        //  useful.
        messages.retain(|m| match m.2 {
            AnyMessage::Internal(_, destination, InternalMessage::IntershardCall(_))
                if self.shard_id != destination =>
            {
                self.handle_message(m.clone());
                false
            }
            AnyMessage::Internal(_, _, InternalMessage::LaunchLink(_)) => {
                self.handle_message(m.clone());
                false
            }
            AnyMessage::Internal(_, _, InternalMessage::ExportBlockCheckpoint(..)) => {
                self.handle_message(m.clone());
                false
            }
            AnyMessage::Internal(_, _, InternalMessage::LaunchShard(new_network_id)) => {
                // if-let guards are experimental so we nest the check...
                if let Some(send_to_parent) = self.send_to_parent.as_ref() {
                    trace!("Child network {} got LaunchShard({new_network_id}) message; forwarding to parent to handle", self.shard_id);
                    send_to_parent.send(m.clone()).unwrap();
                    false
                } else {
                    true
                }
            }
            _ => true,
        });

        // Pick a random message
        let index = self.rng.lock().unwrap().gen_range(0..messages.len());
        let (source, destination, message) = messages.swap_remove(index);
        // Requeue the other messages
        for message in messages {
            self.resend_message.send(message).unwrap();
        }

        trace!(
            "{}",
            format_message(&self.nodes, source, destination, &message)
        );

        self.handle_message((source, destination, message))
    }

    fn handle_message(&mut self, message: StreamMessage) {
        let (source, destination, ref contents) = message;
        match contents {
            AnyMessage::Internal(source_shard, destination_shard, ref internal_message) => {
                trace!("Handling internal message from node in shard {source_shard}, targetting {destination_shard}");
                match internal_message {
                    InternalMessage::LaunchShard(new_network_id) => {
                        let secret_key = self.find_node(source).unwrap().1.secret_key;
                        if let Some(child_network) = self.children.get_mut(new_network_id) {
                            if child_network.find_node(source).is_none() {
                                trace!("Launching shard node for {new_network_id} - adding new node to shard");
                                child_network.add_node_with_options(NewNodeOptions {
                                    secret_key: Some(secret_key),
                                    ..Default::default()
                                });
                            } else {
                                trace!("Received messaged to launch new node in {new_network_id}, but node {source} already exists in that network");
                            }
                        } else {
                            info!("Launching node in new shard network {new_network_id}");
                            self.children.insert(
                                *new_network_id,
                                Network::new_shard(
                                    self.rng.clone(),
                                    1,
                                    Some(self.resend_message.clone()),
                                    *new_network_id,
                                    self.seed,
                                    Some(vec![secret_key]),
                                    self.scilla_address.clone(),
                                    self.scilla_lib_dir.clone(),
                                    self.do_checkpoints,
                                ),
                            );
                        }
                    }
                    InternalMessage::LaunchLink(_) | InternalMessage::IntershardCall(_) => {
                        if *destination_shard == self.shard_id {
                            let (destination, _) = destination.expect("Local messages are intended to always have the node's own peerid as destination within in the test harness");
                            let idx_node = self.find_node(destination);
                            if let Some((idx, node)) = idx_node {
                                trace!("Handling intershard message {:?} from shard {}, in node {} of shard {}", internal_message, source_shard, idx, self.shard_id);
                                node.inner
                                    .lock()
                                    .unwrap()
                                    .handle_internal_message(
                                        *source_shard,
                                        internal_message.clone(),
                                    )
                                    .unwrap();
                            } else {
                                warn!(
                                    "Dropping intershard message addressed to node that isn't running that shard!"
                                );
                                trace!(?message);
                            }
                        } else if let Some(network) = self.children.get_mut(destination_shard) {
                            trace!(
                                "Forwarding intershard message from shard {} to subshard {}...",
                                self.shard_id,
                                destination_shard
                            );
                            network.resend_message.send(message).unwrap();
                        } else if let Some(send_to_parent) = self.send_to_parent.as_ref() {
                            trace!("Found intershard message that matches none of our children, forwarding it to our parent so they may hopefully route it...");
                            send_to_parent.send(message).unwrap();
                        } else {
                            warn!("Dropping intershard message for shard that does not exist");
                            trace!(?message);
                        }
                    }
                    InternalMessage::ExportBlockCheckpoint(block, parent, trie_storage, output) => {
                        assert!(self.do_checkpoints, "Node requested a checkpoint checkpoint export to {}, despite checkpoints beind disabled in the config", output.to_string_lossy());
                        trace!("Exporting checkpoint to path {}", output.to_string_lossy());
                        db::checkpoint_block_with_state(
                            block,
                            parent,
                            trie_storage.clone(),
                            *source_shard,
                            output,
                        )
                        .unwrap();
                    }
                }
            }
            AnyMessage::External(external_message) => {
                let nodes: Vec<(usize, &TestNode)> = if let Some((destination, _)) = destination {
                    let (index, node) = self
                        .nodes
                        .iter()
                        .enumerate()
                        .find(|(_, n)| n.peer_id == destination)
                        .unwrap();
                    if self.disconnected.contains(&index) {
                        vec![]
                    } else {
                        vec![(index, node)]
                    }
                } else {
                    self.nodes
                        .iter()
                        .enumerate()
                        .filter(|(index, _)| !self.disconnected.contains(index))
                        .collect()
                };
                let sender_node = self
                    .nodes
                    .iter()
                    .find(|&node| node.peer_id == source)
                    .expect("Sender should be on the nodes list");
                let sender_chain_id = sender_node.inner.lock().unwrap().config.eth_chain_id;

                for (index, node) in nodes.iter() {
                    let span = tracing::span!(tracing::Level::INFO, "handle_message", index);
                    span.in_scope(|| {
                        let mut inner = node.inner.lock().unwrap();
                        // Send broadcast to nodes only in the same shard (having same chain_id)
                        if inner.config.eth_chain_id == sender_chain_id {
                            inner
                                .handle_network_message(source, Ok(external_message.clone()))
                                .unwrap();
                        }
                    });
                }
            }
        }
    }

    async fn run_until(
        &mut self,
        mut condition: impl FnMut(&mut Network) -> bool,
        mut timeout: usize,
    ) -> Result<()> {
        let initial_timeout = timeout;

        while !condition(self) {
            if timeout == 0 {
                return Err(anyhow!(
                    "condition was still false after {initial_timeout} ticks"
                ));
            }
            self.tick().await;
            timeout -= 1;
        }

        Ok(())
    }

    pub async fn run_until_async<Fut: Future<Output = bool>>(
        &mut self,
        mut condition: impl FnMut() -> Fut,
        mut timeout: usize,
    ) -> Result<()> {
        let initial_timeout = timeout;

        while !condition().await {
            if timeout == 0 {
                return Err(anyhow!(
                    "condition was still false after {initial_timeout} ticks"
                ));
            }
            self.tick().await;
            timeout -= 1;
        }

        Ok(())
    }

    pub async fn run_until_receipt(
        &mut self,
        wallet: &Wallet,
        hash: H256,
        timeout: usize,
    ) -> TransactionReceipt {
        self.run_until_async(
            || async {
                wallet
                    .get_transaction_receipt(hash)
                    .await
                    .unwrap()
                    .is_some()
            },
            timeout,
        )
        .await
        .unwrap();
        wallet.get_transaction_receipt(hash).await.unwrap().unwrap()
    }

    pub async fn run_until_block(&mut self, wallet: &Wallet, target_block: U64, timeout: usize) {
        self.run_until_async(
            || async { wallet.get_block_number().await.unwrap() >= target_block },
            timeout,
        )
        .await
        .unwrap();
    }

    pub fn disconnect_node(&mut self, index: usize) {
        self.disconnected.insert(index);
    }

    pub fn connect_node(&mut self, index: usize) {
        self.disconnected.remove(&index);
    }

    pub fn random_index(&mut self) -> usize {
        self.rng.lock().unwrap().gen_range(0..self.nodes.len())
    }

    pub async fn wallet_of_node(
        &mut self,
        index: usize,
    ) -> SignerMiddleware<Provider<LocalRpcClient>, LocalWallet> {
        let key = SigningKey::random(self.rng.lock().unwrap().deref_mut());
        let wallet: LocalWallet = key.into();
        let node = &self.nodes[index];
        let client = LocalRpcClient {
            id: Arc::new(AtomicU64::new(0)),
            rpc_module: node.rpc_module.clone(),
            subscriptions: Arc::new(Mutex::new(HashMap::new())),
        };
        let provider = Provider::new(client);

        SignerMiddleware::new_with_provider_chain(provider, wallet)
            .await
            .unwrap()
    }

    /// Returns (index, TestNode)
    fn find_node(&self, peer_id: PeerId) -> Option<(usize, &TestNode)> {
        self.nodes
            .iter()
            .enumerate()
            .find(|(_, n)| n.peer_id == peer_id)
    }

    pub fn get_node(&self, index: usize) -> MutexGuard<Node> {
        self.nodes[index].inner.lock().unwrap()
    }

    pub fn get_node_raw(&self, index: usize) -> &TestNode {
        &self.nodes[index]
    }

    pub fn remove_node(&mut self, idx: usize) -> TestNode {
        let _ = self.receivers.remove(idx);
        self.nodes.remove(idx)
    }

    pub fn node_at(&mut self, index: usize) -> MutexGuard<Node> {
        self.nodes[index].inner.lock().unwrap()
    }

    pub async fn rpc_client(&mut self, index: usize) -> Result<LocalRpcClient> {
        Ok(LocalRpcClient {
            id: Arc::new(AtomicU64::new(0)),
            rpc_module: self.nodes[index].rpc_module.clone(),
            subscriptions: Arc::new(Mutex::new(HashMap::new())),
        })
    }

    pub async fn wallet_from_key(&mut self, key: SigningKey) -> Wallet {
        let wallet: LocalWallet = key.into();
        let node = self
            .nodes
            .choose(self.rng.lock().unwrap().deref_mut())
            .unwrap();
        trace!(index = node.index, "node selected for wallet");
        let client = LocalRpcClient {
            id: Arc::new(AtomicU64::new(0)),
            rpc_module: node.rpc_module.clone(),
            subscriptions: Arc::new(Mutex::new(HashMap::new())),
        };
        let provider = Provider::new(client);

        SignerMiddleware::new_with_provider_chain(provider, wallet)
            .await
            .unwrap()
    }

    pub async fn genesis_wallet(&mut self) -> Wallet {
        self.wallet_from_key(self.genesis_key.clone()).await
    }

    pub async fn random_wallet(&mut self) -> Wallet {
        let key = SigningKey::random(self.rng.lock().unwrap().deref_mut());
        self.wallet_from_key(key).await
    }
}

fn format_message(
    nodes: &[TestNode],
    source: PeerId,
    destination: Option<(PeerId, RequestId)>,
    message: &AnyMessage,
) -> String {
    let message = match message {
        AnyMessage::External(message) => format!("{message}"),
        AnyMessage::Internal(_source_shard, _destination_shard, message) => format!("{message}"),
    };

    let source_index = nodes.iter().find(|n| n.peer_id == source).unwrap().index;
    if let Some((destination, _)) = destination {
        let destination_index = nodes
            .iter()
            .find(|n| n.peer_id == destination)
            .unwrap()
            .index;
        format!("{source_index} -> {destination_index}: {message}")
    } else {
        format!("{source_index} -> *: {message}")
    }
}

const PROJECT_ROOT: &str = concat!(env!("CARGO_MANIFEST_DIR"), "/");
const EVM_VERSION: EvmVersion = EvmVersion::Shanghai;

fn compile_contract(path: &str, contract: &str) -> (Contract, Bytes) {
    let full_path = format!("{}{}", PROJECT_ROOT, path);

    let contract_source = std::fs::read(&full_path).unwrap_or_else(|e| {
        panic!(
            "failed to read contract source {}: aka {:?}. Error: {}",
            path, full_path, e
        )
    });

    // Write the contract source to a file, so `solc` can compile it.
    let mut contract_file = tempfile::Builder::new().suffix(".sol").tempfile().unwrap();
    std::io::Write::write_all(&mut contract_file, &contract_source).unwrap();

    let sc = ethers::solc::Solc::default();

    let mut compiler_input = CompilerInput::new(contract_file.path()).unwrap();
    let compiler_input = compiler_input.first_mut().unwrap();
    compiler_input.settings.evm_version = Some(EVM_VERSION);

    if let Ok(version) = sc.version() {
        // gets the minimum EvmVersion that is compatible the given EVM_VERSION and version arguments
        if EVM_VERSION.normalize_version(&version) != Some(EVM_VERSION) {
            panic!(
                "solc version {} required, currently set {}",
                SHANGHAI_SOLC, version
            );
        }
    }

    let out = sc
        .compile::<CompilerInput>(compiler_input)
        .unwrap_or_else(|e| {
            panic!("failed to compile contract {}: {}", contract, e);
        });

    // test if your solc can compile with v8.20 (shanghai) with
    // solc --evm-version shanghai zilliqa/tests/it/contracts/Storage.sol
    if out.has_error() {
        panic!("failed to compile contract with error  {:?}", out.errors);
    }

    let contract = out
        .get(contract_file.path().to_str().unwrap(), contract)
        .unwrap();
    let abi = contract.abi.unwrap().clone();
    let bytecode = contract.bytecode().unwrap().clone();
    (abi, bytecode)
}

async fn deploy_contract(
    path: &str,
    contract: &str,
    wallet: &Wallet,
    network: &mut Network,
) -> (H256, Contract) {
    deploy_contract_with_args(path, contract, (), wallet, network).await
}

async fn deploy_contract_with_args<T: Tokenize>(
    path: &str,
    contract: &str,
    constructor_args: T,
    wallet: &Wallet,
    network: &mut Network,
) -> (H256, Contract) {
    let (abi, bytecode) = compile_contract(path, contract);

    let factory = DeploymentTxFactory::new(abi, bytecode, wallet.clone());
    let deployer = factory.deploy(constructor_args).unwrap();
    let abi = deployer.abi().clone();
    {
        let hash = wallet
            .send_transaction(deployer.tx, None)
            .await
            .unwrap()
            .tx_hash();

        network
            .run_until_async(
                || async {
                    wallet
                        .get_transaction_receipt(hash)
                        .await
                        .unwrap()
                        .is_some()
                },
                200,
            )
            .await
            .unwrap();

        (hash, abi)
    }
}

async fn fund_wallet(network: &mut Network, from_wallet: &Wallet, to_wallet: &Wallet) {
    let hash = from_wallet
        .send_transaction(
            TransactionRequest::pay(to_wallet.address(), 100_000_000_000_000_000_000u128),
            None,
        )
        .await
        .unwrap()
        .tx_hash();
    network.run_until_receipt(from_wallet, hash, 100).await;
}

/// An implementation of [JsonRpcClient] which sends requests directly to an [RpcModule], without making any network
/// calls.
#[derive(Debug, Clone)]
pub struct LocalRpcClient {
    id: Arc<AtomicU64>,
    rpc_module: RpcModule<Arc<Mutex<Node>>>,
    subscriptions: Arc<Mutex<HashMap<u64, mpsc::Receiver<String>>>>,
}

impl LocalRpcClient {
    /// A version of request that allows the params to be optional, so we can test behaviour under
    /// those circumstances.
    async fn request_optional<T, R>(
        &self,
        method: &str,
        params: Option<T>,
    ) -> Result<R, <LocalRpcClient as JsonRpcClient>::Error>
    where
        T: Debug + Serialize + Send + Sync,
        R: DeserializeOwned + Send,
    {
        // There are some hacks in here for `eth_subscribe` and `eth_unsubscribe`. `RpcModule` does not let us control
        // the `id_provider` and it produces subscription IDs incompatible with Ethereum clients. Specifically, it
        // produces integers and `ethers-rs` expects hex-encoded integers. Our hacks convert to this encoding.

        let next_id = self.id.fetch_add(1, Ordering::SeqCst);
        let mut params: Option<Value> = params.map(|p| serde_json::to_value(&p).unwrap());
        if method == "eth_unsubscribe" {
            params.iter_mut().for_each(|p| {
                let id = p.as_array_mut().unwrap().get_mut(0).unwrap();
                let str_id = id.as_str().unwrap().strip_prefix("0x").unwrap();
                *id = u64::from_str_radix(str_id, 16).unwrap().into();
            });
        }
        let payload = RequestSer::owned(
            Id::Number(next_id),
            method,
            params.map(|x| serde_json::value::to_raw_value(&x).unwrap()),
        );
        let request = serde_json::to_string(&payload).unwrap();

        let (response, rx) = self
            .rpc_module
            .raw_json_request(&request, 64)
            .await
            .unwrap();

        if method == "eth_subscribe" {
            let sub_response = serde_json::from_str::<Response<u64>>(&response);
            if let Ok(Response {
                payload: ResponsePayload::Success(id),
                ..
            }) = sub_response
            {
                let id = id.into_owned();
                self.subscriptions.lock().unwrap().insert(id, rx);
                let r = serde_json::from_str(&format!("\"{:#x}\"", id)).unwrap();
                return Ok(r);
            }
        }

        let response: Response<Rc<R>> = serde_json::from_str(&response).unwrap();

        let r = match response.payload {
            ResponsePayload::Success(r) => r,
            ResponsePayload::Error(e) => {
                return Err(JsonRpcError {
                    code: e.code() as i64,
                    message: e.message().to_owned(),
                    data: e.data().map(|d| serde_json::to_value(d).unwrap()),
                }
                .into());
            }
        };

        let r = Rc::try_unwrap(r.into_owned()).unwrap_or_else(|_| panic!());
        Ok(r)
    }
}

#[async_trait]
impl PubsubClient for LocalRpcClient {
    type NotificationStream = Pin<Box<dyn Stream<Item = Box<RawValue>> + Send + Sync + 'static>>;

    fn subscribe<T: Into<U256>>(&self, id: T) -> Result<Self::NotificationStream, Self::Error> {
        let id: U256 = id.into();
        let rx = self
            .subscriptions
            .lock()
            .unwrap()
            .remove(&id.as_u64())
            .unwrap();
        Ok(Box::pin(ReceiverStream::new(rx).map(|s| {
            serde_json::value::to_raw_value(
                &serde_json::from_str::<Notification<Value>>(&s)
                    .unwrap()
                    .params["result"],
            )
            .unwrap()
        })))
    }

    fn unsubscribe<T: Into<U256>>(&self, id: T) -> Result<(), Self::Error> {
        let id: U256 = id.into();
        self.subscriptions.lock().unwrap().remove(&id.as_u64());
        Ok(())
    }
}

#[async_trait]
impl JsonRpcClient for LocalRpcClient {
    type Error = HttpClientError;

    async fn request<T, R>(&self, method: &str, params: T) -> Result<R, Self::Error>
    where
        T: Debug + Serialize + Send + Sync,
        R: DeserializeOwned + Send,
    {
        self.request_optional(method, Some(params)).await
    }
}<|MERGE_RESOLUTION|>--- conflicted
+++ resolved
@@ -59,16 +59,12 @@
 use tracing::*;
 use zilliqa::{
     cfg::{
-<<<<<<< HEAD
-        allowed_timestamp_skew_default, block_request_batch_size_default, block_request_limit_default, disable_rpc_default, eth_chain_id_default, failed_request_sleep_duration_default, json_rpc_port_default, local_address_default, max_blocks_in_flight_default, minimum_time_left_for_empty_block_default, scilla_address_default, scilla_lib_dir_default, Amount, Checkpoint, ConsensusConfig, GenesisDeposit, NodeConfig
-=======
         allowed_timestamp_skew_default, block_request_batch_size_default,
         block_request_limit_default, disable_rpc_default, eth_chain_id_default,
         failed_request_sleep_duration_default, json_rpc_port_default, local_address_default,
         max_blocks_in_flight_default, minimum_time_left_for_empty_block_default,
         scilla_address_default, scilla_lib_dir_default, state_rpc_limit_default, Amount,
-        Checkpoint, ConsensusConfig, NodeConfig,
->>>>>>> e1fddc90
+        Checkpoint, GenesisDeposit, ConsensusConfig, NodeConfig,
     },
     crypto::{SecretKey, TransactionPublicKey},
     db,
