--- conflicted
+++ resolved
@@ -4,6 +4,11 @@
 mod persistence;
 mod web3;
 use std::env;
+use zilliqa::cfg::NodeConfig;
+use zilliqa::crypto::NodePublicKey;
+use zilliqa::crypto::SecretKey;
+use zilliqa::message::ExternalMessage;
+use zilliqa::node::Node;
 
 use std::collections::HashMap;
 use std::{
@@ -41,9 +46,7 @@
 use tempfile::TempDir;
 use tokio::sync::mpsc::{self, UnboundedSender};
 use tokio_stream::wrappers::UnboundedReceiverStream;
-<<<<<<< HEAD
-use tracing::trace;
-use zilliqa::{cfg::NodeConfig, crypto::SecretKey, node::Node};
+use tracing::*;
 
 #[derive(Deserialize)]
 struct CombinedJson {
@@ -55,15 +58,6 @@
 struct AbiContract {
     abi: ethabi::Contract,
 }
-=======
-use tracing::*;
-use zilliqa::{
-    cfg::NodeConfig,
-    crypto::{NodePublicKey, SecretKey},
-    message::{ExternalMessage, Message},
-    node::Node,
-};
->>>>>>> ff1ac2c1
 
 // allowing it because the Result gets unboxed immediately anyway, significantly simplifying the
 // type
@@ -92,12 +86,8 @@
             data_dir: datadir
                 .as_ref()
                 .map(|d| d.path().to_str().unwrap().to_string()),
-<<<<<<< HEAD
-            ..NodeConfig::default()
-=======
             genesis_committee,
             ..Default::default()
->>>>>>> ff1ac2c1
         },
         secret_key,
         message_sender,
@@ -164,18 +154,6 @@
             .enumerate()
             .map(|(i, key)| {
                 node(
-<<<<<<< HEAD
-                    key, //aaaaa
-                    i,   //aaaaa
-                    Some(
-                        //aaaaa
-                        tempfile::tempdir() //aaaaa
-                            .unwrap(),
-                    ), //aaaaa
-                )
-                .unwrap()
-            }) //aaaaa
-=======
                     genesis_committee.clone(),
                     key,
                     i,
@@ -183,7 +161,6 @@
                 )
                 .unwrap()
             })
->>>>>>> ff1ac2c1
             .unzip();
 
         for node in &nodes {
@@ -528,39 +505,6 @@
             )
             .await
             .unwrap();
-<<<<<<< HEAD
-        let abi = contract.abi.unwrap().clone();
-        let bytecode = contract.bytecode().unwrap().clone();
-
-        // Deploy the contract.
-        let factory = DeploymentTxFactory::new(abi, bytecode, $wallet.clone());
-        let deployer = factory.deploy(()).unwrap();
-        let abi = deployer.abi().clone();
-        {
-            use ethers::providers::Middleware;
-
-            let hash = $wallet
-                .send_transaction(deployer.tx, None)
-                .await
-                .unwrap()
-                .tx_hash();
-            println!("Waiting for receipt for tx: {}", hash);
-
-            $network
-                .run_until_async(
-                    || async {
-                        $wallet
-                            .get_transaction_receipt(hash)
-                            .await
-                            .unwrap()
-                            .is_some()
-                    },
-                    50,
-                )
-                .await
-                .unwrap();
-=======
->>>>>>> ff1ac2c1
 
         (hash, abi)
     }
