--- conflicted
+++ resolved
@@ -604,10 +604,7 @@
                 };
 
                 for node in &nodes {
-<<<<<<< HEAD
-=======
                     // Need to recalculate index against the original vec, not the filtered one.
->>>>>>> 4114dc54
                     let index = self
                         .nodes
                         .iter()
