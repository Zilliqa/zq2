use alloy::primitives::Address;
use ethabi::Token;
use ethers::{
    abi::Tokenize,
    providers::{Middleware, PubsubClient},
    types::TransactionRequest,
};
use primitive_types::{H160, U256};
use serde_json::{Value, value::RawValue};
use zilliqa::{
    cfg::new_view_broadcast_interval_default, contracts, crypto::NodePublicKey,
    state::contract_addr,
};
mod admin;
mod consensus;
mod debug;
mod eth;
mod ots;
mod persistence;
mod staking;
mod sync;
mod trace;
mod txpool;
mod unreliable;
mod web3;
mod zil;

use std::{
    collections::{HashMap, HashSet},
    env,
    fmt::Debug,
    fs::{self},
    ops::DerefMut,
    path::Path,
    pin::Pin,
    rc::Rc,
    sync::{
        Arc, Mutex, MutexGuard,
        atomic::{AtomicPtr, AtomicU64, AtomicUsize, Ordering},
    },
    time::Duration,
};

use anyhow::{Result, anyhow};
use async_trait::async_trait;
use ethers::{
    abi::Contract,
    prelude::{DeploymentTxFactory, SignerMiddleware},
    providers::{HttpClientError, JsonRpcClient, JsonRpcError, Provider},
    signers::LocalWallet,
    types::{Bytes, H256, TransactionReceipt, U64},
    utils::{get_contract_address, secret_key_to_address},
};
use foundry_compilers::{
    artifacts::{EvmVersion, SolcInput, Source},
    solc::{Solc, SolcLanguage},
};
use fs_extra::dir::*;
use futures::{Future, FutureExt, Stream, StreamExt, stream::BoxStream};
use itertools::Itertools;
use jsonrpsee::{
    RpcModule,
    types::{Id, Notification, RequestSer, Response, ResponsePayload},
};
use k256::ecdsa::SigningKey;
use libp2p::PeerId;
use rand::{Rng, seq::SliceRandom};
use rand_chacha::ChaCha8Rng;
use serde::{Serialize, de::DeserializeOwned};
use tempfile::TempDir;
use tokio::sync::mpsc::{self, UnboundedSender};
use tokio_stream::wrappers::{ReceiverStream, UnboundedReceiverStream};
use tracing::*;
use zilliqa::{
    api,
    cfg::{
        Amount, ApiServer, Checkpoint, ConsensusConfig, ContractUpgradeConfig, ContractUpgrades,
<<<<<<< HEAD
        Fork, GenesisDeposit, NodeConfig, SyncConfig, TxnPoolConfig,
        allowed_timestamp_skew_default, block_request_batch_size_default,
        block_request_limit_default, eth_chain_id_default, failed_request_sleep_duration_default,
        genesis_fork_default, max_blocks_in_flight_default, max_rpc_response_size_default,
        scilla_ext_libs_path_default, state_cache_size_default, state_rpc_limit_default,
        total_native_token_supply_default, u64_max,
=======
        Fork, GenesisDeposit, NodeConfig, SyncConfig, allowed_timestamp_skew_default,
        block_request_batch_size_default, block_request_limit_default, consensus_timeout_default,
        eth_chain_id_default, failed_request_sleep_duration_default, genesis_fork_default,
        max_blocks_in_flight_default, max_rpc_response_size_default, scilla_ext_libs_path_default,
        state_cache_size_default, state_rpc_limit_default, total_native_token_supply_default,
        u64_max,
>>>>>>> eab9ba90
    },
    crypto::{SecretKey, TransactionPublicKey},
    db,
    message::{ExternalMessage, InternalMessage},
    node::{Node, RequestId},
    node_launcher::ResponseChannel,
    sync::SyncPeers,
    transaction::EvmGas,
};

/// Helper struct for network.add_node()
#[derive(Default)]
pub struct NewNodeOptions {
    secret_key: Option<SecretKey>,
    onchain_key: Option<SigningKey>,
    checkpoint: Option<Checkpoint>,
    prune_interval: Option<u64>,
    base_height: Option<u64>,
}

impl NewNodeOptions {
    fn secret_key_or_random(&self, rng: Arc<Mutex<ChaCha8Rng>>) -> SecretKey {
        self.secret_key
            .unwrap_or_else(|| SecretKey::new_from_rng(rng.lock().unwrap().deref_mut()).unwrap())
    }

    fn onchain_key_or_random(&self, rng: Arc<Mutex<ChaCha8Rng>>) -> SigningKey {
        self.onchain_key
            .clone()
            .unwrap_or_else(|| k256::ecdsa::SigningKey::random(rng.lock().unwrap().deref_mut()))
    }
}

/// (source, destination, message) for both
#[derive(Debug, Clone)]
#[allow(clippy::large_enum_variant)]
enum AnyMessage {
    External(ExternalMessage),
    Internal(u64, u64, InternalMessage),
    Response {
        channel: ResponseChannel,
        message: ExternalMessage,
    },
}

type Wallet = SignerMiddleware<Provider<LocalRpcClient>, LocalWallet>;

type StreamMessage = (PeerId, Option<(PeerId, RequestId)>, AnyMessage);

// allowing it because the Result gets unboxed immediately anyway, significantly simplifying the
// type
#[allow(clippy::type_complexity)]
fn node(
    config: NodeConfig,
    secret_key: SecretKey,
    onchain_key: SigningKey,
    index: usize,
    datadir: Option<TempDir>,
) -> Result<(
    TestNode,
    BoxStream<'static, StreamMessage>,
    BoxStream<'static, StreamMessage>,
    BoxStream<'static, StreamMessage>,
)> {
    let (message_sender, message_receiver) = mpsc::unbounded_channel();
    let message_receiver = UnboundedReceiverStream::new(message_receiver);
    // Augment the `message_receiver` stream to include the sender's `PeerId`.
    let peer_id = secret_key.to_libp2p_keypair().public().to_peer_id();
    let message_receiver = message_receiver
        .map(move |(dest, _, message)| (peer_id, dest, AnyMessage::External(message)))
        .boxed();

    let (local_message_sender, local_message_receiver) = mpsc::unbounded_channel();
    let local_message_receiver = UnboundedReceiverStream::new(local_message_receiver);
    // Augment the `message_receiver` stream to include the sender and receiver's `PeerId`.
    let local_message_receiver = local_message_receiver
        .map(move |(src, dest, message)| {
            (
                peer_id,
                Some((peer_id, RequestId::default())),
                AnyMessage::Internal(src, dest, message),
            )
        })
        .boxed();

    let (request_responses_sender, request_responses_receiver) = mpsc::unbounded_channel();
    let request_responses_receiver =
        UnboundedReceiverStream::new(request_responses_receiver).boxed();
    let request_responses_receiver = request_responses_receiver
        // A bit of a hack here - We keep the destination of responses as `None` for now (as if they were a broadcast)
        // and look up the destination via the channel later.
        .map(move |(channel, message)| (peer_id, None, AnyMessage::Response { channel, message }))
        .boxed();

    let (reset_timeout_sender, reset_timeout_receiver) = mpsc::unbounded_channel();
    std::mem::forget(reset_timeout_receiver);

    let peer_id = secret_key.to_libp2p_keypair().public().to_peer_id();
    let sync_peers = Arc::new(SyncPeers::new(peer_id));
    let swarm_peers = Arc::new(AtomicPtr::new(Box::into_raw(Box::new(Vec::new()))));

    let node = Node::new(
        NodeConfig {
            data_dir: datadir
                .as_ref()
                .map(|d| d.path().to_str().unwrap().to_string()),
            ..config
        },
        secret_key,
        message_sender,
        local_message_sender,
        request_responses_sender,
        reset_timeout_sender,
        Arc::new(AtomicUsize::new(0)),
        sync_peers.clone(),
        swarm_peers,
    )?;
    let node = Arc::new(Mutex::new(node));
    let rpc_module: RpcModule<Arc<Mutex<Node>>> =
        api::rpc_module(node.clone(), &api::all_enabled());

    Ok((
        TestNode {
            index,
            peer_id,
            secret_key,
            onchain_key,
            inner: node,
            dir: datadir,
            rpc_module,
            peers: sync_peers,
        },
        message_receiver,
        local_message_receiver,
        request_responses_receiver,
    ))
}

/// A node within a test [Network].
struct TestNode {
    index: usize,
    secret_key: SecretKey,
    onchain_key: SigningKey,
    peer_id: PeerId,
    rpc_module: RpcModule<Arc<Mutex<Node>>>,
    inner: Arc<Mutex<Node>>,
    dir: Option<TempDir>,
    peers: Arc<SyncPeers>,
}

struct Network {
    pub genesis_deposits: Vec<GenesisDeposit>,
    /// Child shards.
    pub children: HashMap<u64, Network>,
    pub shard_id: u64,
    // We keep `nodes` and `receivers` separate so we can independently borrow each half of this struct, while keeping
    // the borrow checker happy.
    nodes: Vec<TestNode>,
    // We keep track of a list of disconnected nodes. These nodes will not recieve any messages until they are removed
    // from this list.
    disconnected: HashSet<usize>,
    /// A stream of messages from each node. The stream items are a tuple of (source, destination, message).
    /// If the destination is `None`, the message is a broadcast.
    receivers: Vec<BoxStream<'static, StreamMessage>>,
    /// When we send a request to a node, we also send it a [ResponseChannel]. The node sends a response to that
    /// request by passing the [ResponseChannel] back to us. This map lets us remember who to send that response to,
    /// based on who the initial request was from.
    pending_responses: HashMap<ResponseChannel, PeerId>,
    /// Counter for the next unassigned response channel ID. Starts at 0 and increments with each request.
    response_channel_id: u64,
    resend_message: UnboundedSender<StreamMessage>,
    send_to_parent: Option<UnboundedSender<StreamMessage>>,
    rng: Arc<Mutex<ChaCha8Rng>>,
    /// The seed input for the node - because rng.get_seed() returns a different, internal
    /// representation
    seed: u64,
    pub genesis_key: SigningKey,
    scilla_address: String,
    scilla_stdlib_dir: String,
    do_checkpoints: bool,
    blocks_per_epoch: u64,
    deposit_v3_upgrade_block_height: Option<u64>,
    scilla_server_socket_directory: String,
}

impl Network {
    // This is only used in the zilliqa_macros::test macro. Consider refactoring this to a builder
    // or removing entirely (and calling new_shard there)?
    /// Create a main shard network with reasonable defaults.
    #[allow(clippy::too_many_arguments)]
    pub fn new(
        rng: Arc<Mutex<ChaCha8Rng>>,
        nodes: usize,
        seed: u64,
        scilla_address: String,
        scilla_stdlib_dir: String,
        do_checkpoints: bool,
        blocks_per_epoch: u64,
        deposit_v3_upgrade_block_height: Option<u64>,
        scilla_server_socket_directory: String,
    ) -> Network {
        Self::new_shard(
            rng,
            nodes,
            None,
            eth_chain_id_default(),
            seed,
            None,
            scilla_address,
            scilla_stdlib_dir,
            do_checkpoints,
            blocks_per_epoch,
            deposit_v3_upgrade_block_height,
            scilla_server_socket_directory,
        )
    }

    #[allow(clippy::too_many_arguments)]
    pub fn new_shard(
        rng: Arc<Mutex<ChaCha8Rng>>,
        nodes: usize,
        send_to_parent: Option<UnboundedSender<StreamMessage>>,
        shard_id: u64,
        seed: u64,
        keys: Option<Vec<SecretKey>>,
        scilla_address: String,
        scilla_stdlib_dir: String,
        do_checkpoints: bool,
        blocks_per_epoch: u64,
        deposit_v3_upgrade_block_height: Option<u64>,
        scilla_server_socket_directory: String,
    ) -> Network {
        let mut signing_keys = keys.unwrap_or_else(|| {
            (0..nodes)
                .map(|_| SecretKey::new_from_rng(rng.lock().unwrap().deref_mut()).unwrap())
                .collect()
        });
        // Sort the keys in the same order as they will occur in the consensus committee. This means node indices line
        // up with indices in the committee, making logs easier to read.
        signing_keys.sort_unstable_by_key(|key| key.to_libp2p_keypair().public().to_peer_id());

        let onchain_keys: Vec<_> = (0..nodes)
            .map(|_| k256::ecdsa::SigningKey::random(rng.lock().unwrap().deref_mut()))
            .collect();

        let keys: Vec<(_, _)> = signing_keys.into_iter().zip(onchain_keys).collect();

        let genesis_key = SigningKey::random(rng.lock().unwrap().deref_mut());

        // The initial stake of each node.
        let stake = 32_000_000_000_000_000_000u128;
        let genesis_deposits: Vec<_> = keys
            .iter()
            .map(|k| GenesisDeposit {
                public_key: k.0.node_public_key(),
                peer_id: k.0.to_libp2p_keypair().public().to_peer_id(),
                stake: stake.into(),
                reward_address: TransactionPublicKey::Ecdsa(*k.1.verifying_key(), true).into_addr(),
                control_address: TransactionPublicKey::Ecdsa(*k.1.verifying_key(), true)
                    .into_addr(),
            })
            .collect();

        let contract_upgrades = {
            if let Some(deposit_v3_upgrade_block_height_value) = deposit_v3_upgrade_block_height {
                ContractUpgrades::new(
                    Some(ContractUpgradeConfig::from_height(
                        deposit_v3_upgrade_block_height_value,
                    )),
                    None,
                    None,
                )
            } else {
                ContractUpgrades::new(None, None, None)
            }
        };

        let config = NodeConfig {
            eth_chain_id: shard_id,
            consensus: ConsensusConfig {
                genesis_deposits: genesis_deposits.clone(),
                is_main: send_to_parent.is_none(),
                consensus_timeout: consensus_timeout_default(),
                // Give a genesis account 1 billion ZIL.
                genesis_accounts: Self::genesis_accounts(&genesis_key),
                block_time: Duration::from_millis(25),
                scilla_address: scilla_address.clone(),
                scilla_stdlib_dir: scilla_stdlib_dir.clone(),
                scilla_ext_libs_path: scilla_ext_libs_path_default(),
                scilla_server_socket_directory: scilla_server_socket_directory.clone(),
                rewards_per_hour: 204_000_000_000_000_000_000_000u128.into(),
                blocks_per_hour: 3600 * 40,
                minimum_stake: 32_000_000_000_000_000_000u128.into(),
                eth_block_gas_limit: EvmGas(84000000),
                gas_price: 4_761_904_800_000u128.into(),
                main_shard_id: None,
                blocks_per_epoch,
                epochs_per_checkpoint: 1,
                total_native_token_supply: total_native_token_supply_default(),
                contract_upgrades,
                forks: vec![],
                genesis_fork: Fork {
                    scilla_call_gas_exempt_addrs: vec![
                        // Allow the *third* contract deployed by the genesis key to call `scilla_call` for free.
                        Address::new(
                            get_contract_address(secret_key_to_address(&genesis_key).0, 2).0,
                        ),
                    ],
                    ..genesis_fork_default()
                },
                new_view_broadcast_interval: new_view_broadcast_interval_default(),
            },
            txn_pool: TxnPoolConfig::default(),
            api_servers: vec![ApiServer {
                port: 4201,
                enabled_apis: api::all_enabled(),
            }],
            allowed_timestamp_skew: allowed_timestamp_skew_default(),
            data_dir: None,
            state_cache_size: state_cache_size_default(),
            load_checkpoint: None,
            do_checkpoints,
            block_request_limit: block_request_limit_default(),
            sync: SyncConfig {
                max_blocks_in_flight: max_blocks_in_flight_default(),
                block_request_batch_size: block_request_batch_size_default(),
                prune_interval: u64_max(),
                base_height: u64_max(),
                ignore_passive: false,
            },
            state_rpc_limit: state_rpc_limit_default(),
            failed_request_sleep_duration: failed_request_sleep_duration_default(),
            enable_ots_indices: true,
            max_rpc_response_size: max_rpc_response_size_default(),
        };

        let (nodes, external_receivers, local_receivers, request_response_receivers): (
            Vec<_>,
            Vec<_>,
            Vec<_>,
            Vec<_>,
        ) = keys
            .into_iter()
            .enumerate()
            .map(|(i, key)| {
                node(
                    config.clone(),
                    key.0,
                    key.1,
                    i,
                    Some(tempfile::tempdir().unwrap()),
                )
                .unwrap()
            })
            .multiunzip();

        let mut receivers: Vec<_> = external_receivers
            .into_iter()
            .chain(local_receivers)
            .chain(request_response_receivers)
            .collect();

        let (resend_message, receive_resend_message) = mpsc::unbounded_channel::<StreamMessage>();
        let receive_resend_message = UnboundedReceiverStream::new(receive_resend_message).boxed();
        receivers.push(receive_resend_message);

        let mut peers = nodes.iter().map(|n| n.peer_id).collect_vec();
        peers.shuffle(rng.lock().unwrap().deref_mut());

        for node in &nodes {
            trace!(
                "Node {}: {} (dir: {})",
                node.index,
                node.peer_id,
                node.dir.as_ref().unwrap().path().to_string_lossy(),
            );
            node.peers.add_peers(peers.clone());
        }

        Network {
            genesis_deposits,
            nodes,
            disconnected: HashSet::new(),
            send_to_parent,
            shard_id,
            receivers,
            pending_responses: HashMap::new(),
            response_channel_id: 0,
            resend_message,
            rng,
            seed,
            children: HashMap::new(),
            genesis_key,
            scilla_address,
            do_checkpoints,
            blocks_per_epoch,
            scilla_stdlib_dir,
            deposit_v3_upgrade_block_height,
            scilla_server_socket_directory,
        }
    }

    fn genesis_accounts(genesis_key: &SigningKey) -> Vec<(Address, Amount)> {
        vec![(
            Address::new(secret_key_to_address(genesis_key).0),
            1_000_000_000u128
                .checked_mul(10u128.pow(18))
                .unwrap()
                .into(),
        )]
    }

    pub fn is_main(&self) -> bool {
        self.send_to_parent.is_none()
    }

    pub fn add_node(&mut self) -> usize {
        self.add_node_with_options(Default::default())
    }

    pub fn add_node_with_options(&mut self, options: NewNodeOptions) -> usize {
        let contract_upgrades = if self.deposit_v3_upgrade_block_height.is_some() {
            ContractUpgrades::new(
                Some(ContractUpgradeConfig::from_height(
                    self.deposit_v3_upgrade_block_height.unwrap(),
                )),
                None,
                None,
            )
        } else {
            ContractUpgrades::new(None, None, None)
        };
        let config = NodeConfig {
            eth_chain_id: self.shard_id,
            api_servers: vec![ApiServer {
                port: 4201,
                enabled_apis: api::all_enabled(),
            }],
            allowed_timestamp_skew: allowed_timestamp_skew_default(),
            data_dir: None,
            state_cache_size: state_cache_size_default(),
            load_checkpoint: options.checkpoint.clone(),
            do_checkpoints: self.do_checkpoints,
            consensus: ConsensusConfig {
                genesis_deposits: self.genesis_deposits.clone(),
                is_main: self.is_main(),
                consensus_timeout: consensus_timeout_default(),
                genesis_accounts: Self::genesis_accounts(&self.genesis_key),
                block_time: Duration::from_millis(25),
                scilla_server_socket_directory: self.scilla_server_socket_directory.clone(),
                rewards_per_hour: 204_000_000_000_000_000_000_000u128.into(),
                blocks_per_hour: 3600 * 40,
                minimum_stake: 32_000_000_000_000_000_000u128.into(),
                eth_block_gas_limit: EvmGas(84000000),
                gas_price: 4_761_904_800_000u128.into(),
                main_shard_id: None,
                scilla_address: self.scilla_address.clone(),
                blocks_per_epoch: self.blocks_per_epoch,
                epochs_per_checkpoint: 1,
                scilla_stdlib_dir: self.scilla_stdlib_dir.clone(),
                scilla_ext_libs_path: scilla_ext_libs_path_default(),
                total_native_token_supply: total_native_token_supply_default(),
                contract_upgrades,
                forks: vec![],
                genesis_fork: Fork {
                    scilla_call_gas_exempt_addrs: vec![
                        // Allow the *third* contract deployed by the genesis key to call `scilla_call` for free.
                        Address::new(
                            get_contract_address(secret_key_to_address(&self.genesis_key).0, 2).0,
                        ),
                    ],
                    ..genesis_fork_default()
                },
                new_view_broadcast_interval: new_view_broadcast_interval_default(),
            },
            txn_pool: TxnPoolConfig::default(),
            block_request_limit: block_request_limit_default(),
            sync: SyncConfig {
                max_blocks_in_flight: max_blocks_in_flight_default(),
                block_request_batch_size: block_request_batch_size_default(),
                prune_interval: options.prune_interval.unwrap_or(u64_max()),
                base_height: options.base_height.unwrap_or(u64_max()),
                ignore_passive: false,
            },
            state_rpc_limit: state_rpc_limit_default(),
            failed_request_sleep_duration: failed_request_sleep_duration_default(),
            enable_ots_indices: true,
            max_rpc_response_size: max_rpc_response_size_default(),
        };

        let secret_key = options.secret_key_or_random(self.rng.clone());
        let onchain_key = options.onchain_key_or_random(self.rng.clone());
        let (node, receiver, local_receiver, request_responses) =
            node(config, secret_key, onchain_key, self.nodes.len(), None).unwrap();

        let mut peers = self.nodes.iter().map(|n| n.peer_id).collect_vec();
        peers.shuffle(self.rng.lock().unwrap().deref_mut());
        node.peers.add_peers(peers.clone());

        trace!("Node {}: {}", node.index, node.peer_id);

        let index = node.index;

        self.nodes.push(node);
        self.receivers.push(receiver);
        self.receivers.push(local_receiver);
        self.receivers.push(request_responses);

        index
    }

    pub fn restart(&mut self) {
        // We copy the data dirs from the original network, and re-use the same private keys.

        // Note: the tempdir object has to be held in the vector or the OS
        // will delete it when it goes out of scope.
        let mut options = CopyOptions::new();
        options.copy_inside = true;

        // Collect the keys from the validators
        let keys = self
            .nodes
            .iter()
            .map(|n| (n.secret_key, n.onchain_key.clone()))
            .collect::<Vec<_>>();

        let (nodes, external_receivers, local_receivers, request_response_receivers): (
            Vec<_>,
            Vec<_>,
            Vec<_>,
            Vec<_>,
        ) = keys
            .into_iter()
            .enumerate()
            .map(|(i, key)| {
                // Copy the persistence over
                let new_data_dir = tempfile::tempdir().unwrap();

                info!("Copying data dir over");

                if let Ok(mut entry) = fs::read_dir(self.nodes[i].dir.as_ref().unwrap().path()) {
                    let entry = entry.next().unwrap().unwrap();
                    info!("Copying {:?} to {:?}", entry, new_data_dir);

                    copy(entry.path(), new_data_dir.path(), &options).unwrap();
                } else {
                    warn!("Failed to copy data dir over");
                }

                let config = self.nodes[i].inner.lock().unwrap().config.clone();

                node(config, key.0, key.1, i, Some(new_data_dir)).unwrap()
            })
            .multiunzip();

        let mut receivers: Vec<_> = external_receivers
            .into_iter()
            .chain(local_receivers)
            .chain(request_response_receivers)
            .collect();

        let mut peers = nodes.iter().map(|n| n.peer_id).collect_vec();
        peers.shuffle(self.rng.lock().unwrap().deref_mut());

        for node in &nodes {
            trace!(
                "Node {}: {} (dir: {})",
                node.index,
                node.peer_id,
                node.dir.as_ref().unwrap().path().to_string_lossy(),
            );
            node.peers.add_peers(peers.clone());
        }

        let (resend_message, receive_resend_message) = mpsc::unbounded_channel::<StreamMessage>();
        let receive_resend_message = UnboundedReceiverStream::new(receive_resend_message).boxed();
        receivers.push(receive_resend_message);

        self.nodes = nodes;
        self.receivers = receivers;
        self.resend_message = resend_message;

        // Now trigger a timeout in all of the nodes until we see network activity again
        // this could of course spin forever, but the test itself should time out.
        loop {
            for node in &self.nodes {
                // Trigger a tick so that block fetching can operate.
                if node.inner.lock().unwrap().handle_timeout().unwrap() {
                    return;
                }
                zilliqa::time::advance(Duration::from_millis(500));
            }
        }
    }

    fn collect_messages(&mut self) -> Vec<StreamMessage> {
        let mut messages = vec![];

        // Poll the receiver with `unconstrained` to ensure it won't be pre-empted. This makes sure we always
        // get an item if it has been sent. It does not lead to starvation, because we evaluate the returned
        // future with `.now_or_never()` which instantly returns `None` if the future is not ready.
        for receiver in self.receivers.iter_mut() {
            loop {
                match tokio::task::unconstrained(receiver.next()).now_or_never() {
                    Some(Some(message)) => {
                        messages.push(message);
                    }
                    Some(None) => {
                        warn!("Stream was unreachable!");
                        unreachable!("stream was terminated, this should be impossible");
                    }
                    None => {
                        break;
                    }
                }
            }
        }
        messages
    }

    // Take all the currently ready messages from the stream,
    // remove N-1 propose messages we see where network size = N and the remaining one is
    // the first node in the vector
    // *** Only perform this when the propose message contains one or more txs.
    pub async fn drop_propose_messages_except_one(&mut self) {
        let mut counter = 0;
        let mut proposals_seen = 0;
        let mut broadcast_handled = false;

        trace!("Dropping propose messages except one");

        loop {
            // Generate some messages
            self.tick().await;

            counter += 1;

            if counter >= 100 {
                panic!("Possibly looping forever looking for propose messages.");
            }

            let mut messages = self.collect_messages();

            if messages.is_empty() {
                warn!("Messages were empty - advance time faster!");
                zilliqa::time::advance(Duration::from_millis(50));
                continue;
            }

            // filter out all the propose messages, except node 0. If the proposal is a broadcast,
            // repackage it as direct messages to all nodes except node 0.
            let mut removed_items = Vec::new();

            // Remove the matching messages
            messages.retain(|(s, d, m)| {
                if let AnyMessage::External(ExternalMessage::Proposal(prop)) = m {
                    if !prop.transactions.is_empty() {
                        removed_items.push((*s, *d, m.clone()));
                        return false;
                    }
                }
                true
            });

            // Handle the removed proposes correctly for both cases of broadcast and single cast
            for (s, d, m) in removed_items {
                // If specifically to a node, only allow node 0
                if let Some((dest, id)) = d {
                    // We actually want to allow this message, put it back into the queue
                    if dest == self.nodes[0].peer_id {
                        messages.push((s, Some((dest, id)), m));
                        continue;
                    }

                    // This counts as it getting dropped
                    proposals_seen += 1;
                } else {
                    // Broadcast seen! Push it back into the queue with specific destination of node 0
                    messages.push((s, Some((self.nodes[0].peer_id, RequestId::default())), m));

                    broadcast_handled = true;
                    break;
                }
            }

            // All but one allowed through, we can now quit
            if proposals_seen == self.nodes.len() - 1 || broadcast_handled {
                // Now process all available messages to make sure the nodes execute them
                trace!(
                    "Processing all remaining messages of len {}",
                    messages.len()
                );

                for message in messages {
                    self.handle_message(message);
                }

                break;
            }

            // Requeue the other messages
            for message in messages {
                self.resend_message.send(message).unwrap();
            }
        }

        trace!("Finished dropping propose messages except one");
    }

    // Drop the first message in each node queue with N% probability per tick
    pub async fn randomly_drop_messages_then_tick(&mut self, failure_rate: f64) {
        if !(0.0..=1.0).contains(&failure_rate) {
            panic!("failure rate is a probability and must be between 0 and 1");
        }

        for receiver in self.receivers.iter_mut() {
            // Peek at the messages in the queue

            let drop = self.rng.lock().unwrap().gen_bool(failure_rate);
            if drop {
                // Don't really care too much what the reciever has, just pop something off if
                // possible
                match tokio::task::unconstrained(receiver.next()).now_or_never() {
                    Some(None) => {
                        unreachable!("stream was terminated, this should be impossible");
                    }
                    Some(Some(message)) => {
                        info!("***** Randomly dropping message: {:?}", message);
                    }
                    _ => {}
                }
            }
        }

        self.tick().await;
    }

    pub async fn tick(&mut self) {
        // Advance time.
        zilliqa::time::advance(Duration::from_millis(1));

        // Take all the currently ready messages from the stream.
        let mut messages = self.collect_messages();

        trace!(
            "{} possible messages to send ({:?})",
            messages.len(),
            messages
                .iter()
                .map(|(s, d, m)| format_message(&self.nodes, *s, *d, m))
                .collect::<Vec<_>>()
        );

        if messages.is_empty() {
            trace!("Messages were empty - advance time and trigger timeout in all nodes!");
            zilliqa::time::advance(Duration::from_millis(1000));

            for (index, node) in self.nodes.iter().enumerate() {
                let span = tracing::span!(tracing::Level::INFO, "handle_timeout", index);

                span.in_scope(|| {
                    node.inner.lock().unwrap().handle_timeout().unwrap();
                });
            }
            return;
        }

        // Immediately handle most InternalMessages:
        //  - any IntershardCall messages to children - forward them (through handle_message) and the child network will handle them
        //  - any LaunchLink messages: just launch the link
        //  - any ExportBlockCheckpoint messages: just run the export
        //  - any LaunchShard messages to the parent - just forward them (through send_to_parent) and the parent network will handle them
        //
        //  Being internal, these messages don't really depend on network conditions or other
        //  nodes, and randomising them would needlessly complicate related tests without being
        //  useful.
        messages.retain(|m| match m.2 {
            AnyMessage::Internal(_, destination, InternalMessage::IntershardCall(_))
                if self.shard_id != destination =>
            {
                self.handle_message(m.clone());
                false
            }
            AnyMessage::Internal(_, _, InternalMessage::LaunchLink(_)) => {
                self.handle_message(m.clone());
                false
            }
            AnyMessage::Internal(_, _, InternalMessage::ExportBlockCheckpoint(..)) => {
                self.handle_message(m.clone());
                false
            }
            AnyMessage::Internal(_, _, InternalMessage::LaunchShard(new_network_id)) => {
                // if-let guards are experimental so we nest the check...
                if let Some(send_to_parent) = self.send_to_parent.as_ref() {
                    trace!("Child network {} got LaunchShard({new_network_id}) message; forwarding to parent to handle", self.shard_id);
                    send_to_parent.send(m.clone()).unwrap();
                    false
                } else {
                    true
                }
            }
            AnyMessage::External(ExternalMessage::InjectedProposal(_)) => {
                self.handle_message(m.clone());
                false
            }
            _ => true,
        });

        // Pick a random message
        if !messages.is_empty() {
            let index = self.rng.lock().unwrap().gen_range(0..messages.len());
            let (source, destination, message) = messages.swap_remove(index);
            // Requeue the other messages
            for message in messages {
                self.resend_message.send(message).unwrap();
            }
            trace!(
                "{}",
                format_message(&self.nodes, source, destination, &message)
            );

            self.handle_message((source, destination, message))
        }
    }

    fn handle_message(&mut self, message: StreamMessage) {
        let (source, destination, ref contents) = message;
        info!(%source, ?destination);
        let sender_node = self
            .nodes
            .iter()
            .find(|&node| node.peer_id == source)
            .expect("Sender should be on the nodes list");
        let sender_chain_id = sender_node.inner.lock().unwrap().config.eth_chain_id;
        match contents {
            AnyMessage::Internal(source_shard, destination_shard, internal_message) => {
                trace!(
                    "Handling internal message from node in shard {source_shard}, targetting {destination_shard}"
                );
                match internal_message {
                    InternalMessage::LaunchShard(new_network_id) => {
                        let secret_key = self.find_node(source).unwrap().1.secret_key;
                        if let Some(child_network) = self.children.get_mut(new_network_id) {
                            if child_network.find_node(source).is_none() {
                                trace!(
                                    "Launching shard node for {new_network_id} - adding new node to shard"
                                );
                                child_network.add_node_with_options(NewNodeOptions {
                                    secret_key: Some(secret_key),
                                    ..Default::default()
                                });
                            } else {
                                trace!(
                                    "Received messaged to launch new node in {new_network_id}, but node {source} already exists in that network"
                                );
                            }
                        } else {
                            info!("Launching node in new shard network {new_network_id}");
                            self.children.insert(
                                *new_network_id,
                                Network::new_shard(
                                    self.rng.clone(),
                                    1,
                                    Some(self.resend_message.clone()),
                                    *new_network_id,
                                    self.seed,
                                    Some(vec![secret_key]),
                                    self.scilla_address.clone(),
                                    self.scilla_stdlib_dir.clone(),
                                    self.do_checkpoints,
                                    self.blocks_per_epoch,
                                    self.deposit_v3_upgrade_block_height,
                                    self.scilla_server_socket_directory.clone(),
                                ),
                            );
                        }
                    }
                    InternalMessage::LaunchLink(_) | InternalMessage::IntershardCall(_) => {
                        if *destination_shard == self.shard_id {
                            let (destination, _) = destination.expect("Local messages are intended to always have the node's own peerid as destination within in the test harness");
                            let idx_node = self.find_node(destination);
                            if let Some((idx, node)) = idx_node {
                                trace!(
                                    "Handling intershard message {:?} from shard {}, in node {} of shard {}",
                                    internal_message, source_shard, idx, self.shard_id
                                );
                                node.inner
                                    .lock()
                                    .unwrap()
                                    .handle_internal_message(
                                        *source_shard,
                                        internal_message.clone(),
                                    )
                                    .unwrap();
                            } else {
                                warn!(
                                    "Dropping intershard message addressed to node that isn't running that shard!"
                                );
                                trace!(?message);
                            }
                        } else if let Some(network) = self.children.get_mut(destination_shard) {
                            trace!(
                                "Forwarding intershard message from shard {} to subshard {}...",
                                self.shard_id, destination_shard
                            );
                            network.resend_message.send(message).unwrap();
                        } else if let Some(send_to_parent) = self.send_to_parent.as_ref() {
                            trace!(
                                "Found intershard message that matches none of our children, forwarding it to our parent so they may hopefully route it..."
                            );
                            send_to_parent.send(message).unwrap();
                        } else {
                            warn!("Dropping intershard message for shard that does not exist");
                            trace!(?message);
                        }
                    }
                    InternalMessage::ExportBlockCheckpoint(
                        block,
                        transactions,
                        parent,
                        trie_storage,
                        output,
                    ) => {
                        assert!(
                            self.do_checkpoints,
                            "Node requested a checkpoint checkpoint export to {}, despite checkpoints beind disabled in the config",
                            output.to_string_lossy()
                        );
                        trace!("Exporting checkpoint to path {}", output.to_string_lossy());
                        db::checkpoint_block_with_state(
                            block,
                            transactions,
                            parent,
                            trie_storage.clone(),
                            *source_shard,
                            output,
                        )
                        .unwrap();
                    }
                    InternalMessage::SubscribeToGossipSubTopic(topic) => {
                        debug!("subscribing to topic {:?}", topic);
                    }
                    InternalMessage::UnsubscribeFromGossipSubTopic(topic) => {
                        debug!("unsubscribing from topic {:?}", topic);
                    }
                }
            }
            AnyMessage::External(external_message) => {
                info!(%external_message, "external");
                match destination {
                    Some((destination, _)) => {
                        // Direct message
                        let (index, node) = self
                            .nodes
                            .iter()
                            .enumerate()
                            .find(|(_, n)| n.peer_id == destination)
                            .unwrap();
                        if !self.disconnected.contains(&index) {
                            let span =
                                tracing::span!(tracing::Level::INFO, "handle_message", index);
                            span.in_scope(|| {
                                let mut inner = node.inner.lock().unwrap();
                                // Send to nodes only in the same shard (having same chain_id)
                                if inner.config.eth_chain_id == sender_chain_id {
                                    let response_channel =
                                        ResponseChannel::Remote(self.response_channel_id);
                                    self.response_channel_id += 1;
                                    self.pending_responses
                                        .insert(response_channel.clone(), source);

                                    inner
                                        .handle_request(
                                            source,
                                            "(synthetic_id)",
                                            external_message.clone(),
                                            response_channel,
                                        )
                                        .unwrap();
                                }
                            });
                        }
                    }
                    None => {
                        // Broadcast
                        for (index, node) in self.nodes.iter().enumerate() {
                            if self.disconnected.contains(&index) {
                                continue;
                            }
                            let span =
                                tracing::span!(tracing::Level::INFO, "handle_message", index);
                            span.in_scope(|| {
                                let mut inner = node.inner.lock().unwrap();
                                // Send to nodes only in the same shard (having same chain_id)
                                if inner.config.eth_chain_id == sender_chain_id {
                                    match external_message {
                                        // Re-route Proposals from Broadcast to Requests, which is the behaviour in Production.
                                        ExternalMessage::Proposal(_) => inner
                                            .handle_request(
                                                source,
                                                "(faux-id)",
                                                external_message.clone(),
                                                ResponseChannel::Local,
                                            )
                                            .unwrap(),
                                        _ => inner
                                            .handle_broadcast(source, external_message.clone())
                                            .unwrap(),
                                    }
                                }
                            });
                        }
                    }
                }
            }
            AnyMessage::Response { channel, message } => {
                info!(%message, ?channel, "response");
                // skip on faux response
                if let Some(destination) = self.pending_responses.remove(channel) {
                    let (index, node) = self
                        .nodes
                        .iter()
                        .enumerate()
                        .find(|(_, n)| n.peer_id == destination)
                        .unwrap();
                    if !self.disconnected.contains(&index) {
                        let span = tracing::span!(tracing::Level::INFO, "handle_message", index);
                        span.in_scope(|| {
                            let mut inner = node.inner.lock().unwrap();
                            // Send to nodes only in the same shard (having same chain_id)
                            if inner.config.eth_chain_id == sender_chain_id {
                                inner.handle_response(source, message.clone()).unwrap();
                            }
                        });
                    }
                }
            }
        }
    }

    async fn run_until_synced(&mut self, index: usize) {
        let check = loop {
            let i = self.random_index();
            if i != index && !self.disconnected.contains(&i) {
                break i;
            }
        };
        self.run_until(
            |net| {
                let syncing = net.get_node(index).consensus.sync.am_syncing().unwrap();
                let height_i = net.get_node(index).get_finalized_height().unwrap();
                let height_c = net.get_node(check).get_finalized_height().unwrap();
                height_c == height_i && height_i > 0 && !syncing
            },
            2000,
        )
        .await
        .unwrap();
    }

    async fn run_until(
        &mut self,
        mut condition: impl FnMut(&mut Network) -> bool,
        mut timeout: usize,
    ) -> Result<()> {
        let initial_timeout = timeout;

        while !condition(self) {
            if timeout == 0 {
                return Err(anyhow!(
                    "condition was still false after {initial_timeout} ticks"
                ));
            }
            self.tick().await;
            timeout -= 1;
        }

        Ok(())
    }

    pub async fn run_until_async<Fut: Future<Output = bool>>(
        &mut self,
        mut condition: impl FnMut() -> Fut,
        mut timeout: usize,
    ) -> Result<()> {
        let initial_timeout = timeout;

        while !condition().await {
            if timeout == 0 {
                return Err(anyhow!(
                    "condition was still false after {initial_timeout} ticks"
                ));
            }
            self.tick().await;
            timeout -= 1;
        }

        Ok(())
    }

    pub async fn run_until_receipt(
        &mut self,
        wallet: &Wallet,
        hash: H256,
        timeout: usize,
    ) -> TransactionReceipt {
        self.run_until_async(
            || async {
                wallet
                    .get_transaction_receipt(hash)
                    .await
                    .unwrap()
                    .is_some()
            },
            timeout,
        )
        .await
        .unwrap();
        wallet.get_transaction_receipt(hash).await.unwrap().unwrap()
    }

    pub async fn run_until_block(&mut self, wallet: &Wallet, target_block: U64, timeout: usize) {
        self.run_until_async(
            || async { wallet.get_block_number().await.unwrap() >= target_block },
            timeout,
        )
        .await
        .unwrap();
    }

    pub async fn run_until_block_finalized(
        &mut self,
        target_block: u64,
        mut timeout: usize,
    ) -> Result<()> {
        let initial_timeout = timeout;
        let db = self.get_node(0).db.clone();
        loop {
            if let Some(view) = db.get_finalized_view()? {
                if let Some(block) = db.get_block_by_view(view)? {
                    if block.number() >= target_block {
                        return Ok(());
                    }
                }
            }
            if timeout == 0 {
                return Err(anyhow!(
                    "condition was still false after {initial_timeout} ticks"
                ));
            }
            self.tick().await;
            timeout -= 1;
        }
    }

    pub fn disconnect_node(&mut self, index: usize) {
        self.disconnected.insert(index);
    }

    pub fn connect_node(&mut self, index: usize) {
        self.disconnected.remove(&index);
    }

    pub fn random_index(&mut self) -> usize {
        self.rng.lock().unwrap().gen_range(0..self.nodes.len())
    }

    pub async fn wallet_of_node(
        &mut self,
        index: usize,
    ) -> SignerMiddleware<Provider<LocalRpcClient>, LocalWallet> {
        let key = SigningKey::random(self.rng.lock().unwrap().deref_mut());
        let wallet: LocalWallet = key.into();
        let node = &self.nodes[index];
        let client = LocalRpcClient {
            id: Arc::new(AtomicU64::new(0)),
            rpc_module: node.rpc_module.clone(),
            subscriptions: Arc::new(Mutex::new(HashMap::new())),
        };
        let provider = Provider::new(client);

        SignerMiddleware::new_with_provider_chain(provider, wallet)
            .await
            .unwrap()
    }

    /// Returns (index, TestNode)
    fn find_node(&self, peer_id: PeerId) -> Option<(usize, &TestNode)> {
        self.nodes
            .iter()
            .enumerate()
            .find(|(_, n)| n.peer_id == peer_id)
    }

    pub fn get_node(&self, index: usize) -> MutexGuard<Node> {
        self.nodes[index].inner.lock().unwrap()
    }

    pub fn get_node_raw(&self, index: usize) -> &TestNode {
        &self.nodes[index]
    }

    pub fn remove_node(&mut self, idx: usize) -> TestNode {
        let _ = self.receivers.remove(idx);
        self.nodes.remove(idx)
    }

    pub fn node_at(&mut self, index: usize) -> MutexGuard<Node> {
        self.nodes[index].inner.lock().unwrap()
    }

    pub async fn rpc_client(&mut self, index: usize) -> Result<LocalRpcClient> {
        Ok(LocalRpcClient {
            id: Arc::new(AtomicU64::new(0)),
            rpc_module: self.nodes[index].rpc_module.clone(),
            subscriptions: Arc::new(Mutex::new(HashMap::new())),
        })
    }

    pub async fn wallet_from_key(&mut self, key: SigningKey) -> Wallet {
        let wallet: LocalWallet = key.into();
        let node = self
            .nodes
            .choose(self.rng.lock().unwrap().deref_mut())
            .unwrap();
        trace!(index = node.index, "node selected for wallet");
        let client = LocalRpcClient {
            id: Arc::new(AtomicU64::new(0)),
            rpc_module: node.rpc_module.clone(),
            subscriptions: Arc::new(Mutex::new(HashMap::new())),
        };
        let provider = Provider::new(client);

        SignerMiddleware::new_with_provider_chain(provider, wallet)
            .await
            .unwrap()
    }

    pub async fn genesis_wallet(&mut self) -> Wallet {
        self.wallet_from_key(self.genesis_key.clone()).await
    }

    pub async fn random_wallet(&mut self) -> Wallet {
        let key = SigningKey::random(self.rng.lock().unwrap().deref_mut());
        self.wallet_from_key(key).await
    }
}

fn format_message(
    nodes: &[TestNode],
    source: PeerId,
    destination: Option<(PeerId, RequestId)>,
    message: &AnyMessage,
) -> String {
    let message = match message {
        AnyMessage::External(message) => format!("{message}"),
        AnyMessage::Internal(_source_shard, _destination_shard, message) => format!("{message}"),
        AnyMessage::Response { message, .. } => format!("{message}"),
    };

    let source_index = nodes.iter().find(|n| n.peer_id == source).unwrap().index;
    if let Some((destination, _)) = destination {
        let destination_index = nodes
            .iter()
            .find(|n| n.peer_id == destination)
            .unwrap()
            .index;
        format!("{source_index} -> {destination_index}: {message}")
    } else {
        format!("{source_index} -> *: {message}")
    }
}

fn compile_contract(path: &str, contract: &str) -> (Contract, Bytes) {
    // create temporary .sol file to avoid solc compilation error
    let full_path = format!("{}/{}", env!("CARGO_MANIFEST_DIR"), path);
    let source_path = Path::new(&full_path);
    let target_file = tempfile::Builder::new()
        .suffix(".sol")
        .tempfile()
        .expect("tempfile target");
    let target_pathbuf = target_file.into_temp_path().to_path_buf();
    let target_path = &target_pathbuf.as_path();

    std::fs::copy(source_path, target_path).expect("copy .sol");

    // configure solc compiler
    let solc_input = SolcInput::new(
        SolcLanguage::Solidity,
        Source::read_all_files(vec![target_pathbuf.clone()]).expect("missing target"),
        Default::default(),
    )
    .evm_version(EvmVersion::Shanghai); // ensure compatible with EVM version in exec.rs

    // compile .sol file
    let solc = Solc::find_or_install(&semver::Version::new(0, 8, 28)).expect("solc missing");
    let output = solc.compile_exact(&solc_input).expect("solc compile_exact");

    if output.has_error() {
        panic!("failed to compile contract with error  {:?}", output.errors);
    }

    // extract output
    let contract = output
        .get(target_path, contract)
        .expect("output_contracts error");

    let abi = contract.abi.expect("jsonabi error");
    let bytecode = contract.bytecode().expect("bytecode error");

    // Convert from the `alloy` representation of an ABI to the `ethers` representation, via JSON
    let abi = serde_json::from_slice(
        serde_json::to_vec(abi)
            .expect("serialisation abi")
            .as_slice(),
    )
    .expect("deserialisation abi");
    let bytecode = serde_json::from_slice(
        serde_json::to_vec(bytecode)
            .expect("serialisation bytecode")
            .as_slice(),
    )
    .expect("deserialisation bytecode");

    (abi, bytecode)
}

async fn deploy_contract(
    path: &str,
    contract: &str,
    wallet: &Wallet,
    network: &mut Network,
) -> (H256, Contract) {
    deploy_contract_with_args(path, contract, (), wallet, network).await
}

async fn deploy_contract_with_args<T: Tokenize>(
    path: &str,
    contract: &str,
    constructor_args: T,
    wallet: &Wallet,
    network: &mut Network,
) -> (H256, Contract) {
    let (abi, bytecode) = compile_contract(path, contract);

    let factory = DeploymentTxFactory::new(abi, bytecode, wallet.clone());
    let deployer = factory.deploy(constructor_args).unwrap();
    let abi = deployer.abi().clone();
    {
        let hash = wallet
            .send_transaction(deployer.tx, None)
            .await
            .unwrap()
            .tx_hash();

        network
            .run_until_async(
                || async {
                    wallet
                        .get_transaction_receipt(hash)
                        .await
                        .unwrap()
                        .is_some()
                },
                200,
            )
            .await
            .unwrap();

        (hash, abi)
    }
}

async fn fund_wallet(network: &mut Network, from_wallet: &Wallet, to_wallet: &Wallet) {
    let hash = from_wallet
        .send_transaction(
            TransactionRequest::pay(to_wallet.address(), 100_000_000_000_000_000_000u128),
            None,
        )
        .await
        .unwrap()
        .tx_hash();
    network.run_until_receipt(to_wallet, hash, 100).await;
}

async fn get_reward_address(
    wallet: &SignerMiddleware<Provider<LocalRpcClient>, LocalWallet>,
    staker: &NodePublicKey,
) -> H160 {
    let tx = TransactionRequest::new()
        .to(H160(contract_addr::DEPOSIT_PROXY.into_array()))
        .data(
            contracts::deposit::GET_REWARD_ADDRESS
                .encode_input(&[Token::Bytes(staker.as_bytes())])
                .unwrap(),
        );
    let return_value = wallet.call(&tx.into(), None).await.unwrap();
    contracts::deposit::GET_REWARD_ADDRESS
        .decode_output(&return_value)
        .unwrap()[0]
        .clone()
        .into_address()
        .unwrap()
}

async fn get_stakers(
    wallet: &SignerMiddleware<Provider<LocalRpcClient>, LocalWallet>,
) -> Vec<NodePublicKey> {
    let tx = TransactionRequest::new()
        .to(H160(contract_addr::DEPOSIT_PROXY.into_array()))
        .data(contracts::deposit::GET_STAKERS.encode_input(&[]).unwrap());
    let stakers = wallet.call(&tx.into(), None).await.unwrap();
    let stakers = contracts::deposit::GET_STAKERS
        .decode_output(&stakers)
        .unwrap()[0]
        .clone()
        .into_array()
        .unwrap();

    stakers
        .into_iter()
        .map(|k| NodePublicKey::from_bytes(&k.into_bytes().unwrap()).unwrap())
        .collect()
}

/// An implementation of [JsonRpcClient] which sends requests directly to an [RpcModule], without making any network
/// calls.
#[derive(Debug, Clone)]
pub struct LocalRpcClient {
    id: Arc<AtomicU64>,
    rpc_module: RpcModule<Arc<Mutex<Node>>>,
    subscriptions: Arc<Mutex<HashMap<u64, mpsc::Receiver<String>>>>,
}

impl LocalRpcClient {
    /// A version of request that allows the params to be optional, so we can test behaviour under
    /// those circumstances.
    async fn request_optional<T, R>(
        &self,
        method: &str,
        params: Option<T>,
    ) -> Result<R, <LocalRpcClient as JsonRpcClient>::Error>
    where
        T: Debug + Serialize + Send + Sync,
        R: DeserializeOwned + Send,
    {
        // There are some hacks in here for `eth_subscribe` and `eth_unsubscribe`. `RpcModule` does not let us control
        // the `id_provider` and it produces subscription IDs incompatible with Ethereum clients. Specifically, it
        // produces integers and `ethers-rs` expects hex-encoded integers. Our hacks convert to this encoding.

        let next_id = self.id.fetch_add(1, Ordering::SeqCst);
        let mut params: Option<Value> = params.map(|p| serde_json::to_value(&p).unwrap());
        if method == "eth_unsubscribe" {
            params.iter_mut().for_each(|p| {
                let id = p.as_array_mut().unwrap().get_mut(0).unwrap();
                let str_id = id.as_str().unwrap().strip_prefix("0x").unwrap();
                *id = u64::from_str_radix(str_id, 16).unwrap().into();
            });
        }
        let payload = RequestSer::owned(
            Id::Number(next_id),
            method,
            params.map(|x| serde_json::value::to_raw_value(&x).unwrap()),
        );
        let request = serde_json::to_string(&payload).unwrap();

        let (response, rx) = self
            .rpc_module
            .raw_json_request(&request, 64)
            .await
            .unwrap();

        if method == "eth_subscribe" {
            let sub_response = serde_json::from_str::<Response<u64>>(&response);
            if let Ok(Response {
                payload: ResponsePayload::Success(id),
                ..
            }) = sub_response
            {
                let id = id.into_owned();
                self.subscriptions.lock().unwrap().insert(id, rx);
                let r = serde_json::from_str(&format!("\"{:#x}\"", id)).unwrap();
                return Ok(r);
            }
        }

        let response: Response<Rc<R>> = serde_json::from_str(&response).unwrap();

        let r = match response.payload {
            ResponsePayload::Success(r) => r,
            ResponsePayload::Error(e) => {
                return Err(JsonRpcError {
                    code: e.code() as i64,
                    message: e.message().to_owned(),
                    data: e.data().map(|d| serde_json::to_value(d).unwrap()),
                }
                .into());
            }
        };

        let r = Rc::try_unwrap(r.into_owned()).unwrap_or_else(|_| panic!());
        Ok(r)
    }
}

#[async_trait]
impl PubsubClient for LocalRpcClient {
    type NotificationStream = Pin<Box<dyn Stream<Item = Box<RawValue>> + Send + Sync + 'static>>;

    fn subscribe<T: Into<U256>>(&self, id: T) -> Result<Self::NotificationStream, Self::Error> {
        let id: U256 = id.into();
        let rx = self
            .subscriptions
            .lock()
            .unwrap()
            .remove(&id.as_u64())
            .unwrap();
        Ok(Box::pin(ReceiverStream::new(rx).map(|s| {
            serde_json::value::to_raw_value(
                &serde_json::from_str::<Notification<Value>>(&s)
                    .unwrap()
                    .params["result"],
            )
            .unwrap()
        })))
    }

    fn unsubscribe<T: Into<U256>>(&self, id: T) -> Result<(), Self::Error> {
        let id: U256 = id.into();
        self.subscriptions.lock().unwrap().remove(&id.as_u64());
        Ok(())
    }
}

#[async_trait]
impl JsonRpcClient for LocalRpcClient {
    type Error = HttpClientError;

    async fn request<T, R>(&self, method: &str, params: T) -> Result<R, Self::Error>
    where
        T: Debug + Serialize + Send + Sync,
        R: DeserializeOwned + Send,
    {
        self.request_optional(method, Some(params)).await
    }
}<|MERGE_RESOLUTION|>--- conflicted
+++ resolved
@@ -75,21 +75,12 @@
     api,
     cfg::{
         Amount, ApiServer, Checkpoint, ConsensusConfig, ContractUpgradeConfig, ContractUpgrades,
-<<<<<<< HEAD
-        Fork, GenesisDeposit, NodeConfig, SyncConfig, TxnPoolConfig,
-        allowed_timestamp_skew_default, block_request_batch_size_default,
-        block_request_limit_default, eth_chain_id_default, failed_request_sleep_duration_default,
-        genesis_fork_default, max_blocks_in_flight_default, max_rpc_response_size_default,
-        scilla_ext_libs_path_default, state_cache_size_default, state_rpc_limit_default,
-        total_native_token_supply_default, u64_max,
-=======
         Fork, GenesisDeposit, NodeConfig, SyncConfig, allowed_timestamp_skew_default,
         block_request_batch_size_default, block_request_limit_default, consensus_timeout_default,
         eth_chain_id_default, failed_request_sleep_duration_default, genesis_fork_default,
         max_blocks_in_flight_default, max_rpc_response_size_default, scilla_ext_libs_path_default,
         state_cache_size_default, state_rpc_limit_default, total_native_token_supply_default,
         u64_max,
->>>>>>> eab9ba90
     },
     crypto::{SecretKey, TransactionPublicKey},
     db,
