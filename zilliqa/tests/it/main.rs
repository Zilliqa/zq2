use ethers::{
    abi::Tokenize,
    providers::{Middleware, PubsubClient},
};
use primitive_types::U256;
use serde_json::{value::RawValue, Value};
mod consensus;
mod eth;
mod persistence;
mod staking;
mod unreliable;
mod web3;
mod zil;

use std::{
    collections::{HashMap, HashSet},
    env,
    fmt::Debug,
    fs,
    ops::DerefMut,
    pin::Pin,
    rc::Rc,
    sync::{
        atomic::{AtomicU64, Ordering},
        Arc, Mutex, MutexGuard,
    },
    time::Duration,
};

use anyhow::{anyhow, Result};
use async_trait::async_trait;
use ethers::{
    abi::Contract,
    prelude::{CompilerInput, DeploymentTxFactory, EvmVersion, SignerMiddleware},
    providers::{HttpClientError, JsonRpcClient, JsonRpcError, Provider},
    signers::LocalWallet,
    solc::SHANGHAI_SOLC,
    types::{Bytes, TransactionReceipt, H256, U64},
    utils::secret_key_to_address,
};
use fs_extra::dir::*;
use futures::{stream::BoxStream, Future, FutureExt, Stream, StreamExt};
use itertools::Itertools;
use jsonrpsee::{
    types::{Id, Notification, RequestSer, Response, ResponsePayload},
    RpcModule,
};
use k256::ecdsa::SigningKey;
use libp2p::PeerId;
use rand::{seq::SliceRandom, Rng};
use rand_chacha::ChaCha8Rng;
use serde::{de::DeserializeOwned, Deserialize, Serialize};
use tempfile::TempDir;
use tokio::sync::mpsc::{self, UnboundedSender};
use tokio_stream::wrappers::{ReceiverStream, UnboundedReceiverStream};
use tracing::*;
use zilliqa::{
    cfg::{ConsensusConfig, NodeConfig},
    crypto::{NodePublicKey, SecretKey},
    message::{ExternalMessage, InternalMessage},
    node::Node,
    state::Address,
};

/// (source, destination, message) for both
#[derive(Debug, Clone, Serialize, Deserialize)]
enum AnyMessage {
    External(ExternalMessage),
    Internal(u64, u64, InternalMessage),
}

type Wallet = SignerMiddleware<Provider<LocalRpcClient>, LocalWallet>;

type StreamMessage = (PeerId, Option<PeerId>, AnyMessage);

// allowing it because the Result gets unboxed immediately anyway, significantly simplifying the
// type
#[allow(clippy::type_complexity)]
fn node(
    config: NodeConfig,
    secret_key: SecretKey,
    index: usize,
    datadir: Option<TempDir>,
) -> Result<(
    TestNode,
    BoxStream<'static, StreamMessage>,
    BoxStream<'static, StreamMessage>,
)> {
    let (message_sender, message_receiver) = mpsc::unbounded_channel();
    let message_receiver = UnboundedReceiverStream::new(message_receiver);
    // Augment the `message_receiver` stream to include the sender's `PeerId`.
    let peer_id = secret_key.to_libp2p_keypair().public().to_peer_id();
    let message_receiver = message_receiver
        .map(move |(dest, _, message)| (peer_id, dest, AnyMessage::External(message)))
        .boxed();

    let (local_message_sender, local_message_receiver) = mpsc::unbounded_channel();
    let local_message_receiver = UnboundedReceiverStream::new(local_message_receiver);
    // Augment the `message_receiver` stream to include the sender and receiver's `PeerId`.
    let local_message_receiver = local_message_receiver
        .map(move |(src, dest, message)| {
            (
                peer_id,
                Some(peer_id),
                AnyMessage::Internal(src, dest, message),
            )
        })
        .boxed();

    let (reset_timeout_sender, reset_timeout_receiver) = mpsc::unbounded_channel();
    std::mem::forget(reset_timeout_receiver);

    let node = Node::new(
        NodeConfig {
            data_dir: datadir
                .as_ref()
                .map(|d| d.path().to_str().unwrap().to_string()),
            ..config
        },
        secret_key,
        message_sender,
        local_message_sender,
        reset_timeout_sender,
    )?;
    let node = Arc::new(Mutex::new(node));
    let rpc_module: RpcModule<Arc<Mutex<Node>>> = zilliqa::api::rpc_module(node.clone());

    Ok((
        TestNode {
            index,
            peer_id: secret_key.to_libp2p_keypair().public().to_peer_id(),
            secret_key,
            inner: node,
            dir: datadir,
            rpc_module,
        },
        message_receiver,
        local_message_receiver,
    ))
}

/// A node within a test [Network].
struct TestNode {
    index: usize,
    secret_key: SecretKey,
    peer_id: PeerId,
    rpc_module: RpcModule<Arc<Mutex<Node>>>,
    inner: Arc<Mutex<Node>>,
    dir: Option<TempDir>,
}

struct Network {
    pub genesis_committee: Vec<(NodePublicKey, PeerId)>,
    pub genesis_deposits: Vec<(NodePublicKey, String, Address)>,
    /// Child shards.
    pub children: HashMap<u64, Network>,
    pub shard_id: u64,
    // We keep `nodes` and `receivers` separate so we can independently borrow each half of this struct, while keeping
    // the borrow checker happy.
    nodes: Vec<TestNode>,
    // We keep track of a list of disconnected nodes. These nodes will not recieve any messages until they are removed
    // from this list.
    disconnected: HashSet<usize>,
    /// A stream of messages from each node. The stream items are a tuple of (source, destination, message).
    /// If the destination is `None`, the message is a broadcast.
    receivers: Vec<BoxStream<'static, StreamMessage>>,
    resend_message: UnboundedSender<StreamMessage>,
    send_to_parent: Option<UnboundedSender<StreamMessage>>,
    rng: Arc<Mutex<ChaCha8Rng>>,
    /// The seed input for the node - because rng.get_seed() returns a different, internal
    /// representation
    seed: u64,
    pub genesis_key: SigningKey,
    scilla_address: String,
}

impl Network {
    /// Create a main shard network.
    pub fn new(
        rng: Arc<Mutex<ChaCha8Rng>>,
        nodes: usize,
        seed: u64,
        scilla_address: String,
    ) -> Network {
        Self::new_shard(
            rng,
            nodes,
            None,
            NodeConfig::default().eth_chain_id,
            seed,
            None,
            scilla_address,
        )
    }

    pub fn new_shard(
        rng: Arc<Mutex<ChaCha8Rng>>,
        nodes: usize,
        send_to_parent: Option<UnboundedSender<StreamMessage>>,
        shard_id: u64,
        seed: u64,
        keys: Option<Vec<SecretKey>>,
        scilla_address: String,
    ) -> Network {
        let mut keys = keys.unwrap_or_else(|| {
            (0..nodes)
                .map(|_| SecretKey::new_from_rng(rng.lock().unwrap().deref_mut()).unwrap())
                .collect()
        });
        // Sort the keys in the same order as they will occur in the consensus committee. This means node indices line
        // up with indices in the committee, making logs easier to read.
        keys.sort_unstable_by_key(|key| key.to_libp2p_keypair().public().to_peer_id());

        let validator = (
            keys[0].node_public_key(),
            keys[0].to_libp2p_keypair().public().to_peer_id(),
        );
        let genesis_committee = vec![validator];
        let genesis_key = SigningKey::random(rng.lock().unwrap().deref_mut());

        // The initial stake of each node.
        let stake = 32_000_000_000_000_000_000u128;
        let genesis_deposits: Vec<_> = keys
            .iter()
            .map(|k| {
                (
                    k.node_public_key(),
                    stake.to_string(),
                    Address::random_using(rng.lock().unwrap().deref_mut()),
                )
            })
            .collect();

        let config = NodeConfig {
            eth_chain_id: shard_id,
            consensus: ConsensusConfig {
                genesis_committee: genesis_committee.clone(),
                genesis_deposits: genesis_deposits.clone(),
                genesis_hash: None,
                is_main: send_to_parent.is_none(),
                consensus_timeout: Duration::from_secs(1),
                // Give a genesis account 1 billion ZIL.
                genesis_accounts: Self::genesis_accounts(&genesis_key),
<<<<<<< HEAD
                empty_block_timeout: Duration::from_millis(25),
=======
                scilla_address: scilla_address.clone(),
                local_address: "host.docker.internal".to_owned(),
>>>>>>> fd02ed06
                ..Default::default()
            },
            ..Default::default()
        };

        let (nodes, external_receivers, local_receivers): (Vec<_>, Vec<_>, Vec<_>) = keys
            .into_iter()
            .enumerate()
            .map(|(i, key)| {
                node(config.clone(), key, i, Some(tempfile::tempdir().unwrap())).unwrap()
            })
            .multiunzip();

        let mut receivers: Vec<_> = external_receivers
            .into_iter()
            .chain(local_receivers)
            .collect();

        for node in &nodes {
            trace!(
                "Node {}: {} (dir: {})",
                node.index,
                node.peer_id,
                node.dir.as_ref().unwrap().path().to_string_lossy(),
            );
        }

        let (resend_message, receive_resend_message) = mpsc::unbounded_channel::<StreamMessage>();
        let receive_resend_message = UnboundedReceiverStream::new(receive_resend_message).boxed();
        receivers.push(receive_resend_message);

        Network {
            genesis_committee,
            genesis_deposits,
            nodes,
            disconnected: HashSet::new(),
            send_to_parent,
            shard_id,
            receivers,
            resend_message,
            rng,
            seed,
            children: HashMap::new(),
            genesis_key,
            scilla_address,
        }
    }

    fn genesis_accounts(genesis_key: &SigningKey) -> Vec<(Address, String)> {
        vec![(
            secret_key_to_address(genesis_key),
            1_000_000_000u128
                .checked_mul(10u128.pow(18))
                .unwrap()
                .to_string(),
        )]
    }

    pub fn add_node(&mut self, genesis: bool) -> usize {
        let secret_key = SecretKey::new_from_rng(self.rng.lock().unwrap().deref_mut()).unwrap();
        self.add_node_with_key(genesis, secret_key)
    }

    pub fn is_main(&self) -> bool {
        self.send_to_parent.is_none()
    }

    pub fn add_node_with_key(&mut self, genesis: bool, secret_key: SecretKey) -> usize {
        let (genesis_committee, genesis_hash) = if genesis {
            (self.genesis_committee.clone(), None)
        } else {
            (
                vec![],
                Some(
                    self.nodes[0]
                        .inner
                        .lock()
                        .unwrap()
                        .get_genesis_hash()
                        .unwrap(),
                ),
            )
        };

        let config = NodeConfig {
            eth_chain_id: self.shard_id,
            consensus: ConsensusConfig {
                genesis_committee,
                genesis_deposits: self.genesis_deposits.clone(),
                genesis_hash,
                is_main: self.is_main(),
                consensus_timeout: Duration::from_secs(1),
                genesis_accounts: Self::genesis_accounts(&self.genesis_key),
                empty_block_timeout: Duration::from_millis(25),
                ..Default::default()
            },
            ..Default::default()
        };
        let (node, receiver, local_receiver) =
            node(config, secret_key, self.nodes.len(), None).unwrap();

        self.resend_message
            .send((
                node.peer_id,
                None,
                AnyMessage::External(ExternalMessage::JoinCommittee(
                    node.secret_key.node_public_key(),
                )),
            ))
            .unwrap();

        info!("Node {}: {}", node.index, node.peer_id);

        let index = node.index;

        self.nodes.push(node);
        self.receivers.push(receiver);
        self.receivers.push(local_receiver);

        index
    }

    pub fn restart(&mut self) {
        // We copy the data dirs from the original network, and re-use the same private keys.

        // Note: the tempdir object has to be held in the vector or the OS
        // will delete it when it goes out of scope.
        let mut options = CopyOptions::new();
        options.copy_inside = true;

        // Collect the keys from the validators
        let keys = self.nodes.iter().map(|n| n.secret_key).collect::<Vec<_>>();

        let validator = (
            keys[0].node_public_key(),
            keys[0].to_libp2p_keypair().public().to_peer_id(),
        );
        let genesis_committee = vec![validator];

        // The initial stake of each node.
        let stake = 32_000_000_000_000_000_000u128;
        let genesis_deposits: Vec<_> = keys
            .iter()
            .map(|k| {
                (
                    k.node_public_key(),
                    stake.to_string(),
                    Address::random_using(self.rng.lock().unwrap().deref_mut()),
                )
            })
            .collect();

        for nodes in &mut self.nodes {
            nodes.inner.lock().unwrap().db.flush();
        }

        let (nodes, external_receivers, local_receivers): (Vec<_>, Vec<_>, Vec<_>) = keys
            .into_iter()
            .enumerate()
            .map(|(i, key)| {
                // Copy the persistence over
                let new_data_dir = tempfile::tempdir().unwrap();

                info!("Copying data dir over");

                if let Ok(mut entry) = fs::read_dir(self.nodes[i].dir.as_ref().unwrap().path()) {
                    let entry = entry.next().unwrap().unwrap();
                    info!("Copying {:?} to {:?}", entry, new_data_dir);

                    copy(entry.path(), new_data_dir.path(), &options).unwrap();
                } else {
                    warn!("Failed to copy data dir over");
                }

                let config = NodeConfig {
                    eth_chain_id: self.shard_id,
                    consensus: ConsensusConfig {
                        genesis_committee: genesis_committee.clone(),
                        genesis_deposits: genesis_deposits.clone(),
                        genesis_hash: None,
                        is_main: self.is_main(),
                        consensus_timeout: Duration::from_secs(1),
                        // Give a genesis account 1 billion ZIL.
                        genesis_accounts: Self::genesis_accounts(&self.genesis_key),
                        empty_block_timeout: Duration::from_millis(25),
                        ..Default::default()
                    },
                    ..Default::default()
                };

                node(config, key, i, Some(new_data_dir)).unwrap()
            })
            .multiunzip();

        let mut receivers: Vec<_> = external_receivers
            .into_iter()
            .chain(local_receivers)
            .collect();

        for node in &nodes {
            trace!(
                "Node {}: {} (dir: {})",
                node.index,
                node.peer_id,
                node.dir.as_ref().unwrap().path().to_string_lossy(),
            );
        }

        let (resend_message, receive_resend_message) = mpsc::unbounded_channel::<StreamMessage>();
        let receive_resend_message = UnboundedReceiverStream::new(receive_resend_message).boxed();
        receivers.push(receive_resend_message);

        self.nodes = nodes;
        self.receivers = receivers;
        self.resend_message = resend_message;

        // Now trigger a timeout in all of the nodes until we see network activity again
        // this could of course spin forever, but the test itself should time out.
        loop {
            for node in &self.nodes {
                if node.inner.lock().unwrap().handle_timeout().unwrap() {
                    return;
                }
                zilliqa::time::advance(Duration::from_millis(500));
            }
        }
    }

    fn collect_messages(&mut self) -> Vec<(PeerId, Option<PeerId>, AnyMessage)> {
        let mut messages = vec![];

        // Poll the receiver with `unconstrained` to ensure it won't be pre-empted. This makes sure we always
        // get an item if it has been sent. It does not lead to starvation, because we evaluate the returned
        // future with `.now_or_never()` which instantly returns `None` if the future is not ready.
        for receiver in self.receivers.iter_mut() {
            loop {
                match tokio::task::unconstrained(receiver.next()).now_or_never() {
                    Some(Some(message)) => {
                        messages.push(message);
                    }
                    Some(None) => {
                        warn!("Stream was unreachable!");
                        unreachable!("stream was terminated, this should be impossible");
                    }
                    None => {
                        break;
                    }
                }
            }
        }
        messages
    }

    // Take all the currently ready messages from the stream,
    // remove N-1 propose messages we see where network size = N and the remaining one is
    // the first node in the vector
    // *** Only perform this when the propose message contains one or more txs.
    pub async fn drop_propose_messages_except_one(&mut self) {
        let mut counter = 0;
        let mut proposals_seen = 0;
        let mut broadcast_handled = false;

        trace!("Dropping propose messages except one");

        loop {
            // Generate some messages
            self.tick().await;

            counter += 1;

            if counter >= 100 {
                panic!("Possibly looping forever looking for propose messages.");
            }

            let mut messages = self.collect_messages();

            if messages.is_empty() {
                warn!("Messages were empty - advance time faster!");
                zilliqa::time::advance(Duration::from_millis(50));
                continue;
            }

            // filter out all the propose messages, except node 0. If the proposal is a broadcast,
            // repackage it as direct messages to all nodes except node 0.
            let mut removed_items = Vec::new();

            // Remove the matching messages
            messages.retain(|(s, d, m)| {
                if let AnyMessage::External(ExternalMessage::Proposal(prop)) = m {
                    if !prop.transactions.is_empty() {
                        removed_items.push((*s, *d, m.clone()));
                        return false;
                    }
                }
                true
            });

            // Handle the removed proposes correctly for both cases of broadcast and single cast
            for (s, d, m) in removed_items {
                // If specifically to a node, only allow node 0
                if let Some(dest) = d {
                    // We actually want to allow this message, put it back into the queue
                    if dest == self.nodes[0].peer_id {
                        messages.push((s, Some(dest), m));
                        continue;
                    }

                    // This counts as it getting dropped
                    proposals_seen += 1;
                } else {
                    // Broadcast seen! Push it back into the queue with specific destination of node 0
                    messages.push((s, Some(self.nodes[0].peer_id), m));

                    broadcast_handled = true;
                    break;
                }
            }

            // All but one allowed through, we can now quit
            if proposals_seen == self.nodes.len() - 1 || broadcast_handled {
                // Now process all available messages to make sure the nodes execute them
                trace!(
                    "Processing all remaining messages of len {}",
                    messages.len()
                );

                for message in messages {
                    self.handle_message(message);
                }

                break;
            }

            // Requeue the other messages
            for message in messages {
                self.resend_message.send(message).unwrap();
            }
        }

        trace!("Finished dropping propose messages except one");
    }

    // Drop the first message in each node queue with N% probability per tick
    pub async fn randomly_drop_messages_then_tick(&mut self, failure_rate: f64) {
        if !(0.0..=1.0).contains(&failure_rate) {
            panic!("failure rate is a probability and must be between 0 and 1");
        }

        for receiver in self.receivers.iter_mut() {
            // Peek at the messages in the queue

            let drop = self.rng.lock().unwrap().gen_bool(failure_rate);
            if drop {
                // Don't really care too much what the reciever has, just pop something off if
                // possible
                match tokio::task::unconstrained(receiver.next()).now_or_never() {
                    Some(None) => {
                        unreachable!("stream was terminated, this should be impossible");
                    }
                    Some(Some(message)) => {
                        info!("***** Randomly dropping message: {:?}", message);
                    }
                    _ => {}
                }
            }
        }

        self.tick().await;
    }

    pub async fn tick(&mut self) {
        // Advance time.
        zilliqa::time::advance(Duration::from_millis(1));

        // Take all the currently ready messages from the stream.
        let mut messages = self.collect_messages();

        trace!(
            "{} possible messages to send ({:?})",
            messages.len(),
            messages
                .iter()
                .map(|(s, d, m)| format_message(&self.nodes, *s, *d, m))
                .collect::<Vec<_>>()
        );

        if messages.is_empty() {
            trace!("Messages were empty - advance time and trigger timeout in all nodes!");
            zilliqa::time::advance(Duration::from_millis(1000));

            for (index, node) in self.nodes.iter().enumerate() {
                let span = tracing::span!(tracing::Level::INFO, "handle_timeout", index);

                span.in_scope(|| {
                    node.inner.lock().unwrap().handle_timeout().unwrap();
                });
            }
            return;
        }

        // Immediately forward any IntershardCall or LaunchLink messages to children - the child network will randomize them
        messages.retain(|m| match m.2 {
            AnyMessage::Internal(_, destination, InternalMessage::IntershardCall(_))
                if self.shard_id != destination =>
            {
                self.handle_message(m.clone());
                false
            }
            AnyMessage::Internal(_, _, InternalMessage::LaunchLink(_)) => {
                self.handle_message(m.clone());
                false
            }
            _ => true,
        });
        // This is rather hacky, but probably the best way to get it working: IFF we're a child
        // network, immediately forward all LaunchShard messages to the parent who will handle them
        if let Some(send_to_parent) = self.send_to_parent.as_ref() {
            messages.retain(|m| {
                if let AnyMessage::Internal(_, _, InternalMessage::LaunchShard(new_network_id)) = m.2 {
                    trace!("Child network {} got LaunchShard({new_network_id}) message; forwarding to parent to handle", self.shard_id);
                    send_to_parent.send(m.clone()).unwrap();
                    return false;
                }
                true
            });
        }

        // Pick a random message
        let index = self.rng.lock().unwrap().gen_range(0..messages.len());
        let (source, destination, message) = messages.swap_remove(index);
        // Requeue the other messages
        for message in messages {
            self.resend_message.send(message).unwrap();
        }

        trace!(
            "{}",
            format_message(&self.nodes, source, destination, &message)
        );

        self.handle_message((source, destination, message))
    }

    fn handle_message(&mut self, message: (PeerId, Option<PeerId>, AnyMessage)) {
        let (source, destination, ref contents) = message;
        match contents {
            AnyMessage::Internal(source_shard, destination_shard, ref internal_message) => {
                match internal_message {
                    InternalMessage::LaunchShard(new_network_id) => {
                        let secret_key = self.find_node(source).unwrap().1.secret_key;
                        if let Some(child_network) = self.children.get_mut(new_network_id) {
                            if child_network.find_node(source).is_none() {
                                trace!("Launching shard node for {new_network_id} - adding new node to shard");
                                child_network.add_node_with_key(true, secret_key);
                            } else {
                                trace!("Received messaged to launch new node in {new_network_id}, but node {source} already exists in that network");
                            }
                        } else {
                            info!("Launching node in new shard network {new_network_id}");
                            self.children.insert(
                                *new_network_id,
                                Network::new_shard(
                                    self.rng.clone(),
                                    1,
                                    Some(self.resend_message.clone()),
                                    *new_network_id,
                                    self.seed,
                                    Some(vec![secret_key]),
                                    self.scilla_address.clone(),
                                ),
                            );
                        }
                    }
                    InternalMessage::LaunchLink(_) | InternalMessage::IntershardCall(_) => {
                        if *destination_shard == self.shard_id {
                            let destination = destination.expect("Local messages are intended to always have the node's own peerid as destination within in the test harness");
                            let idx_node = self.find_node(destination);
                            if let Some((idx, node)) = idx_node {
                                trace!("Handling intershard message {:?} from shard {}, in node {} of shard {}", internal_message, source_shard, idx, self.shard_id);
                                node.inner
                                    .lock()
                                    .unwrap()
                                    .handle_internal_message(
                                        *source_shard,
                                        internal_message.clone(),
                                    )
                                    .unwrap();
                            } else {
                                warn!(
                                    "Dropping intershard message addressed to node that isn't running that shard!"
                                );
                                trace!(?message);
                            }
                        } else if let Some(network) = self.children.get_mut(destination_shard) {
                            trace!(
                                "Forwarding intershard message from shard {} to subshard {}...",
                                self.shard_id,
                                destination_shard
                            );
                            network.resend_message.send(message).unwrap();
                        } else if let Some(send_to_parent) = self.send_to_parent.as_ref() {
                            trace!("Found intershard message that matches none of our children, forwarding it to our parent so they may hopefully route it...");
                            send_to_parent.send(message).unwrap();
                        } else {
                            warn!("Dropping intershard message for shard that does not exist");
                            trace!(?message);
                        }
                    }
                }
            }
            AnyMessage::External(external_message) => {
                let nodes: Vec<(usize, &TestNode)> = if let Some(destination) = destination {
                    let (index, node) = self
                        .nodes
                        .iter()
                        .enumerate()
                        .find(|(_, n)| n.peer_id == destination)
                        .unwrap();
                    if self.disconnected.contains(&index) {
                        vec![]
                    } else {
                        vec![(index, node)]
                    }
                } else {
                    self.nodes
                        .iter()
                        .enumerate()
                        .filter(|(index, _)| !self.disconnected.contains(index))
                        .collect()
                };
                for (index, node) in nodes.iter() {
                    let span = tracing::span!(tracing::Level::INFO, "handle_message", index);
                    span.in_scope(|| {
                        node.inner
                            .lock()
                            .unwrap()
                            .handle_network_message(source, external_message.clone())
                            .unwrap();
                    });
                }
            }
        }
    }

    async fn run_until(
        &mut self,
        mut condition: impl FnMut(&mut Network) -> bool,
        mut timeout: usize,
    ) -> Result<()> {
        let initial_timeout = timeout;

        while !condition(self) {
            if timeout == 0 {
                return Err(anyhow!(
                    "condition was still false after {initial_timeout} ticks"
                ));
            }
            self.tick().await;
            timeout -= 1;
        }

        Ok(())
    }

    pub async fn run_until_async<Fut: Future<Output = bool>>(
        &mut self,
        mut condition: impl FnMut() -> Fut,
        mut timeout: usize,
    ) -> Result<()> {
        let initial_timeout = timeout;

        while !condition().await {
            if timeout == 0 {
                return Err(anyhow!(
                    "condition was still false after {initial_timeout} ticks"
                ));
            }
            self.tick().await;
            timeout -= 1;
        }

        Ok(())
    }

    pub async fn run_until_receipt(
        &mut self,
        wallet: &Wallet,
        hash: H256,
        timeout: usize,
    ) -> TransactionReceipt {
        self.run_until_async(
            || async {
                wallet
                    .get_transaction_receipt(hash)
                    .await
                    .unwrap()
                    .is_some()
            },
            timeout,
        )
        .await
        .unwrap();
        wallet.get_transaction_receipt(hash).await.unwrap().unwrap()
    }

    pub async fn run_until_block(&mut self, wallet: &Wallet, target_block: U64, timeout: usize) {
        self.run_until_async(
            || async { wallet.get_block_number().await.unwrap() >= target_block },
            timeout,
        )
        .await
        .unwrap();
    }

    pub fn disconnect_node(&mut self, index: usize) {
        self.disconnected.insert(index);
    }

    pub fn connect_node(&mut self, index: usize) {
        self.disconnected.remove(&index);
    }

    pub fn random_index(&mut self) -> usize {
        self.rng.lock().unwrap().gen_range(0..self.nodes.len())
    }

    pub async fn wallet_of_node(
        &mut self,
        index: usize,
    ) -> SignerMiddleware<Provider<LocalRpcClient>, LocalWallet> {
        let key = SigningKey::random(self.rng.lock().unwrap().deref_mut());
        let wallet: LocalWallet = key.into();
        let node = &self.nodes[index];
        let client = LocalRpcClient {
            id: Arc::new(AtomicU64::new(0)),
            rpc_module: node.rpc_module.clone(),
            subscriptions: Arc::new(Mutex::new(HashMap::new())),
        };
        let provider = Provider::new(client);

        SignerMiddleware::new_with_provider_chain(provider, wallet)
            .await
            .unwrap()
    }

    /// Returns (index, TestNode)
    fn find_node(&self, peer_id: PeerId) -> Option<(usize, &TestNode)> {
        self.nodes
            .iter()
            .enumerate()
            .find(|(_, n)| n.peer_id == peer_id)
    }

    pub fn get_node(&self, index: usize) -> MutexGuard<Node> {
        self.nodes[index].inner.lock().unwrap()
    }

    pub fn get_node_raw(&self, index: usize) -> &TestNode {
        &self.nodes[index]
    }

    pub fn remove_node(&mut self, idx: usize) -> TestNode {
        let _ = self.receivers.remove(idx);
        self.nodes.remove(idx)
    }

    pub fn node_at(&mut self, index: usize) -> MutexGuard<Node> {
        self.nodes[index].inner.lock().unwrap()
    }

    pub async fn wallet_from_key(&mut self, key: SigningKey) -> Wallet {
        let wallet: LocalWallet = key.into();
        let node = self
            .nodes
            .choose(self.rng.lock().unwrap().deref_mut())
            .unwrap();
        trace!(index = node.index, "node selected for wallet");
        let client = LocalRpcClient {
            id: Arc::new(AtomicU64::new(0)),
            rpc_module: node.rpc_module.clone(),
            subscriptions: Arc::new(Mutex::new(HashMap::new())),
        };
        let provider = Provider::new(client);

        SignerMiddleware::new_with_provider_chain(provider, wallet)
            .await
            .unwrap()
    }

    pub async fn genesis_wallet(&mut self) -> Wallet {
        self.wallet_from_key(self.genesis_key.clone()).await
    }

    pub async fn random_wallet(&mut self) -> Wallet {
        let key = SigningKey::random(self.rng.lock().unwrap().deref_mut());
        self.wallet_from_key(key).await
    }
}

fn format_message(
    nodes: &[TestNode],
    source: PeerId,
    destination: Option<PeerId>,
    message: &AnyMessage,
) -> String {
    let message = match message {
        AnyMessage::External(message) => match message {
            ExternalMessage::Proposal(proposal) => format!(
                "{} [{}] ({:?})",
                message.name(),
                proposal.header.number,
                proposal
                    .committee
                    .iter()
                    .map(|v| nodes.iter().find(|n| n.peer_id == v.peer_id).unwrap().index)
                    .collect::<Vec<_>>()
            ),
            ExternalMessage::BlockRequest(request) => {
                format!("{} [{:?}]", message.name(), request.0)
            }
            ExternalMessage::BlockResponse(response) => {
                format!("{} [{}]", message.name(), response.proposal.number())
            }
            _ => message.name().to_owned(),
        },
        #[allow(clippy::match_single_binding)]
        AnyMessage::Internal(_source_shard, _destination_shard, message) => match message {
            _ => message.name().to_owned(),
        },
    };

    let source_index = nodes.iter().find(|n| n.peer_id == source).unwrap().index;
    if let Some(destination) = destination {
        let destination_index = nodes
            .iter()
            .find(|n| n.peer_id == destination)
            .unwrap()
            .index;
        format!("{source_index} -> {destination_index}: {}", message)
    } else {
        format!("{source_index} -> *: {}", message)
    }
}

const PROJECT_ROOT: &str = concat!(env!("CARGO_MANIFEST_DIR"), "/");
const EVM_VERSION: EvmVersion = EvmVersion::Shanghai;

fn compile_contract(path: &str, contract: &str) -> (Contract, Bytes) {
    let full_path = format!("{}{}", PROJECT_ROOT, path);

    let contract_source = std::fs::read(&full_path).unwrap_or_else(|e| {
        panic!(
            "failed to read contract source {}: aka {:?}. Error: {}",
            path, full_path, e
        )
    });

    // Write the contract source to a file, so `solc` can compile it.
    let mut contract_file = tempfile::Builder::new().suffix(".sol").tempfile().unwrap();
    std::io::Write::write_all(&mut contract_file, &contract_source).unwrap();

    let sc = ethers::solc::Solc::default();

    let mut compiler_input = CompilerInput::new(contract_file.path()).unwrap();
    let compiler_input = compiler_input.first_mut().unwrap();
    compiler_input.settings.evm_version = Some(EVM_VERSION);

    if let Ok(version) = sc.version() {
        // gets the minimum EvmVersion that is compatible the given EVM_VERSION and version arguments
        if EVM_VERSION.normalize_version(&version) != Some(EVM_VERSION) {
            panic!(
                "solc version {} required, currently set {}",
                SHANGHAI_SOLC, version
            );
        }
    }

    let out = sc
        .compile::<CompilerInput>(compiler_input)
        .unwrap_or_else(|e| {
            panic!("failed to compile contract {}: {}", contract, e);
        });

    // test if your solc can compile with v8.20 (shanghai) with
    // solc --evm-version shanghai zilliqa/tests/it/contracts/Storage.sol
    if out.has_error() {
        panic!("failed to compile contract with error  {:?}", out.errors);
    }

    let contract = out
        .get(contract_file.path().to_str().unwrap(), contract)
        .unwrap();
    let abi = contract.abi.unwrap().clone();
    let bytecode = contract.bytecode().unwrap().clone();
    (abi, bytecode)
}

async fn deploy_contract(
    path: &str,
    contract: &str,
    wallet: &Wallet,
    network: &mut Network,
) -> (H256, Contract) {
    deploy_contract_with_args(path, contract, (), wallet, network).await
}

async fn deploy_contract_with_args<T: Tokenize>(
    path: &str,
    contract: &str,
    constructor_args: T,
    wallet: &Wallet,
    network: &mut Network,
) -> (H256, Contract) {
    let (abi, bytecode) = compile_contract(path, contract);

    let factory = DeploymentTxFactory::new(abi, bytecode, wallet.clone());
    let deployer = factory.deploy(constructor_args).unwrap();
    let abi = deployer.abi().clone();
    {
        let hash = wallet
            .send_transaction(deployer.tx, None)
            .await
            .unwrap()
            .tx_hash();

        network
            .run_until_async(
                || async {
                    wallet
                        .get_transaction_receipt(hash)
                        .await
                        .unwrap()
                        .is_some()
                },
                200,
            )
            .await
            .unwrap();

        (hash, abi)
    }
}

/// An implementation of [JsonRpcClient] which sends requests directly to an [RpcModule], without making any network
/// calls.
#[derive(Debug, Clone)]
pub struct LocalRpcClient {
    id: Arc<AtomicU64>,
    rpc_module: RpcModule<Arc<Mutex<Node>>>,
    subscriptions: Arc<Mutex<HashMap<u64, mpsc::Receiver<String>>>>,
}

#[async_trait]
impl PubsubClient for LocalRpcClient {
    type NotificationStream = Pin<Box<dyn Stream<Item = Box<RawValue>> + Send + Sync + 'static>>;

    fn subscribe<T: Into<U256>>(&self, id: T) -> Result<Self::NotificationStream, Self::Error> {
        let id: U256 = id.into();
        let rx = self
            .subscriptions
            .lock()
            .unwrap()
            .remove(&id.as_u64())
            .unwrap();
        Ok(Box::pin(ReceiverStream::new(rx).map(|s| {
            serde_json::value::to_raw_value(
                &serde_json::from_str::<Notification<Value>>(&s)
                    .unwrap()
                    .params["result"],
            )
            .unwrap()
        })))
    }

    fn unsubscribe<T: Into<U256>>(&self, id: T) -> Result<(), Self::Error> {
        let id: U256 = id.into();
        self.subscriptions.lock().unwrap().remove(&id.as_u64());
        Ok(())
    }
}

#[async_trait]
impl JsonRpcClient for LocalRpcClient {
    type Error = HttpClientError;

    async fn request<T, R>(&self, method: &str, params: T) -> Result<R, Self::Error>
    where
        T: Debug + Serialize + Send + Sync,
        R: DeserializeOwned + Send,
    {
        // There are some hacks in here for `eth_subscribe` and `eth_unsubscribe`. `RpcModule` does not let us control
        // the `id_provider` and it produces subscription IDs incompatible with Ethereum clients. Specifically, it
        // produces integers and `ethers-rs` expects hex-encoded integers. Our hacks convert to this encoding.

        let next_id = self.id.fetch_add(1, Ordering::SeqCst);
        let mut params: Value = serde_json::to_value(&params).unwrap();
        if method == "eth_unsubscribe" {
            let id = params.as_array_mut().unwrap().get_mut(0).unwrap();
            let str_id = id.as_str().unwrap().strip_prefix("0x").unwrap();
            *id = u64::from_str_radix(str_id, 16).unwrap().into();
        }
        let payload = RequestSer::owned(
            Id::Number(next_id),
            method,
            Some(serde_json::value::to_raw_value(&params).unwrap()),
        );
        let request = serde_json::to_string(&payload).unwrap();

        let (response, rx) = self
            .rpc_module
            .raw_json_request(&request, 64)
            .await
            .unwrap();

        if method == "eth_subscribe" {
            let sub_response = serde_json::from_str::<Response<u64>>(&response);
            if let Ok(Response {
                payload: ResponsePayload::Success(id),
                ..
            }) = sub_response
            {
                let id = id.into_owned();
                self.subscriptions.lock().unwrap().insert(id, rx);
                let r = serde_json::from_str(&format!("\"{:#x}\"", id)).unwrap();
                return Ok(r);
            }
        }

        let response: Response<Rc<R>> = serde_json::from_str(&response).unwrap();

        let r = match response.payload {
            ResponsePayload::Success(r) => r,
            ResponsePayload::Error(e) => {
                return Err(JsonRpcError {
                    code: e.code() as i64,
                    message: e.message().to_owned(),
                    data: e.data().map(|d| serde_json::to_value(d).unwrap()),
                }
                .into());
            }
        };

        let r = Rc::try_unwrap(r.into_owned()).unwrap_or_else(|_| panic!());
        Ok(r)
    }
}<|MERGE_RESOLUTION|>--- conflicted
+++ resolved
@@ -241,12 +241,9 @@
                 consensus_timeout: Duration::from_secs(1),
                 // Give a genesis account 1 billion ZIL.
                 genesis_accounts: Self::genesis_accounts(&genesis_key),
-<<<<<<< HEAD
                 empty_block_timeout: Duration::from_millis(25),
-=======
                 scilla_address: scilla_address.clone(),
                 local_address: "host.docker.internal".to_owned(),
->>>>>>> fd02ed06
                 ..Default::default()
             },
             ..Default::default()
