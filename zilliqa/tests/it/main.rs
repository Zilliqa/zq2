mod consensus;
mod eth;
mod native_contracts;
mod persistence;
mod web3;
use std::env;

use std::{
    fmt::Debug,
    rc::Rc,
    sync::{
        atomic::{AtomicU64, Ordering},
        Arc, Mutex, MutexGuard,
    },
    time::Duration,
};

use anyhow::{anyhow, Result};
use async_trait::async_trait;

use ethers::utils::secret_key_to_address;
use ethers::{
    abi::Contract,
    prelude::{CompilerInput, DeploymentTxFactory, EvmVersion, SignerMiddleware},
    providers::{HttpClientError, JsonRpcClient, JsonRpcError, Provider},
    signers::LocalWallet,
    types::H256,
};
use futures::{stream::BoxStream, Future, FutureExt, StreamExt};
use jsonrpsee::{
    types::{Id, RequestSer, Response, ResponsePayload},
    RpcModule,
};
use k256::ecdsa::SigningKey;
use libp2p::PeerId;
use primitive_types::H160;
use rand::{seq::SliceRandom, Rng};
use rand_chacha::ChaCha8Rng;
use serde::{de::DeserializeOwned, Serialize};
use tempfile::TempDir;
use tokio::sync::mpsc::{self, UnboundedSender};
use tokio_stream::wrappers::UnboundedReceiverStream;
use tracing::*;
use zilliqa::state::Address;
use zilliqa::{
    cfg::NodeConfig,
    crypto::{NodePublicKey, SecretKey},
    message::{ExternalMessage, Message},
    node::Node,
};

// allowing it because the Result gets unboxed immediately anyway, significantly simplifying the
// type
#[allow(clippy::type_complexity)]
fn node(
    genesis_committee: Vec<(NodePublicKey, PeerId)>,
    secret_key: SecretKey,
    index: usize,
    datadir: Option<TempDir>,
    genesis_account: H160,
) -> Result<(
    TestNode,
    BoxStream<'static, (PeerId, Option<PeerId>, Message)>,
)> {
    let (message_sender, message_receiver) = mpsc::unbounded_channel();
    let message_receiver = UnboundedReceiverStream::new(message_receiver);
    // Augment the `message_receiver` stream to include the sender's `PeerId`.
    let peer_id = secret_key.to_libp2p_keypair().public().to_peer_id();
    let message_receiver = message_receiver
        .map(move |(dest, _, message)| (peer_id, dest, message))
        .boxed();
    let (reset_timeout_sender, reset_timeout_receiver) = mpsc::unbounded_channel();
    std::mem::forget(reset_timeout_receiver);

    let node = Node::new(
        NodeConfig {
            data_dir: datadir
                .as_ref()
                .map(|d| d.path().to_str().unwrap().to_string()),
            genesis_committee,
            // Give a genesis account 1 billion ZIL.
<<<<<<< HEAD
            genesis_balance_each: 1_000_000_000u64,
            genesis_accounts: vec![Address(genesis_account)],
=======
            genesis_accounts: vec![(
                Address(genesis_account),
                1_000_000_000u128
                    .checked_mul(10u128.pow(18))
                    .unwrap()
                    .to_string(),
            )],
>>>>>>> b5153dc5
            ..Default::default()
        },
        secret_key,
        message_sender,
        reset_timeout_sender,
    )?;
    let node = Arc::new(Mutex::new(node));
    let rpc_module: RpcModule<Arc<Mutex<Node>>> = zilliqa::api::rpc_module(node.clone());

    Ok((
        TestNode {
            index,
            peer_id: secret_key.to_libp2p_keypair().public().to_peer_id(),
            secret_key,
            inner: node,
            dir: datadir,
            rpc_module,
        },
        message_receiver,
    ))
}

/// A node within a test [Network].
struct TestNode {
    index: usize,
    secret_key: SecretKey,
    peer_id: PeerId,
    rpc_module: RpcModule<Arc<Mutex<Node>>>,
    inner: Arc<Mutex<Node>>,
    dir: Option<TempDir>,
}

struct Network<'r> {
    pub genesis_committee: Vec<(NodePublicKey, PeerId)>,
    // We keep `nodes` and `receivers` separate so we can independently borrow each half of this struct, while keeping
    // the borrow checker happy.
    nodes: Vec<TestNode>,
    /// A stream of messages from each node. The stream items are a tuple of (source, destination, message).
    /// If the destination is `None`, the message is a broadcast.
    receivers: Vec<BoxStream<'static, (PeerId, Option<PeerId>, Message)>>,
    resend_message: UnboundedSender<(PeerId, Option<PeerId>, Message)>,
    rng: &'r mut ChaCha8Rng,
    /// The seed input for the node - because rng.get_seed() returns a different, internal
    /// representation
    seed: u64,
    genesis_key: SigningKey,
}

impl<'r> Network<'r> {
    pub fn new(rng: &mut ChaCha8Rng, nodes: usize, seed: u64) -> Network {
        let mut keys: Vec<_> = (0..nodes)
            .map(|_| SecretKey::new_from_rng(rng).unwrap())
            .collect();
        // Sort the keys in the same order as they will occur in the consensus committee. This means node indices line
        // up with indices in the committee, making logs easier to read.
        keys.sort_unstable_by_key(|key| key.to_libp2p_keypair().public().to_peer_id());

        let validator = (
            keys[0].node_public_key(),
            keys[0].to_libp2p_keypair().public().to_peer_id(),
        );
        let genesis_committee = vec![validator];
        let genesis_key = SigningKey::random(rng);

        let (nodes, mut receivers): (Vec<_>, Vec<_>) = keys
            .into_iter()
            .enumerate()
            .map(|(i, key)| {
                node(
                    genesis_committee.clone(),
                    key,
                    i,
                    Some(tempfile::tempdir().unwrap()),
                    secret_key_to_address(&genesis_key),
                )
                .unwrap()
            })
            .unzip();

        for node in &nodes {
            trace!(
                "Node {}: {} (dir: {})",
                node.index,
                node.peer_id,
                node.dir.as_ref().unwrap().path().to_string_lossy(),
            );
        }

        let (resend_message, receive_resend_message) =
            mpsc::unbounded_channel::<(PeerId, Option<PeerId>, Message)>();
        let receive_resend_message = UnboundedReceiverStream::new(receive_resend_message).boxed();
        receivers.push(receive_resend_message);

        // Pause time so we can control it.
        zilliqa::time::pause_at_epoch();

        for node in &nodes[1..] {
            // Simulate every node broadcasting a `JoinCommittee` message.
            resend_message
                .send((
                    node.peer_id,
                    None,
                    Message::External(ExternalMessage::JoinCommittee(
                        node.secret_key.node_public_key(),
                    )),
                ))
                .unwrap();
        }

        Network {
            genesis_committee,
            nodes,
            receivers,
            resend_message,
            rng,
            seed,
            genesis_key,
        }
    }

    pub fn add_node(&mut self) -> usize {
        let secret_key = SecretKey::new_from_rng(self.rng).unwrap();
        let (node, receiver) = node(
            self.genesis_committee.clone(),
            secret_key,
            self.nodes.len(),
            None,
            secret_key_to_address(&self.genesis_key),
        )
        .unwrap();

        self.resend_message
            .send((
                node.peer_id,
                None,
                Message::External(ExternalMessage::JoinCommittee(
                    node.secret_key.node_public_key(),
                )),
            ))
            .unwrap();

        info!("Node {}: {}", node.index, node.peer_id);

        let index = node.index;

        self.nodes.push(node);
        self.receivers.push(receiver);

        index
    }

    pub async fn tick(&mut self) {
        // Advance time.
        zilliqa::time::advance(Duration::from_millis(1));

        // Take all the currently ready messages from the stream.
        let mut messages = Vec::new();
        for (_i, receiver) in self.receivers.iter_mut().enumerate() {
            loop {
                // Poll the receiver with `unconstrained` to ensure it won't be pre-empted. This makes sure we always
                // get an item if it has been sent. It does not lead to starvation, because we evaluate the returned
                // future with `.now_or_never()` which instantly returns `None` if the future is not ready.
                match tokio::task::unconstrained(receiver.next()).now_or_never() {
                    Some(Some(message)) => {
                        messages.push(message);
                    }
                    Some(None) => {
                        unreachable!("stream was terminated, this should be impossible");
                    }
                    None => {
                        break;
                    }
                }
            }
        }

        trace!(
            "{} possible messages to send ({:?})",
            messages.len(),
            messages
                .iter()
                .map(|(s, d, m)| format_message(&self.nodes, *s, *d, m))
                .collect::<Vec<_>>()
        );

        if messages.is_empty() {
            return;
        }
        // Pick a random message
        let index = self.rng.gen_range(0..messages.len());
        let (source, destination, message) = messages.swap_remove(index);
        // Requeue the other messages
        for message in messages {
            self.resend_message.send(message).unwrap();
        }

        trace!(
            "{}",
            format_message(&self.nodes, source, destination, &message)
        );

        if let Some(destination) = destination {
            let node = self
                .nodes
                .iter()
                .find(|n| n.peer_id == destination)
                .unwrap();
            let span = tracing::span!(tracing::Level::INFO, "handle_message", node.index);
            span.in_scope(|| {
                node.inner
                    .lock()
                    .unwrap()
                    .handle_message(source, message)
                    .unwrap();
            });
        } else {
            for node in &self.nodes {
                let span = tracing::span!(tracing::Level::INFO, "handle_message", node.index);
                span.in_scope(|| {
                    node.inner
                        .lock()
                        .unwrap()
                        .handle_message(source, message.clone())
                        .unwrap();
                });
            }
        }
    }

    pub async fn run_until(
        &mut self,
        condition: impl FnMut(&mut Network) -> bool,
        timeout: usize,
    ) -> Result<()> {
        self.run_until_rec(condition, timeout, timeout).await
    }

    async fn run_until_rec(
        &mut self,
        mut condition: impl FnMut(&mut Network) -> bool,
        mut timeout: usize,
        orig_timeout: usize,
    ) -> Result<()> {
        while !condition(self) {
            if timeout == 0 {
                return Err(anyhow!(
                    "condition was still false after {orig_timeout} ticks"
                ));
            }
            self.tick().await;
            timeout -= 1;
        }

        Ok(())
    }

    pub async fn run_until_async<Fut: Future<Output = bool>>(
        &mut self,
        mut condition: impl FnMut() -> Fut,
        mut timeout: usize,
    ) -> Result<()> {
        while !condition().await {
            if timeout == 0 {
                return Err(anyhow!("condition was still false after {timeout} ticks"));
            }

            self.tick().await;

            timeout -= 1;
        }

        Ok(())
    }

    pub fn random_index(&mut self) -> usize {
        self.rng.gen_range(0..self.nodes.len())
    }

    pub fn get_node(&self, index: usize) -> MutexGuard<Node> {
        self.nodes[index].inner.lock().unwrap()
    }

    pub fn remove_node(&mut self, idx: usize) -> TestNode {
        self.receivers.remove(idx);
        self.nodes.remove(idx)
    }

    pub fn node_at(&mut self, index: usize) -> MutexGuard<Node> {
        self.nodes[index].inner.lock().unwrap()
    }

    pub async fn genesis_wallet(
        &mut self,
    ) -> SignerMiddleware<Provider<LocalRpcClient>, LocalWallet> {
        let wallet: LocalWallet = self.genesis_key.clone().into();

        let node = self.nodes.choose(self.rng).unwrap();
        trace!(index = node.index, "node selected for wallet");
        let client = LocalRpcClient {
            id: Arc::new(AtomicU64::new(0)),
            rpc_module: node.rpc_module.clone(),
        };
        let provider = Provider::new(client);

        SignerMiddleware::new_with_provider_chain(provider, wallet)
            .await
            .unwrap()
    }

    pub async fn random_wallet(
        &mut self,
    ) -> SignerMiddleware<Provider<LocalRpcClient>, LocalWallet> {
        let wallet: LocalWallet = SigningKey::random(self.rng).into();

        let node = self.nodes.choose(self.rng).unwrap();
        trace!(index = node.index, "node selected for wallet");
        let client = LocalRpcClient {
            id: Arc::new(AtomicU64::new(0)),
            rpc_module: node.rpc_module.clone(),
        };
        let provider = Provider::new(client);

        SignerMiddleware::new_with_provider_chain(provider, wallet)
            .await
            .unwrap()
    }
}

fn format_message(
    nodes: &[TestNode],
    source: PeerId,
    destination: Option<PeerId>,
    message: &Message,
) -> String {
    let message = match message {
        Message::External(external_message) => match external_message {
            ExternalMessage::Proposal(proposal) => format!(
                "{} [{}] ({:?})",
                message.name(),
                proposal.header.view,
                proposal
                    .committee
                    .iter()
                    .map(|v| nodes.iter().find(|n| n.peer_id == v.peer_id).unwrap().index)
                    .collect::<Vec<_>>()
            ),
            ExternalMessage::BlockRequest(request) => {
                format!("{} [{:?}]", message.name(), request.0)
            }
            ExternalMessage::BlockResponse(response) => {
                format!("{} [{}]", message.name(), response.block.view())
            }
            _ => message.name().to_owned(),
        },
        #[allow(clippy::match_single_binding)]
        Message::Internal(internal_message) => match internal_message {
            _ => message.name().to_owned(),
        },
    };

    let source_index = nodes.iter().find(|n| n.peer_id == source).unwrap().index;
    if let Some(destination) = destination {
        let destination_index = nodes
            .iter()
            .find(|n| n.peer_id == destination)
            .unwrap()
            .index;
        format!("{source_index} -> {destination_index}: {}", message)
    } else {
        format!("{source_index} -> *: {}", message)
    }
}

const PROJECT_ROOT: &str = concat!(env!("CARGO_MANIFEST_DIR"), "/");

async fn deploy_contract(
    path: &str,
    contract: &str,
    wallet: &SignerMiddleware<Provider<LocalRpcClient>, LocalWallet>,
    network: &mut Network<'_>,
) -> (H256, Contract) {
    let full_path = format!("{}{}", PROJECT_ROOT, path);

    let contract_source = std::fs::read(&full_path).unwrap_or_else(|e| {
        panic!(
            "failed to read contract source {}: aka {:?}. Error: {}",
            path, full_path, e
        )
    });

    // Write the contract source to a file, so `solc` can compile it.
    let mut contract_file = tempfile::Builder::new().suffix(".sol").tempfile().unwrap();
    std::io::Write::write_all(&mut contract_file, &contract_source).unwrap();

    let sc = ethers::solc::Solc::default();

    let mut compiler_input = CompilerInput::new(contract_file.path()).unwrap();
    let compiler_input = compiler_input.first_mut().unwrap();
    compiler_input.settings.evm_version = Some(EvmVersion::Shanghai);

    let out = sc
        .compile::<CompilerInput>(compiler_input)
        .unwrap_or_else(|e| {
            panic!("failed to compile contract {}: {}", contract, e);
        });

    // test if your solc can compile with v8.20 (shanghai) with
    // solc --evm-version shanghai zilliqa/tests/it/contracts/Storage.sol
    if out.has_error() {
        panic!("failed to compile contract with error  {:?}", out.errors);
    }

    let contract = out
        .get(contract_file.path().to_str().unwrap(), contract)
        .unwrap();
    let abi = contract.abi.unwrap().clone();
    let bytecode = contract.bytecode().unwrap().clone();

    // Deploy the contract.
    let factory = DeploymentTxFactory::new(abi, bytecode, wallet.clone());
    let deployer = factory.deploy(()).unwrap();
    let abi = deployer.abi().clone();
    {
        use ethers::providers::Middleware;

        let hash = wallet
            .send_transaction(deployer.tx, None)
            .await
            .unwrap()
            .tx_hash();

        network
            .run_until_async(
                || async {
                    wallet
                        .get_transaction_receipt(hash)
                        .await
                        .unwrap()
                        .is_some()
                },
                50,
            )
            .await
            .unwrap();

        (hash, abi)
    }
}

/// An implementation of [JsonRpcClient] which sends requests directly to an [RpcModule], without making any network
/// calls.
#[derive(Debug, Clone)]
pub struct LocalRpcClient {
    id: Arc<AtomicU64>,
    rpc_module: RpcModule<Arc<Mutex<Node>>>,
}

#[async_trait]
impl JsonRpcClient for LocalRpcClient {
    type Error = HttpClientError;

    async fn request<T, R>(&self, method: &str, params: T) -> Result<R, Self::Error>
    where
        T: Debug + Serialize + Send + Sync,
        R: DeserializeOwned + Send,
    {
        let next_id = self.id.fetch_add(1, Ordering::SeqCst);
        let request = serde_json::value::to_raw_value(&params).unwrap();
        let payload = RequestSer::owned(Id::Number(next_id), method, Some(request));
        let request = serde_json::to_string(&payload).unwrap();

        let (response, _) = self.rpc_module.raw_json_request(&request, 1).await.unwrap();

        let response: Response<Rc<R>> = serde_json::from_str(&response.result).unwrap();

        let r = match response.payload {
            ResponsePayload::Result(r) => r,
            ResponsePayload::Error(e) => {
                return Err(JsonRpcError {
                    code: e.code() as i64,
                    message: e.message().to_owned(),
                    data: e.data().map(|d| serde_json::to_value(d).unwrap()),
                }
                .into());
            }
        };

        let r = Rc::try_unwrap(r.into_owned()).unwrap_or_else(|_| panic!());

        Ok(r)
    }
}<|MERGE_RESOLUTION|>--- conflicted
+++ resolved
@@ -79,10 +79,6 @@
                 .map(|d| d.path().to_str().unwrap().to_string()),
             genesis_committee,
             // Give a genesis account 1 billion ZIL.
-<<<<<<< HEAD
-            genesis_balance_each: 1_000_000_000u64,
-            genesis_accounts: vec![Address(genesis_account)],
-=======
             genesis_accounts: vec![(
                 Address(genesis_account),
                 1_000_000_000u128
@@ -90,7 +86,6 @@
                     .unwrap()
                     .to_string(),
             )],
->>>>>>> b5153dc5
             ..Default::default()
         },
         secret_key,
