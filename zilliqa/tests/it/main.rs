--- conflicted
+++ resolved
@@ -73,20 +73,10 @@
 };
 
 /// Helper struct for network.add_node()
+#[derive(Default)]
 pub struct NewNodeOptions {
-    genesis: bool,
     secret_key: Option<SecretKey>,
     snapshot_path: Option<Box<Path>>,
-}
-
-impl Default for NewNodeOptions {
-    fn default() -> Self {
-        Self {
-            genesis: true, // can't derive because of this
-            secret_key: None,
-            snapshot_path: None,
-        }
-    }
 }
 
 impl NewNodeOptions {
@@ -205,11 +195,8 @@
     seed: u64,
     pub genesis_key: SigningKey,
     scilla_address: String,
-<<<<<<< HEAD
+    scilla_lib_dir: String,
     do_snapshots: bool,
-=======
-    scilla_lib_dir: String,
->>>>>>> 3d018a01
 }
 
 impl Network {
@@ -219,11 +206,8 @@
         nodes: usize,
         seed: u64,
         scilla_address: String,
-<<<<<<< HEAD
+        scilla_lib_dir: String,
         do_snapshots: bool,
-=======
-        scilla_lib_dir: String,
->>>>>>> 3d018a01
     ) -> Network {
         Self::new_shard(
             rng,
@@ -233,11 +217,8 @@
             seed,
             None,
             scilla_address,
-<<<<<<< HEAD
+            scilla_lib_dir,
             do_snapshots,
-=======
-            scilla_lib_dir,
->>>>>>> 3d018a01
         )
     }
 
@@ -250,11 +231,8 @@
         seed: u64,
         keys: Option<Vec<SecretKey>>,
         scilla_address: String,
-<<<<<<< HEAD
+        scilla_lib_dir: String,
         do_snapshots: bool,
-=======
-        scilla_lib_dir: String,
->>>>>>> 3d018a01
     ) -> Network {
         let mut keys = keys.unwrap_or_else(|| {
             (0..nodes)
@@ -307,13 +285,10 @@
             allowed_timestamp_skew: allowed_timestamp_skew_default(),
             disable_rpc: disable_rpc_default(),
             data_dir: None,
-<<<<<<< HEAD
             checkpoint_file: None,
-=======
             block_request_limit: block_request_limit_default(),
             max_blocks_in_flight: max_blocks_in_flight_default(),
             block_request_batch_size: block_request_batch_size_default(),
->>>>>>> 3d018a01
         };
 
         let (nodes, external_receivers, local_receivers): (Vec<_>, Vec<_>, Vec<_>) = keys
@@ -355,11 +330,8 @@
             children: HashMap::new(),
             genesis_key,
             scilla_address,
-<<<<<<< HEAD
             do_snapshots,
-=======
             scilla_lib_dir,
->>>>>>> 3d018a01
         }
     }
 
@@ -373,19 +345,10 @@
         )]
     }
 
-<<<<<<< HEAD
-=======
-    pub fn add_node(&mut self) -> usize {
-        let secret_key = SecretKey::new_from_rng(self.rng.lock().unwrap().deref_mut()).unwrap();
-        self.add_node_with_key(secret_key)
-    }
-
->>>>>>> 3d018a01
     pub fn is_main(&self) -> bool {
         self.send_to_parent.is_none()
     }
 
-<<<<<<< HEAD
     pub fn add_node(&mut self) -> usize {
         self.add_node_with_options(Default::default())
     }
@@ -394,22 +357,7 @@
         let secret_key = options
             .secret_key
             .unwrap_or_else(|| NewNodeOptions::random_key(self.rng.clone()));
-        let genesis_hash = if options.genesis {
-            None
-        } else {
-            Some(
-                self.nodes[0]
-                    .inner
-                    .lock()
-                    .unwrap()
-                    .get_genesis_hash()
-                    .unwrap(),
-            )
-        };
-
-=======
-    pub fn add_node_with_key(&mut self, secret_key: SecretKey) -> usize {
->>>>>>> 3d018a01
+
         let config = NodeConfig {
             eth_chain_id: self.shard_id,
             json_rpc_port: json_rcp_port_default(),
@@ -434,12 +382,9 @@
                 main_shard_id: None,
                 minimum_time_left_for_empty_block: minimum_time_left_for_empty_block_default(),
                 scilla_address: scilla_address_default(),
-<<<<<<< HEAD
                 blocks_per_epoch: 5,
                 epochs_per_checkpoint: 1,
-=======
                 scilla_lib_dir: scilla_lib_dir_default(),
->>>>>>> 3d018a01
             },
             block_request_limit: block_request_limit_default(),
             max_blocks_in_flight: max_blocks_in_flight_default(),
@@ -530,12 +475,9 @@
                         minimum_time_left_for_empty_block:
                             minimum_time_left_for_empty_block_default(),
                         scilla_address: scilla_address_default(),
-<<<<<<< HEAD
                         blocks_per_epoch: 5,
                         epochs_per_checkpoint: 1,
-=======
                         scilla_lib_dir: scilla_lib_dir_default(),
->>>>>>> 3d018a01
                     },
                     block_request_limit: block_request_limit_default(),
                     max_blocks_in_flight: max_blocks_in_flight_default(),
@@ -806,14 +748,10 @@
                         if let Some(child_network) = self.children.get_mut(new_network_id) {
                             if child_network.find_node(source).is_none() {
                                 trace!("Launching shard node for {new_network_id} - adding new node to shard");
-<<<<<<< HEAD
                                 child_network.add_node_with_options(NewNodeOptions {
                                     secret_key: Some(secret_key),
                                     ..Default::default()
                                 });
-=======
-                                child_network.add_node_with_key(secret_key);
->>>>>>> 3d018a01
                             } else {
                                 trace!("Received messaged to launch new node in {new_network_id}, but node {source} already exists in that network");
                             }
@@ -829,11 +767,8 @@
                                     self.seed,
                                     Some(vec![secret_key]),
                                     self.scilla_address.clone(),
-<<<<<<< HEAD
+                                    self.scilla_lib_dir.clone(),
                                     self.do_snapshots,
-=======
-                                    self.scilla_lib_dir.clone(),
->>>>>>> 3d018a01
                                 ),
                             );
                         }
