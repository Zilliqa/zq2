--- conflicted
+++ resolved
@@ -178,7 +178,6 @@
 impl Network {
     /// Create a main shard network.
     pub fn new(rng: Arc<Mutex<ChaCha8Rng>>, nodes: usize, seed: u64) -> Network {
-<<<<<<< HEAD
         Self::new_shard(rng, nodes, true, NodeConfig::default().eth_chain_id, seed)
     }
 
@@ -189,11 +188,6 @@
         shard_id: u64,
         seed: u64,
     ) -> Network {
-        // Make sure first thing is to pause system time
-        zilliqa::time::pause_at_epoch();
-
-=======
->>>>>>> 2d4c2f6c
         let mut keys: Vec<_> = (0..nodes)
             .map(|_| SecretKey::new_from_rng(rng.lock().unwrap().deref_mut()).unwrap())
             .collect();
@@ -626,19 +620,7 @@
                 } else {
                     self.nodes.iter().enumerate().collect()
                 };
-<<<<<<< HEAD
                 for (index, node) in nodes.iter() {
-=======
-
-                for node in &nodes {
-                    // Need to recalculate index against the original vec, not the filtered one.
-                    let index = self
-                        .nodes
-                        .iter()
-                        .position(|n| n.peer_id == node.peer_id)
-                        .unwrap();
-
->>>>>>> 2d4c2f6c
                     let span = tracing::span!(tracing::Level::INFO, "handle_message", index);
                     span.in_scope(|| {
                         if message.1.is_some() {
