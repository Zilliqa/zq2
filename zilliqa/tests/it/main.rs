mod consensus;
mod eth;
mod web3;

use std::{
    fmt::Debug,
    rc::Rc,
    sync::{
        atomic::{AtomicU64, Ordering},
        Arc, Mutex, MutexGuard,
    },
};

use anyhow::{anyhow, Result};
use async_trait::async_trait;
use ethers::{
    prelude::SignerMiddleware,
    providers::{HttpClientError, JsonRpcClient, JsonRpcError, Provider},
    signers::{LocalWallet, Signer},
};
use futures::{stream::BoxStream, Future, FutureExt, StreamExt};
use itertools::Itertools;
use jsonrpsee::{
    types::{Id, RequestSer, Response, ResponsePayload},
    RpcModule,
};
use k256::ecdsa::SigningKey;
use libp2p::PeerId;
use rand::{seq::SliceRandom, Rng};
use rand_chacha::ChaCha8Rng;
use serde::{de::DeserializeOwned, Serialize};
use tokio::sync::mpsc::{self, UnboundedSender};
use tokio_stream::wrappers::UnboundedReceiverStream;
use zilliqa::{cfg::Config, crypto::SecretKey, message::Message, node::Node};

fn node(
    secret_key: SecretKey,
    index: usize,
) -> (
    TestNode,
    BoxStream<'static, (PeerId, Option<PeerId>, Message)>,
) {
    let (message_sender, message_receiver) = mpsc::unbounded_channel();
    let message_receiver = UnboundedReceiverStream::new(message_receiver);
    // Augment the `message_receiver` stream to include the sender's `PeerId`.
    let peer_id = secret_key.to_libp2p_keypair().public().to_peer_id();
    let message_receiver = message_receiver
        .map(move |(dest, message)| (peer_id, dest, message))
        .boxed();
    let (reset_timeout_sender, reset_timeout_receiver) = mpsc::unbounded_channel();
    std::mem::forget(reset_timeout_receiver);

    let node = Node::new(
        Config {
            data_dir: None,
            ..Config::default()
        },
        secret_key,
        message_sender,
        reset_timeout_sender,
    )
    .unwrap();
    let node = Arc::new(Mutex::new(node));
    let rpc_module: RpcModule<Arc<Mutex<Node>>> = zilliqa::api::rpc_module(node.clone());

    (
        TestNode {
            index,
            peer_id: secret_key.to_libp2p_keypair().public().to_peer_id(),
            secret_key,
            inner: node,
            rpc_module,
        },
        message_receiver,
    )
}

/// A node within a test [Network].
struct TestNode {
    index: usize,
    secret_key: SecretKey,
    peer_id: PeerId,
    inner: Arc<Mutex<Node>>,
    rpc_module: RpcModule<Arc<Mutex<Node>>>,
}

struct Network<'r> {
    // We keep `nodes` and `receivers` separate so we can independently borrow each half of this struct, while keeping
    // the borrow checker happy.
    nodes: Vec<TestNode>,
    /// A stream of messages from each node. The stream items are a tuple of (source, destination, message).
    /// If the destination is `None`, the message is a broadcast.
    receivers: Vec<BoxStream<'static, (PeerId, Option<PeerId>, Message)>>,
    resend_message: UnboundedSender<(PeerId, Option<PeerId>, Message)>,
    rng: &'r mut ChaCha8Rng,
}

impl<'r> Network<'r> {
    pub fn new(rng: &mut ChaCha8Rng, nodes: usize) -> Network {
        let mut keys: Vec<_> = (0..nodes)
            .map(|_| SecretKey::new_from_rng(rng).unwrap())
            .collect();
        // Sort the keys in the same order as they will occur in the consensus committee. This means node indices line
        // up with indices in the committee, making logs easier to read.
        keys.sort_unstable_by_key(|key| key.to_libp2p_keypair().public().to_peer_id());
        let (nodes, mut receivers): (Vec<_>, Vec<_>) = keys
            .into_iter()
            .enumerate()
            .map(|(i, key)| node(key, i))
            .unzip();

        for node in &nodes {
            println!("Node {}: {}", node.index, node.peer_id);
        }

        nodes
            .iter()
            .enumerate()
            .cartesian_product(nodes.iter().enumerate())
            .for_each(|((i, n1), (j, n2))| {
                if i != j {
                    let key = n2.secret_key;
                    n1.inner
                        .lock()
                        .unwrap()
                        .add_peer(
                            key.to_libp2p_keypair().public().to_peer_id(),
                            key.node_public_key(),
                        )
                        .unwrap();
                }
            });

        let (resend_message, receive_resend_message) =
            mpsc::unbounded_channel::<(PeerId, Option<PeerId>, Message)>();
        let receive_resend_message = UnboundedReceiverStream::new(receive_resend_message).boxed();
        receivers.push(receive_resend_message);

        Network {
            nodes,
            receivers,
            resend_message,
            rng,
        }
    }

<<<<<<< HEAD
    pub async fn run_for(&mut self, ticks: usize) {
        println!("...running {ticks} ticks...");
        let messages = futures::stream::select_all(&mut self.receivers);
        let mut messages = messages.take(ticks);

        while let Some((source, destination, message)) = messages.next().await {
            // Respect the destination if it is set and only send it to one
            for node in self.nodes.iter() {
                if let Some(dest) = destination {
                    if dest == node.peer_id {
                        node.inner
                            .lock()
                            .unwrap()
                            .handle_message(source, message.clone())
                            .unwrap();
=======
    pub async fn tick(&mut self) {
        // Take all the currently ready messages from the stream.
        let mut messages = Vec::new();
        for (_i, receiver) in self.receivers.iter_mut().enumerate() {
            loop {
                // Poll the receiver with `unconstrained` to ensure it won't be pre-empted. This makes sure we always
                // get an item if it has been sent. It does not lead to starvation, because we evaluate the returned
                // future with `.now_or_never()` which instantly returns `None` if the future is not ready.
                match tokio::task::unconstrained(receiver.next()).now_or_never() {
                    Some(Some(message)) => {
                        messages.push(message);
                    }
                    Some(None) => {
                        unreachable!("stream was terminated, this should be impossible");
                    }
                    None => {
>>>>>>> a3a93585
                        break;
                    }
                }
            }
        }

        println!(
            "{} possible messages to send ({:?})",
            messages.len(),
            messages
                .iter()
                .map(|(s, d, m)| format_message(&self.nodes, *s, *d, m))
                .collect::<Vec<_>>()
        );

        if messages.is_empty() {
            return;
        }
        // Pick a random message
        let index = self.rng.gen_range(0..messages.len());
        let (source, destination, message) = messages.swap_remove(index);
        // Requeue the other messages
        for message in messages {
            self.resend_message.send(message).unwrap();
        }

        println!(
            "{}",
            format_message(&self.nodes, source, destination, &message)
        );

        if let Some(destination) = destination {
            let node = self
                .nodes
                .iter()
                .find(|n| n.peer_id == destination)
                .unwrap();
            node.inner
                .lock()
                .unwrap()
                .handle_message(source, message)
                .unwrap();
        } else {
            for node in &self.nodes {
                node.inner
                    .lock()
                    .unwrap()
                    .handle_message(source, message.clone())
                    .unwrap();
            }
        }
    }

    pub async fn run_until(
        &mut self,
<<<<<<< HEAD
        condition: impl FnMut(&Network) -> bool,
        timeout: usize,
    ) -> Result<()> {
        self.run_until_rec(condition, timeout, timeout).await
    }

    async fn run_until_rec(
        &mut self,
        mut condition: impl FnMut(&Network) -> bool,
=======
        mut condition: impl FnMut(&mut Network) -> bool,
>>>>>>> a3a93585
        mut timeout: usize,
        orig_timeout: usize,
    ) -> Result<()> {
        while !condition(self) {
            if timeout == 0 {
                return Err(anyhow!(
                    "condition was still false after {orig_timeout} ticks"
                ));
            }

            self.tick().await;

            timeout -= 1;
        }

        Ok(())
    }

    pub async fn run_until_async<Fut: Future<Output = bool>>(
        &mut self,
        mut condition: impl FnMut() -> Fut,
        mut timeout: usize,
    ) -> Result<()> {
        while !condition().await {
            if timeout == 0 {
                return Err(anyhow!("condition was still false after {timeout} ticks"));
            }

            self.tick().await;

            timeout -= 1;
        }

        Ok(())
    }

    pub fn node(&mut self) -> MutexGuard<Node> {
        self.nodes.choose(self.rng).unwrap().inner.lock().unwrap()
    }

    pub fn provider(&mut self) -> Provider<LocalRpcClient> {
        let client = LocalRpcClient {
            id: Arc::new(AtomicU64::new(0)),
            rpc_module: self.nodes.choose(self.rng).unwrap().rpc_module.clone(),
        };
        Provider::new(client)
    }

    pub fn random_wallet(&mut self) -> SignerMiddleware<Provider<LocalRpcClient>, LocalWallet> {
        let wallet: LocalWallet = SigningKey::random(self.rng).into();
        let wallet = wallet.with_chain_id(0x8001u64);
        SignerMiddleware::new(self.provider(), wallet)
    }
}

fn format_message(
    nodes: &[TestNode],
    source: PeerId,
    destination: Option<PeerId>,
    message: &Message,
) -> String {
    let source_index = nodes.iter().find(|n| n.peer_id == source).unwrap().index;
    if let Some(destination) = destination {
        let destination_index = nodes
            .iter()
            .find(|n| n.peer_id == destination)
            .unwrap()
            .index;
        format!("{source_index} -> {destination_index}: {}", message.name())
    } else {
        format!("{source_index} -> *: {}", message.name())
    }
}

/// A helper macro to deploy a contract. Provide the relative path containing the contract, the name of the contract, a
/// wallet and the network. This will include the contract source in the test binary and compile the contract at
/// runtime.
macro_rules! deploy_contract {
    ($path:expr, $contract:expr, $wallet:ident, $provider:ident, $network:ident $(,)?) => {{
        // Include the contract source directly in the binary.
        let contract_source = include_bytes!($path);

        // Write the contract source to a file, so `solc` can compile it.
        let mut contract_file = tempfile::Builder::new().suffix(".sol").tempfile().unwrap();
        std::io::Write::write_all(&mut contract_file, contract_source).unwrap();

        // Compile the contract.
        let out = ethers::solc::Solc::default()
            .compile_source(contract_file.path())
            .unwrap();
        let contract = out
            .get(contract_file.path().to_str().unwrap(), $contract)
            .unwrap();
        let abi = contract.abi.unwrap().clone();
        let bytecode = contract.bytecode().unwrap().clone();

        // Deploy the contract.
        let factory = DeploymentTxFactory::new(abi, bytecode, $wallet.clone());
        let deployment_tx = factory.deploy(()).unwrap().tx;
        let hash = $wallet
            .send_transaction(deployment_tx, None)
            .await
            .unwrap()
            .tx_hash();

        $network
            .run_until_async(
                || async {
                    $provider
                        .get_transaction_receipt(hash)
                        .await
                        .unwrap()
                        .is_some()
                },
                50,
            )
            .await
            .unwrap();

        hash
    }};
}
pub(crate) use deploy_contract;

/// An implementation of [JsonRpcClient] which sends requests directly to an [RpcModule], without making any network
/// calls.
#[derive(Debug, Clone)]
pub struct LocalRpcClient {
    id: Arc<AtomicU64>,
    rpc_module: RpcModule<Arc<Mutex<Node>>>,
}

#[async_trait]
impl JsonRpcClient for LocalRpcClient {
    type Error = HttpClientError;

    async fn request<T, R>(&self, method: &str, params: T) -> Result<R, Self::Error>
    where
        T: Debug + Serialize + Send + Sync,
        R: DeserializeOwned + Send,
    {
        let next_id = self.id.fetch_add(1, Ordering::SeqCst);
        let request = serde_json::value::to_raw_value(&params).unwrap();
        let payload = RequestSer::owned(Id::Number(next_id), method, Some(request));
        let request = serde_json::to_string(&payload).unwrap();

        let (response, _) = self.rpc_module.raw_json_request(&request, 1).await.unwrap();

        let response: Response<Rc<R>> = serde_json::from_str(&response.result).unwrap();

        let r = match response.payload {
            ResponsePayload::Result(r) => r,
            ResponsePayload::Error(e) => {
                return Err(JsonRpcError {
                    code: e.code() as i64,
                    message: e.message().to_owned(),
                    data: e.data().map(|d| serde_json::to_value(d).unwrap()),
                }
                .into());
            }
        };

        let r = Rc::try_unwrap(r.into_owned()).unwrap_or_else(|_| panic!());

        Ok(r)
    }
}<|MERGE_RESOLUTION|>--- conflicted
+++ resolved
@@ -144,23 +144,6 @@
         }
     }
 
-<<<<<<< HEAD
-    pub async fn run_for(&mut self, ticks: usize) {
-        println!("...running {ticks} ticks...");
-        let messages = futures::stream::select_all(&mut self.receivers);
-        let mut messages = messages.take(ticks);
-
-        while let Some((source, destination, message)) = messages.next().await {
-            // Respect the destination if it is set and only send it to one
-            for node in self.nodes.iter() {
-                if let Some(dest) = destination {
-                    if dest == node.peer_id {
-                        node.inner
-                            .lock()
-                            .unwrap()
-                            .handle_message(source, message.clone())
-                            .unwrap();
-=======
     pub async fn tick(&mut self) {
         // Take all the currently ready messages from the stream.
         let mut messages = Vec::new();
@@ -177,7 +160,6 @@
                         unreachable!("stream was terminated, this should be impossible");
                     }
                     None => {
->>>>>>> a3a93585
                         break;
                     }
                 }
@@ -233,8 +215,7 @@
 
     pub async fn run_until(
         &mut self,
-<<<<<<< HEAD
-        condition: impl FnMut(&Network) -> bool,
+        condition: impl FnMut(&mut Network) -> bool,
         timeout: usize,
     ) -> Result<()> {
         self.run_until_rec(condition, timeout, timeout).await
@@ -242,10 +223,7 @@
 
     async fn run_until_rec(
         &mut self,
-        mut condition: impl FnMut(&Network) -> bool,
-=======
         mut condition: impl FnMut(&mut Network) -> bool,
->>>>>>> a3a93585
         mut timeout: usize,
         orig_timeout: usize,
     ) -> Result<()> {
@@ -255,9 +233,7 @@
                     "condition was still false after {orig_timeout} ticks"
                 ));
             }
-
             self.tick().await;
-
             timeout -= 1;
         }
 
