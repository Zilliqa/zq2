import {ScillaContract} from "hardhat-scilla-plugin";
import {expect} from "chai";
import hre, {ethers} from "hardhat";
import {parallelizer} from "../../helpers";
import {BN, units, Zilliqa} from "@zilliqa-js/zilliqa";

describe("Move Zil #parallel", function () {
  const ZIL_AMOUNT = units.toQa(0.1, units.Units.Zil);
  let contract: ScillaContract;
  let contract2: ScillaContract;
  let contract3: ScillaContract;
  let zilliqa: Zilliqa;

  before(async function () {
    if (!hre.isZilliqaNetworkSelected() || !hre.isScillaTestingEnabled()) {
      this.skip();
    }

    zilliqa = new Zilliqa(hre.getNetworkUrl());

    if (hre.parallel) {
      [contract, contract2, contract3] = await Promise.all([
        hre.deployScillaContract2("SendZil"),
        hre.deployScillaContract2("SendZil"),
        hre.deployScillaContract2("SendZil")
      ]);
    } else {
      contract = await parallelizer.deployScillaContract("SendZil");
      contract2 = await parallelizer.deployScillaContract("SendZil");
      contract3 = await parallelizer.deployScillaContract("SendZil");
    }
  });

  it("Should be deployed successfully @block-1", async function () {
    expect(contract.address).to.be.properAddress;
    expect(contract2.address).to.be.properAddress;
    expect(contract3.address).to.be.properAddress;
  });

  it("Should have updated balance if accept is called @block-1", async function () {
    const tx = await contract.acceptZil({amount: new BN(ZIL_AMOUNT)});
    expect(tx).to.have.eventLogWithParams("currentBalance", {value: new BN(ZIL_AMOUNT).toString()});
  });

  it("Should have untouched balance if accept is NOT called", async function () {
    const tx = await contract.dontAcceptZil({amount: ZIL_AMOUNT});

    // Exactly equal to what is has from previous transition
    expect(tx).to.have.eventLogWithParams("currentBalance", {value: new BN(ZIL_AMOUNT).toString()});
  });

  it("Should be possible to fund a user", async function () {
    const account = ethers.Wallet.createRandom();
    await contract.fundUser(account.address, ZIL_AMOUNT);

    const balanceResponse = await zilliqa.blockchain.getBalance(account.address);
    const balance = Number.parseInt(balanceResponse.result.balance);
    expect(balance).to.be.eq(ZIL_AMOUNT);
  });

  it("Should be possible to fund a user with an AddFunds message", async function () {
    const account = ethers.Wallet.createRandom();
    const result = await contract.fundUserWithTag(account.address, ZIL_AMOUNT);
    const balanceResponse = await zilliqa.blockchain.getBalance(account.address);
    const balance = Number.parseInt(balanceResponse.result.balance);
    expect(balance).to.be.eq(ZIL_AMOUNT);
  });

  it("Should be possible to fund a contract", async function () {
    await contract.fundContracts(contract2.address, 1_000_000, contract3.address, 233_000_000);

    let balanceResponse = await zilliqa.blockchain.getBalance(contract2.address!);
    let balance = Number.parseInt(balanceResponse.result.balance);
    expect(balance).to.be.eq(1_000_000);

    balanceResponse = await zilliqa.blockchain.getBalance(contract3.address!);
    balance = Number.parseInt(balanceResponse.result.balance);
    expect(balance).to.be.eq(233_000_000);

    balanceResponse = await zilliqa.blockchain.getBalance(contract.address!);
    const newBalance = new BN(balanceResponse.result.balance);
    expect(newBalance).to.be.eq(ZIL_AMOUNT.sub(new BN(1_000_000 + 233_000_000)));
  });

  it("Should be possible to call a contract transition through another contract", async function () {
    await contract.callOtherContract(contract2.address, "updateTestField", 1234);
<<<<<<< HEAD

    expect(await contract2.test_field()).to.be.eq(1234);
=======

    expect(await contract2.test_field()).to.be.eq(1234);
  });

  it("Shouldn't fund the recipient contract if the calling transition doesn't exist", async function () {
    let balanceResponse = await zilliqa.blockchain.getBalance(contract2.address!);
    const oldBalance = new BN(balanceResponse.result.balance);

    await contract.callOtherContractWithAmount(contract2.address, "non_existent", 1_000_000);

    balanceResponse = await zilliqa.blockchain.getBalance(contract2.address!);
    const newBalance = new BN(balanceResponse.result.balance);

    expect(oldBalance).to.be.eq(newBalance);
>>>>>>> 2c860d15
  });
});<|MERGE_RESOLUTION|>--- conflicted
+++ resolved
@@ -84,10 +84,6 @@
 
   it("Should be possible to call a contract transition through another contract", async function () {
     await contract.callOtherContract(contract2.address, "updateTestField", 1234);
-<<<<<<< HEAD
-
-    expect(await contract2.test_field()).to.be.eq(1234);
-=======
 
     expect(await contract2.test_field()).to.be.eq(1234);
   });
@@ -102,6 +98,5 @@
     const newBalance = new BN(balanceResponse.result.balance);
 
     expect(oldBalance).to.be.eq(newBalance);
->>>>>>> 2c860d15
   });
 });