p2p_port = 0

[[nodes]]
json_rpc_port = 4201
eth_chain_id = 0x8001
consensus_timeout = { secs = 5, nanos = 0 }
genesis_committee = [ ["b27aebb3b54effd7af87c4a064a711554ee0f3f5abf56ca910b46422f2b21603bc383d42eb3b927c4c3b0b8381ca30a3", "12D3KooWESMZ2ttSxDwjfnNe23sHCqsJf6sNEKwgHkdgtCHDsbWU"] ]
<<<<<<< HEAD
    # Accounts with private key 0x1, 0x2, 0x3, 0x4.
genesis_balance_each = 5000000000000000000
# Accounts with private key 0x1, 0x2, 0x3, 0x4.
genesis_accounts = [
    "7E5F4552091A69125d5DfCb7b8C2659029395Bdf",
    "2B5AD5c4795c026514f8317c7a215E218DcCD6cF",
    "6813Eb9362372EEF6200f3b1dbC3f819671cBA69",
    "1efF47bc3a10a45D4B230B5d10E37751FE6AA718",
=======
genesis_accounts = [
    # Accounts with private key 0x1, 0x2, 0x3, 0x4.
    ["7E5F4552091A69125d5DfCb7b8C2659029395Bdf", "5000000000000000000000"],
    ["2B5AD5c4795c026514f8317c7a215E218DcCD6cF", "5000000000000000000000"],
    ["6813Eb9362372EEF6200f3b1dbC3f819671cBA69", "5000000000000000000000"],
    ["1efF47bc3a10a45D4B230B5d10E37751FE6AA718", "5000000000000000000000"],
>>>>>>> d9222ad4
]

[[nodes]]
json_rpc_port = 4202
eth_chain_id = 0x8002
consensus_timeout = { secs = 5, nanos = 0 }
genesis_committee = [ ["b27aebb3b54effd7af87c4a064a711554ee0f3f5abf56ca910b46422f2b21603bc383d42eb3b927c4c3b0b8381ca30a3", "12D3KooWESMZ2ttSxDwjfnNe23sHCqsJf6sNEKwgHkdgtCHDsbWU"] ]
<<<<<<< HEAD
genesis_balance_each = 5000000000000000000
# Accounts with private key 0x1, 0x2, 0x3, 0x4.
genesis_accounts = [
    "7E5F4552091A69125d5DfCb7b8C2659029395Bdf",
    "2B5AD5c4795c026514f8317c7a215E218DcCD6cF",
    "6813Eb9362372EEF6200f3b1dbC3f819671cBA69",
    "1efF47bc3a10a45D4B230B5d10E37751FE6AA718",
=======
genesis_accounts = [
    # Accounts with private key 0x1, 0x2, 0x3, 0x4.
    ["7E5F4552091A69125d5DfCb7b8C2659029395Bdf", "5000000000000000000000"],
    ["2B5AD5c4795c026514f8317c7a215E218DcCD6cF", "5000000000000000000000"],
    ["6813Eb9362372EEF6200f3b1dbC3f819671cBA69", "5000000000000000000000"],
    ["1efF47bc3a10a45D4B230B5d10E37751FE6AA718", "5000000000000000000000"],
>>>>>>> d9222ad4
]<|MERGE_RESOLUTION|>--- conflicted
+++ resolved
@@ -5,23 +5,12 @@
 eth_chain_id = 0x8001
 consensus_timeout = { secs = 5, nanos = 0 }
 genesis_committee = [ ["b27aebb3b54effd7af87c4a064a711554ee0f3f5abf56ca910b46422f2b21603bc383d42eb3b927c4c3b0b8381ca30a3", "12D3KooWESMZ2ttSxDwjfnNe23sHCqsJf6sNEKwgHkdgtCHDsbWU"] ]
-<<<<<<< HEAD
-    # Accounts with private key 0x1, 0x2, 0x3, 0x4.
-genesis_balance_each = 5000000000000000000
-# Accounts with private key 0x1, 0x2, 0x3, 0x4.
-genesis_accounts = [
-    "7E5F4552091A69125d5DfCb7b8C2659029395Bdf",
-    "2B5AD5c4795c026514f8317c7a215E218DcCD6cF",
-    "6813Eb9362372EEF6200f3b1dbC3f819671cBA69",
-    "1efF47bc3a10a45D4B230B5d10E37751FE6AA718",
-=======
 genesis_accounts = [
     # Accounts with private key 0x1, 0x2, 0x3, 0x4.
     ["7E5F4552091A69125d5DfCb7b8C2659029395Bdf", "5000000000000000000000"],
     ["2B5AD5c4795c026514f8317c7a215E218DcCD6cF", "5000000000000000000000"],
     ["6813Eb9362372EEF6200f3b1dbC3f819671cBA69", "5000000000000000000000"],
     ["1efF47bc3a10a45D4B230B5d10E37751FE6AA718", "5000000000000000000000"],
->>>>>>> d9222ad4
 ]
 
 [[nodes]]
@@ -29,20 +18,10 @@
 eth_chain_id = 0x8002
 consensus_timeout = { secs = 5, nanos = 0 }
 genesis_committee = [ ["b27aebb3b54effd7af87c4a064a711554ee0f3f5abf56ca910b46422f2b21603bc383d42eb3b927c4c3b0b8381ca30a3", "12D3KooWESMZ2ttSxDwjfnNe23sHCqsJf6sNEKwgHkdgtCHDsbWU"] ]
-<<<<<<< HEAD
-genesis_balance_each = 5000000000000000000
-# Accounts with private key 0x1, 0x2, 0x3, 0x4.
-genesis_accounts = [
-    "7E5F4552091A69125d5DfCb7b8C2659029395Bdf",
-    "2B5AD5c4795c026514f8317c7a215E218DcCD6cF",
-    "6813Eb9362372EEF6200f3b1dbC3f819671cBA69",
-    "1efF47bc3a10a45D4B230B5d10E37751FE6AA718",
-=======
 genesis_accounts = [
     # Accounts with private key 0x1, 0x2, 0x3, 0x4.
     ["7E5F4552091A69125d5DfCb7b8C2659029395Bdf", "5000000000000000000000"],
     ["2B5AD5c4795c026514f8317c7a215E218DcCD6cF", "5000000000000000000000"],
     ["6813Eb9362372EEF6200f3b1dbC3f819671cBA69", "5000000000000000000000"],
     ["1efF47bc3a10a45D4B230B5d10E37751FE6AA718", "5000000000000000000000"],
->>>>>>> d9222ad4
 ]